// GENERATED FILE: DO NOT EDIT!

package oapi

import (
	"bytes"
	"encoding/json"
	"errors"
	"fmt"
	"io/ioutil"
	"log"
	"net/http"
	"net/url"
	"strings"
	"time"

	"github.com/aws/aws-sdk-go/aws/credentials"
	"github.com/aws/aws-sdk-go/aws/signer/v4"
	"github.com/terraform-providers/terraform-provider-outscale/utils"
)

type Client struct {
	service string

	signer *v4.Signer

	client *http.Client

	config *Config
}

type Config struct {
	AccessKey string
	SecretKey string
	Region    string
	URL       string

	//Only Used for OAPI
	Service string

	// User agent for client
	UserAgent string
}

func (c Config) ServiceURL() string {
	s := fmt.Sprintf("https://%s.%s.%s", c.Service, c.Region, c.URL)

	u, err := url.Parse(s)
	if err != nil {
		panic(err)
	}

	return u.String()
}

// NewClient creates an API client.
func NewClient(config *Config, c *http.Client) *Client {
	client := &Client{}
	client.service = config.ServiceURL()
	if c != nil {
		client.client = c
	} else {
		client.client = http.DefaultClient
	}

	s := &v4.Signer{
		Credentials: credentials.NewStaticCredentials(config.AccessKey,
			config.SecretKey, ""),
	}

	client.signer = s
	client.config = config

	return client
}

// Sign ...
func (c *Client) Sign(req *http.Request, body []byte) error {
	reader := strings.NewReader(string(body))
	timestamp := time.Now()
	_, err := c.signer.Sign(req, reader, "oapi", c.config.Region, timestamp)
	utils.DebugRequest(req)
	return err

}

// Do ...
func (c *Client) Do(req *http.Request) (*http.Response, error) {
	resp, err := c.client.Do(req)
	if err != nil {
		log.Printf("[DEBUG] Error in Do Request %s", err)
	}

	if resp != nil {
		utils.DebugResponse(resp)
	} else {
		log.Println("[DEBUG] No response to show.")
	}

	return resp, err
}

//
func (client *Client) POST_AcceptNetPeering(
	acceptnetpeeringrequest AcceptNetPeeringRequest,
) (
	response *POST_AcceptNetPeeringResponses,
	err error,
) {
	path := client.service + "/AcceptNetPeering"
	body := new(bytes.Buffer)
	json.NewEncoder(body).Encode(acceptnetpeeringrequest)
	req, err := http.NewRequest("POST", path, body)
	reqHeaders := make(http.Header)
	reqHeaders.Set("Content-Type", "application/json")
	req.Header = reqHeaders
	client.Sign(req, body.Bytes())
	if err != nil {
		return
	}
	resp, err := client.Do(req)
	if err != nil {
		return
	}
	defer resp.Body.Close()
	if resp.StatusCode != 200 {
		return nil, errors.New(resp.Status)
	}
	response = &POST_AcceptNetPeeringResponses{}
	switch {
	case resp.StatusCode == 200:
		body, err := ioutil.ReadAll(resp.Body)
		if err != nil {
			return nil, err
		}
		result := &AcceptNetPeeringResponse{}
		err = json.Unmarshal(body, result)
		if err != nil {
			return nil, err
		}
		response.OK = result
	case resp.StatusCode == 400:
		body, err := ioutil.ReadAll(resp.Body)
		if err != nil {
			return nil, err
		}
		result := &ErrorResponse{}
		err = json.Unmarshal(body, result)
		if err != nil {
			return nil, err
		}
		response.Code400 = result
	case resp.StatusCode == 401:
		body, err := ioutil.ReadAll(resp.Body)
		if err != nil {
			return nil, err
		}
		result := &ErrorResponse{}
		err = json.Unmarshal(body, result)
		if err != nil {
			return nil, err
		}
		response.Code401 = result
	case resp.StatusCode == 409:
		body, err := ioutil.ReadAll(resp.Body)
		if err != nil {
			return nil, err
		}
		result := &ErrorResponse{}
		err = json.Unmarshal(body, result)
		if err != nil {
			return nil, err
		}
		response.Code409 = result
	case resp.StatusCode == 500:
		body, err := ioutil.ReadAll(resp.Body)
		if err != nil {
			return nil, err
		}
		result := &ErrorResponse{}
		err = json.Unmarshal(body, result)
		if err != nil {
			return nil, err
		}
		response.Code500 = result
	default:
		break
	}
	return
}

//
func (client *Client) POST_AuthenticateAccount(
	authenticateaccountrequest AuthenticateAccountRequest,
) (
	response *POST_AuthenticateAccountResponses,
	err error,
) {
	path := client.service + "/AuthenticateAccount"
	body := new(bytes.Buffer)
	json.NewEncoder(body).Encode(authenticateaccountrequest)
	req, err := http.NewRequest("POST", path, body)
	reqHeaders := make(http.Header)
	reqHeaders.Set("Content-Type", "application/json")
	req.Header = reqHeaders
	client.Sign(req, body.Bytes())
	if err != nil {
		return
	}
	resp, err := client.Do(req)
	if err != nil {
		return
	}
	defer resp.Body.Close()
	if resp.StatusCode != 200 {
		return nil, errors.New(resp.Status)
	}
	response = &POST_AuthenticateAccountResponses{}
	switch {
	case resp.StatusCode == 200:
		body, err := ioutil.ReadAll(resp.Body)
		if err != nil {
			return nil, err
		}
		result := &AuthenticateAccountResponse{}
		err = json.Unmarshal(body, result)
		if err != nil {
			return nil, err
		}
		response.OK = result
	default:
		break
	}
	return
}

//
func (client *Client) POST_CheckSignature(
	checksignaturerequest CheckSignatureRequest,
) (
	response *POST_CheckSignatureResponses,
	err error,
) {
	path := client.service + "/CheckSignature"
	body := new(bytes.Buffer)
	json.NewEncoder(body).Encode(checksignaturerequest)
	req, err := http.NewRequest("POST", path, body)
	reqHeaders := make(http.Header)
	reqHeaders.Set("Content-Type", "application/json")
	req.Header = reqHeaders
	client.Sign(req, body.Bytes())
	if err != nil {
		return
	}
	resp, err := client.Do(req)
	if err != nil {
		return
	}
	defer resp.Body.Close()
	if resp.StatusCode != 200 {
		return nil, errors.New(resp.Status)
	}
	response = &POST_CheckSignatureResponses{}
	switch {
	case resp.StatusCode == 200:
		body, err := ioutil.ReadAll(resp.Body)
		if err != nil {
			return nil, err
		}
		result := &CheckSignatureResponse{}
		err = json.Unmarshal(body, result)
		if err != nil {
			return nil, err
		}
		response.OK = result
	default:
		break
	}
	return
}

//
func (client *Client) POST_CopyAccount(
	copyaccountrequest CopyAccountRequest,
) (
	response *POST_CopyAccountResponses,
	err error,
) {
	path := client.service + "/CopyAccount"
	body := new(bytes.Buffer)
	json.NewEncoder(body).Encode(copyaccountrequest)
	req, err := http.NewRequest("POST", path, body)
	reqHeaders := make(http.Header)
	reqHeaders.Set("Content-Type", "application/json")
	req.Header = reqHeaders
	client.Sign(req, body.Bytes())
	if err != nil {
		return
	}
	resp, err := client.Do(req)
	if err != nil {
		return
	}
	defer resp.Body.Close()
	if resp.StatusCode != 200 {
		return nil, errors.New(resp.Status)
	}
	response = &POST_CopyAccountResponses{}
	switch {
	case resp.StatusCode == 200:
		body, err := ioutil.ReadAll(resp.Body)
		if err != nil {
			return nil, err
		}
		result := &CopyAccountResponse{}
		err = json.Unmarshal(body, result)
		if err != nil {
			return nil, err
		}
		response.OK = result
	default:
		break
	}
	return
}

//
func (client *Client) POST_CreateAccount(
	createaccountrequest CreateAccountRequest,
) (
	response *POST_CreateAccountResponses,
	err error,
) {
	path := client.service + "/CreateAccount"
	body := new(bytes.Buffer)
	json.NewEncoder(body).Encode(createaccountrequest)
	req, err := http.NewRequest("POST", path, body)
	reqHeaders := make(http.Header)
	reqHeaders.Set("Content-Type", "application/json")
	req.Header = reqHeaders
	client.Sign(req, body.Bytes())
	if err != nil {
		return
	}
	resp, err := client.Do(req)
	if err != nil {
		return
	}
	defer resp.Body.Close()
	if resp.StatusCode != 200 {
		return nil, errors.New(resp.Status)
	}
	response = &POST_CreateAccountResponses{}
	switch {
	case resp.StatusCode == 200:
		body, err := ioutil.ReadAll(resp.Body)
		if err != nil {
			return nil, err
		}
		result := &CreateAccountResponse{}
		err = json.Unmarshal(body, result)
		if err != nil {
			return nil, err
		}
		response.OK = result
	default:
		break
	}
	return
}

//
func (client *Client) POST_CreateApiKey(
	createapikeyrequest CreateApiKeyRequest,
) (
	response *POST_CreateApiKeyResponses,
	err error,
) {
	path := client.service + "/CreateApiKey"
	body := new(bytes.Buffer)
	json.NewEncoder(body).Encode(createapikeyrequest)
	req, err := http.NewRequest("POST", path, body)
	reqHeaders := make(http.Header)
	reqHeaders.Set("Content-Type", "application/json")
	req.Header = reqHeaders
	client.Sign(req, body.Bytes())
	if err != nil {
		return
	}
	resp, err := client.Do(req)
	if err != nil {
		return
	}
	defer resp.Body.Close()
	if resp.StatusCode != 200 {
		return nil, errors.New(resp.Status)
	}
	response = &POST_CreateApiKeyResponses{}
	switch {
	case resp.StatusCode == 200:
		body, err := ioutil.ReadAll(resp.Body)
		if err != nil {
			return nil, err
		}
		result := &CreateApiKeyResponse{}
		err = json.Unmarshal(body, result)
		if err != nil {
			return nil, err
		}
		response.OK = result
	default:
		break
	}
	return
}

//
func (client *Client) POST_CreateClientGateway(
	createclientgatewayrequest CreateClientGatewayRequest,
) (
	response *POST_CreateClientGatewayResponses,
	err error,
) {
	path := client.service + "/CreateClientGateway"
	body := new(bytes.Buffer)
	json.NewEncoder(body).Encode(createclientgatewayrequest)
	req, err := http.NewRequest("POST", path, body)
	reqHeaders := make(http.Header)
	reqHeaders.Set("Content-Type", "application/json")
	req.Header = reqHeaders
	client.Sign(req, body.Bytes())
	if err != nil {
		return
	}
	resp, err := client.Do(req)
	if err != nil {
		return
	}
	defer resp.Body.Close()
	if resp.StatusCode != 200 {
		return nil, errors.New(resp.Status)
	}
	response = &POST_CreateClientGatewayResponses{}
	switch {
	case resp.StatusCode == 200:
		body, err := ioutil.ReadAll(resp.Body)
		if err != nil {
			return nil, err
		}
		result := &CreateClientGatewayResponse{}
		err = json.Unmarshal(body, result)
		if err != nil {
			return nil, err
		}
		response.OK = result
	default:
		break
	}
	return
}

//
func (client *Client) POST_CreateDhcpOptions(
	createdhcpoptionsrequest CreateDhcpOptionsRequest,
) (
	response *POST_CreateDhcpOptionsResponses,
	err error,
) {
	path := client.service + "/CreateDhcpOptions"
	body := new(bytes.Buffer)
	json.NewEncoder(body).Encode(createdhcpoptionsrequest)
	req, err := http.NewRequest("POST", path, body)
	reqHeaders := make(http.Header)
	reqHeaders.Set("Content-Type", "application/json")
	req.Header = reqHeaders
	client.Sign(req, body.Bytes())
	if err != nil {
		return
	}
	resp, err := client.Do(req)
	if err != nil {
		return
	}
	defer resp.Body.Close()
	if resp.StatusCode != 200 {
		return nil, errors.New(resp.Status)
	}
	response = &POST_CreateDhcpOptionsResponses{}
	switch {
	case resp.StatusCode == 200:
		body, err := ioutil.ReadAll(resp.Body)
		if err != nil {
			return nil, err
		}
		result := &CreateDhcpOptionsResponse{}
		err = json.Unmarshal(body, result)
		if err != nil {
			return nil, err
		}
		response.OK = result
	default:
		break
	}
	return
}

//
func (client *Client) POST_CreateDirectLink(
	createdirectlinkrequest CreateDirectLinkRequest,
) (
	response *POST_CreateDirectLinkResponses,
	err error,
) {
	path := client.service + "/CreateDirectLink"
	body := new(bytes.Buffer)
	json.NewEncoder(body).Encode(createdirectlinkrequest)
	req, err := http.NewRequest("POST", path, body)
	reqHeaders := make(http.Header)
	reqHeaders.Set("Content-Type", "application/json")
	req.Header = reqHeaders
	client.Sign(req, body.Bytes())
	if err != nil {
		return
	}
	resp, err := client.Do(req)
	if err != nil {
		return
	}
	defer resp.Body.Close()
	if resp.StatusCode != 200 {
		return nil, errors.New(resp.Status)
	}
	response = &POST_CreateDirectLinkResponses{}
	switch {
	case resp.StatusCode == 200:
		body, err := ioutil.ReadAll(resp.Body)
		if err != nil {
			return nil, err
		}
		result := &CreateDirectLinkResponse{}
		err = json.Unmarshal(body, result)
		if err != nil {
			return nil, err
		}
		response.OK = result
	default:
		break
	}
	return
}

//
func (client *Client) POST_CreateDirectLinkInterface(
	createdirectlinkinterfacerequest CreateDirectLinkInterfaceRequest,
) (
	response *POST_CreateDirectLinkInterfaceResponses,
	err error,
) {
	path := client.service + "/CreateDirectLinkInterface"
	body := new(bytes.Buffer)
	json.NewEncoder(body).Encode(createdirectlinkinterfacerequest)
	req, err := http.NewRequest("POST", path, body)
	reqHeaders := make(http.Header)
	reqHeaders.Set("Content-Type", "application/json")
	req.Header = reqHeaders
	client.Sign(req, body.Bytes())
	if err != nil {
		return
	}
	resp, err := client.Do(req)
	if err != nil {
		return
	}
	defer resp.Body.Close()
	if resp.StatusCode != 200 {
		return nil, errors.New(resp.Status)
	}
	response = &POST_CreateDirectLinkInterfaceResponses{}
	switch {
	case resp.StatusCode == 200:
		body, err := ioutil.ReadAll(resp.Body)
		if err != nil {
			return nil, err
		}
		result := &CreateDirectLinkInterfaceResponse{}
		err = json.Unmarshal(body, result)
		if err != nil {
			return nil, err
		}
		response.OK = result
	default:
		break
	}
	return
}

//
func (client *Client) POST_CreateImage(
	createimagerequest CreateImageRequest,
) (
	response *POST_CreateImageResponses,
	err error,
) {
	path := client.service + "/CreateImage"
	body := new(bytes.Buffer)
	json.NewEncoder(body).Encode(createimagerequest)
	req, err := http.NewRequest("POST", path, body)
	reqHeaders := make(http.Header)
	reqHeaders.Set("Content-Type", "application/json")
	req.Header = reqHeaders
	client.Sign(req, body.Bytes())
	if err != nil {
		return
	}
	resp, err := client.Do(req)
	if err != nil {
		return
	}
	defer resp.Body.Close()
	if resp.StatusCode != 200 {
		return nil, errors.New(resp.Status)
	}
	response = &POST_CreateImageResponses{}
	switch {
	case resp.StatusCode == 200:
		body, err := ioutil.ReadAll(resp.Body)
		if err != nil {
			return nil, err
		}
		result := &CreateImageResponse{}
		err = json.Unmarshal(body, result)
		if err != nil {
			return nil, err
		}
		response.OK = result
	case resp.StatusCode == 400:
		body, err := ioutil.ReadAll(resp.Body)
		if err != nil {
			return nil, err
		}
		result := &ErrorResponse{}
		err = json.Unmarshal(body, result)
		if err != nil {
			return nil, err
		}
		response.Code400 = result
	case resp.StatusCode == 401:
		body, err := ioutil.ReadAll(resp.Body)
		if err != nil {
			return nil, err
		}
		result := &ErrorResponse{}
		err = json.Unmarshal(body, result)
		if err != nil {
			return nil, err
		}
		response.Code401 = result
	case resp.StatusCode == 500:
		body, err := ioutil.ReadAll(resp.Body)
		if err != nil {
			return nil, err
		}
		result := &ErrorResponse{}
		err = json.Unmarshal(body, result)
		if err != nil {
			return nil, err
		}
		response.Code500 = result
	default:
		break
	}
	return
}

//
func (client *Client) POST_CreateImageExportTask(
	createimageexporttaskrequest CreateImageExportTaskRequest,
) (
	response *POST_CreateImageExportTaskResponses,
	err error,
) {
	path := client.service + "/CreateImageExportTask"
	body := new(bytes.Buffer)
	json.NewEncoder(body).Encode(createimageexporttaskrequest)
	req, err := http.NewRequest("POST", path, body)
	reqHeaders := make(http.Header)
	reqHeaders.Set("Content-Type", "application/json")
	req.Header = reqHeaders
	client.Sign(req, body.Bytes())
	if err != nil {
		return
	}
	resp, err := client.Do(req)
	if err != nil {
		return
	}
	defer resp.Body.Close()
	if resp.StatusCode != 200 {
		return nil, errors.New(resp.Status)
	}
	response = &POST_CreateImageExportTaskResponses{}
	switch {
	case resp.StatusCode == 200:
		body, err := ioutil.ReadAll(resp.Body)
		if err != nil {
			return nil, err
		}
		result := &CreateImageExportTaskResponse{}
		err = json.Unmarshal(body, result)
		if err != nil {
			return nil, err
		}
		response.OK = result
	default:
		break
	}
	return
}

//
func (client *Client) POST_CreateInternetService(
	createinternetservicerequest CreateInternetServiceRequest,
) (
	response *POST_CreateInternetServiceResponses,
	err error,
) {
	path := client.service + "/CreateInternetService"
	body := new(bytes.Buffer)
	json.NewEncoder(body).Encode(createinternetservicerequest)
	req, err := http.NewRequest("POST", path, body)
	reqHeaders := make(http.Header)
	reqHeaders.Set("Content-Type", "application/json")
	req.Header = reqHeaders
	client.Sign(req, body.Bytes())
	if err != nil {
		return
	}
	resp, err := client.Do(req)
	if err != nil {
		return
	}
	defer resp.Body.Close()
	if resp.StatusCode != 200 {
		return nil, errors.New(resp.Status)
	}
	response = &POST_CreateInternetServiceResponses{}
	switch {
	case resp.StatusCode == 200:
		body, err := ioutil.ReadAll(resp.Body)
		if err != nil {
			return nil, err
		}
		result := &CreateInternetServiceResponse{}
		err = json.Unmarshal(body, result)
		if err != nil {
			return nil, err
		}
		response.OK = result
	case resp.StatusCode == 400:
		body, err := ioutil.ReadAll(resp.Body)
		if err != nil {
			return nil, err
		}
		result := &ErrorResponse{}
		err = json.Unmarshal(body, result)
		if err != nil {
			return nil, err
		}
		response.Code400 = result
	case resp.StatusCode == 401:
		body, err := ioutil.ReadAll(resp.Body)
		if err != nil {
			return nil, err
		}
		result := &ErrorResponse{}
		err = json.Unmarshal(body, result)
		if err != nil {
			return nil, err
		}
		response.Code401 = result
	case resp.StatusCode == 500:
		body, err := ioutil.ReadAll(resp.Body)
		if err != nil {
			return nil, err
		}
		result := &ErrorResponse{}
		err = json.Unmarshal(body, result)
		if err != nil {
			return nil, err
		}
		response.Code500 = result
	default:
		break
	}
	return
}

//
func (client *Client) POST_CreateKeypair(
	createkeypairrequest CreateKeypairRequest,
) (
	response *POST_CreateKeypairResponses,
	err error,
) {
	path := client.service + "/CreateKeypair"
	body := new(bytes.Buffer)
	json.NewEncoder(body).Encode(createkeypairrequest)
	req, err := http.NewRequest("POST", path, body)
	reqHeaders := make(http.Header)
	reqHeaders.Set("Content-Type", "application/json")
	req.Header = reqHeaders
	client.Sign(req, body.Bytes())
	if err != nil {
		return
	}
	resp, err := client.Do(req)
	if err != nil {
		return
	}
	defer resp.Body.Close()
	if resp.StatusCode != 200 {
		return nil, errors.New(resp.Status)
	}
	response = &POST_CreateKeypairResponses{}
	switch {
	case resp.StatusCode == 200:
		body, err := ioutil.ReadAll(resp.Body)
		if err != nil {
			return nil, err
		}
		result := &CreateKeypairResponse{}
		err = json.Unmarshal(body, result)
		if err != nil {
			return nil, err
		}
		response.OK = result
	case resp.StatusCode == 400:
		body, err := ioutil.ReadAll(resp.Body)
		if err != nil {
			return nil, err
		}
		result := &ErrorResponse{}
		err = json.Unmarshal(body, result)
		if err != nil {
			return nil, err
		}
		response.Code400 = result
	case resp.StatusCode == 401:
		body, err := ioutil.ReadAll(resp.Body)
		if err != nil {
			return nil, err
		}
		result := &ErrorResponse{}
		err = json.Unmarshal(body, result)
		if err != nil {
			return nil, err
		}
		response.Code401 = result
	case resp.StatusCode == 409:
		body, err := ioutil.ReadAll(resp.Body)
		if err != nil {
			return nil, err
		}
		result := &ErrorResponse{}
		err = json.Unmarshal(body, result)
		if err != nil {
			return nil, err
		}
		response.Code409 = result
	case resp.StatusCode == 500:
		body, err := ioutil.ReadAll(resp.Body)
		if err != nil {
			return nil, err
		}
		result := &ErrorResponse{}
		err = json.Unmarshal(body, result)
		if err != nil {
			return nil, err
		}
		response.Code500 = result
	default:
		break
	}
	return
}

//
func (client *Client) POST_CreateListenerRule(
	createlistenerrulerequest CreateListenerRuleRequest,
) (
	response *POST_CreateListenerRuleResponses,
	err error,
) {
	path := client.service + "/CreateListenerRule"
	body := new(bytes.Buffer)
	json.NewEncoder(body).Encode(createlistenerrulerequest)
	req, err := http.NewRequest("POST", path, body)
	reqHeaders := make(http.Header)
	reqHeaders.Set("Content-Type", "application/json")
	req.Header = reqHeaders
	client.Sign(req, body.Bytes())
	if err != nil {
		return
	}
<<<<<<< HEAD

	utils.DebugRequest(req)
	resp, err := client.client.Do(req)
	if resp != nil {
		utils.DebugResponse(resp)
	}
=======
	resp, err := client.Do(req)
>>>>>>> f03c7d92
	if err != nil {
		return
	}
	defer resp.Body.Close()
	if resp.StatusCode != 200 {
		return nil, errors.New(resp.Status)
	}
	response = &POST_CreateListenerRuleResponses{}
	switch {
	case resp.StatusCode == 200:
		body, err := ioutil.ReadAll(resp.Body)
		if err != nil {
			return nil, err
		}
		result := &CreateListenerRuleResponse{}
		err = json.Unmarshal(body, result)
		if err != nil {
			return nil, err
		}
		response.OK = result
	default:
		break
	}
	return
}

//
func (client *Client) POST_CreateLoadBalancer(
	createloadbalancerrequest CreateLoadBalancerRequest,
) (
	response *POST_CreateLoadBalancerResponses,
	err error,
) {
	path := client.service + "/CreateLoadBalancer"
	body := new(bytes.Buffer)
	json.NewEncoder(body).Encode(createloadbalancerrequest)
	req, err := http.NewRequest("POST", path, body)
	reqHeaders := make(http.Header)
	reqHeaders.Set("Content-Type", "application/json")
	req.Header = reqHeaders
	client.Sign(req, body.Bytes())
	if err != nil {
		return
	}
	resp, err := client.client.Do(req)
	if err != nil {
		return
	}
	defer resp.Body.Close()
	if resp.StatusCode != 200 {
		return nil, errors.New(resp.Status)
	}
	response = &POST_CreateLoadBalancerResponses{}
	switch {
	case resp.StatusCode == 200:
		body, err := ioutil.ReadAll(resp.Body)
		if err != nil {
			return nil, err
		}
		result := &CreateLoadBalancerResponse{}
		err = json.Unmarshal(body, result)
		if err != nil {
			return nil, err
		}
		response.OK = result
	default:
		break
	}
	return
}

//
func (client *Client) POST_CreateLoadBalancerListeners(
	createloadbalancerlistenersrequest CreateLoadBalancerListenersRequest,
) (
	response *POST_CreateLoadBalancerListenersResponses,
	err error,
) {
	path := client.service + "/CreateLoadBalancerListeners"
	body := new(bytes.Buffer)
	json.NewEncoder(body).Encode(createloadbalancerlistenersrequest)
	req, err := http.NewRequest("POST", path, body)
	reqHeaders := make(http.Header)
	reqHeaders.Set("Content-Type", "application/json")
	req.Header = reqHeaders
	client.Sign(req, body.Bytes())
	if err != nil {
		return
	}
	resp, err := client.client.Do(req)
	if err != nil {
		return
	}
	defer resp.Body.Close()
	if resp.StatusCode != 200 {
		return nil, errors.New(resp.Status)
	}
	response = &POST_CreateLoadBalancerListenersResponses{}
	switch {
	case resp.StatusCode == 200:
		body, err := ioutil.ReadAll(resp.Body)
		if err != nil {
			return nil, err
		}
		result := &CreateLoadBalancerListenersResponse{}
		err = json.Unmarshal(body, result)
		if err != nil {
			return nil, err
		}
		response.OK = result
	default:
		break
	}
	return
}

//
func (client *Client) POST_CreateLoadBalancerPolicy(
	createloadbalancerpolicyrequest CreateLoadBalancerPolicyRequest,
) (
	response *POST_CreateLoadBalancerPolicyResponses,
	err error,
) {
	path := client.service + "/CreateLoadBalancerPolicy"
	body := new(bytes.Buffer)
	json.NewEncoder(body).Encode(createloadbalancerpolicyrequest)
	req, err := http.NewRequest("POST", path, body)
	reqHeaders := make(http.Header)
	reqHeaders.Set("Content-Type", "application/json")
	req.Header = reqHeaders
	client.Sign(req, body.Bytes())
	if err != nil {
		return
	}
	resp, err := client.client.Do(req)
	if err != nil {
		return
	}
	defer resp.Body.Close()
	if resp.StatusCode != 200 {
		return nil, errors.New(resp.Status)
	}
	response = &POST_CreateLoadBalancerPolicyResponses{}
	switch {
	case resp.StatusCode == 200:
		body, err := ioutil.ReadAll(resp.Body)
		if err != nil {
			return nil, err
		}
		result := &CreateLoadBalancerPolicyResponse{}
		err = json.Unmarshal(body, result)
		if err != nil {
			return nil, err
		}
		response.OK = result
	default:
		break
	}
	return
}

//
func (client *Client) POST_CreateNatService(
	createnatservicerequest CreateNatServiceRequest,
) (
	response *POST_CreateNatServiceResponses,
	err error,
) {
	path := client.service + "/CreateNatService"
	body := new(bytes.Buffer)
	json.NewEncoder(body).Encode(createnatservicerequest)
	req, err := http.NewRequest("POST", path, body)
	reqHeaders := make(http.Header)
	reqHeaders.Set("Content-Type", "application/json")
	req.Header = reqHeaders
	client.Sign(req, body.Bytes())
	if err != nil {
		return
	}
	resp, err := client.client.Do(req)
	if err != nil {
		return
	}
	defer resp.Body.Close()
	if resp.StatusCode != 200 {
		return nil, errors.New(resp.Status)
	}
	response = &POST_CreateNatServiceResponses{}
	switch {
	case resp.StatusCode == 200:
		body, err := ioutil.ReadAll(resp.Body)
		if err != nil {
			return nil, err
		}
		result := &CreateNatServiceResponse{}
		err = json.Unmarshal(body, result)
		if err != nil {
			return nil, err
		}
		response.OK = result
	case resp.StatusCode == 400:
		body, err := ioutil.ReadAll(resp.Body)
		if err != nil {
			return nil, err
		}
		result := &ErrorResponse{}
		err = json.Unmarshal(body, result)
		if err != nil {
			return nil, err
		}
		response.Code400 = result
	case resp.StatusCode == 401:
		body, err := ioutil.ReadAll(resp.Body)
		if err != nil {
			return nil, err
		}
		result := &ErrorResponse{}
		err = json.Unmarshal(body, result)
		if err != nil {
			return nil, err
		}
		response.Code401 = result
	case resp.StatusCode == 500:
		body, err := ioutil.ReadAll(resp.Body)
		if err != nil {
			return nil, err
		}
		result := &ErrorResponse{}
		err = json.Unmarshal(body, result)
		if err != nil {
			return nil, err
		}
		response.Code500 = result
	default:
		break
	}
	return
}

//
func (client *Client) POST_CreateNet(
	createnetrequest CreateNetRequest,
) (
	response *POST_CreateNetResponses,
	err error,
) {
	path := client.service + "/CreateNet"
	body := new(bytes.Buffer)
	json.NewEncoder(body).Encode(createnetrequest)
	req, err := http.NewRequest("POST", path, body)
	reqHeaders := make(http.Header)
	reqHeaders.Set("Content-Type", "application/json")
	req.Header = reqHeaders
	client.Sign(req, body.Bytes())
	if err != nil {
		return
	}
	resp, err := client.client.Do(req)
	if err != nil {
		return
	}
	defer resp.Body.Close()
	if resp.StatusCode != 200 {
		return nil, errors.New(resp.Status)
	}
	response = &POST_CreateNetResponses{}
	switch {
	case resp.StatusCode == 200:
		body, err := ioutil.ReadAll(resp.Body)
		if err != nil {
			return nil, err
		}
		result := &CreateNetResponse{}
		err = json.Unmarshal(body, result)
		if err != nil {
			return nil, err
		}
		response.OK = result
	case resp.StatusCode == 400:
		body, err := ioutil.ReadAll(resp.Body)
		if err != nil {
			return nil, err
		}
		result := &ErrorResponse{}
		err = json.Unmarshal(body, result)
		if err != nil {
			return nil, err
		}
		response.Code400 = result
	case resp.StatusCode == 401:
		body, err := ioutil.ReadAll(resp.Body)
		if err != nil {
			return nil, err
		}
		result := &ErrorResponse{}
		err = json.Unmarshal(body, result)
		if err != nil {
			return nil, err
		}
		response.Code401 = result
	case resp.StatusCode == 409:
		body, err := ioutil.ReadAll(resp.Body)
		if err != nil {
			return nil, err
		}
		result := &ErrorResponse{}
		err = json.Unmarshal(body, result)
		if err != nil {
			return nil, err
		}
		response.Code409 = result
	case resp.StatusCode == 500:
		body, err := ioutil.ReadAll(resp.Body)
		if err != nil {
			return nil, err
		}
		result := &ErrorResponse{}
		err = json.Unmarshal(body, result)
		if err != nil {
			return nil, err
		}
		response.Code500 = result
	default:
		break
	}
	return
}

//
func (client *Client) POST_CreateNetAccessPoint(
	createnetaccesspointrequest CreateNetAccessPointRequest,
) (
	response *POST_CreateNetAccessPointResponses,
	err error,
) {
	path := client.service + "/CreateNetAccessPoint"
	body := new(bytes.Buffer)
	json.NewEncoder(body).Encode(createnetaccesspointrequest)
	req, err := http.NewRequest("POST", path, body)
	reqHeaders := make(http.Header)
	reqHeaders.Set("Content-Type", "application/json")
	req.Header = reqHeaders
	client.Sign(req, body.Bytes())
	if err != nil {
		return
	}
	resp, err := client.client.Do(req)
	if err != nil {
		return
	}
	defer resp.Body.Close()
	if resp.StatusCode != 200 {
		return nil, errors.New(resp.Status)
	}
	response = &POST_CreateNetAccessPointResponses{}
	switch {
	case resp.StatusCode == 200:
		body, err := ioutil.ReadAll(resp.Body)
		if err != nil {
			return nil, err
		}
		result := &CreateNetAccessPointResponse{}
		err = json.Unmarshal(body, result)
		if err != nil {
			return nil, err
		}
		response.OK = result
	default:
		break
	}
	return
}

//
func (client *Client) POST_CreateNetPeering(
	createnetpeeringrequest CreateNetPeeringRequest,
) (
	response *POST_CreateNetPeeringResponses,
	err error,
) {
	path := client.service + "/CreateNetPeering"
	body := new(bytes.Buffer)
	json.NewEncoder(body).Encode(createnetpeeringrequest)
	req, err := http.NewRequest("POST", path, body)
	reqHeaders := make(http.Header)
	reqHeaders.Set("Content-Type", "application/json")
	req.Header = reqHeaders
	client.Sign(req, body.Bytes())
	if err != nil {
		return
	}
	resp, err := client.client.Do(req)
	if err != nil {
		return
	}
	defer resp.Body.Close()
	if resp.StatusCode != 200 {
		return nil, errors.New(resp.Status)
	}
	response = &POST_CreateNetPeeringResponses{}
	switch {
	case resp.StatusCode == 200:
		body, err := ioutil.ReadAll(resp.Body)
		if err != nil {
			return nil, err
		}
		result := &CreateNetPeeringResponse{}
		err = json.Unmarshal(body, result)
		if err != nil {
			return nil, err
		}
		response.OK = result
	case resp.StatusCode == 400:
		body, err := ioutil.ReadAll(resp.Body)
		if err != nil {
			return nil, err
		}
		result := &ErrorResponse{}
		err = json.Unmarshal(body, result)
		if err != nil {
			return nil, err
		}
		response.Code400 = result
	case resp.StatusCode == 401:
		body, err := ioutil.ReadAll(resp.Body)
		if err != nil {
			return nil, err
		}
		result := &ErrorResponse{}
		err = json.Unmarshal(body, result)
		if err != nil {
			return nil, err
		}
		response.Code401 = result
	case resp.StatusCode == 500:
		body, err := ioutil.ReadAll(resp.Body)
		if err != nil {
			return nil, err
		}
		result := &ErrorResponse{}
		err = json.Unmarshal(body, result)
		if err != nil {
			return nil, err
		}
		response.Code500 = result
	default:
		break
	}
	return
}

//
func (client *Client) POST_CreateNic(
	createnicrequest CreateNicRequest,
) (
	response *POST_CreateNicResponses,
	err error,
) {
	path := client.service + "/CreateNic"
	body := new(bytes.Buffer)
	json.NewEncoder(body).Encode(createnicrequest)
	req, err := http.NewRequest("POST", path, body)
	reqHeaders := make(http.Header)
	reqHeaders.Set("Content-Type", "application/json")
	req.Header = reqHeaders
	client.Sign(req, body.Bytes())
	if err != nil {
		return
	}
	resp, err := client.client.Do(req)
	if err != nil {
		return
	}
	defer resp.Body.Close()
	if resp.StatusCode != 200 {
		return nil, errors.New(resp.Status)
	}
	response = &POST_CreateNicResponses{}
	switch {
	case resp.StatusCode == 200:
		body, err := ioutil.ReadAll(resp.Body)
		if err != nil {
			return nil, err
		}
		result := &CreateNicResponse{}
		err = json.Unmarshal(body, result)
		if err != nil {
			return nil, err
		}
		response.OK = result
	case resp.StatusCode == 400:
		body, err := ioutil.ReadAll(resp.Body)
		if err != nil {
			return nil, err
		}
		result := &ErrorResponse{}
		err = json.Unmarshal(body, result)
		if err != nil {
			return nil, err
		}
		response.Code400 = result
	case resp.StatusCode == 401:
		body, err := ioutil.ReadAll(resp.Body)
		if err != nil {
			return nil, err
		}
		result := &ErrorResponse{}
		err = json.Unmarshal(body, result)
		if err != nil {
			return nil, err
		}
		response.Code401 = result
	case resp.StatusCode == 500:
		body, err := ioutil.ReadAll(resp.Body)
		if err != nil {
			return nil, err
		}
		result := &ErrorResponse{}
		err = json.Unmarshal(body, result)
		if err != nil {
			return nil, err
		}
		response.Code500 = result
	default:
		break
	}
	return
}

//
func (client *Client) POST_CreatePolicy(
	createpolicyrequest CreatePolicyRequest,
) (
	response *POST_CreatePolicyResponses,
	err error,
) {
	path := client.service + "/CreatePolicy"
	body := new(bytes.Buffer)
	json.NewEncoder(body).Encode(createpolicyrequest)
	req, err := http.NewRequest("POST", path, body)
	reqHeaders := make(http.Header)
	reqHeaders.Set("Content-Type", "application/json")
	req.Header = reqHeaders
	client.Sign(req, body.Bytes())
	if err != nil {
		return
	}
	resp, err := client.client.Do(req)
	if err != nil {
		return
	}
	defer resp.Body.Close()
	if resp.StatusCode != 200 {
		return nil, errors.New(resp.Status)
	}
	response = &POST_CreatePolicyResponses{}
	switch {
	case resp.StatusCode == 200:
		body, err := ioutil.ReadAll(resp.Body)
		if err != nil {
			return nil, err
		}
		result := &CreatePolicyResponse{}
		err = json.Unmarshal(body, result)
		if err != nil {
			return nil, err
		}
		response.OK = result
	default:
		break
	}
	return
}

//
func (client *Client) POST_CreatePublicIp(
	createpubliciprequest CreatePublicIpRequest,
) (
	response *POST_CreatePublicIpResponses,
	err error,
) {
	path := client.service + "/CreatePublicIp"
	body := new(bytes.Buffer)
	json.NewEncoder(body).Encode(createpubliciprequest)
	req, err := http.NewRequest("POST", path, body)
	reqHeaders := make(http.Header)
	reqHeaders.Set("Content-Type", "application/json")
	req.Header = reqHeaders
	client.Sign(req, body.Bytes())
	if err != nil {
		return
	}
	resp, err := client.client.Do(req)
	if err != nil {
		return
	}
	defer resp.Body.Close()
	if resp.StatusCode != 200 {
		return nil, errors.New(resp.Status)
	}
	response = &POST_CreatePublicIpResponses{}
	switch {
	case resp.StatusCode == 200:
		body, err := ioutil.ReadAll(resp.Body)
		if err != nil {
			return nil, err
		}
		result := &CreatePublicIpResponse{}
		err = json.Unmarshal(body, result)
		if err != nil {
			return nil, err
		}
		response.OK = result
	case resp.StatusCode == 400:
		body, err := ioutil.ReadAll(resp.Body)
		if err != nil {
			return nil, err
		}
		result := &ErrorResponse{}
		err = json.Unmarshal(body, result)
		if err != nil {
			return nil, err
		}
		response.Code400 = result
	case resp.StatusCode == 401:
		body, err := ioutil.ReadAll(resp.Body)
		if err != nil {
			return nil, err
		}
		result := &ErrorResponse{}
		err = json.Unmarshal(body, result)
		if err != nil {
			return nil, err
		}
		response.Code401 = result
	case resp.StatusCode == 500:
		body, err := ioutil.ReadAll(resp.Body)
		if err != nil {
			return nil, err
		}
		result := &ErrorResponse{}
		err = json.Unmarshal(body, result)
		if err != nil {
			return nil, err
		}
		response.Code500 = result
	default:
		break
	}
	return
}

//
func (client *Client) POST_CreateRoute(
	createrouterequest CreateRouteRequest,
) (
	response *POST_CreateRouteResponses,
	err error,
) {
	path := client.service + "/CreateRoute"
	body := new(bytes.Buffer)
	json.NewEncoder(body).Encode(createrouterequest)
	req, err := http.NewRequest("POST", path, body)
	reqHeaders := make(http.Header)
	reqHeaders.Set("Content-Type", "application/json")
	req.Header = reqHeaders
	client.Sign(req, body.Bytes())
	if err != nil {
		return
	}
	resp, err := client.client.Do(req)
	if err != nil {
		return
	}
	defer resp.Body.Close()
	if resp.StatusCode != 200 {
		return nil, errors.New(resp.Status)
	}
	response = &POST_CreateRouteResponses{}
	switch {
	case resp.StatusCode == 200:
		body, err := ioutil.ReadAll(resp.Body)
		if err != nil {
			return nil, err
		}
		result := &CreateRouteResponse{}
		err = json.Unmarshal(body, result)
		if err != nil {
			return nil, err
		}
		response.OK = result
	case resp.StatusCode == 400:
		body, err := ioutil.ReadAll(resp.Body)
		if err != nil {
			return nil, err
		}
		result := &ErrorResponse{}
		err = json.Unmarshal(body, result)
		if err != nil {
			return nil, err
		}
		response.Code400 = result
	case resp.StatusCode == 401:
		body, err := ioutil.ReadAll(resp.Body)
		if err != nil {
			return nil, err
		}
		result := &ErrorResponse{}
		err = json.Unmarshal(body, result)
		if err != nil {
			return nil, err
		}
		response.Code401 = result
	case resp.StatusCode == 500:
		body, err := ioutil.ReadAll(resp.Body)
		if err != nil {
			return nil, err
		}
		result := &ErrorResponse{}
		err = json.Unmarshal(body, result)
		if err != nil {
			return nil, err
		}
		response.Code500 = result
	default:
		break
	}
	return
}

//
func (client *Client) POST_CreateRouteTable(
	createroutetablerequest CreateRouteTableRequest,
) (
	response *POST_CreateRouteTableResponses,
	err error,
) {
	path := client.service + "/CreateRouteTable"
	body := new(bytes.Buffer)
	json.NewEncoder(body).Encode(createroutetablerequest)
	req, err := http.NewRequest("POST", path, body)
	reqHeaders := make(http.Header)
	reqHeaders.Set("Content-Type", "application/json")
	req.Header = reqHeaders
	client.Sign(req, body.Bytes())
	if err != nil {
		return
	}
	resp, err := client.client.Do(req)
	if err != nil {
		return
	}
	defer resp.Body.Close()
	if resp.StatusCode != 200 {
		return nil, errors.New(resp.Status)
	}
	response = &POST_CreateRouteTableResponses{}
	switch {
	case resp.StatusCode == 200:
		body, err := ioutil.ReadAll(resp.Body)
		if err != nil {
			return nil, err
		}
		result := &CreateRouteTableResponse{}
		err = json.Unmarshal(body, result)
		if err != nil {
			return nil, err
		}
		response.OK = result
	case resp.StatusCode == 400:
		body, err := ioutil.ReadAll(resp.Body)
		if err != nil {
			return nil, err
		}
		result := &ErrorResponse{}
		err = json.Unmarshal(body, result)
		if err != nil {
			return nil, err
		}
		response.Code400 = result
	case resp.StatusCode == 401:
		body, err := ioutil.ReadAll(resp.Body)
		if err != nil {
			return nil, err
		}
		result := &ErrorResponse{}
		err = json.Unmarshal(body, result)
		if err != nil {
			return nil, err
		}
		response.Code401 = result
	case resp.StatusCode == 500:
		body, err := ioutil.ReadAll(resp.Body)
		if err != nil {
			return nil, err
		}
		result := &ErrorResponse{}
		err = json.Unmarshal(body, result)
		if err != nil {
			return nil, err
		}
		response.Code500 = result
	default:
		break
	}
	return
}

//
func (client *Client) POST_CreateSecurityGroup(
	createsecuritygrouprequest CreateSecurityGroupRequest,
) (
	response *POST_CreateSecurityGroupResponses,
	err error,
) {
	path := client.service + "/CreateSecurityGroup"
	body := new(bytes.Buffer)
	json.NewEncoder(body).Encode(createsecuritygrouprequest)
	req, err := http.NewRequest("POST", path, body)
	reqHeaders := make(http.Header)
	reqHeaders.Set("Content-Type", "application/json")
	req.Header = reqHeaders
	client.Sign(req, body.Bytes())
	if err != nil {
		return
	}
	resp, err := client.client.Do(req)
	if err != nil {
		return
	}
	defer resp.Body.Close()
	if resp.StatusCode != 200 {
		return nil, errors.New(resp.Status)
	}
	response = &POST_CreateSecurityGroupResponses{}
	switch {
	case resp.StatusCode == 200:
		body, err := ioutil.ReadAll(resp.Body)
		if err != nil {
			return nil, err
		}
		result := &CreateSecurityGroupResponse{}
		err = json.Unmarshal(body, result)
		if err != nil {
			return nil, err
		}
		response.OK = result
	case resp.StatusCode == 400:
		body, err := ioutil.ReadAll(resp.Body)
		if err != nil {
			return nil, err
		}
		result := &ErrorResponse{}
		err = json.Unmarshal(body, result)
		if err != nil {
			return nil, err
		}
		response.Code400 = result
	case resp.StatusCode == 401:
		body, err := ioutil.ReadAll(resp.Body)
		if err != nil {
			return nil, err
		}
		result := &ErrorResponse{}
		err = json.Unmarshal(body, result)
		if err != nil {
			return nil, err
		}
		response.Code401 = result
	case resp.StatusCode == 500:
		body, err := ioutil.ReadAll(resp.Body)
		if err != nil {
			return nil, err
		}
		result := &ErrorResponse{}
		err = json.Unmarshal(body, result)
		if err != nil {
			return nil, err
		}
		response.Code500 = result
	default:
		break
	}
	return
}

//
func (client *Client) POST_CreateSecurityGroupRule(
	createsecuritygrouprulerequest CreateSecurityGroupRuleRequest,
) (
	response *POST_CreateSecurityGroupRuleResponses,
	err error,
) {
	path := client.service + "/CreateSecurityGroupRule"
	body := new(bytes.Buffer)
	json.NewEncoder(body).Encode(createsecuritygrouprulerequest)
	req, err := http.NewRequest("POST", path, body)
	reqHeaders := make(http.Header)
	reqHeaders.Set("Content-Type", "application/json")
	req.Header = reqHeaders
	client.Sign(req, body.Bytes())
	if err != nil {
		return
	}
	resp, err := client.client.Do(req)
	if err != nil {
		return
	}
	defer resp.Body.Close()
	if resp.StatusCode != 200 {
		return nil, errors.New(resp.Status)
	}
	response = &POST_CreateSecurityGroupRuleResponses{}
	switch {
	case resp.StatusCode == 200:
		body, err := ioutil.ReadAll(resp.Body)
		if err != nil {
			return nil, err
		}
		result := &CreateSecurityGroupRuleResponse{}
		err = json.Unmarshal(body, result)
		if err != nil {
			return nil, err
		}
		response.OK = result
	case resp.StatusCode == 400:
		body, err := ioutil.ReadAll(resp.Body)
		if err != nil {
			return nil, err
		}
		result := &ErrorResponse{}
		err = json.Unmarshal(body, result)
		if err != nil {
			return nil, err
		}
		response.Code400 = result
	case resp.StatusCode == 401:
		body, err := ioutil.ReadAll(resp.Body)
		if err != nil {
			return nil, err
		}
		result := &ErrorResponse{}
		err = json.Unmarshal(body, result)
		if err != nil {
			return nil, err
		}
		response.Code401 = result
	case resp.StatusCode == 500:
		body, err := ioutil.ReadAll(resp.Body)
		if err != nil {
			return nil, err
		}
		result := &ErrorResponse{}
		err = json.Unmarshal(body, result)
		if err != nil {
			return nil, err
		}
		response.Code500 = result
	default:
		break
	}
	return
}

//
func (client *Client) POST_CreateServerCertificate(
	createservercertificaterequest CreateServerCertificateRequest,
) (
	response *POST_CreateServerCertificateResponses,
	err error,
) {
	path := client.service + "/CreateServerCertificate"
	body := new(bytes.Buffer)
	json.NewEncoder(body).Encode(createservercertificaterequest)
	req, err := http.NewRequest("POST", path, body)
	reqHeaders := make(http.Header)
	reqHeaders.Set("Content-Type", "application/json")
	req.Header = reqHeaders
	client.Sign(req, body.Bytes())
	if err != nil {
		return
	}
	resp, err := client.client.Do(req)
	if err != nil {
		return
	}
	defer resp.Body.Close()
	if resp.StatusCode != 200 {
		return nil, errors.New(resp.Status)
	}
	response = &POST_CreateServerCertificateResponses{}
	switch {
	case resp.StatusCode == 200:
		body, err := ioutil.ReadAll(resp.Body)
		if err != nil {
			return nil, err
		}
		result := &CreateServerCertificateResponse{}
		err = json.Unmarshal(body, result)
		if err != nil {
			return nil, err
		}
		response.OK = result
	default:
		break
	}
	return
}

//
func (client *Client) POST_CreateSnapshot(
	createsnapshotrequest CreateSnapshotRequest,
) (
	response *POST_CreateSnapshotResponses,
	err error,
) {
	path := client.service + "/CreateSnapshot"
	body := new(bytes.Buffer)
	json.NewEncoder(body).Encode(createsnapshotrequest)
	req, err := http.NewRequest("POST", path, body)
	reqHeaders := make(http.Header)
	reqHeaders.Set("Content-Type", "application/json")
	req.Header = reqHeaders
	client.Sign(req, body.Bytes())
	if err != nil {
		return
	}
	resp, err := client.client.Do(req)
	if err != nil {
		return
	}
	defer resp.Body.Close()
	if resp.StatusCode != 200 {
		return nil, errors.New(resp.Status)
	}
	response = &POST_CreateSnapshotResponses{}
	switch {
	case resp.StatusCode == 200:
		body, err := ioutil.ReadAll(resp.Body)
		if err != nil {
			return nil, err
		}
		result := &CreateSnapshotResponse{}
		err = json.Unmarshal(body, result)
		if err != nil {
			return nil, err
		}
		response.OK = result
	case resp.StatusCode == 400:
		body, err := ioutil.ReadAll(resp.Body)
		if err != nil {
			return nil, err
		}
		result := &ErrorResponse{}
		err = json.Unmarshal(body, result)
		if err != nil {
			return nil, err
		}
		response.Code400 = result
	case resp.StatusCode == 401:
		body, err := ioutil.ReadAll(resp.Body)
		if err != nil {
			return nil, err
		}
		result := &ErrorResponse{}
		err = json.Unmarshal(body, result)
		if err != nil {
			return nil, err
		}
		response.Code401 = result
	case resp.StatusCode == 500:
		body, err := ioutil.ReadAll(resp.Body)
		if err != nil {
			return nil, err
		}
		result := &ErrorResponse{}
		err = json.Unmarshal(body, result)
		if err != nil {
			return nil, err
		}
		response.Code500 = result
	default:
		break
	}
	return
}

//
func (client *Client) POST_CreateSnapshotExportTask(
	createsnapshotexporttaskrequest CreateSnapshotExportTaskRequest,
) (
	response *POST_CreateSnapshotExportTaskResponses,
	err error,
) {
	path := client.service + "/CreateSnapshotExportTask"
	body := new(bytes.Buffer)
	json.NewEncoder(body).Encode(createsnapshotexporttaskrequest)
	req, err := http.NewRequest("POST", path, body)
	reqHeaders := make(http.Header)
	reqHeaders.Set("Content-Type", "application/json")
	req.Header = reqHeaders
	client.Sign(req, body.Bytes())
	if err != nil {
		return
	}
	resp, err := client.client.Do(req)
	if err != nil {
		return
	}
	defer resp.Body.Close()
	if resp.StatusCode != 200 {
		return nil, errors.New(resp.Status)
	}
	response = &POST_CreateSnapshotExportTaskResponses{}
	switch {
	case resp.StatusCode == 200:
		body, err := ioutil.ReadAll(resp.Body)
		if err != nil {
			return nil, err
		}
		result := &CreateSnapshotExportTaskResponse{}
		err = json.Unmarshal(body, result)
		if err != nil {
			return nil, err
		}
		response.OK = result
	default:
		break
	}
	return
}

//
func (client *Client) POST_CreateSubnet(
	createsubnetrequest CreateSubnetRequest,
) (
	response *POST_CreateSubnetResponses,
	err error,
) {
	path := client.service + "/CreateSubnet"
	body := new(bytes.Buffer)
	json.NewEncoder(body).Encode(createsubnetrequest)
	req, err := http.NewRequest("POST", path, body)
	reqHeaders := make(http.Header)
	reqHeaders.Set("Content-Type", "application/json")
	req.Header = reqHeaders
	client.Sign(req, body.Bytes())
	if err != nil {
		return
	}
	resp, err := client.client.Do(req)
	if err != nil {
		return
	}
	defer resp.Body.Close()
	if resp.StatusCode != 200 {
		return nil, errors.New(resp.Status)
	}
	response = &POST_CreateSubnetResponses{}
	switch {
	case resp.StatusCode == 200:
		body, err := ioutil.ReadAll(resp.Body)
		if err != nil {
			return nil, err
		}
		result := &CreateSubnetResponse{}
		err = json.Unmarshal(body, result)
		if err != nil {
			return nil, err
		}
		response.OK = result
	case resp.StatusCode == 400:
		body, err := ioutil.ReadAll(resp.Body)
		if err != nil {
			return nil, err
		}
		result := &ErrorResponse{}
		err = json.Unmarshal(body, result)
		if err != nil {
			return nil, err
		}
		response.Code400 = result
	case resp.StatusCode == 401:
		body, err := ioutil.ReadAll(resp.Body)
		if err != nil {
			return nil, err
		}
		result := &ErrorResponse{}
		err = json.Unmarshal(body, result)
		if err != nil {
			return nil, err
		}
		response.Code401 = result
	case resp.StatusCode == 409:
		body, err := ioutil.ReadAll(resp.Body)
		if err != nil {
			return nil, err
		}
		result := &ErrorResponse{}
		err = json.Unmarshal(body, result)
		if err != nil {
			return nil, err
		}
		response.Code409 = result
	case resp.StatusCode == 500:
		body, err := ioutil.ReadAll(resp.Body)
		if err != nil {
			return nil, err
		}
		result := &ErrorResponse{}
		err = json.Unmarshal(body, result)
		if err != nil {
			return nil, err
		}
		response.Code500 = result
	default:
		break
	}
	return
}

//
func (client *Client) POST_CreateTags(
	createtagsrequest CreateTagsRequest,
) (
	response *POST_CreateTagsResponses,
	err error,
) {
	path := client.service + "/CreateTags"
	body := new(bytes.Buffer)
	json.NewEncoder(body).Encode(createtagsrequest)
	req, err := http.NewRequest("POST", path, body)
	reqHeaders := make(http.Header)
	reqHeaders.Set("Content-Type", "application/json")
	req.Header = reqHeaders
	client.Sign(req, body.Bytes())
	if err != nil {
		return
	}
	resp, err := client.client.Do(req)
	if err != nil {
		return
	}
	defer resp.Body.Close()
	if resp.StatusCode != 200 {
		return nil, errors.New(resp.Status)
	}
	response = &POST_CreateTagsResponses{}
	switch {
	case resp.StatusCode == 200:
		body, err := ioutil.ReadAll(resp.Body)
		if err != nil {
			return nil, err
		}
		result := &CreateTagsResponse{}
		err = json.Unmarshal(body, result)
		if err != nil {
			return nil, err
		}
		response.OK = result
	case resp.StatusCode == 400:
		body, err := ioutil.ReadAll(resp.Body)
		if err != nil {
			return nil, err
		}
		result := &ErrorResponse{}
		err = json.Unmarshal(body, result)
		if err != nil {
			return nil, err
		}
		response.Code400 = result
	case resp.StatusCode == 401:
		body, err := ioutil.ReadAll(resp.Body)
		if err != nil {
			return nil, err
		}
		result := &ErrorResponse{}
		err = json.Unmarshal(body, result)
		if err != nil {
			return nil, err
		}
		response.Code401 = result
	case resp.StatusCode == 500:
		body, err := ioutil.ReadAll(resp.Body)
		if err != nil {
			return nil, err
		}
		result := &ErrorResponse{}
		err = json.Unmarshal(body, result)
		if err != nil {
			return nil, err
		}
		response.Code500 = result
	default:
		break
	}
	return
}

//
func (client *Client) POST_CreateUser(
	createuserrequest CreateUserRequest,
) (
	response *POST_CreateUserResponses,
	err error,
) {
	path := client.service + "/CreateUser"
	body := new(bytes.Buffer)
	json.NewEncoder(body).Encode(createuserrequest)
	req, err := http.NewRequest("POST", path, body)
	reqHeaders := make(http.Header)
	reqHeaders.Set("Content-Type", "application/json")
	req.Header = reqHeaders
	client.Sign(req, body.Bytes())
	if err != nil {
		return
	}
	resp, err := client.client.Do(req)
	if err != nil {
		return
	}
	defer resp.Body.Close()
	if resp.StatusCode != 200 {
		return nil, errors.New(resp.Status)
	}
	response = &POST_CreateUserResponses{}
	switch {
	case resp.StatusCode == 200:
		body, err := ioutil.ReadAll(resp.Body)
		if err != nil {
			return nil, err
		}
		result := &CreateUserResponse{}
		err = json.Unmarshal(body, result)
		if err != nil {
			return nil, err
		}
		response.OK = result
	default:
		break
	}
	return
}

//
func (client *Client) POST_CreateUserGroup(
	createusergrouprequest CreateUserGroupRequest,
) (
	response *POST_CreateUserGroupResponses,
	err error,
) {
	path := client.service + "/CreateUserGroup"
	body := new(bytes.Buffer)
	json.NewEncoder(body).Encode(createusergrouprequest)
	req, err := http.NewRequest("POST", path, body)
	reqHeaders := make(http.Header)
	reqHeaders.Set("Content-Type", "application/json")
	req.Header = reqHeaders
	client.Sign(req, body.Bytes())
	if err != nil {
		return
	}
	resp, err := client.client.Do(req)
	if err != nil {
		return
	}
	defer resp.Body.Close()
	if resp.StatusCode != 200 {
		return nil, errors.New(resp.Status)
	}
	response = &POST_CreateUserGroupResponses{}
	switch {
	case resp.StatusCode == 200:
		body, err := ioutil.ReadAll(resp.Body)
		if err != nil {
			return nil, err
		}
		result := &CreateUserGroupResponse{}
		err = json.Unmarshal(body, result)
		if err != nil {
			return nil, err
		}
		response.OK = result
	default:
		break
	}
	return
}

//
func (client *Client) POST_CreateVirtualGateway(
	createvirtualgatewayrequest CreateVirtualGatewayRequest,
) (
	response *POST_CreateVirtualGatewayResponses,
	err error,
) {
	path := client.service + "/CreateVirtualGateway"
	body := new(bytes.Buffer)
	json.NewEncoder(body).Encode(createvirtualgatewayrequest)
	req, err := http.NewRequest("POST", path, body)
	reqHeaders := make(http.Header)
	reqHeaders.Set("Content-Type", "application/json")
	req.Header = reqHeaders
	client.Sign(req, body.Bytes())
	if err != nil {
		return
	}
	resp, err := client.client.Do(req)
	if err != nil {
		return
	}
	defer resp.Body.Close()
	if resp.StatusCode != 200 {
		return nil, errors.New(resp.Status)
	}
	response = &POST_CreateVirtualGatewayResponses{}
	switch {
	case resp.StatusCode == 200:
		body, err := ioutil.ReadAll(resp.Body)
		if err != nil {
			return nil, err
		}
		result := &CreateVirtualGatewayResponse{}
		err = json.Unmarshal(body, result)
		if err != nil {
			return nil, err
		}
		response.OK = result
	default:
		break
	}
	return
}

//
func (client *Client) POST_CreateVms(
	createvmsrequest CreateVmsRequest,
) (
	response *POST_CreateVmsResponses,
	err error,
) {
	path := client.service + "/CreateVms"
	body := new(bytes.Buffer)
	json.NewEncoder(body).Encode(createvmsrequest)
	req, err := http.NewRequest("POST", path, body)
	reqHeaders := make(http.Header)
	reqHeaders.Set("Content-Type", "application/json")
	req.Header = reqHeaders
	client.Sign(req, body.Bytes())
	if err != nil {
		return
	}
	resp, err := client.client.Do(req)
	if err != nil {
		return
	}
	defer resp.Body.Close()
	if resp.StatusCode != 200 {
		return nil, errors.New(resp.Status)
	}
	response = &POST_CreateVmsResponses{}
	switch {
	case resp.StatusCode == 200:
		body, err := ioutil.ReadAll(resp.Body)
		if err != nil {
			return nil, err
		}
		result := &CreateVmsResponse{}
		err = json.Unmarshal(body, result)
		if err != nil {
			return nil, err
		}
		response.OK = result
	case resp.StatusCode == 400:
		body, err := ioutil.ReadAll(resp.Body)
		if err != nil {
			return nil, err
		}
		result := &ErrorResponse{}
		err = json.Unmarshal(body, result)
		if err != nil {
			return nil, err
		}
		response.Code400 = result
	case resp.StatusCode == 401:
		body, err := ioutil.ReadAll(resp.Body)
		if err != nil {
			return nil, err
		}
		result := &ErrorResponse{}
		err = json.Unmarshal(body, result)
		if err != nil {
			return nil, err
		}
		response.Code401 = result
	case resp.StatusCode == 500:
		body, err := ioutil.ReadAll(resp.Body)
		if err != nil {
			return nil, err
		}
		result := &ErrorResponse{}
		err = json.Unmarshal(body, result)
		if err != nil {
			return nil, err
		}
		response.Code500 = result
	default:
		break
	}
	return
}

//
func (client *Client) POST_CreateVolume(
	createvolumerequest CreateVolumeRequest,
) (
	response *POST_CreateVolumeResponses,
	err error,
) {
	path := client.service + "/CreateVolume"
	body := new(bytes.Buffer)
	json.NewEncoder(body).Encode(createvolumerequest)
	req, err := http.NewRequest("POST", path, body)
	reqHeaders := make(http.Header)
	reqHeaders.Set("Content-Type", "application/json")
	req.Header = reqHeaders
	client.Sign(req, body.Bytes())
	if err != nil {
		return
	}
	resp, err := client.client.Do(req)
	if err != nil {
		return
	}
	defer resp.Body.Close()
	if resp.StatusCode != 200 {
		return nil, errors.New(resp.Status)
	}
	response = &POST_CreateVolumeResponses{}
	switch {
	case resp.StatusCode == 200:
		body, err := ioutil.ReadAll(resp.Body)
		if err != nil {
			return nil, err
		}
		result := &CreateVolumeResponse{}
		err = json.Unmarshal(body, result)
		if err != nil {
			return nil, err
		}
		response.OK = result
	case resp.StatusCode == 400:
		body, err := ioutil.ReadAll(resp.Body)
		if err != nil {
			return nil, err
		}
		result := &ErrorResponse{}
		err = json.Unmarshal(body, result)
		if err != nil {
			return nil, err
		}
		response.Code400 = result
	case resp.StatusCode == 401:
		body, err := ioutil.ReadAll(resp.Body)
		if err != nil {
			return nil, err
		}
		result := &ErrorResponse{}
		err = json.Unmarshal(body, result)
		if err != nil {
			return nil, err
		}
		response.Code401 = result
	case resp.StatusCode == 500:
		body, err := ioutil.ReadAll(resp.Body)
		if err != nil {
			return nil, err
		}
		result := &ErrorResponse{}
		err = json.Unmarshal(body, result)
		if err != nil {
			return nil, err
		}
		response.Code500 = result
	default:
		break
	}
	return
}

//
func (client *Client) POST_CreateVpnConnection(
	createvpnconnectionrequest CreateVpnConnectionRequest,
) (
	response *POST_CreateVpnConnectionResponses,
	err error,
) {
	path := client.service + "/CreateVpnConnection"
	body := new(bytes.Buffer)
	json.NewEncoder(body).Encode(createvpnconnectionrequest)
	req, err := http.NewRequest("POST", path, body)
	reqHeaders := make(http.Header)
	reqHeaders.Set("Content-Type", "application/json")
	req.Header = reqHeaders
	client.Sign(req, body.Bytes())
	if err != nil {
		return
	}
	resp, err := client.client.Do(req)
	if err != nil {
		return
	}
	defer resp.Body.Close()
	if resp.StatusCode != 200 {
		return nil, errors.New(resp.Status)
	}
	response = &POST_CreateVpnConnectionResponses{}
	switch {
	case resp.StatusCode == 200:
		body, err := ioutil.ReadAll(resp.Body)
		if err != nil {
			return nil, err
		}
		result := &CreateVpnConnectionResponse{}
		err = json.Unmarshal(body, result)
		if err != nil {
			return nil, err
		}
		response.OK = result
	default:
		break
	}
	return
}

//
func (client *Client) POST_CreateVpnConnectionRoute(
	createvpnconnectionrouterequest CreateVpnConnectionRouteRequest,
) (
	response *POST_CreateVpnConnectionRouteResponses,
	err error,
) {
	path := client.service + "/CreateVpnConnectionRoute"
	body := new(bytes.Buffer)
	json.NewEncoder(body).Encode(createvpnconnectionrouterequest)
	req, err := http.NewRequest("POST", path, body)
	reqHeaders := make(http.Header)
	reqHeaders.Set("Content-Type", "application/json")
	req.Header = reqHeaders
	client.Sign(req, body.Bytes())
	if err != nil {
		return
	}
	resp, err := client.client.Do(req)
	if err != nil {
		return
	}
	defer resp.Body.Close()
	if resp.StatusCode != 200 {
		return nil, errors.New(resp.Status)
	}
	response = &POST_CreateVpnConnectionRouteResponses{}
	switch {
	case resp.StatusCode == 200:
		body, err := ioutil.ReadAll(resp.Body)
		if err != nil {
			return nil, err
		}
		result := &CreateVpnConnectionRouteResponse{}
		err = json.Unmarshal(body, result)
		if err != nil {
			return nil, err
		}
		response.OK = result
	default:
		break
	}
	return
}

//
func (client *Client) POST_DeleteApiKey(
	deleteapikeyrequest DeleteApiKeyRequest,
) (
	response *POST_DeleteApiKeyResponses,
	err error,
) {
	path := client.service + "/DeleteApiKey"
	body := new(bytes.Buffer)
	json.NewEncoder(body).Encode(deleteapikeyrequest)
	req, err := http.NewRequest("POST", path, body)
	reqHeaders := make(http.Header)
	reqHeaders.Set("Content-Type", "application/json")
	req.Header = reqHeaders
	client.Sign(req, body.Bytes())
	if err != nil {
		return
	}
	resp, err := client.client.Do(req)
	if err != nil {
		return
	}
	defer resp.Body.Close()
	if resp.StatusCode != 200 {
		return nil, errors.New(resp.Status)
	}
	response = &POST_DeleteApiKeyResponses{}
	switch {
	case resp.StatusCode == 200:
		body, err := ioutil.ReadAll(resp.Body)
		if err != nil {
			return nil, err
		}
		result := &DeleteApiKeyResponse{}
		err = json.Unmarshal(body, result)
		if err != nil {
			return nil, err
		}
		response.OK = result
	default:
		break
	}
	return
}

//
func (client *Client) POST_DeleteClientGateway(
	deleteclientgatewayrequest DeleteClientGatewayRequest,
) (
	response *POST_DeleteClientGatewayResponses,
	err error,
) {
	path := client.service + "/DeleteClientGateway"
	body := new(bytes.Buffer)
	json.NewEncoder(body).Encode(deleteclientgatewayrequest)
	req, err := http.NewRequest("POST", path, body)
	reqHeaders := make(http.Header)
	reqHeaders.Set("Content-Type", "application/json")
	req.Header = reqHeaders
	client.Sign(req, body.Bytes())
	if err != nil {
		return
	}
	resp, err := client.client.Do(req)
	if err != nil {
		return
	}
	defer resp.Body.Close()
	if resp.StatusCode != 200 {
		return nil, errors.New(resp.Status)
	}
	response = &POST_DeleteClientGatewayResponses{}
	switch {
	case resp.StatusCode == 200:
		body, err := ioutil.ReadAll(resp.Body)
		if err != nil {
			return nil, err
		}
		result := &DeleteClientGatewayResponse{}
		err = json.Unmarshal(body, result)
		if err != nil {
			return nil, err
		}
		response.OK = result
	default:
		break
	}
	return
}

//
func (client *Client) POST_DeleteDhcpOptions(
	deletedhcpoptionsrequest DeleteDhcpOptionsRequest,
) (
	response *POST_DeleteDhcpOptionsResponses,
	err error,
) {
	path := client.service + "/DeleteDhcpOptions"
	body := new(bytes.Buffer)
	json.NewEncoder(body).Encode(deletedhcpoptionsrequest)
	req, err := http.NewRequest("POST", path, body)
	reqHeaders := make(http.Header)
	reqHeaders.Set("Content-Type", "application/json")
	req.Header = reqHeaders
	client.Sign(req, body.Bytes())
	if err != nil {
		return
	}
	resp, err := client.client.Do(req)
	if err != nil {
		return
	}
	defer resp.Body.Close()
	if resp.StatusCode != 200 {
		return nil, errors.New(resp.Status)
	}
	response = &POST_DeleteDhcpOptionsResponses{}
	switch {
	case resp.StatusCode == 200:
		body, err := ioutil.ReadAll(resp.Body)
		if err != nil {
			return nil, err
		}
		result := &DeleteDhcpOptionsResponse{}
		err = json.Unmarshal(body, result)
		if err != nil {
			return nil, err
		}
		response.OK = result
	default:
		break
	}
	return
}

//
func (client *Client) POST_DeleteDirectLink(
	deletedirectlinkrequest DeleteDirectLinkRequest,
) (
	response *POST_DeleteDirectLinkResponses,
	err error,
) {
	path := client.service + "/DeleteDirectLink"
	body := new(bytes.Buffer)
	json.NewEncoder(body).Encode(deletedirectlinkrequest)
	req, err := http.NewRequest("POST", path, body)
	reqHeaders := make(http.Header)
	reqHeaders.Set("Content-Type", "application/json")
	req.Header = reqHeaders
	client.Sign(req, body.Bytes())
	if err != nil {
		return
	}
	resp, err := client.client.Do(req)
	if err != nil {
		return
	}
	defer resp.Body.Close()
	if resp.StatusCode != 200 {
		return nil, errors.New(resp.Status)
	}
	response = &POST_DeleteDirectLinkResponses{}
	switch {
	case resp.StatusCode == 200:
		body, err := ioutil.ReadAll(resp.Body)
		if err != nil {
			return nil, err
		}
		result := &DeleteDirectLinkResponse{}
		err = json.Unmarshal(body, result)
		if err != nil {
			return nil, err
		}
		response.OK = result
	default:
		break
	}
	return
}

//
func (client *Client) POST_DeleteDirectLinkInterface(
	deletedirectlinkinterfacerequest DeleteDirectLinkInterfaceRequest,
) (
	response *POST_DeleteDirectLinkInterfaceResponses,
	err error,
) {
	path := client.service + "/DeleteDirectLinkInterface"
	body := new(bytes.Buffer)
	json.NewEncoder(body).Encode(deletedirectlinkinterfacerequest)
	req, err := http.NewRequest("POST", path, body)
	reqHeaders := make(http.Header)
	reqHeaders.Set("Content-Type", "application/json")
	req.Header = reqHeaders
	client.Sign(req, body.Bytes())
	if err != nil {
		return
	}
	resp, err := client.client.Do(req)
	if err != nil {
		return
	}
	defer resp.Body.Close()
	if resp.StatusCode != 200 {
		return nil, errors.New(resp.Status)
	}
	response = &POST_DeleteDirectLinkInterfaceResponses{}
	switch {
	case resp.StatusCode == 200:
		body, err := ioutil.ReadAll(resp.Body)
		if err != nil {
			return nil, err
		}
		result := &DeleteDirectLinkInterfaceResponse{}
		err = json.Unmarshal(body, result)
		if err != nil {
			return nil, err
		}
		response.OK = result
	default:
		break
	}
	return
}

//
func (client *Client) POST_DeleteExportTask(
	deleteexporttaskrequest DeleteExportTaskRequest,
) (
	response *POST_DeleteExportTaskResponses,
	err error,
) {
	path := client.service + "/DeleteExportTask"
	body := new(bytes.Buffer)
	json.NewEncoder(body).Encode(deleteexporttaskrequest)
	req, err := http.NewRequest("POST", path, body)
	reqHeaders := make(http.Header)
	reqHeaders.Set("Content-Type", "application/json")
	req.Header = reqHeaders
	client.Sign(req, body.Bytes())
	if err != nil {
		return
	}
	resp, err := client.client.Do(req)
	if err != nil {
		return
	}
	defer resp.Body.Close()
	if resp.StatusCode != 200 {
		return nil, errors.New(resp.Status)
	}
	response = &POST_DeleteExportTaskResponses{}
	switch {
	case resp.StatusCode == 200:
		body, err := ioutil.ReadAll(resp.Body)
		if err != nil {
			return nil, err
		}
		result := &DeleteExportTaskResponse{}
		err = json.Unmarshal(body, result)
		if err != nil {
			return nil, err
		}
		response.OK = result
	default:
		break
	}
	return
}

//
func (client *Client) POST_DeleteImage(
	deleteimagerequest DeleteImageRequest,
) (
	response *POST_DeleteImageResponses,
	err error,
) {
	path := client.service + "/DeleteImage"
	body := new(bytes.Buffer)
	json.NewEncoder(body).Encode(deleteimagerequest)
	req, err := http.NewRequest("POST", path, body)
	reqHeaders := make(http.Header)
	reqHeaders.Set("Content-Type", "application/json")
	req.Header = reqHeaders
	client.Sign(req, body.Bytes())
	if err != nil {
		return
	}
	resp, err := client.client.Do(req)
	if err != nil {
		return
	}
	defer resp.Body.Close()
	if resp.StatusCode != 200 {
		return nil, errors.New(resp.Status)
	}
	response = &POST_DeleteImageResponses{}
	switch {
	case resp.StatusCode == 200:
		body, err := ioutil.ReadAll(resp.Body)
		if err != nil {
			return nil, err
		}
		result := &DeleteImageResponse{}
		err = json.Unmarshal(body, result)
		if err != nil {
			return nil, err
		}
		response.OK = result
	case resp.StatusCode == 400:
		body, err := ioutil.ReadAll(resp.Body)
		if err != nil {
			return nil, err
		}
		result := &ErrorResponse{}
		err = json.Unmarshal(body, result)
		if err != nil {
			return nil, err
		}
		response.Code400 = result
	case resp.StatusCode == 401:
		body, err := ioutil.ReadAll(resp.Body)
		if err != nil {
			return nil, err
		}
		result := &ErrorResponse{}
		err = json.Unmarshal(body, result)
		if err != nil {
			return nil, err
		}
		response.Code401 = result
	case resp.StatusCode == 500:
		body, err := ioutil.ReadAll(resp.Body)
		if err != nil {
			return nil, err
		}
		result := &ErrorResponse{}
		err = json.Unmarshal(body, result)
		if err != nil {
			return nil, err
		}
		response.Code500 = result
	default:
		break
	}
	return
}

//
func (client *Client) POST_DeleteInternetService(
	deleteinternetservicerequest DeleteInternetServiceRequest,
) (
	response *POST_DeleteInternetServiceResponses,
	err error,
) {
	path := client.service + "/DeleteInternetService"
	body := new(bytes.Buffer)
	json.NewEncoder(body).Encode(deleteinternetservicerequest)
	req, err := http.NewRequest("POST", path, body)
	reqHeaders := make(http.Header)
	reqHeaders.Set("Content-Type", "application/json")
	req.Header = reqHeaders
	client.Sign(req, body.Bytes())
	if err != nil {
		return
	}
	resp, err := client.client.Do(req)
	if err != nil {
		return
	}
	defer resp.Body.Close()
	if resp.StatusCode != 200 {
		return nil, errors.New(resp.Status)
	}
	response = &POST_DeleteInternetServiceResponses{}
	switch {
	case resp.StatusCode == 200:
		body, err := ioutil.ReadAll(resp.Body)
		if err != nil {
			return nil, err
		}
		result := &DeleteInternetServiceResponse{}
		err = json.Unmarshal(body, result)
		if err != nil {
			return nil, err
		}
		response.OK = result
	case resp.StatusCode == 400:
		body, err := ioutil.ReadAll(resp.Body)
		if err != nil {
			return nil, err
		}
		result := &ErrorResponse{}
		err = json.Unmarshal(body, result)
		if err != nil {
			return nil, err
		}
		response.Code400 = result
	case resp.StatusCode == 401:
		body, err := ioutil.ReadAll(resp.Body)
		if err != nil {
			return nil, err
		}
		result := &ErrorResponse{}
		err = json.Unmarshal(body, result)
		if err != nil {
			return nil, err
		}
		response.Code401 = result
	case resp.StatusCode == 500:
		body, err := ioutil.ReadAll(resp.Body)
		if err != nil {
			return nil, err
		}
		result := &ErrorResponse{}
		err = json.Unmarshal(body, result)
		if err != nil {
			return nil, err
		}
		response.Code500 = result
	default:
		break
	}
	return
}

//
func (client *Client) POST_DeleteKeypair(
	deletekeypairrequest DeleteKeypairRequest,
) (
	response *POST_DeleteKeypairResponses,
	err error,
) {
	path := client.service + "/DeleteKeypair"
	body := new(bytes.Buffer)
	json.NewEncoder(body).Encode(deletekeypairrequest)
	req, err := http.NewRequest("POST", path, body)
	reqHeaders := make(http.Header)
	reqHeaders.Set("Content-Type", "application/json")
	req.Header = reqHeaders
	client.Sign(req, body.Bytes())
	if err != nil {
		return
	}
	resp, err := client.client.Do(req)
	if err != nil {
		return
	}
	defer resp.Body.Close()
	if resp.StatusCode != 200 {
		return nil, errors.New(resp.Status)
	}
	response = &POST_DeleteKeypairResponses{}
	switch {
	case resp.StatusCode == 200:
		body, err := ioutil.ReadAll(resp.Body)
		if err != nil {
			return nil, err
		}
		result := &DeleteKeypairResponse{}
		err = json.Unmarshal(body, result)
		if err != nil {
			return nil, err
		}
		response.OK = result
	case resp.StatusCode == 400:
		body, err := ioutil.ReadAll(resp.Body)
		if err != nil {
			return nil, err
		}
		result := &ErrorResponse{}
		err = json.Unmarshal(body, result)
		if err != nil {
			return nil, err
		}
		response.Code400 = result
	case resp.StatusCode == 401:
		body, err := ioutil.ReadAll(resp.Body)
		if err != nil {
			return nil, err
		}
		result := &ErrorResponse{}
		err = json.Unmarshal(body, result)
		if err != nil {
			return nil, err
		}
		response.Code401 = result
	case resp.StatusCode == 500:
		body, err := ioutil.ReadAll(resp.Body)
		if err != nil {
			return nil, err
		}
		result := &ErrorResponse{}
		err = json.Unmarshal(body, result)
		if err != nil {
			return nil, err
		}
		response.Code500 = result
	default:
		break
	}
	return
}

//
func (client *Client) POST_DeleteListenerRule(
	deletelistenerrulerequest DeleteListenerRuleRequest,
) (
	response *POST_DeleteListenerRuleResponses,
	err error,
) {
	path := client.service + "/DeleteListenerRule"
	body := new(bytes.Buffer)
	json.NewEncoder(body).Encode(deletelistenerrulerequest)
	req, err := http.NewRequest("POST", path, body)
	reqHeaders := make(http.Header)
	reqHeaders.Set("Content-Type", "application/json")
	req.Header = reqHeaders
	client.Sign(req, body.Bytes())
	if err != nil {
		return
	}
	resp, err := client.client.Do(req)
	if err != nil {
		return
	}
	defer resp.Body.Close()
	if resp.StatusCode != 200 {
		return nil, errors.New(resp.Status)
	}
	response = &POST_DeleteListenerRuleResponses{}
	switch {
	case resp.StatusCode == 200:
		body, err := ioutil.ReadAll(resp.Body)
		if err != nil {
			return nil, err
		}
		result := &DeleteListenerRuleResponse{}
		err = json.Unmarshal(body, result)
		if err != nil {
			return nil, err
		}
		response.OK = result
	default:
		break
	}
	return
}

//
func (client *Client) POST_DeleteLoadBalancer(
	deleteloadbalancerrequest DeleteLoadBalancerRequest,
) (
	response *POST_DeleteLoadBalancerResponses,
	err error,
) {
	path := client.service + "/DeleteLoadBalancer"
	body := new(bytes.Buffer)
	json.NewEncoder(body).Encode(deleteloadbalancerrequest)
	req, err := http.NewRequest("POST", path, body)
	reqHeaders := make(http.Header)
	reqHeaders.Set("Content-Type", "application/json")
	req.Header = reqHeaders
	client.Sign(req, body.Bytes())
	if err != nil {
		return
	}
	resp, err := client.client.Do(req)
	if err != nil {
		return
	}
	defer resp.Body.Close()
	if resp.StatusCode != 200 {
		return nil, errors.New(resp.Status)
	}
	response = &POST_DeleteLoadBalancerResponses{}
	switch {
	case resp.StatusCode == 200:
		body, err := ioutil.ReadAll(resp.Body)
		if err != nil {
			return nil, err
		}
		result := &DeleteLoadBalancerResponse{}
		err = json.Unmarshal(body, result)
		if err != nil {
			return nil, err
		}
		response.OK = result
	default:
		break
	}
	return
}

//
func (client *Client) POST_DeleteLoadBalancerListeners(
	deleteloadbalancerlistenersrequest DeleteLoadBalancerListenersRequest,
) (
	response *POST_DeleteLoadBalancerListenersResponses,
	err error,
) {
	path := client.service + "/DeleteLoadBalancerListeners"
	body := new(bytes.Buffer)
	json.NewEncoder(body).Encode(deleteloadbalancerlistenersrequest)
	req, err := http.NewRequest("POST", path, body)
	reqHeaders := make(http.Header)
	reqHeaders.Set("Content-Type", "application/json")
	req.Header = reqHeaders
	client.Sign(req, body.Bytes())
	if err != nil {
		return
	}
	resp, err := client.client.Do(req)
	if err != nil {
		return
	}
	defer resp.Body.Close()
	if resp.StatusCode != 200 {
		return nil, errors.New(resp.Status)
	}
	response = &POST_DeleteLoadBalancerListenersResponses{}
	switch {
	case resp.StatusCode == 200:
		body, err := ioutil.ReadAll(resp.Body)
		if err != nil {
			return nil, err
		}
		result := &DeleteLoadBalancerListenersResponse{}
		err = json.Unmarshal(body, result)
		if err != nil {
			return nil, err
		}
		response.OK = result
	default:
		break
	}
	return
}

//
func (client *Client) POST_DeleteLoadBalancerPolicy(
	deleteloadbalancerpolicyrequest DeleteLoadBalancerPolicyRequest,
) (
	response *POST_DeleteLoadBalancerPolicyResponses,
	err error,
) {
	path := client.service + "/DeleteLoadBalancerPolicy"
	body := new(bytes.Buffer)
	json.NewEncoder(body).Encode(deleteloadbalancerpolicyrequest)
	req, err := http.NewRequest("POST", path, body)
	reqHeaders := make(http.Header)
	reqHeaders.Set("Content-Type", "application/json")
	req.Header = reqHeaders
	client.Sign(req, body.Bytes())
	if err != nil {
		return
	}
	resp, err := client.client.Do(req)
	if err != nil {
		return
	}
	defer resp.Body.Close()
	if resp.StatusCode != 200 {
		return nil, errors.New(resp.Status)
	}
	response = &POST_DeleteLoadBalancerPolicyResponses{}
	switch {
	case resp.StatusCode == 200:
		body, err := ioutil.ReadAll(resp.Body)
		if err != nil {
			return nil, err
		}
		result := &DeleteLoadBalancerPolicyResponse{}
		err = json.Unmarshal(body, result)
		if err != nil {
			return nil, err
		}
		response.OK = result
	default:
		break
	}
	return
}

//
func (client *Client) POST_DeleteNatService(
	deletenatservicerequest DeleteNatServiceRequest,
) (
	response *POST_DeleteNatServiceResponses,
	err error,
) {
	path := client.service + "/DeleteNatService"
	body := new(bytes.Buffer)
	json.NewEncoder(body).Encode(deletenatservicerequest)
	req, err := http.NewRequest("POST", path, body)
	reqHeaders := make(http.Header)
	reqHeaders.Set("Content-Type", "application/json")
	req.Header = reqHeaders
	client.Sign(req, body.Bytes())
	if err != nil {
		return
	}
	resp, err := client.client.Do(req)
	if err != nil {
		return
	}
	defer resp.Body.Close()
	if resp.StatusCode != 200 {
		return nil, errors.New(resp.Status)
	}
	response = &POST_DeleteNatServiceResponses{}
	switch {
	case resp.StatusCode == 200:
		body, err := ioutil.ReadAll(resp.Body)
		if err != nil {
			return nil, err
		}
		result := &DeleteNatServiceResponse{}
		err = json.Unmarshal(body, result)
		if err != nil {
			return nil, err
		}
		response.OK = result
	case resp.StatusCode == 400:
		body, err := ioutil.ReadAll(resp.Body)
		if err != nil {
			return nil, err
		}
		result := &ErrorResponse{}
		err = json.Unmarshal(body, result)
		if err != nil {
			return nil, err
		}
		response.Code400 = result
	case resp.StatusCode == 401:
		body, err := ioutil.ReadAll(resp.Body)
		if err != nil {
			return nil, err
		}
		result := &ErrorResponse{}
		err = json.Unmarshal(body, result)
		if err != nil {
			return nil, err
		}
		response.Code401 = result
	case resp.StatusCode == 500:
		body, err := ioutil.ReadAll(resp.Body)
		if err != nil {
			return nil, err
		}
		result := &ErrorResponse{}
		err = json.Unmarshal(body, result)
		if err != nil {
			return nil, err
		}
		response.Code500 = result
	default:
		break
	}
	return
}

//
func (client *Client) POST_DeleteNet(
	deletenetrequest DeleteNetRequest,
) (
	response *POST_DeleteNetResponses,
	err error,
) {
	path := client.service + "/DeleteNet"
	body := new(bytes.Buffer)
	json.NewEncoder(body).Encode(deletenetrequest)
	req, err := http.NewRequest("POST", path, body)
	reqHeaders := make(http.Header)
	reqHeaders.Set("Content-Type", "application/json")
	req.Header = reqHeaders
	client.Sign(req, body.Bytes())
	if err != nil {
		return
	}
	resp, err := client.client.Do(req)
	if err != nil {
		return
	}
	defer resp.Body.Close()
	if resp.StatusCode != 200 {
		return nil, errors.New(resp.Status)
	}
	response = &POST_DeleteNetResponses{}
	switch {
	case resp.StatusCode == 200:
		body, err := ioutil.ReadAll(resp.Body)
		if err != nil {
			return nil, err
		}
		result := &DeleteNetResponse{}
		err = json.Unmarshal(body, result)
		if err != nil {
			return nil, err
		}
		response.OK = result
	case resp.StatusCode == 400:
		body, err := ioutil.ReadAll(resp.Body)
		if err != nil {
			return nil, err
		}
		result := &ErrorResponse{}
		err = json.Unmarshal(body, result)
		if err != nil {
			return nil, err
		}
		response.Code400 = result
	case resp.StatusCode == 401:
		body, err := ioutil.ReadAll(resp.Body)
		if err != nil {
			return nil, err
		}
		result := &ErrorResponse{}
		err = json.Unmarshal(body, result)
		if err != nil {
			return nil, err
		}
		response.Code401 = result
	case resp.StatusCode == 500:
		body, err := ioutil.ReadAll(resp.Body)
		if err != nil {
			return nil, err
		}
		result := &ErrorResponse{}
		err = json.Unmarshal(body, result)
		if err != nil {
			return nil, err
		}
		response.Code500 = result
	default:
		break
	}
	return
}

//
func (client *Client) POST_DeleteNetAccessPoints(
	deletenetaccesspointsrequest DeleteNetAccessPointsRequest,
) (
	response *POST_DeleteNetAccessPointsResponses,
	err error,
) {
	path := client.service + "/DeleteNetAccessPoints"
	body := new(bytes.Buffer)
	json.NewEncoder(body).Encode(deletenetaccesspointsrequest)
	req, err := http.NewRequest("POST", path, body)
	reqHeaders := make(http.Header)
	reqHeaders.Set("Content-Type", "application/json")
	req.Header = reqHeaders
	client.Sign(req, body.Bytes())
	if err != nil {
		return
	}
	resp, err := client.client.Do(req)
	if err != nil {
		return
	}
	defer resp.Body.Close()
	if resp.StatusCode != 200 {
		return nil, errors.New(resp.Status)
	}
	response = &POST_DeleteNetAccessPointsResponses{}
	switch {
	case resp.StatusCode == 200:
		body, err := ioutil.ReadAll(resp.Body)
		if err != nil {
			return nil, err
		}
		result := &DeleteNetAccessPointsResponse{}
		err = json.Unmarshal(body, result)
		if err != nil {
			return nil, err
		}
		response.OK = result
	default:
		break
	}
	return
}

//
func (client *Client) POST_DeleteNetPeering(
	deletenetpeeringrequest DeleteNetPeeringRequest,
) (
	response *POST_DeleteNetPeeringResponses,
	err error,
) {
	path := client.service + "/DeleteNetPeering"
	body := new(bytes.Buffer)
	json.NewEncoder(body).Encode(deletenetpeeringrequest)
	req, err := http.NewRequest("POST", path, body)
	reqHeaders := make(http.Header)
	reqHeaders.Set("Content-Type", "application/json")
	req.Header = reqHeaders
	client.Sign(req, body.Bytes())
	if err != nil {
		return
	}
	resp, err := client.client.Do(req)
	if err != nil {
		return
	}
	defer resp.Body.Close()
	if resp.StatusCode != 200 {
		return nil, errors.New(resp.Status)
	}
	response = &POST_DeleteNetPeeringResponses{}
	switch {
	case resp.StatusCode == 200:
		body, err := ioutil.ReadAll(resp.Body)
		if err != nil {
			return nil, err
		}
		result := &DeleteNetPeeringResponse{}
		err = json.Unmarshal(body, result)
		if err != nil {
			return nil, err
		}
		response.OK = result
	case resp.StatusCode == 400:
		body, err := ioutil.ReadAll(resp.Body)
		if err != nil {
			return nil, err
		}
		result := &ErrorResponse{}
		err = json.Unmarshal(body, result)
		if err != nil {
			return nil, err
		}
		response.Code400 = result
	case resp.StatusCode == 401:
		body, err := ioutil.ReadAll(resp.Body)
		if err != nil {
			return nil, err
		}
		result := &ErrorResponse{}
		err = json.Unmarshal(body, result)
		if err != nil {
			return nil, err
		}
		response.Code401 = result
	case resp.StatusCode == 409:
		body, err := ioutil.ReadAll(resp.Body)
		if err != nil {
			return nil, err
		}
		result := &ErrorResponse{}
		err = json.Unmarshal(body, result)
		if err != nil {
			return nil, err
		}
		response.Code409 = result
	case resp.StatusCode == 500:
		body, err := ioutil.ReadAll(resp.Body)
		if err != nil {
			return nil, err
		}
		result := &ErrorResponse{}
		err = json.Unmarshal(body, result)
		if err != nil {
			return nil, err
		}
		response.Code500 = result
	default:
		break
	}
	return
}

//
func (client *Client) POST_DeleteNic(
	deletenicrequest DeleteNicRequest,
) (
	response *POST_DeleteNicResponses,
	err error,
) {
	path := client.service + "/DeleteNic"
	body := new(bytes.Buffer)
	json.NewEncoder(body).Encode(deletenicrequest)
	req, err := http.NewRequest("POST", path, body)
	reqHeaders := make(http.Header)
	reqHeaders.Set("Content-Type", "application/json")
	req.Header = reqHeaders
	client.Sign(req, body.Bytes())
	if err != nil {
		return
	}
	resp, err := client.client.Do(req)
	if err != nil {
		return
	}
	defer resp.Body.Close()
	if resp.StatusCode != 200 {
		return nil, errors.New(resp.Status)
	}
	response = &POST_DeleteNicResponses{}
	switch {
	case resp.StatusCode == 200:
		body, err := ioutil.ReadAll(resp.Body)
		if err != nil {
			return nil, err
		}
		result := &DeleteNicResponse{}
		err = json.Unmarshal(body, result)
		if err != nil {
			return nil, err
		}
		response.OK = result
	case resp.StatusCode == 400:
		body, err := ioutil.ReadAll(resp.Body)
		if err != nil {
			return nil, err
		}
		result := &ErrorResponse{}
		err = json.Unmarshal(body, result)
		if err != nil {
			return nil, err
		}
		response.Code400 = result
	case resp.StatusCode == 401:
		body, err := ioutil.ReadAll(resp.Body)
		if err != nil {
			return nil, err
		}
		result := &ErrorResponse{}
		err = json.Unmarshal(body, result)
		if err != nil {
			return nil, err
		}
		response.Code401 = result
	case resp.StatusCode == 500:
		body, err := ioutil.ReadAll(resp.Body)
		if err != nil {
			return nil, err
		}
		result := &ErrorResponse{}
		err = json.Unmarshal(body, result)
		if err != nil {
			return nil, err
		}
		response.Code500 = result
	default:
		break
	}
	return
}

//
func (client *Client) POST_DeletePolicy(
	deletepolicyrequest DeletePolicyRequest,
) (
	response *POST_DeletePolicyResponses,
	err error,
) {
	path := client.service + "/DeletePolicy"
	body := new(bytes.Buffer)
	json.NewEncoder(body).Encode(deletepolicyrequest)
	req, err := http.NewRequest("POST", path, body)
	reqHeaders := make(http.Header)
	reqHeaders.Set("Content-Type", "application/json")
	req.Header = reqHeaders
	client.Sign(req, body.Bytes())
	if err != nil {
		return
	}
	resp, err := client.client.Do(req)
	if err != nil {
		return
	}
	defer resp.Body.Close()
	if resp.StatusCode != 200 {
		return nil, errors.New(resp.Status)
	}
	response = &POST_DeletePolicyResponses{}
	switch {
	case resp.StatusCode == 200:
		body, err := ioutil.ReadAll(resp.Body)
		if err != nil {
			return nil, err
		}
		result := &DeletePolicyResponse{}
		err = json.Unmarshal(body, result)
		if err != nil {
			return nil, err
		}
		response.OK = result
	default:
		break
	}
	return
}

//
func (client *Client) POST_DeletePublicIp(
	deletepubliciprequest DeletePublicIpRequest,
) (
	response *POST_DeletePublicIpResponses,
	err error,
) {
	path := client.service + "/DeletePublicIp"
	body := new(bytes.Buffer)
	json.NewEncoder(body).Encode(deletepubliciprequest)
	req, err := http.NewRequest("POST", path, body)
	reqHeaders := make(http.Header)
	reqHeaders.Set("Content-Type", "application/json")
	req.Header = reqHeaders
	client.Sign(req, body.Bytes())
	if err != nil {
		return
	}
	resp, err := client.client.Do(req)
	if err != nil {
		return
	}
	defer resp.Body.Close()
	if resp.StatusCode != 200 {
		return nil, errors.New(resp.Status)
	}
	response = &POST_DeletePublicIpResponses{}
	switch {
	case resp.StatusCode == 200:
		body, err := ioutil.ReadAll(resp.Body)
		if err != nil {
			return nil, err
		}
		result := &DeletePublicIpResponse{}
		err = json.Unmarshal(body, result)
		if err != nil {
			return nil, err
		}
		response.OK = result
	case resp.StatusCode == 400:
		body, err := ioutil.ReadAll(resp.Body)
		if err != nil {
			return nil, err
		}
		result := &ErrorResponse{}
		err = json.Unmarshal(body, result)
		if err != nil {
			return nil, err
		}
		response.Code400 = result
	case resp.StatusCode == 401:
		body, err := ioutil.ReadAll(resp.Body)
		if err != nil {
			return nil, err
		}
		result := &ErrorResponse{}
		err = json.Unmarshal(body, result)
		if err != nil {
			return nil, err
		}
		response.Code401 = result
	case resp.StatusCode == 500:
		body, err := ioutil.ReadAll(resp.Body)
		if err != nil {
			return nil, err
		}
		result := &ErrorResponse{}
		err = json.Unmarshal(body, result)
		if err != nil {
			return nil, err
		}
		response.Code500 = result
	default:
		break
	}
	return
}

//
func (client *Client) POST_DeleteRoute(
	deleterouterequest DeleteRouteRequest,
) (
	response *POST_DeleteRouteResponses,
	err error,
) {
	path := client.service + "/DeleteRoute"
	body := new(bytes.Buffer)
	json.NewEncoder(body).Encode(deleterouterequest)
	req, err := http.NewRequest("POST", path, body)
	reqHeaders := make(http.Header)
	reqHeaders.Set("Content-Type", "application/json")
	req.Header = reqHeaders
	client.Sign(req, body.Bytes())
	if err != nil {
		return
	}
	resp, err := client.client.Do(req)
	if err != nil {
		return
	}
	defer resp.Body.Close()
	if resp.StatusCode != 200 {
		return nil, errors.New(resp.Status)
	}
	response = &POST_DeleteRouteResponses{}
	switch {
	case resp.StatusCode == 200:
		body, err := ioutil.ReadAll(resp.Body)
		if err != nil {
			return nil, err
		}
		result := &DeleteRouteResponse{}
		err = json.Unmarshal(body, result)
		if err != nil {
			return nil, err
		}
		response.OK = result
	case resp.StatusCode == 400:
		body, err := ioutil.ReadAll(resp.Body)
		if err != nil {
			return nil, err
		}
		result := &ErrorResponse{}
		err = json.Unmarshal(body, result)
		if err != nil {
			return nil, err
		}
		response.Code400 = result
	case resp.StatusCode == 401:
		body, err := ioutil.ReadAll(resp.Body)
		if err != nil {
			return nil, err
		}
		result := &ErrorResponse{}
		err = json.Unmarshal(body, result)
		if err != nil {
			return nil, err
		}
		response.Code401 = result
	case resp.StatusCode == 500:
		body, err := ioutil.ReadAll(resp.Body)
		if err != nil {
			return nil, err
		}
		result := &ErrorResponse{}
		err = json.Unmarshal(body, result)
		if err != nil {
			return nil, err
		}
		response.Code500 = result
	default:
		break
	}
	return
}

//
func (client *Client) POST_DeleteRouteTable(
	deleteroutetablerequest DeleteRouteTableRequest,
) (
	response *POST_DeleteRouteTableResponses,
	err error,
) {
	path := client.service + "/DeleteRouteTable"
	body := new(bytes.Buffer)
	json.NewEncoder(body).Encode(deleteroutetablerequest)
	req, err := http.NewRequest("POST", path, body)
	reqHeaders := make(http.Header)
	reqHeaders.Set("Content-Type", "application/json")
	req.Header = reqHeaders
	client.Sign(req, body.Bytes())
	if err != nil {
		return
	}
	resp, err := client.client.Do(req)
	if err != nil {
		return
	}
	defer resp.Body.Close()
	if resp.StatusCode != 200 {
		return nil, errors.New(resp.Status)
	}
	response = &POST_DeleteRouteTableResponses{}
	switch {
	case resp.StatusCode == 200:
		body, err := ioutil.ReadAll(resp.Body)
		if err != nil {
			return nil, err
		}
		result := &DeleteRouteTableResponse{}
		err = json.Unmarshal(body, result)
		if err != nil {
			return nil, err
		}
		response.OK = result
	case resp.StatusCode == 400:
		body, err := ioutil.ReadAll(resp.Body)
		if err != nil {
			return nil, err
		}
		result := &ErrorResponse{}
		err = json.Unmarshal(body, result)
		if err != nil {
			return nil, err
		}
		response.Code400 = result
	case resp.StatusCode == 401:
		body, err := ioutil.ReadAll(resp.Body)
		if err != nil {
			return nil, err
		}
		result := &ErrorResponse{}
		err = json.Unmarshal(body, result)
		if err != nil {
			return nil, err
		}
		response.Code401 = result
	case resp.StatusCode == 500:
		body, err := ioutil.ReadAll(resp.Body)
		if err != nil {
			return nil, err
		}
		result := &ErrorResponse{}
		err = json.Unmarshal(body, result)
		if err != nil {
			return nil, err
		}
		response.Code500 = result
	default:
		break
	}
	return
}

//
func (client *Client) POST_DeleteSecurityGroup(
	deletesecuritygrouprequest DeleteSecurityGroupRequest,
) (
	response *POST_DeleteSecurityGroupResponses,
	err error,
) {
	path := client.service + "/DeleteSecurityGroup"
	body := new(bytes.Buffer)
	json.NewEncoder(body).Encode(deletesecuritygrouprequest)
	req, err := http.NewRequest("POST", path, body)
	reqHeaders := make(http.Header)
	reqHeaders.Set("Content-Type", "application/json")
	req.Header = reqHeaders
	client.Sign(req, body.Bytes())
	if err != nil {
		return
	}
	resp, err := client.client.Do(req)
	if err != nil {
		return
	}
	defer resp.Body.Close()
	if resp.StatusCode != 200 {
		return nil, errors.New(resp.Status)
	}
	response = &POST_DeleteSecurityGroupResponses{}
	switch {
	case resp.StatusCode == 200:
		body, err := ioutil.ReadAll(resp.Body)
		if err != nil {
			return nil, err
		}
		result := &DeleteSecurityGroupResponse{}
		err = json.Unmarshal(body, result)
		if err != nil {
			return nil, err
		}
		response.OK = result
	case resp.StatusCode == 400:
		body, err := ioutil.ReadAll(resp.Body)
		if err != nil {
			return nil, err
		}
		result := &ErrorResponse{}
		err = json.Unmarshal(body, result)
		if err != nil {
			return nil, err
		}
		response.Code400 = result
	case resp.StatusCode == 401:
		body, err := ioutil.ReadAll(resp.Body)
		if err != nil {
			return nil, err
		}
		result := &ErrorResponse{}
		err = json.Unmarshal(body, result)
		if err != nil {
			return nil, err
		}
		response.Code401 = result
	case resp.StatusCode == 500:
		body, err := ioutil.ReadAll(resp.Body)
		if err != nil {
			return nil, err
		}
		result := &ErrorResponse{}
		err = json.Unmarshal(body, result)
		if err != nil {
			return nil, err
		}
		response.Code500 = result
	default:
		break
	}
	return
}

//
func (client *Client) POST_DeleteSecurityGroupRule(
	deletesecuritygrouprulerequest DeleteSecurityGroupRuleRequest,
) (
	response *POST_DeleteSecurityGroupRuleResponses,
	err error,
) {
	path := client.service + "/DeleteSecurityGroupRule"
	body := new(bytes.Buffer)
	json.NewEncoder(body).Encode(deletesecuritygrouprulerequest)
	req, err := http.NewRequest("POST", path, body)
	reqHeaders := make(http.Header)
	reqHeaders.Set("Content-Type", "application/json")
	req.Header = reqHeaders
	client.Sign(req, body.Bytes())
	if err != nil {
		return
	}
	resp, err := client.client.Do(req)
	if err != nil {
		return
	}
	defer resp.Body.Close()
	if resp.StatusCode != 200 {
		return nil, errors.New(resp.Status)
	}
	response = &POST_DeleteSecurityGroupRuleResponses{}
	switch {
	case resp.StatusCode == 200:
		body, err := ioutil.ReadAll(resp.Body)
		if err != nil {
			return nil, err
		}
		result := &DeleteSecurityGroupRuleResponse{}
		err = json.Unmarshal(body, result)
		if err != nil {
			return nil, err
		}
		response.OK = result
	case resp.StatusCode == 400:
		body, err := ioutil.ReadAll(resp.Body)
		if err != nil {
			return nil, err
		}
		result := &ErrorResponse{}
		err = json.Unmarshal(body, result)
		if err != nil {
			return nil, err
		}
		response.Code400 = result
	case resp.StatusCode == 401:
		body, err := ioutil.ReadAll(resp.Body)
		if err != nil {
			return nil, err
		}
		result := &ErrorResponse{}
		err = json.Unmarshal(body, result)
		if err != nil {
			return nil, err
		}
		response.Code401 = result
	case resp.StatusCode == 500:
		body, err := ioutil.ReadAll(resp.Body)
		if err != nil {
			return nil, err
		}
		result := &ErrorResponse{}
		err = json.Unmarshal(body, result)
		if err != nil {
			return nil, err
		}
		response.Code500 = result
	default:
		break
	}
	return
}

//
func (client *Client) POST_DeleteServerCertificate(
	deleteservercertificaterequest DeleteServerCertificateRequest,
) (
	response *POST_DeleteServerCertificateResponses,
	err error,
) {
	path := client.service + "/DeleteServerCertificate"
	body := new(bytes.Buffer)
	json.NewEncoder(body).Encode(deleteservercertificaterequest)
	req, err := http.NewRequest("POST", path, body)
	reqHeaders := make(http.Header)
	reqHeaders.Set("Content-Type", "application/json")
	req.Header = reqHeaders
	client.Sign(req, body.Bytes())
	if err != nil {
		return
	}
	resp, err := client.client.Do(req)
	if err != nil {
		return
	}
	defer resp.Body.Close()
	if resp.StatusCode != 200 {
		return nil, errors.New(resp.Status)
	}
	response = &POST_DeleteServerCertificateResponses{}
	switch {
	case resp.StatusCode == 200:
		body, err := ioutil.ReadAll(resp.Body)
		if err != nil {
			return nil, err
		}
		result := &DeleteServerCertificateResponse{}
		err = json.Unmarshal(body, result)
		if err != nil {
			return nil, err
		}
		response.OK = result
	default:
		break
	}
	return
}

//
func (client *Client) POST_DeleteSnapshot(
	deletesnapshotrequest DeleteSnapshotRequest,
) (
	response *POST_DeleteSnapshotResponses,
	err error,
) {
	path := client.service + "/DeleteSnapshot"
	body := new(bytes.Buffer)
	json.NewEncoder(body).Encode(deletesnapshotrequest)
	req, err := http.NewRequest("POST", path, body)
	reqHeaders := make(http.Header)
	reqHeaders.Set("Content-Type", "application/json")
	req.Header = reqHeaders
	client.Sign(req, body.Bytes())
	if err != nil {
		return
	}
	resp, err := client.client.Do(req)
	if err != nil {
		return
	}
	defer resp.Body.Close()
	if resp.StatusCode != 200 {
		return nil, errors.New(resp.Status)
	}
	response = &POST_DeleteSnapshotResponses{}
	switch {
	case resp.StatusCode == 200:
		body, err := ioutil.ReadAll(resp.Body)
		if err != nil {
			return nil, err
		}
		result := &DeleteSnapshotResponse{}
		err = json.Unmarshal(body, result)
		if err != nil {
			return nil, err
		}
		response.OK = result
	case resp.StatusCode == 400:
		body, err := ioutil.ReadAll(resp.Body)
		if err != nil {
			return nil, err
		}
		result := &ErrorResponse{}
		err = json.Unmarshal(body, result)
		if err != nil {
			return nil, err
		}
		response.Code400 = result
	case resp.StatusCode == 401:
		body, err := ioutil.ReadAll(resp.Body)
		if err != nil {
			return nil, err
		}
		result := &ErrorResponse{}
		err = json.Unmarshal(body, result)
		if err != nil {
			return nil, err
		}
		response.Code401 = result
	case resp.StatusCode == 500:
		body, err := ioutil.ReadAll(resp.Body)
		if err != nil {
			return nil, err
		}
		result := &ErrorResponse{}
		err = json.Unmarshal(body, result)
		if err != nil {
			return nil, err
		}
		response.Code500 = result
	default:
		break
	}
	return
}

//
func (client *Client) POST_DeleteSubnet(
	deletesubnetrequest DeleteSubnetRequest,
) (
	response *POST_DeleteSubnetResponses,
	err error,
) {
	path := client.service + "/DeleteSubnet"
	body := new(bytes.Buffer)
	json.NewEncoder(body).Encode(deletesubnetrequest)
	req, err := http.NewRequest("POST", path, body)
	reqHeaders := make(http.Header)
	reqHeaders.Set("Content-Type", "application/json")
	req.Header = reqHeaders
	client.Sign(req, body.Bytes())
	if err != nil {
		return
	}
	resp, err := client.client.Do(req)
	if err != nil {
		return
	}
	defer resp.Body.Close()
	if resp.StatusCode != 200 {
		return nil, errors.New(resp.Status)
	}
	response = &POST_DeleteSubnetResponses{}
	switch {
	case resp.StatusCode == 200:
		body, err := ioutil.ReadAll(resp.Body)
		if err != nil {
			return nil, err
		}
		result := &DeleteSubnetResponse{}
		err = json.Unmarshal(body, result)
		if err != nil {
			return nil, err
		}
		response.OK = result
	case resp.StatusCode == 400:
		body, err := ioutil.ReadAll(resp.Body)
		if err != nil {
			return nil, err
		}
		result := &ErrorResponse{}
		err = json.Unmarshal(body, result)
		if err != nil {
			return nil, err
		}
		response.Code400 = result
	case resp.StatusCode == 401:
		body, err := ioutil.ReadAll(resp.Body)
		if err != nil {
			return nil, err
		}
		result := &ErrorResponse{}
		err = json.Unmarshal(body, result)
		if err != nil {
			return nil, err
		}
		response.Code401 = result
	case resp.StatusCode == 500:
		body, err := ioutil.ReadAll(resp.Body)
		if err != nil {
			return nil, err
		}
		result := &ErrorResponse{}
		err = json.Unmarshal(body, result)
		if err != nil {
			return nil, err
		}
		response.Code500 = result
	default:
		break
	}
	return
}

//
func (client *Client) POST_DeleteTags(
	deletetagsrequest DeleteTagsRequest,
) (
	response *POST_DeleteTagsResponses,
	err error,
) {
	path := client.service + "/DeleteTags"
	body := new(bytes.Buffer)
	json.NewEncoder(body).Encode(deletetagsrequest)
	req, err := http.NewRequest("POST", path, body)
	reqHeaders := make(http.Header)
	reqHeaders.Set("Content-Type", "application/json")
	req.Header = reqHeaders
	client.Sign(req, body.Bytes())
	if err != nil {
		return
	}
	resp, err := client.client.Do(req)
	if err != nil {
		return
	}
	defer resp.Body.Close()
	if resp.StatusCode != 200 {
		return nil, errors.New(resp.Status)
	}
	response = &POST_DeleteTagsResponses{}
	switch {
	case resp.StatusCode == 200:
		body, err := ioutil.ReadAll(resp.Body)
		if err != nil {
			return nil, err
		}
		result := &DeleteTagsResponse{}
		err = json.Unmarshal(body, result)
		if err != nil {
			return nil, err
		}
		response.OK = result
	case resp.StatusCode == 400:
		body, err := ioutil.ReadAll(resp.Body)
		if err != nil {
			return nil, err
		}
		result := &ErrorResponse{}
		err = json.Unmarshal(body, result)
		if err != nil {
			return nil, err
		}
		response.Code400 = result
	case resp.StatusCode == 401:
		body, err := ioutil.ReadAll(resp.Body)
		if err != nil {
			return nil, err
		}
		result := &ErrorResponse{}
		err = json.Unmarshal(body, result)
		if err != nil {
			return nil, err
		}
		response.Code401 = result
	case resp.StatusCode == 500:
		body, err := ioutil.ReadAll(resp.Body)
		if err != nil {
			return nil, err
		}
		result := &ErrorResponse{}
		err = json.Unmarshal(body, result)
		if err != nil {
			return nil, err
		}
		response.Code500 = result
	default:
		break
	}
	return
}

//
func (client *Client) POST_DeleteUser(
	deleteuserrequest DeleteUserRequest,
) (
	response *POST_DeleteUserResponses,
	err error,
) {
	path := client.service + "/DeleteUser"
	body := new(bytes.Buffer)
	json.NewEncoder(body).Encode(deleteuserrequest)
	req, err := http.NewRequest("POST", path, body)
	reqHeaders := make(http.Header)
	reqHeaders.Set("Content-Type", "application/json")
	req.Header = reqHeaders
	client.Sign(req, body.Bytes())
	if err != nil {
		return
	}
	resp, err := client.client.Do(req)
	if err != nil {
		return
	}
	defer resp.Body.Close()
	if resp.StatusCode != 200 {
		return nil, errors.New(resp.Status)
	}
	response = &POST_DeleteUserResponses{}
	switch {
	case resp.StatusCode == 200:
		body, err := ioutil.ReadAll(resp.Body)
		if err != nil {
			return nil, err
		}
		result := &DeleteUserResponse{}
		err = json.Unmarshal(body, result)
		if err != nil {
			return nil, err
		}
		response.OK = result
	default:
		break
	}
	return
}

//
func (client *Client) POST_DeleteUserGroup(
	deleteusergrouprequest DeleteUserGroupRequest,
) (
	response *POST_DeleteUserGroupResponses,
	err error,
) {
	path := client.service + "/DeleteUserGroup"
	body := new(bytes.Buffer)
	json.NewEncoder(body).Encode(deleteusergrouprequest)
	req, err := http.NewRequest("POST", path, body)
	reqHeaders := make(http.Header)
	reqHeaders.Set("Content-Type", "application/json")
	req.Header = reqHeaders
	client.Sign(req, body.Bytes())
	if err != nil {
		return
	}
	resp, err := client.client.Do(req)
	if err != nil {
		return
	}
	defer resp.Body.Close()
	if resp.StatusCode != 200 {
		return nil, errors.New(resp.Status)
	}
	response = &POST_DeleteUserGroupResponses{}
	switch {
	case resp.StatusCode == 200:
		body, err := ioutil.ReadAll(resp.Body)
		if err != nil {
			return nil, err
		}
		result := &DeleteUserGroupResponse{}
		err = json.Unmarshal(body, result)
		if err != nil {
			return nil, err
		}
		response.OK = result
	default:
		break
	}
	return
}

//
func (client *Client) POST_DeleteVirtualGateway(
	deletevirtualgatewayrequest DeleteVirtualGatewayRequest,
) (
	response *POST_DeleteVirtualGatewayResponses,
	err error,
) {
	path := client.service + "/DeleteVirtualGateway"
	body := new(bytes.Buffer)
	json.NewEncoder(body).Encode(deletevirtualgatewayrequest)
	req, err := http.NewRequest("POST", path, body)
	reqHeaders := make(http.Header)
	reqHeaders.Set("Content-Type", "application/json")
	req.Header = reqHeaders
	client.Sign(req, body.Bytes())
	if err != nil {
		return
	}
	resp, err := client.client.Do(req)
	if err != nil {
		return
	}
	defer resp.Body.Close()
	if resp.StatusCode != 200 {
		return nil, errors.New(resp.Status)
	}
	response = &POST_DeleteVirtualGatewayResponses{}
	switch {
	case resp.StatusCode == 200:
		body, err := ioutil.ReadAll(resp.Body)
		if err != nil {
			return nil, err
		}
		result := &DeleteVirtualGatewayResponse{}
		err = json.Unmarshal(body, result)
		if err != nil {
			return nil, err
		}
		response.OK = result
	default:
		break
	}
	return
}

//
func (client *Client) POST_DeleteVms(
	deletevmsrequest DeleteVmsRequest,
) (
	response *POST_DeleteVmsResponses,
	err error,
) {
	path := client.service + "/DeleteVms"
	body := new(bytes.Buffer)
	json.NewEncoder(body).Encode(deletevmsrequest)
	req, err := http.NewRequest("POST", path, body)
	reqHeaders := make(http.Header)
	reqHeaders.Set("Content-Type", "application/json")
	req.Header = reqHeaders
	client.Sign(req, body.Bytes())
	if err != nil {
		return
	}
	resp, err := client.client.Do(req)
	if err != nil {
		return
	}
	defer resp.Body.Close()
	if resp.StatusCode != 200 {
		return nil, errors.New(resp.Status)
	}
	response = &POST_DeleteVmsResponses{}
	switch {
	case resp.StatusCode == 200:
		body, err := ioutil.ReadAll(resp.Body)
		if err != nil {
			return nil, err
		}
		result := &DeleteVmsResponse{}
		err = json.Unmarshal(body, result)
		if err != nil {
			return nil, err
		}
		response.OK = result
	case resp.StatusCode == 400:
		body, err := ioutil.ReadAll(resp.Body)
		if err != nil {
			return nil, err
		}
		result := &ErrorResponse{}
		err = json.Unmarshal(body, result)
		if err != nil {
			return nil, err
		}
		response.Code400 = result
	case resp.StatusCode == 401:
		body, err := ioutil.ReadAll(resp.Body)
		if err != nil {
			return nil, err
		}
		result := &ErrorResponse{}
		err = json.Unmarshal(body, result)
		if err != nil {
			return nil, err
		}
		response.Code401 = result
	case resp.StatusCode == 500:
		body, err := ioutil.ReadAll(resp.Body)
		if err != nil {
			return nil, err
		}
		result := &ErrorResponse{}
		err = json.Unmarshal(body, result)
		if err != nil {
			return nil, err
		}
		response.Code500 = result
	default:
		break
	}
	return
}

//
func (client *Client) POST_DeleteVolume(
	deletevolumerequest DeleteVolumeRequest,
) (
	response *POST_DeleteVolumeResponses,
	err error,
) {
	path := client.service + "/DeleteVolume"
	body := new(bytes.Buffer)
	json.NewEncoder(body).Encode(deletevolumerequest)
	req, err := http.NewRequest("POST", path, body)
	reqHeaders := make(http.Header)
	reqHeaders.Set("Content-Type", "application/json")
	req.Header = reqHeaders
	client.Sign(req, body.Bytes())
	if err != nil {
		return
	}
	resp, err := client.client.Do(req)
	if err != nil {
		return
	}
	defer resp.Body.Close()
	if resp.StatusCode != 200 {
		return nil, errors.New(resp.Status)
	}
	response = &POST_DeleteVolumeResponses{}
	switch {
	case resp.StatusCode == 200:
		body, err := ioutil.ReadAll(resp.Body)
		if err != nil {
			return nil, err
		}
		result := &DeleteVolumeResponse{}
		err = json.Unmarshal(body, result)
		if err != nil {
			return nil, err
		}
		response.OK = result
	case resp.StatusCode == 400:
		body, err := ioutil.ReadAll(resp.Body)
		if err != nil {
			return nil, err
		}
		result := &ErrorResponse{}
		err = json.Unmarshal(body, result)
		if err != nil {
			return nil, err
		}
		response.Code400 = result
	case resp.StatusCode == 401:
		body, err := ioutil.ReadAll(resp.Body)
		if err != nil {
			return nil, err
		}
		result := &ErrorResponse{}
		err = json.Unmarshal(body, result)
		if err != nil {
			return nil, err
		}
		response.Code401 = result
	case resp.StatusCode == 500:
		body, err := ioutil.ReadAll(resp.Body)
		if err != nil {
			return nil, err
		}
		result := &ErrorResponse{}
		err = json.Unmarshal(body, result)
		if err != nil {
			return nil, err
		}
		response.Code500 = result
	default:
		break
	}
	return
}

//
func (client *Client) POST_DeleteVpnConnection(
	deletevpnconnectionrequest DeleteVpnConnectionRequest,
) (
	response *POST_DeleteVpnConnectionResponses,
	err error,
) {
	path := client.service + "/DeleteVpnConnection"
	body := new(bytes.Buffer)
	json.NewEncoder(body).Encode(deletevpnconnectionrequest)
	req, err := http.NewRequest("POST", path, body)
	reqHeaders := make(http.Header)
	reqHeaders.Set("Content-Type", "application/json")
	req.Header = reqHeaders
	client.Sign(req, body.Bytes())
	if err != nil {
		return
	}
	resp, err := client.client.Do(req)
	if err != nil {
		return
	}
	defer resp.Body.Close()
	if resp.StatusCode != 200 {
		return nil, errors.New(resp.Status)
	}
	response = &POST_DeleteVpnConnectionResponses{}
	switch {
	case resp.StatusCode == 200:
		body, err := ioutil.ReadAll(resp.Body)
		if err != nil {
			return nil, err
		}
		result := &DeleteVpnConnectionResponse{}
		err = json.Unmarshal(body, result)
		if err != nil {
			return nil, err
		}
		response.OK = result
	default:
		break
	}
	return
}

//
func (client *Client) POST_DeleteVpnConnectionRoute(
	deletevpnconnectionrouterequest DeleteVpnConnectionRouteRequest,
) (
	response *POST_DeleteVpnConnectionRouteResponses,
	err error,
) {
	path := client.service + "/DeleteVpnConnectionRoute"
	body := new(bytes.Buffer)
	json.NewEncoder(body).Encode(deletevpnconnectionrouterequest)
	req, err := http.NewRequest("POST", path, body)
	reqHeaders := make(http.Header)
	reqHeaders.Set("Content-Type", "application/json")
	req.Header = reqHeaders
	client.Sign(req, body.Bytes())
	if err != nil {
		return
	}
	resp, err := client.client.Do(req)
	if err != nil {
		return
	}
	defer resp.Body.Close()
	if resp.StatusCode != 200 {
		return nil, errors.New(resp.Status)
	}
	response = &POST_DeleteVpnConnectionRouteResponses{}
	switch {
	case resp.StatusCode == 200:
		body, err := ioutil.ReadAll(resp.Body)
		if err != nil {
			return nil, err
		}
		result := &DeleteVpnConnectionRouteResponse{}
		err = json.Unmarshal(body, result)
		if err != nil {
			return nil, err
		}
		response.OK = result
	default:
		break
	}
	return
}

//
func (client *Client) POST_DeregisterUserInUserGroup(
	deregisteruserinusergrouprequest DeregisterUserInUserGroupRequest,
) (
	response *POST_DeregisterUserInUserGroupResponses,
	err error,
) {
	path := client.service + "/DeregisterUserInUserGroup"
	body := new(bytes.Buffer)
	json.NewEncoder(body).Encode(deregisteruserinusergrouprequest)
	req, err := http.NewRequest("POST", path, body)
	reqHeaders := make(http.Header)
	reqHeaders.Set("Content-Type", "application/json")
	req.Header = reqHeaders
	client.Sign(req, body.Bytes())
	if err != nil {
		return
	}
	resp, err := client.client.Do(req)
	if err != nil {
		return
	}
	defer resp.Body.Close()
	if resp.StatusCode != 200 {
		return nil, errors.New(resp.Status)
	}
	response = &POST_DeregisterUserInUserGroupResponses{}
	switch {
	case resp.StatusCode == 200:
		body, err := ioutil.ReadAll(resp.Body)
		if err != nil {
			return nil, err
		}
		result := &DeregisterUserInUserGroupResponse{}
		err = json.Unmarshal(body, result)
		if err != nil {
			return nil, err
		}
		response.OK = result
	default:
		break
	}
	return
}

//
func (client *Client) POST_DeregisterVmsInLoadBalancer(
	deregistervmsinloadbalancerrequest DeregisterVmsInLoadBalancerRequest,
) (
	response *POST_DeregisterVmsInLoadBalancerResponses,
	err error,
) {
	path := client.service + "/DeregisterVmsInLoadBalancer"
	body := new(bytes.Buffer)
	json.NewEncoder(body).Encode(deregistervmsinloadbalancerrequest)
	req, err := http.NewRequest("POST", path, body)
	reqHeaders := make(http.Header)
	reqHeaders.Set("Content-Type", "application/json")
	req.Header = reqHeaders
	client.Sign(req, body.Bytes())
	if err != nil {
		return
	}
	resp, err := client.client.Do(req)
	if err != nil {
		return
	}
	defer resp.Body.Close()
	if resp.StatusCode != 200 {
		return nil, errors.New(resp.Status)
	}
	response = &POST_DeregisterVmsInLoadBalancerResponses{}
	switch {
	case resp.StatusCode == 200:
		body, err := ioutil.ReadAll(resp.Body)
		if err != nil {
			return nil, err
		}
		result := &DeregisterVmsInLoadBalancerResponse{}
		err = json.Unmarshal(body, result)
		if err != nil {
			return nil, err
		}
		response.OK = result
	default:
		break
	}
	return
}

//
func (client *Client) POST_LinkInternetService(
	linkinternetservicerequest LinkInternetServiceRequest,
) (
	response *POST_LinkInternetServiceResponses,
	err error,
) {
	path := client.service + "/LinkInternetService"
	body := new(bytes.Buffer)
	json.NewEncoder(body).Encode(linkinternetservicerequest)
	req, err := http.NewRequest("POST", path, body)
	reqHeaders := make(http.Header)
	reqHeaders.Set("Content-Type", "application/json")
	req.Header = reqHeaders
	client.Sign(req, body.Bytes())
	if err != nil {
		return
	}
	resp, err := client.client.Do(req)
	if err != nil {
		return
	}
	defer resp.Body.Close()
	if resp.StatusCode != 200 {
		return nil, errors.New(resp.Status)
	}
	response = &POST_LinkInternetServiceResponses{}
	switch {
	case resp.StatusCode == 200:
		body, err := ioutil.ReadAll(resp.Body)
		if err != nil {
			return nil, err
		}
		result := &LinkInternetServiceResponse{}
		err = json.Unmarshal(body, result)
		if err != nil {
			return nil, err
		}
		response.OK = result
	case resp.StatusCode == 400:
		body, err := ioutil.ReadAll(resp.Body)
		if err != nil {
			return nil, err
		}
		result := &ErrorResponse{}
		err = json.Unmarshal(body, result)
		if err != nil {
			return nil, err
		}
		response.Code400 = result
	case resp.StatusCode == 401:
		body, err := ioutil.ReadAll(resp.Body)
		if err != nil {
			return nil, err
		}
		result := &ErrorResponse{}
		err = json.Unmarshal(body, result)
		if err != nil {
			return nil, err
		}
		response.Code401 = result
	case resp.StatusCode == 500:
		body, err := ioutil.ReadAll(resp.Body)
		if err != nil {
			return nil, err
		}
		result := &ErrorResponse{}
		err = json.Unmarshal(body, result)
		if err != nil {
			return nil, err
		}
		response.Code500 = result
	default:
		break
	}
	return
}

//
func (client *Client) POST_LinkNic(
	linknicrequest LinkNicRequest,
) (
	response *POST_LinkNicResponses,
	err error,
) {
	path := client.service + "/LinkNic"
	body := new(bytes.Buffer)
	json.NewEncoder(body).Encode(linknicrequest)
	req, err := http.NewRequest("POST", path, body)
	reqHeaders := make(http.Header)
	reqHeaders.Set("Content-Type", "application/json")
	req.Header = reqHeaders
	client.Sign(req, body.Bytes())
	if err != nil {
		return
	}
	resp, err := client.client.Do(req)
	if err != nil {
		return
	}
	defer resp.Body.Close()
	if resp.StatusCode != 200 {
		return nil, errors.New(resp.Status)
	}
	response = &POST_LinkNicResponses{}
	switch {
	case resp.StatusCode == 200:
		body, err := ioutil.ReadAll(resp.Body)
		if err != nil {
			return nil, err
		}
		result := &LinkNicResponse{}
		err = json.Unmarshal(body, result)
		if err != nil {
			return nil, err
		}
		response.OK = result
	case resp.StatusCode == 400:
		body, err := ioutil.ReadAll(resp.Body)
		if err != nil {
			return nil, err
		}
		result := &ErrorResponse{}
		err = json.Unmarshal(body, result)
		if err != nil {
			return nil, err
		}
		response.Code400 = result
	case resp.StatusCode == 401:
		body, err := ioutil.ReadAll(resp.Body)
		if err != nil {
			return nil, err
		}
		result := &ErrorResponse{}
		err = json.Unmarshal(body, result)
		if err != nil {
			return nil, err
		}
		response.Code401 = result
	case resp.StatusCode == 500:
		body, err := ioutil.ReadAll(resp.Body)
		if err != nil {
			return nil, err
		}
		result := &ErrorResponse{}
		err = json.Unmarshal(body, result)
		if err != nil {
			return nil, err
		}
		response.Code500 = result
	default:
		break
	}
	return
}

//
func (client *Client) POST_LinkPolicy(
	linkpolicyrequest LinkPolicyRequest,
) (
	response *POST_LinkPolicyResponses,
	err error,
) {
	path := client.service + "/LinkPolicy"
	body := new(bytes.Buffer)
	json.NewEncoder(body).Encode(linkpolicyrequest)
	req, err := http.NewRequest("POST", path, body)
	reqHeaders := make(http.Header)
	reqHeaders.Set("Content-Type", "application/json")
	req.Header = reqHeaders
	client.Sign(req, body.Bytes())
	if err != nil {
		return
	}
	resp, err := client.client.Do(req)
	if err != nil {
		return
	}
	defer resp.Body.Close()
	if resp.StatusCode != 200 {
		return nil, errors.New(resp.Status)
	}
	response = &POST_LinkPolicyResponses{}
	switch {
	case resp.StatusCode == 200:
		body, err := ioutil.ReadAll(resp.Body)
		if err != nil {
			return nil, err
		}
		result := &LinkPolicyResponse{}
		err = json.Unmarshal(body, result)
		if err != nil {
			return nil, err
		}
		response.OK = result
	default:
		break
	}
	return
}

//
func (client *Client) POST_LinkPrivateIps(
	linkprivateipsrequest LinkPrivateIpsRequest,
) (
	response *POST_LinkPrivateIpsResponses,
	err error,
) {
	path := client.service + "/LinkPrivateIps"
	body := new(bytes.Buffer)
	json.NewEncoder(body).Encode(linkprivateipsrequest)
	req, err := http.NewRequest("POST", path, body)
	reqHeaders := make(http.Header)
	reqHeaders.Set("Content-Type", "application/json")
	req.Header = reqHeaders
	client.Sign(req, body.Bytes())
	if err != nil {
		return
	}
	resp, err := client.client.Do(req)
	if err != nil {
		return
	}
	defer resp.Body.Close()
	if resp.StatusCode != 200 {
		return nil, errors.New(resp.Status)
	}
	response = &POST_LinkPrivateIpsResponses{}
	switch {
	case resp.StatusCode == 200:
		body, err := ioutil.ReadAll(resp.Body)
		if err != nil {
			return nil, err
		}
		result := &LinkPrivateIpsResponse{}
		err = json.Unmarshal(body, result)
		if err != nil {
			return nil, err
		}
		response.OK = result
	case resp.StatusCode == 400:
		body, err := ioutil.ReadAll(resp.Body)
		if err != nil {
			return nil, err
		}
		result := &ErrorResponse{}
		err = json.Unmarshal(body, result)
		if err != nil {
			return nil, err
		}
		response.Code400 = result
	case resp.StatusCode == 401:
		body, err := ioutil.ReadAll(resp.Body)
		if err != nil {
			return nil, err
		}
		result := &ErrorResponse{}
		err = json.Unmarshal(body, result)
		if err != nil {
			return nil, err
		}
		response.Code401 = result
	case resp.StatusCode == 500:
		body, err := ioutil.ReadAll(resp.Body)
		if err != nil {
			return nil, err
		}
		result := &ErrorResponse{}
		err = json.Unmarshal(body, result)
		if err != nil {
			return nil, err
		}
		response.Code500 = result
	default:
		break
	}
	return
}

//
func (client *Client) POST_LinkPublicIp(
	linkpubliciprequest LinkPublicIpRequest,
) (
	response *POST_LinkPublicIpResponses,
	err error,
) {
	path := client.service + "/LinkPublicIp"
	body := new(bytes.Buffer)
	json.NewEncoder(body).Encode(linkpubliciprequest)
	req, err := http.NewRequest("POST", path, body)
	reqHeaders := make(http.Header)
	reqHeaders.Set("Content-Type", "application/json")
	req.Header = reqHeaders
	client.Sign(req, body.Bytes())
	if err != nil {
		return
	}
	resp, err := client.client.Do(req)
	if err != nil {
		return
	}
	defer resp.Body.Close()
	if resp.StatusCode != 200 {
		return nil, errors.New(resp.Status)
	}
	response = &POST_LinkPublicIpResponses{}
	switch {
	case resp.StatusCode == 200:
		body, err := ioutil.ReadAll(resp.Body)
		if err != nil {
			return nil, err
		}
		result := &LinkPublicIpResponse{}
		err = json.Unmarshal(body, result)
		if err != nil {
			return nil, err
		}
		response.OK = result
	case resp.StatusCode == 400:
		body, err := ioutil.ReadAll(resp.Body)
		if err != nil {
			return nil, err
		}
		result := &ErrorResponse{}
		err = json.Unmarshal(body, result)
		if err != nil {
			return nil, err
		}
		response.Code400 = result
	case resp.StatusCode == 401:
		body, err := ioutil.ReadAll(resp.Body)
		if err != nil {
			return nil, err
		}
		result := &ErrorResponse{}
		err = json.Unmarshal(body, result)
		if err != nil {
			return nil, err
		}
		response.Code401 = result
	case resp.StatusCode == 500:
		body, err := ioutil.ReadAll(resp.Body)
		if err != nil {
			return nil, err
		}
		result := &ErrorResponse{}
		err = json.Unmarshal(body, result)
		if err != nil {
			return nil, err
		}
		response.Code500 = result
	default:
		break
	}
	return
}

//
func (client *Client) POST_LinkRouteTable(
	linkroutetablerequest LinkRouteTableRequest,
) (
	response *POST_LinkRouteTableResponses,
	err error,
) {
	path := client.service + "/LinkRouteTable"
	body := new(bytes.Buffer)
	json.NewEncoder(body).Encode(linkroutetablerequest)
	req, err := http.NewRequest("POST", path, body)
	reqHeaders := make(http.Header)
	reqHeaders.Set("Content-Type", "application/json")
	req.Header = reqHeaders
	client.Sign(req, body.Bytes())
	if err != nil {
		return
	}
	resp, err := client.client.Do(req)
	if err != nil {
		return
	}
	defer resp.Body.Close()
	if resp.StatusCode != 200 {
		return nil, errors.New(resp.Status)
	}
	response = &POST_LinkRouteTableResponses{}
	switch {
	case resp.StatusCode == 200:
		body, err := ioutil.ReadAll(resp.Body)
		if err != nil {
			return nil, err
		}
		result := &LinkRouteTableResponse{}
		err = json.Unmarshal(body, result)
		if err != nil {
			return nil, err
		}
		response.OK = result
	case resp.StatusCode == 400:
		body, err := ioutil.ReadAll(resp.Body)
		if err != nil {
			return nil, err
		}
		result := &ErrorResponse{}
		err = json.Unmarshal(body, result)
		if err != nil {
			return nil, err
		}
		response.Code400 = result
	case resp.StatusCode == 401:
		body, err := ioutil.ReadAll(resp.Body)
		if err != nil {
			return nil, err
		}
		result := &ErrorResponse{}
		err = json.Unmarshal(body, result)
		if err != nil {
			return nil, err
		}
		response.Code401 = result
	case resp.StatusCode == 500:
		body, err := ioutil.ReadAll(resp.Body)
		if err != nil {
			return nil, err
		}
		result := &ErrorResponse{}
		err = json.Unmarshal(body, result)
		if err != nil {
			return nil, err
		}
		response.Code500 = result
	default:
		break
	}
	return
}

//
func (client *Client) POST_LinkVirtualGateway(
	linkvirtualgatewayrequest LinkVirtualGatewayRequest,
) (
	response *POST_LinkVirtualGatewayResponses,
	err error,
) {
	path := client.service + "/LinkVirtualGateway"
	body := new(bytes.Buffer)
	json.NewEncoder(body).Encode(linkvirtualgatewayrequest)
	req, err := http.NewRequest("POST", path, body)
	reqHeaders := make(http.Header)
	reqHeaders.Set("Content-Type", "application/json")
	req.Header = reqHeaders
	client.Sign(req, body.Bytes())
	if err != nil {
		return
	}
	resp, err := client.client.Do(req)
	if err != nil {
		return
	}
	defer resp.Body.Close()
	if resp.StatusCode != 200 {
		return nil, errors.New(resp.Status)
	}
	response = &POST_LinkVirtualGatewayResponses{}
	switch {
	case resp.StatusCode == 200:
		body, err := ioutil.ReadAll(resp.Body)
		if err != nil {
			return nil, err
		}
		result := &LinkVirtualGatewayResponse{}
		err = json.Unmarshal(body, result)
		if err != nil {
			return nil, err
		}
		response.OK = result
	default:
		break
	}
	return
}

//
func (client *Client) POST_LinkVolume(
	linkvolumerequest LinkVolumeRequest,
) (
	response *POST_LinkVolumeResponses,
	err error,
) {
	path := client.service + "/LinkVolume"
	body := new(bytes.Buffer)
	json.NewEncoder(body).Encode(linkvolumerequest)
	req, err := http.NewRequest("POST", path, body)
	reqHeaders := make(http.Header)
	reqHeaders.Set("Content-Type", "application/json")
	req.Header = reqHeaders
	client.Sign(req, body.Bytes())
	if err != nil {
		return
	}
	resp, err := client.client.Do(req)
	if err != nil {
		return
	}
	defer resp.Body.Close()
	if resp.StatusCode != 200 {
		return nil, errors.New(resp.Status)
	}
	response = &POST_LinkVolumeResponses{}
	switch {
	case resp.StatusCode == 200:
		body, err := ioutil.ReadAll(resp.Body)
		if err != nil {
			return nil, err
		}
		result := &LinkVolumeResponse{}
		err = json.Unmarshal(body, result)
		if err != nil {
			return nil, err
		}
		response.OK = result
	case resp.StatusCode == 400:
		body, err := ioutil.ReadAll(resp.Body)
		if err != nil {
			return nil, err
		}
		result := &ErrorResponse{}
		err = json.Unmarshal(body, result)
		if err != nil {
			return nil, err
		}
		response.Code400 = result
	case resp.StatusCode == 401:
		body, err := ioutil.ReadAll(resp.Body)
		if err != nil {
			return nil, err
		}
		result := &ErrorResponse{}
		err = json.Unmarshal(body, result)
		if err != nil {
			return nil, err
		}
		response.Code401 = result
	case resp.StatusCode == 500:
		body, err := ioutil.ReadAll(resp.Body)
		if err != nil {
			return nil, err
		}
		result := &ErrorResponse{}
		err = json.Unmarshal(body, result)
		if err != nil {
			return nil, err
		}
		response.Code500 = result
	default:
		break
	}
	return
}

//
func (client *Client) POST_PurchaseReservedVmsOffer(
	purchasereservedvmsofferrequest PurchaseReservedVmsOfferRequest,
) (
	response *POST_PurchaseReservedVmsOfferResponses,
	err error,
) {
	path := client.service + "/PurchaseReservedVmsOffer"
	body := new(bytes.Buffer)
	json.NewEncoder(body).Encode(purchasereservedvmsofferrequest)
	req, err := http.NewRequest("POST", path, body)
	reqHeaders := make(http.Header)
	reqHeaders.Set("Content-Type", "application/json")
	req.Header = reqHeaders
	client.Sign(req, body.Bytes())
	if err != nil {
		return
	}
	resp, err := client.client.Do(req)
	if err != nil {
		return
	}
	defer resp.Body.Close()
	if resp.StatusCode != 200 {
		return nil, errors.New(resp.Status)
	}
	response = &POST_PurchaseReservedVmsOfferResponses{}
	switch {
	case resp.StatusCode == 200:
		body, err := ioutil.ReadAll(resp.Body)
		if err != nil {
			return nil, err
		}
		result := &PurchaseReservedVmsOfferResponse{}
		err = json.Unmarshal(body, result)
		if err != nil {
			return nil, err
		}
		response.OK = result
	default:
		break
	}
	return
}

//
func (client *Client) POST_ReadAccount(
	readaccountrequest ReadAccountRequest,
) (
	response *POST_ReadAccountResponses,
	err error,
) {
	path := client.service + "/ReadAccount"
	body := new(bytes.Buffer)
	json.NewEncoder(body).Encode(readaccountrequest)
	req, err := http.NewRequest("POST", path, body)
	reqHeaders := make(http.Header)
	reqHeaders.Set("Content-Type", "application/json")
	req.Header = reqHeaders
	client.Sign(req, body.Bytes())
	if err != nil {
		return
	}
	resp, err := client.client.Do(req)
	if err != nil {
		return
	}
	defer resp.Body.Close()
	if resp.StatusCode != 200 {
		return nil, errors.New(resp.Status)
	}
	response = &POST_ReadAccountResponses{}
	switch {
	case resp.StatusCode == 200:
		body, err := ioutil.ReadAll(resp.Body)
		if err != nil {
			return nil, err
		}
		result := &ReadAccountResponse{}
		err = json.Unmarshal(body, result)
		if err != nil {
			return nil, err
		}
		response.OK = result
	default:
		break
	}
	return
}

//
func (client *Client) POST_ReadAccountConsumption(
	readaccountconsumptionrequest ReadAccountConsumptionRequest,
) (
	response *POST_ReadAccountConsumptionResponses,
	err error,
) {
	path := client.service + "/ReadAccountConsumption"
	body := new(bytes.Buffer)
	json.NewEncoder(body).Encode(readaccountconsumptionrequest)
	req, err := http.NewRequest("POST", path, body)
	reqHeaders := make(http.Header)
	reqHeaders.Set("Content-Type", "application/json")
	req.Header = reqHeaders
	client.Sign(req, body.Bytes())
	if err != nil {
		return
	}
	resp, err := client.client.Do(req)
	if err != nil {
		return
	}
	defer resp.Body.Close()
	if resp.StatusCode != 200 {
		return nil, errors.New(resp.Status)
	}
	response = &POST_ReadAccountConsumptionResponses{}
	switch {
	case resp.StatusCode == 200:
		body, err := ioutil.ReadAll(resp.Body)
		if err != nil {
			return nil, err
		}
		result := &ReadAccountConsumptionResponse{}
		err = json.Unmarshal(body, result)
		if err != nil {
			return nil, err
		}
		response.OK = result
	default:
		break
	}
	return
}

//
func (client *Client) POST_ReadAdminPassword(
	readadminpasswordrequest ReadAdminPasswordRequest,
) (
	response *POST_ReadAdminPasswordResponses,
	err error,
) {
	path := client.service + "/ReadAdminPassword"
	body := new(bytes.Buffer)
	json.NewEncoder(body).Encode(readadminpasswordrequest)
	req, err := http.NewRequest("POST", path, body)
	reqHeaders := make(http.Header)
	reqHeaders.Set("Content-Type", "application/json")
	req.Header = reqHeaders
	client.Sign(req, body.Bytes())
	if err != nil {
		return
	}
	resp, err := client.client.Do(req)
	if err != nil {
		return
	}
	defer resp.Body.Close()
	if resp.StatusCode != 200 {
		return nil, errors.New(resp.Status)
	}
	response = &POST_ReadAdminPasswordResponses{}
	switch {
	case resp.StatusCode == 200:
		body, err := ioutil.ReadAll(resp.Body)
		if err != nil {
			return nil, err
		}
		result := &ReadAdminPasswordResponse{}
		err = json.Unmarshal(body, result)
		if err != nil {
			return nil, err
		}
		response.OK = result
	case resp.StatusCode == 400:
		body, err := ioutil.ReadAll(resp.Body)
		if err != nil {
			return nil, err
		}
		result := &ErrorResponse{}
		err = json.Unmarshal(body, result)
		if err != nil {
			return nil, err
		}
		response.Code400 = result
	case resp.StatusCode == 401:
		body, err := ioutil.ReadAll(resp.Body)
		if err != nil {
			return nil, err
		}
		result := &ErrorResponse{}
		err = json.Unmarshal(body, result)
		if err != nil {
			return nil, err
		}
		response.Code401 = result
	case resp.StatusCode == 500:
		body, err := ioutil.ReadAll(resp.Body)
		if err != nil {
			return nil, err
		}
		result := &ErrorResponse{}
		err = json.Unmarshal(body, result)
		if err != nil {
			return nil, err
		}
		response.Code500 = result
	default:
		break
	}
	return
}

//
func (client *Client) POST_ReadApiKeys(
	readapikeysrequest ReadApiKeysRequest,
) (
	response *POST_ReadApiKeysResponses,
	err error,
) {
	path := client.service + "/ReadApiKeys"
	body := new(bytes.Buffer)
	json.NewEncoder(body).Encode(readapikeysrequest)
	req, err := http.NewRequest("POST", path, body)
	reqHeaders := make(http.Header)
	reqHeaders.Set("Content-Type", "application/json")
	req.Header = reqHeaders
	client.Sign(req, body.Bytes())
	if err != nil {
		return
	}
	resp, err := client.client.Do(req)
	if err != nil {
		return
	}
	defer resp.Body.Close()
	if resp.StatusCode != 200 {
		return nil, errors.New(resp.Status)
	}
	response = &POST_ReadApiKeysResponses{}
	switch {
	case resp.StatusCode == 200:
		body, err := ioutil.ReadAll(resp.Body)
		if err != nil {
			return nil, err
		}
		result := &ReadApiKeysResponse{}
		err = json.Unmarshal(body, result)
		if err != nil {
			return nil, err
		}
		response.OK = result
	default:
		break
	}
	return
}

//
func (client *Client) POST_ReadApiLogs(
	readapilogsrequest ReadApiLogsRequest,
) (
	response *POST_ReadApiLogsResponses,
	err error,
) {
	path := client.service + "/ReadApiLogs"
	body := new(bytes.Buffer)
	json.NewEncoder(body).Encode(readapilogsrequest)
	req, err := http.NewRequest("POST", path, body)
	reqHeaders := make(http.Header)
	reqHeaders.Set("Content-Type", "application/json")
	req.Header = reqHeaders
	client.Sign(req, body.Bytes())
	if err != nil {
		return
	}
	resp, err := client.client.Do(req)
	if err != nil {
		return
	}
	defer resp.Body.Close()
	if resp.StatusCode != 200 {
		return nil, errors.New(resp.Status)
	}
	response = &POST_ReadApiLogsResponses{}
	switch {
	case resp.StatusCode == 200:
		body, err := ioutil.ReadAll(resp.Body)
		if err != nil {
			return nil, err
		}
		result := &ReadApiLogsResponse{}
		err = json.Unmarshal(body, result)
		if err != nil {
			return nil, err
		}
		response.OK = result
	default:
		break
	}
	return
}

//
func (client *Client) POST_ReadBillableDigest(
	readbillabledigestrequest ReadBillableDigestRequest,
) (
	response *POST_ReadBillableDigestResponses,
	err error,
) {
	path := client.service + "/ReadBillableDigest"
	body := new(bytes.Buffer)
	json.NewEncoder(body).Encode(readbillabledigestrequest)
	req, err := http.NewRequest("POST", path, body)
	reqHeaders := make(http.Header)
	reqHeaders.Set("Content-Type", "application/json")
	req.Header = reqHeaders
	client.Sign(req, body.Bytes())
	if err != nil {
		return
	}
	resp, err := client.client.Do(req)
	if err != nil {
		return
	}
	defer resp.Body.Close()
	if resp.StatusCode != 200 {
		return nil, errors.New(resp.Status)
	}
	response = &POST_ReadBillableDigestResponses{}
	switch {
	case resp.StatusCode == 200:
		body, err := ioutil.ReadAll(resp.Body)
		if err != nil {
			return nil, err
		}
		result := &ReadBillableDigestResponse{}
		err = json.Unmarshal(body, result)
		if err != nil {
			return nil, err
		}
		response.OK = result
	default:
		break
	}
	return
}

//
func (client *Client) POST_ReadCatalog(
	readcatalogrequest ReadCatalogRequest,
) (
	response *POST_ReadCatalogResponses,
	err error,
) {
	path := client.service + "/ReadCatalog"
	body := new(bytes.Buffer)
	json.NewEncoder(body).Encode(readcatalogrequest)
	req, err := http.NewRequest("POST", path, body)
	reqHeaders := make(http.Header)
	reqHeaders.Set("Content-Type", "application/json")
	req.Header = reqHeaders
	client.Sign(req, body.Bytes())
	if err != nil {
		return
	}
	resp, err := client.client.Do(req)
	if err != nil {
		return
	}
	defer resp.Body.Close()
	if resp.StatusCode != 200 {
		return nil, errors.New(resp.Status)
	}
	response = &POST_ReadCatalogResponses{}
	switch {
	case resp.StatusCode == 200:
		body, err := ioutil.ReadAll(resp.Body)
		if err != nil {
			return nil, err
		}
		result := &ReadCatalogResponse{}
		err = json.Unmarshal(body, result)
		if err != nil {
			return nil, err
		}
		response.OK = result
	default:
		break
	}
	return
}

//
func (client *Client) POST_ReadClientGateways(
	readclientgatewaysrequest ReadClientGatewaysRequest,
) (
	response *POST_ReadClientGatewaysResponses,
	err error,
) {
	path := client.service + "/ReadClientGateways"
	body := new(bytes.Buffer)
	json.NewEncoder(body).Encode(readclientgatewaysrequest)
	req, err := http.NewRequest("POST", path, body)
	reqHeaders := make(http.Header)
	reqHeaders.Set("Content-Type", "application/json")
	req.Header = reqHeaders
	client.Sign(req, body.Bytes())
	if err != nil {
		return
	}
	resp, err := client.client.Do(req)
	if err != nil {
		return
	}
	defer resp.Body.Close()
	if resp.StatusCode != 200 {
		return nil, errors.New(resp.Status)
	}
	response = &POST_ReadClientGatewaysResponses{}
	switch {
	case resp.StatusCode == 200:
		body, err := ioutil.ReadAll(resp.Body)
		if err != nil {
			return nil, err
		}
		result := &ReadClientGatewaysResponse{}
		err = json.Unmarshal(body, result)
		if err != nil {
			return nil, err
		}
		response.OK = result
	default:
		break
	}
	return
}

//
func (client *Client) POST_ReadConsoleOutput(
	readconsoleoutputrequest ReadConsoleOutputRequest,
) (
	response *POST_ReadConsoleOutputResponses,
	err error,
) {
	path := client.service + "/ReadConsoleOutput"
	body := new(bytes.Buffer)
	json.NewEncoder(body).Encode(readconsoleoutputrequest)
	req, err := http.NewRequest("POST", path, body)
	reqHeaders := make(http.Header)
	reqHeaders.Set("Content-Type", "application/json")
	req.Header = reqHeaders
	client.Sign(req, body.Bytes())
	if err != nil {
		return
	}
	resp, err := client.client.Do(req)
	if err != nil {
		return
	}
	defer resp.Body.Close()
	if resp.StatusCode != 200 {
		return nil, errors.New(resp.Status)
	}
	response = &POST_ReadConsoleOutputResponses{}
	switch {
	case resp.StatusCode == 200:
		body, err := ioutil.ReadAll(resp.Body)
		if err != nil {
			return nil, err
		}
		result := &ReadConsoleOutputResponse{}
		err = json.Unmarshal(body, result)
		if err != nil {
			return nil, err
		}
		response.OK = result
	case resp.StatusCode == 400:
		body, err := ioutil.ReadAll(resp.Body)
		if err != nil {
			return nil, err
		}
		result := &ErrorResponse{}
		err = json.Unmarshal(body, result)
		if err != nil {
			return nil, err
		}
		response.Code400 = result
	case resp.StatusCode == 401:
		body, err := ioutil.ReadAll(resp.Body)
		if err != nil {
			return nil, err
		}
		result := &ErrorResponse{}
		err = json.Unmarshal(body, result)
		if err != nil {
			return nil, err
		}
		response.Code401 = result
	case resp.StatusCode == 500:
		body, err := ioutil.ReadAll(resp.Body)
		if err != nil {
			return nil, err
		}
		result := &ErrorResponse{}
		err = json.Unmarshal(body, result)
		if err != nil {
			return nil, err
		}
		response.Code500 = result
	default:
		break
	}
	return
}

//
func (client *Client) POST_ReadDhcpOptions(
	readdhcpoptionsrequest ReadDhcpOptionsRequest,
) (
	response *POST_ReadDhcpOptionsResponses,
	err error,
) {
	path := client.service + "/ReadDhcpOptions"
	body := new(bytes.Buffer)
	json.NewEncoder(body).Encode(readdhcpoptionsrequest)
	req, err := http.NewRequest("POST", path, body)
	reqHeaders := make(http.Header)
	reqHeaders.Set("Content-Type", "application/json")
	req.Header = reqHeaders
	client.Sign(req, body.Bytes())
	if err != nil {
		return
	}
	resp, err := client.client.Do(req)
	if err != nil {
		return
	}
	defer resp.Body.Close()
	if resp.StatusCode != 200 {
		return nil, errors.New(resp.Status)
	}
	response = &POST_ReadDhcpOptionsResponses{}
	switch {
	case resp.StatusCode == 200:
		body, err := ioutil.ReadAll(resp.Body)
		if err != nil {
			return nil, err
		}
		result := &ReadDhcpOptionsResponse{}
		err = json.Unmarshal(body, result)
		if err != nil {
			return nil, err
		}
		response.OK = result
	default:
		break
	}
	return
}

//
func (client *Client) POST_ReadDirectLinkInterfaces(
	readdirectlinkinterfacesrequest ReadDirectLinkInterfacesRequest,
) (
	response *POST_ReadDirectLinkInterfacesResponses,
	err error,
) {
	path := client.service + "/ReadDirectLinkInterfaces"
	body := new(bytes.Buffer)
	json.NewEncoder(body).Encode(readdirectlinkinterfacesrequest)
	req, err := http.NewRequest("POST", path, body)
	reqHeaders := make(http.Header)
	reqHeaders.Set("Content-Type", "application/json")
	req.Header = reqHeaders
	client.Sign(req, body.Bytes())
	if err != nil {
		return
	}
	resp, err := client.client.Do(req)
	if err != nil {
		return
	}
	defer resp.Body.Close()
	if resp.StatusCode != 200 {
		return nil, errors.New(resp.Status)
	}
	response = &POST_ReadDirectLinkInterfacesResponses{}
	switch {
	case resp.StatusCode == 200:
		body, err := ioutil.ReadAll(resp.Body)
		if err != nil {
			return nil, err
		}
		result := &ReadDirectLinkInterfacesResponse{}
		err = json.Unmarshal(body, result)
		if err != nil {
			return nil, err
		}
		response.OK = result
	default:
		break
	}
	return
}

//
func (client *Client) POST_ReadDirectLinks(
	readdirectlinksrequest ReadDirectLinksRequest,
) (
	response *POST_ReadDirectLinksResponses,
	err error,
) {
	path := client.service + "/ReadDirectLinks"
	body := new(bytes.Buffer)
	json.NewEncoder(body).Encode(readdirectlinksrequest)
	req, err := http.NewRequest("POST", path, body)
	reqHeaders := make(http.Header)
	reqHeaders.Set("Content-Type", "application/json")
	req.Header = reqHeaders
	client.Sign(req, body.Bytes())
	if err != nil {
		return
	}
	resp, err := client.client.Do(req)
	if err != nil {
		return
	}
	defer resp.Body.Close()
	if resp.StatusCode != 200 {
		return nil, errors.New(resp.Status)
	}
	response = &POST_ReadDirectLinksResponses{}
	switch {
	case resp.StatusCode == 200:
		body, err := ioutil.ReadAll(resp.Body)
		if err != nil {
			return nil, err
		}
		result := &ReadDirectLinksResponse{}
		err = json.Unmarshal(body, result)
		if err != nil {
			return nil, err
		}
		response.OK = result
	default:
		break
	}
	return
}

//
func (client *Client) POST_ReadImageExportTasks(
	readimageexporttasksrequest ReadImageExportTasksRequest,
) (
	response *POST_ReadImageExportTasksResponses,
	err error,
) {
	path := client.service + "/ReadImageExportTasks"
	body := new(bytes.Buffer)
	json.NewEncoder(body).Encode(readimageexporttasksrequest)
	req, err := http.NewRequest("POST", path, body)
	reqHeaders := make(http.Header)
	reqHeaders.Set("Content-Type", "application/json")
	req.Header = reqHeaders
	client.Sign(req, body.Bytes())
	if err != nil {
		return
	}
	resp, err := client.client.Do(req)
	if err != nil {
		return
	}
	defer resp.Body.Close()
	if resp.StatusCode != 200 {
		return nil, errors.New(resp.Status)
	}
	response = &POST_ReadImageExportTasksResponses{}
	switch {
	case resp.StatusCode == 200:
		body, err := ioutil.ReadAll(resp.Body)
		if err != nil {
			return nil, err
		}
		result := &ReadImageExportTasksResponse{}
		err = json.Unmarshal(body, result)
		if err != nil {
			return nil, err
		}
		response.OK = result
	default:
		break
	}
	return
}

//
func (client *Client) POST_ReadImages(
	readimagesrequest ReadImagesRequest,
) (
	response *POST_ReadImagesResponses,
	err error,
) {
	path := client.service + "/ReadImages"
	body := new(bytes.Buffer)
	json.NewEncoder(body).Encode(readimagesrequest)
	req, err := http.NewRequest("POST", path, body)
	reqHeaders := make(http.Header)
	reqHeaders.Set("Content-Type", "application/json")
	req.Header = reqHeaders
	client.Sign(req, body.Bytes())
	if err != nil {
		return
	}
	resp, err := client.client.Do(req)
	if err != nil {
		return
	}
	defer resp.Body.Close()
	if resp.StatusCode != 200 {
		return nil, errors.New(resp.Status)
	}
	response = &POST_ReadImagesResponses{}
	switch {
	case resp.StatusCode == 200:
		body, err := ioutil.ReadAll(resp.Body)
		if err != nil {
			return nil, err
		}
		result := &ReadImagesResponse{}
		err = json.Unmarshal(body, result)
		if err != nil {
			return nil, err
		}
		response.OK = result
	case resp.StatusCode == 400:
		body, err := ioutil.ReadAll(resp.Body)
		if err != nil {
			return nil, err
		}
		result := &ErrorResponse{}
		err = json.Unmarshal(body, result)
		if err != nil {
			return nil, err
		}
		response.Code400 = result
	case resp.StatusCode == 401:
		body, err := ioutil.ReadAll(resp.Body)
		if err != nil {
			return nil, err
		}
		result := &ErrorResponse{}
		err = json.Unmarshal(body, result)
		if err != nil {
			return nil, err
		}
		response.Code401 = result
	case resp.StatusCode == 500:
		body, err := ioutil.ReadAll(resp.Body)
		if err != nil {
			return nil, err
		}
		result := &ErrorResponse{}
		err = json.Unmarshal(body, result)
		if err != nil {
			return nil, err
		}
		response.Code500 = result
	default:
		break
	}
	return
}

//
func (client *Client) POST_ReadInternetServices(
	readinternetservicesrequest ReadInternetServicesRequest,
) (
	response *POST_ReadInternetServicesResponses,
	err error,
) {
	path := client.service + "/ReadInternetServices"
	body := new(bytes.Buffer)
	json.NewEncoder(body).Encode(readinternetservicesrequest)
	req, err := http.NewRequest("POST", path, body)
	reqHeaders := make(http.Header)
	reqHeaders.Set("Content-Type", "application/json")
	req.Header = reqHeaders
	client.Sign(req, body.Bytes())
	if err != nil {
		return
	}
	resp, err := client.client.Do(req)
	if err != nil {
		return
	}
	defer resp.Body.Close()
	if resp.StatusCode != 200 {
		return nil, errors.New(resp.Status)
	}
	response = &POST_ReadInternetServicesResponses{}
	switch {
	case resp.StatusCode == 200:
		body, err := ioutil.ReadAll(resp.Body)
		if err != nil {
			return nil, err
		}
		result := &ReadInternetServicesResponse{}
		err = json.Unmarshal(body, result)
		if err != nil {
			return nil, err
		}
		response.OK = result
	case resp.StatusCode == 400:
		body, err := ioutil.ReadAll(resp.Body)
		if err != nil {
			return nil, err
		}
		result := &ErrorResponse{}
		err = json.Unmarshal(body, result)
		if err != nil {
			return nil, err
		}
		response.Code400 = result
	case resp.StatusCode == 401:
		body, err := ioutil.ReadAll(resp.Body)
		if err != nil {
			return nil, err
		}
		result := &ErrorResponse{}
		err = json.Unmarshal(body, result)
		if err != nil {
			return nil, err
		}
		response.Code401 = result
	case resp.StatusCode == 500:
		body, err := ioutil.ReadAll(resp.Body)
		if err != nil {
			return nil, err
		}
		result := &ErrorResponse{}
		err = json.Unmarshal(body, result)
		if err != nil {
			return nil, err
		}
		response.Code500 = result
	default:
		break
	}
	return
}

//
func (client *Client) POST_ReadKeypairs(
	readkeypairsrequest ReadKeypairsRequest,
) (
	response *POST_ReadKeypairsResponses,
	err error,
) {
	path := client.service + "/ReadKeypairs"
	body := new(bytes.Buffer)
	json.NewEncoder(body).Encode(readkeypairsrequest)
	req, err := http.NewRequest("POST", path, body)
	reqHeaders := make(http.Header)
	reqHeaders.Set("Content-Type", "application/json")
	req.Header = reqHeaders
	client.Sign(req, body.Bytes())
	if err != nil {
		return
	}
	resp, err := client.client.Do(req)
	if err != nil {
		return
	}
	defer resp.Body.Close()
	if resp.StatusCode != 200 {
		return nil, errors.New(resp.Status)
	}
	response = &POST_ReadKeypairsResponses{}
	switch {
	case resp.StatusCode == 200:
		body, err := ioutil.ReadAll(resp.Body)
		if err != nil {
			return nil, err
		}
		result := &ReadKeypairsResponse{}
		err = json.Unmarshal(body, result)
		if err != nil {
			return nil, err
		}
		response.OK = result
	case resp.StatusCode == 400:
		body, err := ioutil.ReadAll(resp.Body)
		if err != nil {
			return nil, err
		}
		result := &ErrorResponse{}
		err = json.Unmarshal(body, result)
		if err != nil {
			return nil, err
		}
		response.Code400 = result
	case resp.StatusCode == 401:
		body, err := ioutil.ReadAll(resp.Body)
		if err != nil {
			return nil, err
		}
		result := &ErrorResponse{}
		err = json.Unmarshal(body, result)
		if err != nil {
			return nil, err
		}
		response.Code401 = result
	case resp.StatusCode == 500:
		body, err := ioutil.ReadAll(resp.Body)
		if err != nil {
			return nil, err
		}
		result := &ErrorResponse{}
		err = json.Unmarshal(body, result)
		if err != nil {
			return nil, err
		}
		response.Code500 = result
	default:
		break
	}
	return
}

//
func (client *Client) POST_ReadListenerRules(
	readlistenerrulesrequest ReadListenerRulesRequest,
) (
	response *POST_ReadListenerRulesResponses,
	err error,
) {
	path := client.service + "/ReadListenerRules"
	body := new(bytes.Buffer)
	json.NewEncoder(body).Encode(readlistenerrulesrequest)
	req, err := http.NewRequest("POST", path, body)
	reqHeaders := make(http.Header)
	reqHeaders.Set("Content-Type", "application/json")
	req.Header = reqHeaders
	client.Sign(req, body.Bytes())
	if err != nil {
		return
	}
	resp, err := client.Do(req)
	if err != nil {
		return
	}
	defer resp.Body.Close()
	if resp.StatusCode != 200 {
		return nil, errors.New(resp.Status)
	}
	response = &POST_ReadListenerRulesResponses{}
	switch {
	case resp.StatusCode == 200:
		body, err := ioutil.ReadAll(resp.Body)
		if err != nil {
			return nil, err
		}
		result := &ReadListenerRulesResponse{}
		err = json.Unmarshal(body, result)
		if err != nil {
			return nil, err
		}
		response.OK = result
	default:
		break
	}
	return
}

//
func (client *Client) POST_ReadLoadBalancers(
	readloadbalancersrequest ReadLoadBalancersRequest,
) (
	response *POST_ReadLoadBalancersResponses,
	err error,
) {
	path := client.service + "/ReadLoadBalancers"
	body := new(bytes.Buffer)
	json.NewEncoder(body).Encode(readloadbalancersrequest)
	req, err := http.NewRequest("POST", path, body)
	reqHeaders := make(http.Header)
	reqHeaders.Set("Content-Type", "application/json")
	req.Header = reqHeaders
	client.Sign(req, body.Bytes())
	if err != nil {
		return
	}
	resp, err := client.Do(req)
	if err != nil {
		return
	}
	defer resp.Body.Close()
	if resp.StatusCode != 200 {
		return nil, errors.New(resp.Status)
	}
	response = &POST_ReadLoadBalancersResponses{}
	switch {
	case resp.StatusCode == 200:
		body, err := ioutil.ReadAll(resp.Body)
		if err != nil {
			return nil, err
		}
		result := &ReadLoadBalancersResponse{}
		err = json.Unmarshal(body, result)
		if err != nil {
			return nil, err
		}
		response.OK = result
	default:
		break
	}
	return
}

//
func (client *Client) POST_ReadLocations(
	readlocationsrequest ReadLocationsRequest,
) (
	response *POST_ReadLocationsResponses,
	err error,
) {
	path := client.service + "/ReadLocations"
	body := new(bytes.Buffer)
	json.NewEncoder(body).Encode(readlocationsrequest)
	req, err := http.NewRequest("POST", path, body)
	reqHeaders := make(http.Header)
	reqHeaders.Set("Content-Type", "application/json")
	req.Header = reqHeaders
	client.Sign(req, body.Bytes())
	if err != nil {
		return
	}
	resp, err := client.Do(req)
	if err != nil {
		return
	}
	defer resp.Body.Close()
	if resp.StatusCode != 200 {
		return nil, errors.New(resp.Status)
	}
	response = &POST_ReadLocationsResponses{}
	switch {
	case resp.StatusCode == 200:
		body, err := ioutil.ReadAll(resp.Body)
		if err != nil {
			return nil, err
		}
		result := &ReadLocationsResponse{}
		err = json.Unmarshal(body, result)
		if err != nil {
			return nil, err
		}
		response.OK = result
	default:
		break
	}
	return
}

//
func (client *Client) POST_ReadNatServices(
	readnatservicesrequest ReadNatServicesRequest,
) (
	response *POST_ReadNatServicesResponses,
	err error,
) {
	path := client.service + "/ReadNatServices"
	body := new(bytes.Buffer)
	json.NewEncoder(body).Encode(readnatservicesrequest)
	req, err := http.NewRequest("POST", path, body)
	reqHeaders := make(http.Header)
	reqHeaders.Set("Content-Type", "application/json")
	req.Header = reqHeaders
	client.Sign(req, body.Bytes())
	if err != nil {
		return
	}
	resp, err := client.Do(req)
	if err != nil {
		return
	}
	defer resp.Body.Close()
	if resp.StatusCode != 200 {
		return nil, errors.New(resp.Status)
	}
	response = &POST_ReadNatServicesResponses{}
	switch {
	case resp.StatusCode == 200:
		body, err := ioutil.ReadAll(resp.Body)
		if err != nil {
			return nil, err
		}
		result := &ReadNatServicesResponse{}
		err = json.Unmarshal(body, result)
		if err != nil {
			return nil, err
		}
		response.OK = result
	case resp.StatusCode == 400:
		body, err := ioutil.ReadAll(resp.Body)
		if err != nil {
			return nil, err
		}
		result := &ErrorResponse{}
		err = json.Unmarshal(body, result)
		if err != nil {
			return nil, err
		}
		response.Code400 = result
	case resp.StatusCode == 401:
		body, err := ioutil.ReadAll(resp.Body)
		if err != nil {
			return nil, err
		}
		result := &ErrorResponse{}
		err = json.Unmarshal(body, result)
		if err != nil {
			return nil, err
		}
		response.Code401 = result
	case resp.StatusCode == 500:
		body, err := ioutil.ReadAll(resp.Body)
		if err != nil {
			return nil, err
		}
		result := &ErrorResponse{}
		err = json.Unmarshal(body, result)
		if err != nil {
			return nil, err
		}
		response.Code500 = result
	default:
		break
	}
	return
}

//
func (client *Client) POST_ReadNetAccessPointServices(
	readnetaccesspointservicesrequest ReadNetAccessPointServicesRequest,
) (
	response *POST_ReadNetAccessPointServicesResponses,
	err error,
) {
	path := client.service + "/ReadNetAccessPointServices"
	body := new(bytes.Buffer)
	json.NewEncoder(body).Encode(readnetaccesspointservicesrequest)
	req, err := http.NewRequest("POST", path, body)
	reqHeaders := make(http.Header)
	reqHeaders.Set("Content-Type", "application/json")
	req.Header = reqHeaders
	client.Sign(req, body.Bytes())
	if err != nil {
		return
	}
	resp, err := client.Do(req)
	if err != nil {
		return
	}
	defer resp.Body.Close()
	if resp.StatusCode != 200 {
		return nil, errors.New(resp.Status)
	}
	response = &POST_ReadNetAccessPointServicesResponses{}
	switch {
	case resp.StatusCode == 200:
		body, err := ioutil.ReadAll(resp.Body)
		if err != nil {
			return nil, err
		}
		result := &ReadNetAccessPointServicesResponse{}
		err = json.Unmarshal(body, result)
		if err != nil {
			return nil, err
		}
		response.OK = result
	default:
		break
	}
	return
}

//
func (client *Client) POST_ReadNetAccessPoints(
	readnetaccesspointsrequest ReadNetAccessPointsRequest,
) (
	response *POST_ReadNetAccessPointsResponses,
	err error,
) {
	path := client.service + "/ReadNetAccessPoints"
	body := new(bytes.Buffer)
	json.NewEncoder(body).Encode(readnetaccesspointsrequest)
	req, err := http.NewRequest("POST", path, body)
	reqHeaders := make(http.Header)
	reqHeaders.Set("Content-Type", "application/json")
	req.Header = reqHeaders
	client.Sign(req, body.Bytes())
	if err != nil {
		return
	}
	resp, err := client.Do(req)
	if err != nil {
		return
	}
	defer resp.Body.Close()
	if resp.StatusCode != 200 {
		return nil, errors.New(resp.Status)
	}
	response = &POST_ReadNetAccessPointsResponses{}
	switch {
	case resp.StatusCode == 200:
		body, err := ioutil.ReadAll(resp.Body)
		if err != nil {
			return nil, err
		}
		result := &ReadNetAccessPointsResponse{}
		err = json.Unmarshal(body, result)
		if err != nil {
			return nil, err
		}
		response.OK = result
	default:
		break
	}
	return
}

//
func (client *Client) POST_ReadNetPeerings(
	readnetpeeringsrequest ReadNetPeeringsRequest,
) (
	response *POST_ReadNetPeeringsResponses,
	err error,
) {
	path := client.service + "/ReadNetPeerings"
	body := new(bytes.Buffer)
	json.NewEncoder(body).Encode(readnetpeeringsrequest)
	req, err := http.NewRequest("POST", path, body)
	reqHeaders := make(http.Header)
	reqHeaders.Set("Content-Type", "application/json")
	req.Header = reqHeaders
	client.Sign(req, body.Bytes())
	if err != nil {
		return
	}
	resp, err := client.Do(req)
	if err != nil {
		return
	}
	defer resp.Body.Close()
	if resp.StatusCode != 200 {
		return nil, errors.New(resp.Status)
	}
	response = &POST_ReadNetPeeringsResponses{}
	switch {
	case resp.StatusCode == 200:
		body, err := ioutil.ReadAll(resp.Body)
		if err != nil {
			return nil, err
		}
		result := &ReadNetPeeringsResponse{}
		err = json.Unmarshal(body, result)
		if err != nil {
			return nil, err
		}
		response.OK = result
	case resp.StatusCode == 400:
		body, err := ioutil.ReadAll(resp.Body)
		if err != nil {
			return nil, err
		}
		result := &ErrorResponse{}
		err = json.Unmarshal(body, result)
		if err != nil {
			return nil, err
		}
		response.Code400 = result
	case resp.StatusCode == 401:
		body, err := ioutil.ReadAll(resp.Body)
		if err != nil {
			return nil, err
		}
		result := &ErrorResponse{}
		err = json.Unmarshal(body, result)
		if err != nil {
			return nil, err
		}
		response.Code401 = result
	case resp.StatusCode == 500:
		body, err := ioutil.ReadAll(resp.Body)
		if err != nil {
			return nil, err
		}
		result := &ErrorResponse{}
		err = json.Unmarshal(body, result)
		if err != nil {
			return nil, err
		}
		response.Code500 = result
	default:
		break
	}
	return
}

//
func (client *Client) POST_ReadNets(
	readnetsrequest ReadNetsRequest,
) (
	response *POST_ReadNetsResponses,
	err error,
) {
	path := client.service + "/ReadNets"
	body := new(bytes.Buffer)
	json.NewEncoder(body).Encode(readnetsrequest)
	req, err := http.NewRequest("POST", path, body)
	reqHeaders := make(http.Header)
	reqHeaders.Set("Content-Type", "application/json")
	req.Header = reqHeaders
	client.Sign(req, body.Bytes())
	if err != nil {
		return
	}
	resp, err := client.client.Do(req)
	if err != nil {
		return
	}
	defer resp.Body.Close()
	if resp.StatusCode != 200 {
		return nil, errors.New(resp.Status)
	}
	response = &POST_ReadNetsResponses{}
	switch {
	case resp.StatusCode == 200:
		body, err := ioutil.ReadAll(resp.Body)
		if err != nil {
			return nil, err
		}
		result := &ReadNetsResponse{}
		err = json.Unmarshal(body, result)
		if err != nil {
			return nil, err
		}
		response.OK = result
	case resp.StatusCode == 400:
		body, err := ioutil.ReadAll(resp.Body)
		if err != nil {
			return nil, err
		}
		result := &ErrorResponse{}
		err = json.Unmarshal(body, result)
		if err != nil {
			return nil, err
		}
		response.Code400 = result
	case resp.StatusCode == 401:
		body, err := ioutil.ReadAll(resp.Body)
		if err != nil {
			return nil, err
		}
		result := &ErrorResponse{}
		err = json.Unmarshal(body, result)
		if err != nil {
			return nil, err
		}
		response.Code401 = result
	case resp.StatusCode == 500:
		body, err := ioutil.ReadAll(resp.Body)
		if err != nil {
			return nil, err
		}
		result := &ErrorResponse{}
		err = json.Unmarshal(body, result)
		if err != nil {
			return nil, err
		}
		response.Code500 = result
	default:
		break
	}
	return
}

//
func (client *Client) POST_ReadNics(
	readnicsrequest ReadNicsRequest,
) (
	response *POST_ReadNicsResponses,
	err error,
) {
	path := client.service + "/ReadNics"
	body := new(bytes.Buffer)
	json.NewEncoder(body).Encode(readnicsrequest)
	req, err := http.NewRequest("POST", path, body)
	reqHeaders := make(http.Header)
	reqHeaders.Set("Content-Type", "application/json")
	req.Header = reqHeaders
	client.Sign(req, body.Bytes())
	if err != nil {
		return
	}
	resp, err := client.Do(req)
	if err != nil {
		return
	}
	defer resp.Body.Close()
	if resp.StatusCode != 200 {
		return nil, errors.New(resp.Status)
	}
	response = &POST_ReadNicsResponses{}
	switch {
	case resp.StatusCode == 200:
		body, err := ioutil.ReadAll(resp.Body)
		if err != nil {
			return nil, err
		}
		result := &ReadNicsResponse{}
		err = json.Unmarshal(body, result)
		if err != nil {
			return nil, err
		}
		response.OK = result
	case resp.StatusCode == 400:
		body, err := ioutil.ReadAll(resp.Body)
		if err != nil {
			return nil, err
		}
		result := &ErrorResponse{}
		err = json.Unmarshal(body, result)
		if err != nil {
			return nil, err
		}
		response.Code400 = result
	case resp.StatusCode == 401:
		body, err := ioutil.ReadAll(resp.Body)
		if err != nil {
			return nil, err
		}
		result := &ErrorResponse{}
		err = json.Unmarshal(body, result)
		if err != nil {
			return nil, err
		}
		response.Code401 = result
	case resp.StatusCode == 500:
		body, err := ioutil.ReadAll(resp.Body)
		if err != nil {
			return nil, err
		}
		result := &ErrorResponse{}
		err = json.Unmarshal(body, result)
		if err != nil {
			return nil, err
		}
		response.Code500 = result
	default:
		break
	}
	return
}

//
func (client *Client) POST_ReadPolicies(
	readpoliciesrequest ReadPoliciesRequest,
) (
	response *POST_ReadPoliciesResponses,
	err error,
) {
	path := client.service + "/ReadPolicies"
	body := new(bytes.Buffer)
	json.NewEncoder(body).Encode(readpoliciesrequest)
	req, err := http.NewRequest("POST", path, body)
	reqHeaders := make(http.Header)
	reqHeaders.Set("Content-Type", "application/json")
	req.Header = reqHeaders
	client.Sign(req, body.Bytes())
	if err != nil {
		return
	}
	resp, err := client.Do(req)
	if err != nil {
		return
	}
	defer resp.Body.Close()
	if resp.StatusCode != 200 {
		return nil, errors.New(resp.Status)
	}
	response = &POST_ReadPoliciesResponses{}
	switch {
	case resp.StatusCode == 200:
		body, err := ioutil.ReadAll(resp.Body)
		if err != nil {
			return nil, err
		}
		result := &ReadPoliciesResponse{}
		err = json.Unmarshal(body, result)
		if err != nil {
			return nil, err
		}
		response.OK = result
	default:
		break
	}
	return
}

//
func (client *Client) POST_ReadPrefixLists(
	readprefixlistsrequest ReadPrefixListsRequest,
) (
	response *POST_ReadPrefixListsResponses,
	err error,
) {
	path := client.service + "/ReadPrefixLists"
	body := new(bytes.Buffer)
	json.NewEncoder(body).Encode(readprefixlistsrequest)
	req, err := http.NewRequest("POST", path, body)
	reqHeaders := make(http.Header)
	reqHeaders.Set("Content-Type", "application/json")
	req.Header = reqHeaders
	client.Sign(req, body.Bytes())
	if err != nil {
		return
	}
	resp, err := client.Do(req)
	if err != nil {
		return
	}
	defer resp.Body.Close()
	if resp.StatusCode != 200 {
		return nil, errors.New(resp.Status)
	}
	response = &POST_ReadPrefixListsResponses{}
	switch {
	case resp.StatusCode == 200:
		body, err := ioutil.ReadAll(resp.Body)
		if err != nil {
			return nil, err
		}
		result := &ReadPrefixListsResponse{}
		err = json.Unmarshal(body, result)
		if err != nil {
			return nil, err
		}
		response.OK = result
	default:
		break
	}
	return
}

//
func (client *Client) POST_ReadProductTypes(
	readproducttypesrequest ReadProductTypesRequest,
) (
	response *POST_ReadProductTypesResponses,
	err error,
) {
	path := client.service + "/ReadProductTypes"
	body := new(bytes.Buffer)
	json.NewEncoder(body).Encode(readproducttypesrequest)
	req, err := http.NewRequest("POST", path, body)
	reqHeaders := make(http.Header)
	reqHeaders.Set("Content-Type", "application/json")
	req.Header = reqHeaders
	client.Sign(req, body.Bytes())
	if err != nil {
		return
	}
	resp, err := client.Do(req)
	if err != nil {
		return
	}
	defer resp.Body.Close()
	if resp.StatusCode != 200 {
		return nil, errors.New(resp.Status)
	}
	response = &POST_ReadProductTypesResponses{}
	switch {
	case resp.StatusCode == 200:
		body, err := ioutil.ReadAll(resp.Body)
		if err != nil {
			return nil, err
		}
		result := &ReadProductTypesResponse{}
		err = json.Unmarshal(body, result)
		if err != nil {
			return nil, err
		}
		response.OK = result
	default:
		break
	}
	return
}

//
func (client *Client) POST_ReadPublicCatalog(
	readpubliccatalogrequest ReadPublicCatalogRequest,
) (
	response *POST_ReadPublicCatalogResponses,
	err error,
) {
	path := client.service + "/ReadPublicCatalog"
	body := new(bytes.Buffer)
	json.NewEncoder(body).Encode(readpubliccatalogrequest)
	req, err := http.NewRequest("POST", path, body)
	reqHeaders := make(http.Header)
	reqHeaders.Set("Content-Type", "application/json")
	req.Header = reqHeaders
	client.Sign(req, body.Bytes())
	if err != nil {
		return
	}
	resp, err := client.Do(req)
	if err != nil {
		return
	}
	defer resp.Body.Close()
	if resp.StatusCode != 200 {
		return nil, errors.New(resp.Status)
	}
	response = &POST_ReadPublicCatalogResponses{}
	switch {
	case resp.StatusCode == 200:
		body, err := ioutil.ReadAll(resp.Body)
		if err != nil {
			return nil, err
		}
		result := &ReadPublicCatalogResponse{}
		err = json.Unmarshal(body, result)
		if err != nil {
			return nil, err
		}
		response.OK = result
	default:
		break
	}
	return
}

//
func (client *Client) POST_ReadPublicIpRanges(
	readpubliciprangesrequest ReadPublicIpRangesRequest,
) (
	response *POST_ReadPublicIpRangesResponses,
	err error,
) {
	path := client.service + "/ReadPublicIpRanges"
	body := new(bytes.Buffer)
	json.NewEncoder(body).Encode(readpubliciprangesrequest)
	req, err := http.NewRequest("POST", path, body)
	reqHeaders := make(http.Header)
	reqHeaders.Set("Content-Type", "application/json")
	req.Header = reqHeaders
	client.Sign(req, body.Bytes())
	if err != nil {
		return
	}
	resp, err := client.Do(req)
	if err != nil {
		return
	}
	defer resp.Body.Close()
	if resp.StatusCode != 200 {
		return nil, errors.New(resp.Status)
	}
	response = &POST_ReadPublicIpRangesResponses{}
	switch {
	case resp.StatusCode == 200:
		body, err := ioutil.ReadAll(resp.Body)
		if err != nil {
			return nil, err
		}
		result := &ReadPublicIpRangesResponse{}
		err = json.Unmarshal(body, result)
		if err != nil {
			return nil, err
		}
		response.OK = result
	default:
		break
	}
	return
}

//
func (client *Client) POST_ReadPublicIps(
	readpublicipsrequest ReadPublicIpsRequest,
) (
	response *POST_ReadPublicIpsResponses,
	err error,
) {
	path := client.service + "/ReadPublicIps"
	body := new(bytes.Buffer)
	json.NewEncoder(body).Encode(readpublicipsrequest)
	req, err := http.NewRequest("POST", path, body)
	reqHeaders := make(http.Header)
	reqHeaders.Set("Content-Type", "application/json")
	req.Header = reqHeaders
	client.Sign(req, body.Bytes())
	if err != nil {
		return
	}
	resp, err := client.Do(req)
	if err != nil {
		return
	}
	defer resp.Body.Close()
	if resp.StatusCode != 200 {
		return nil, errors.New(resp.Status)
	}
	response = &POST_ReadPublicIpsResponses{}
	switch {
	case resp.StatusCode == 200:
		body, err := ioutil.ReadAll(resp.Body)
		if err != nil {
			return nil, err
		}
		result := &ReadPublicIpsResponse{}
		err = json.Unmarshal(body, result)
		if err != nil {
			return nil, err
		}
		response.OK = result
	case resp.StatusCode == 400:
		body, err := ioutil.ReadAll(resp.Body)
		if err != nil {
			return nil, err
		}
		result := &ErrorResponse{}
		err = json.Unmarshal(body, result)
		if err != nil {
			return nil, err
		}
		response.Code400 = result
	case resp.StatusCode == 401:
		body, err := ioutil.ReadAll(resp.Body)
		if err != nil {
			return nil, err
		}
		result := &ErrorResponse{}
		err = json.Unmarshal(body, result)
		if err != nil {
			return nil, err
		}
		response.Code401 = result
	case resp.StatusCode == 500:
		body, err := ioutil.ReadAll(resp.Body)
		if err != nil {
			return nil, err
		}
		result := &ErrorResponse{}
		err = json.Unmarshal(body, result)
		if err != nil {
			return nil, err
		}
		response.Code500 = result
	default:
		break
	}
	return
}

//
func (client *Client) POST_ReadQuotas(
	readquotasrequest ReadQuotasRequest,
) (
	response *POST_ReadQuotasResponses,
	err error,
) {
	path := client.service + "/ReadQuotas"
	body := new(bytes.Buffer)
	json.NewEncoder(body).Encode(readquotasrequest)
	req, err := http.NewRequest("POST", path, body)
	reqHeaders := make(http.Header)
	reqHeaders.Set("Content-Type", "application/json")
	req.Header = reqHeaders
	client.Sign(req, body.Bytes())
	if err != nil {
		return
	}
	resp, err := client.Do(req)
	if err != nil {
		return
	}
	defer resp.Body.Close()
	if resp.StatusCode != 200 {
		return nil, errors.New(resp.Status)
	}
	response = &POST_ReadQuotasResponses{}
	switch {
	case resp.StatusCode == 200:
		body, err := ioutil.ReadAll(resp.Body)
		if err != nil {
			return nil, err
		}
		result := &ReadQuotasResponse{}
		err = json.Unmarshal(body, result)
		if err != nil {
			return nil, err
		}
		response.OK = result
	default:
		break
	}
	return
}

//
func (client *Client) POST_ReadRegionConfig(
	readregionconfigrequest ReadRegionConfigRequest,
) (
	response *POST_ReadRegionConfigResponses,
	err error,
) {
	path := client.service + "/ReadRegionConfig"
	body := new(bytes.Buffer)
	json.NewEncoder(body).Encode(readregionconfigrequest)
	req, err := http.NewRequest("POST", path, body)
	reqHeaders := make(http.Header)
	reqHeaders.Set("Content-Type", "application/json")
	req.Header = reqHeaders
	client.Sign(req, body.Bytes())
	if err != nil {
		return
	}
	resp, err := client.Do(req)
	if err != nil {
		return
	}
	defer resp.Body.Close()
	if resp.StatusCode != 200 {
		return nil, errors.New(resp.Status)
	}
	response = &POST_ReadRegionConfigResponses{}
	switch {
	case resp.StatusCode == 200:
		body, err := ioutil.ReadAll(resp.Body)
		if err != nil {
			return nil, err
		}
		result := &ReadRegionConfigResponse{}
		err = json.Unmarshal(body, result)
		if err != nil {
			return nil, err
		}
		response.OK = result
	default:
		break
	}
	return
}

//
func (client *Client) POST_ReadRegions(
	readregionsrequest ReadRegionsRequest,
) (
	response *POST_ReadRegionsResponses,
	err error,
) {
	path := client.service + "/ReadRegions"
	body := new(bytes.Buffer)
	json.NewEncoder(body).Encode(readregionsrequest)
	req, err := http.NewRequest("POST", path, body)
	reqHeaders := make(http.Header)
	reqHeaders.Set("Content-Type", "application/json")
	req.Header = reqHeaders
	client.Sign(req, body.Bytes())
	if err != nil {
		return
	}
	resp, err := client.Do(req)
	if err != nil {
		return
	}
	defer resp.Body.Close()
	if resp.StatusCode != 200 {
		return nil, errors.New(resp.Status)
	}
	response = &POST_ReadRegionsResponses{}
	switch {
	case resp.StatusCode == 200:
		body, err := ioutil.ReadAll(resp.Body)
		if err != nil {
			return nil, err
		}
		result := &ReadRegionsResponse{}
		err = json.Unmarshal(body, result)
		if err != nil {
			return nil, err
		}
		response.OK = result
	default:
		break
	}
	return
}

//
func (client *Client) POST_ReadReservedVmOffers(
	readreservedvmoffersrequest ReadReservedVmOffersRequest,
) (
	response *POST_ReadReservedVmOffersResponses,
	err error,
) {
	path := client.service + "/ReadReservedVmOffers"
	body := new(bytes.Buffer)
	json.NewEncoder(body).Encode(readreservedvmoffersrequest)
	req, err := http.NewRequest("POST", path, body)
	reqHeaders := make(http.Header)
	reqHeaders.Set("Content-Type", "application/json")
	req.Header = reqHeaders
	client.Sign(req, body.Bytes())
	if err != nil {
		return
	}
	resp, err := client.Do(req)
	if err != nil {
		return
	}
	defer resp.Body.Close()
	if resp.StatusCode != 200 {
		return nil, errors.New(resp.Status)
	}
	response = &POST_ReadReservedVmOffersResponses{}
	switch {
	case resp.StatusCode == 200:
		body, err := ioutil.ReadAll(resp.Body)
		if err != nil {
			return nil, err
		}
		result := &ReadReservedVmOffersResponse{}
		err = json.Unmarshal(body, result)
		if err != nil {
			return nil, err
		}
		response.OK = result
	default:
		break
	}
	return
}

//
func (client *Client) POST_ReadReservedVms(
	readreservedvmsrequest ReadReservedVmsRequest,
) (
	response *POST_ReadReservedVmsResponses,
	err error,
) {
	path := client.service + "/ReadReservedVms"
	body := new(bytes.Buffer)
	json.NewEncoder(body).Encode(readreservedvmsrequest)
	req, err := http.NewRequest("POST", path, body)
	reqHeaders := make(http.Header)
	reqHeaders.Set("Content-Type", "application/json")
	req.Header = reqHeaders
	client.Sign(req, body.Bytes())
	if err != nil {
		return
	}
<<<<<<< HEAD
	utils.DebugRequest(req)
	resp, err := client.client.Do(req)
	if resp != nil {
		utils.DebugResponse(resp)
	}
=======
	resp, err := client.Do(req)
>>>>>>> f03c7d92
	if err != nil {
		return
	}
	defer resp.Body.Close()
	if resp.StatusCode != 200 {
		return nil, errors.New(resp.Status)
	}
	response = &POST_ReadReservedVmsResponses{}
	switch {
	case resp.StatusCode == 200:
		body, err := ioutil.ReadAll(resp.Body)
		if err != nil {
			return nil, err
		}
		result := &ReadReservedVmsResponse{}
		err = json.Unmarshal(body, result)
		if err != nil {
			return nil, err
		}
		response.OK = result
	default:
		break
	}
	return
}

//
func (client *Client) POST_ReadRouteTables(
	readroutetablesrequest ReadRouteTablesRequest,
) (
	response *POST_ReadRouteTablesResponses,
	err error,
) {
	path := client.service + "/ReadRouteTables"
	body := new(bytes.Buffer)
	json.NewEncoder(body).Encode(readroutetablesrequest)
	req, err := http.NewRequest("POST", path, body)
	reqHeaders := make(http.Header)
	reqHeaders.Set("Content-Type", "application/json")
	req.Header = reqHeaders
	client.Sign(req, body.Bytes())
	if err != nil {
		return
	}
	resp, err := client.Do(req)
	if err != nil {
		return
	}
	defer resp.Body.Close()
	if resp.StatusCode != 200 {
		return nil, errors.New(resp.Status)
	}
	response = &POST_ReadRouteTablesResponses{}
	switch {
	case resp.StatusCode == 200:
		body, err := ioutil.ReadAll(resp.Body)
		if err != nil {
			return nil, err
		}
		result := &ReadRouteTablesResponse{}
		err = json.Unmarshal(body, result)
		if err != nil {
			return nil, err
		}
		response.OK = result
	case resp.StatusCode == 400:
		body, err := ioutil.ReadAll(resp.Body)
		if err != nil {
			return nil, err
		}
		result := &ErrorResponse{}
		err = json.Unmarshal(body, result)
		if err != nil {
			return nil, err
		}
		response.Code400 = result
	case resp.StatusCode == 401:
		body, err := ioutil.ReadAll(resp.Body)
		if err != nil {
			return nil, err
		}
		result := &ErrorResponse{}
		err = json.Unmarshal(body, result)
		if err != nil {
			return nil, err
		}
		response.Code401 = result
	case resp.StatusCode == 500:
		body, err := ioutil.ReadAll(resp.Body)
		if err != nil {
			return nil, err
		}
		result := &ErrorResponse{}
		err = json.Unmarshal(body, result)
		if err != nil {
			return nil, err
		}
		response.Code500 = result
	default:
		break
	}
	return
}

//
func (client *Client) POST_ReadSecurityGroups(
	readsecuritygroupsrequest ReadSecurityGroupsRequest,
) (
	response *POST_ReadSecurityGroupsResponses,
	err error,
) {
	path := client.service + "/ReadSecurityGroups"
	body := new(bytes.Buffer)
	json.NewEncoder(body).Encode(readsecuritygroupsrequest)
	req, err := http.NewRequest("POST", path, body)
	reqHeaders := make(http.Header)
	reqHeaders.Set("Content-Type", "application/json")
	req.Header = reqHeaders
	client.Sign(req, body.Bytes())
	if err != nil {
		return
	}
	resp, err := client.Do(req)
	if err != nil {
		return
	}
	defer resp.Body.Close()
	if resp.StatusCode != 200 {
		return nil, errors.New(resp.Status)
	}
	response = &POST_ReadSecurityGroupsResponses{}
	switch {
	case resp.StatusCode == 200:
		body, err := ioutil.ReadAll(resp.Body)
		if err != nil {
			return nil, err
		}
		result := &ReadSecurityGroupsResponse{}
		err = json.Unmarshal(body, result)
		if err != nil {
			return nil, err
		}
		response.OK = result
	case resp.StatusCode == 400:
		body, err := ioutil.ReadAll(resp.Body)
		if err != nil {
			return nil, err
		}
		result := &ErrorResponse{}
		err = json.Unmarshal(body, result)
		if err != nil {
			return nil, err
		}
		response.Code400 = result
	case resp.StatusCode == 401:
		body, err := ioutil.ReadAll(resp.Body)
		if err != nil {
			return nil, err
		}
		result := &ErrorResponse{}
		err = json.Unmarshal(body, result)
		if err != nil {
			return nil, err
		}
		response.Code401 = result
	case resp.StatusCode == 500:
		body, err := ioutil.ReadAll(resp.Body)
		if err != nil {
			return nil, err
		}
		result := &ErrorResponse{}
		err = json.Unmarshal(body, result)
		if err != nil {
			return nil, err
		}
		response.Code500 = result
	default:
		break
	}
	return
}

//
func (client *Client) POST_ReadServerCertificates(
	readservercertificatesrequest ReadServerCertificatesRequest,
) (
	response *POST_ReadServerCertificatesResponses,
	err error,
) {
	path := client.service + "/ReadServerCertificates"
	body := new(bytes.Buffer)
	json.NewEncoder(body).Encode(readservercertificatesrequest)
	req, err := http.NewRequest("POST", path, body)
	reqHeaders := make(http.Header)
	reqHeaders.Set("Content-Type", "application/json")
	req.Header = reqHeaders
	client.Sign(req, body.Bytes())
	if err != nil {
		return
	}
	resp, err := client.Do(req)
	if err != nil {
		return
	}
	defer resp.Body.Close()
	if resp.StatusCode != 200 {
		return nil, errors.New(resp.Status)
	}
	response = &POST_ReadServerCertificatesResponses{}
	switch {
	case resp.StatusCode == 200:
		body, err := ioutil.ReadAll(resp.Body)
		if err != nil {
			return nil, err
		}
		result := &ReadServerCertificatesResponse{}
		err = json.Unmarshal(body, result)
		if err != nil {
			return nil, err
		}
		response.OK = result
	default:
		break
	}
	return
}

//
func (client *Client) POST_ReadSnapshotExportTasks(
	readsnapshotexporttasksrequest ReadSnapshotExportTasksRequest,
) (
	response *POST_ReadSnapshotExportTasksResponses,
	err error,
) {
	path := client.service + "/ReadSnapshotExportTasks"
	body := new(bytes.Buffer)
	json.NewEncoder(body).Encode(readsnapshotexporttasksrequest)
	req, err := http.NewRequest("POST", path, body)
	reqHeaders := make(http.Header)
	reqHeaders.Set("Content-Type", "application/json")
	req.Header = reqHeaders
	client.Sign(req, body.Bytes())
	if err != nil {
		return
	}
	resp, err := client.Do(req)
	if err != nil {
		return
	}
	defer resp.Body.Close()
	if resp.StatusCode != 200 {
		return nil, errors.New(resp.Status)
	}
	response = &POST_ReadSnapshotExportTasksResponses{}
	switch {
	case resp.StatusCode == 200:
		body, err := ioutil.ReadAll(resp.Body)
		if err != nil {
			return nil, err
		}
		result := &ReadSnapshotExportTasksResponse{}
		err = json.Unmarshal(body, result)
		if err != nil {
			return nil, err
		}
		response.OK = result
	default:
		break
	}
	return
}

//
func (client *Client) POST_ReadSnapshots(
	readsnapshotsrequest ReadSnapshotsRequest,
) (
	response *POST_ReadSnapshotsResponses,
	err error,
) {
	path := client.service + "/ReadSnapshots"
	body := new(bytes.Buffer)
	json.NewEncoder(body).Encode(readsnapshotsrequest)
	req, err := http.NewRequest("POST", path, body)
	reqHeaders := make(http.Header)
	reqHeaders.Set("Content-Type", "application/json")
	req.Header = reqHeaders
	client.Sign(req, body.Bytes())
	if err != nil {
		return
	}
	resp, err := client.Do(req)
	if err != nil {
		return
	}
	defer resp.Body.Close()
	if resp.StatusCode != 200 {
		return nil, errors.New(resp.Status)
	}
	response = &POST_ReadSnapshotsResponses{}
	switch {
	case resp.StatusCode == 200:
		body, err := ioutil.ReadAll(resp.Body)
		if err != nil {
			return nil, err
		}
		result := &ReadSnapshotsResponse{}
		err = json.Unmarshal(body, result)
		if err != nil {
			return nil, err
		}
		response.OK = result
	case resp.StatusCode == 400:
		body, err := ioutil.ReadAll(resp.Body)
		if err != nil {
			return nil, err
		}
		result := &ErrorResponse{}
		err = json.Unmarshal(body, result)
		if err != nil {
			return nil, err
		}
		response.Code400 = result
	case resp.StatusCode == 401:
		body, err := ioutil.ReadAll(resp.Body)
		if err != nil {
			return nil, err
		}
		result := &ErrorResponse{}
		err = json.Unmarshal(body, result)
		if err != nil {
			return nil, err
		}
		response.Code401 = result
	case resp.StatusCode == 500:
		body, err := ioutil.ReadAll(resp.Body)
		if err != nil {
			return nil, err
		}
		result := &ErrorResponse{}
		err = json.Unmarshal(body, result)
		if err != nil {
			return nil, err
		}
		response.Code500 = result
	default:
		break
	}
	return
}

//
func (client *Client) POST_ReadSubnets(
	readsubnetsrequest ReadSubnetsRequest,
) (
	response *POST_ReadSubnetsResponses,
	err error,
) {
	path := client.service + "/ReadSubnets"
	body := new(bytes.Buffer)
	json.NewEncoder(body).Encode(readsubnetsrequest)
	req, err := http.NewRequest("POST", path, body)
	reqHeaders := make(http.Header)
	reqHeaders.Set("Content-Type", "application/json")
	req.Header = reqHeaders
	client.Sign(req, body.Bytes())
	if err != nil {
		return
	}
	resp, err := client.Do(req)
	if err != nil {
		return
	}
	defer resp.Body.Close()
	if resp.StatusCode != 200 {
		return nil, errors.New(resp.Status)
	}
	response = &POST_ReadSubnetsResponses{}
	switch {
	case resp.StatusCode == 200:
		body, err := ioutil.ReadAll(resp.Body)
		if err != nil {
			return nil, err
		}
		result := &ReadSubnetsResponse{}
		err = json.Unmarshal(body, result)
		if err != nil {
			return nil, err
		}
		response.OK = result
	case resp.StatusCode == 400:
		body, err := ioutil.ReadAll(resp.Body)
		if err != nil {
			return nil, err
		}
		result := &ErrorResponse{}
		err = json.Unmarshal(body, result)
		if err != nil {
			return nil, err
		}
		response.Code400 = result
	case resp.StatusCode == 401:
		body, err := ioutil.ReadAll(resp.Body)
		if err != nil {
			return nil, err
		}
		result := &ErrorResponse{}
		err = json.Unmarshal(body, result)
		if err != nil {
			return nil, err
		}
		response.Code401 = result
	case resp.StatusCode == 500:
		body, err := ioutil.ReadAll(resp.Body)
		if err != nil {
			return nil, err
		}
		result := &ErrorResponse{}
		err = json.Unmarshal(body, result)
		if err != nil {
			return nil, err
		}
		response.Code500 = result
	default:
		break
	}
	return
}

//
func (client *Client) POST_ReadSubregions(
	readsubregionsrequest ReadSubregionsRequest,
) (
	response *POST_ReadSubregionsResponses,
	err error,
) {
	path := client.service + "/ReadSubregions"
	body := new(bytes.Buffer)
	json.NewEncoder(body).Encode(readsubregionsrequest)
	req, err := http.NewRequest("POST", path, body)
	reqHeaders := make(http.Header)
	reqHeaders.Set("Content-Type", "application/json")
	req.Header = reqHeaders
	client.Sign(req, body.Bytes())
	if err != nil {
		return
	}
	resp, err := client.Do(req)
	if err != nil {
		return
	}
	defer resp.Body.Close()
	if resp.StatusCode != 200 {
		return nil, errors.New(resp.Status)
	}
	response = &POST_ReadSubregionsResponses{}
	switch {
	case resp.StatusCode == 200:
		body, err := ioutil.ReadAll(resp.Body)
		if err != nil {
			return nil, err
		}
		result := &ReadSubregionsResponse{}
		err = json.Unmarshal(body, result)
		if err != nil {
			return nil, err
		}
		response.OK = result
	default:
		break
	}
	return
}

//
func (client *Client) POST_ReadTags(
	readtagsrequest ReadTagsRequest,
) (
	response *POST_ReadTagsResponses,
	err error,
) {
	path := client.service + "/ReadTags"
	body := new(bytes.Buffer)
	json.NewEncoder(body).Encode(readtagsrequest)
	req, err := http.NewRequest("POST", path, body)
	reqHeaders := make(http.Header)
	reqHeaders.Set("Content-Type", "application/json")
	req.Header = reqHeaders
	client.Sign(req, body.Bytes())
	if err != nil {
		return
	}
	resp, err := client.Do(req)
	if err != nil {
		return
	}
	defer resp.Body.Close()
	if resp.StatusCode != 200 {
		return nil, errors.New(resp.Status)
	}
	response = &POST_ReadTagsResponses{}
	switch {
	case resp.StatusCode == 200:
		body, err := ioutil.ReadAll(resp.Body)
		if err != nil {
			return nil, err
		}
		result := &ReadTagsResponse{}
		err = json.Unmarshal(body, result)
		if err != nil {
			return nil, err
		}
		response.OK = result
	case resp.StatusCode == 400:
		body, err := ioutil.ReadAll(resp.Body)
		if err != nil {
			return nil, err
		}
		result := &ErrorResponse{}
		err = json.Unmarshal(body, result)
		if err != nil {
			return nil, err
		}
		response.Code400 = result
	case resp.StatusCode == 401:
		body, err := ioutil.ReadAll(resp.Body)
		if err != nil {
			return nil, err
		}
		result := &ErrorResponse{}
		err = json.Unmarshal(body, result)
		if err != nil {
			return nil, err
		}
		response.Code401 = result
	case resp.StatusCode == 500:
		body, err := ioutil.ReadAll(resp.Body)
		if err != nil {
			return nil, err
		}
		result := &ErrorResponse{}
		err = json.Unmarshal(body, result)
		if err != nil {
			return nil, err
		}
		response.Code500 = result
	default:
		break
	}
	return
}

//
func (client *Client) POST_ReadUserGroups(
	readusergroupsrequest ReadUserGroupsRequest,
) (
	response *POST_ReadUserGroupsResponses,
	err error,
) {
	path := client.service + "/ReadUserGroups"
	body := new(bytes.Buffer)
	json.NewEncoder(body).Encode(readusergroupsrequest)
	req, err := http.NewRequest("POST", path, body)
	reqHeaders := make(http.Header)
	reqHeaders.Set("Content-Type", "application/json")
	req.Header = reqHeaders
	client.Sign(req, body.Bytes())
	if err != nil {
		return
	}
	resp, err := client.Do(req)
	if err != nil {
		return
	}
	defer resp.Body.Close()
	if resp.StatusCode != 200 {
		return nil, errors.New(resp.Status)
	}
	response = &POST_ReadUserGroupsResponses{}
	switch {
	case resp.StatusCode == 200:
		body, err := ioutil.ReadAll(resp.Body)
		if err != nil {
			return nil, err
		}
		result := &ReadUserGroupsResponse{}
		err = json.Unmarshal(body, result)
		if err != nil {
			return nil, err
		}
		response.OK = result
	default:
		break
	}
	return
}

//
func (client *Client) POST_ReadUsers(
	readusersrequest ReadUsersRequest,
) (
	response *POST_ReadUsersResponses,
	err error,
) {
	path := client.service + "/ReadUsers"
	body := new(bytes.Buffer)
	json.NewEncoder(body).Encode(readusersrequest)
	req, err := http.NewRequest("POST", path, body)
	reqHeaders := make(http.Header)
	reqHeaders.Set("Content-Type", "application/json")
	req.Header = reqHeaders
	client.Sign(req, body.Bytes())
	if err != nil {
		return
	}
	resp, err := client.Do(req)
	if err != nil {
		return
	}
	defer resp.Body.Close()
	if resp.StatusCode != 200 {
		return nil, errors.New(resp.Status)
	}
	response = &POST_ReadUsersResponses{}
	switch {
	case resp.StatusCode == 200:
		body, err := ioutil.ReadAll(resp.Body)
		if err != nil {
			return nil, err
		}
		result := &ReadUsersResponse{}
		err = json.Unmarshal(body, result)
		if err != nil {
			return nil, err
		}
		response.OK = result
	default:
		break
	}
	return
}

//
func (client *Client) POST_ReadVirtualGateways(
	readvirtualgatewaysrequest ReadVirtualGatewaysRequest,
) (
	response *POST_ReadVirtualGatewaysResponses,
	err error,
) {
	path := client.service + "/ReadVirtualGateways"
	body := new(bytes.Buffer)
	json.NewEncoder(body).Encode(readvirtualgatewaysrequest)
	req, err := http.NewRequest("POST", path, body)
	reqHeaders := make(http.Header)
	reqHeaders.Set("Content-Type", "application/json")
	req.Header = reqHeaders
	client.Sign(req, body.Bytes())
	if err != nil {
		return
	}
	resp, err := client.Do(req)
	if err != nil {
		return
	}
	defer resp.Body.Close()
	if resp.StatusCode != 200 {
		return nil, errors.New(resp.Status)
	}
	response = &POST_ReadVirtualGatewaysResponses{}
	switch {
	case resp.StatusCode == 200:
		body, err := ioutil.ReadAll(resp.Body)
		if err != nil {
			return nil, err
		}
		result := &ReadVirtualGatewaysResponse{}
		err = json.Unmarshal(body, result)
		if err != nil {
			return nil, err
		}
		response.OK = result
	default:
		break
	}
	return
}

//
func (client *Client) POST_ReadVmTypes(
	readvmtypesrequest ReadVmTypesRequest,
) (
	response *POST_ReadVmTypesResponses,
	err error,
) {
	path := client.service + "/ReadVmTypes"
	body := new(bytes.Buffer)
	json.NewEncoder(body).Encode(readvmtypesrequest)
	req, err := http.NewRequest("POST", path, body)
	reqHeaders := make(http.Header)
	reqHeaders.Set("Content-Type", "application/json")
	req.Header = reqHeaders
	client.Sign(req, body.Bytes())
	if err != nil {
		return
	}
	resp, err := client.Do(req)
	if err != nil {
		return
	}
	defer resp.Body.Close()
	if resp.StatusCode != 200 {
		return nil, errors.New(resp.Status)
	}
	response = &POST_ReadVmTypesResponses{}
	switch {
	case resp.StatusCode == 200:
		body, err := ioutil.ReadAll(resp.Body)
		if err != nil {
			return nil, err
		}
		result := &ReadVmTypesResponse{}
		err = json.Unmarshal(body, result)
		if err != nil {
			return nil, err
		}
		response.OK = result
	default:
		break
	}
	return
}

//
func (client *Client) POST_ReadVms(
	readvmsrequest ReadVmsRequest,
) (
	response *POST_ReadVmsResponses,
	err error,
) {
	path := client.service + "/ReadVms"
	body := new(bytes.Buffer)
	json.NewEncoder(body).Encode(readvmsrequest)
	req, err := http.NewRequest("POST", path, body)
	reqHeaders := make(http.Header)
	reqHeaders.Set("Content-Type", "application/json")
	req.Header = reqHeaders
	client.Sign(req, body.Bytes())
	if err != nil {
		return
	}
	resp, err := client.Do(req)
	if err != nil {
		return
	}
	defer resp.Body.Close()
	if resp.StatusCode != 200 {
		return nil, errors.New(resp.Status)
	}
	response = &POST_ReadVmsResponses{}
	switch {
	case resp.StatusCode == 200:
		body, err := ioutil.ReadAll(resp.Body)
		if err != nil {
			return nil, err
		}
		result := &ReadVmsResponse{}
		err = json.Unmarshal(body, result)
		if err != nil {
			return nil, err
		}
		response.OK = result
	case resp.StatusCode == 400:
		body, err := ioutil.ReadAll(resp.Body)
		if err != nil {
			return nil, err
		}
		result := &ErrorResponse{}
		err = json.Unmarshal(body, result)
		if err != nil {
			return nil, err
		}
		response.Code400 = result
	case resp.StatusCode == 401:
		body, err := ioutil.ReadAll(resp.Body)
		if err != nil {
			return nil, err
		}
		result := &ErrorResponse{}
		err = json.Unmarshal(body, result)
		if err != nil {
			return nil, err
		}
		response.Code401 = result
	case resp.StatusCode == 500:
		body, err := ioutil.ReadAll(resp.Body)
		if err != nil {
			return nil, err
		}
		result := &ErrorResponse{}
		err = json.Unmarshal(body, result)
		if err != nil {
			return nil, err
		}
		response.Code500 = result
	default:
		break
	}
	return
}

//
func (client *Client) POST_ReadVmsHealth(
	readvmshealthrequest ReadVmsHealthRequest,
) (
	response *POST_ReadVmsHealthResponses,
	err error,
) {
	path := client.service + "/ReadVmsHealth"
	body := new(bytes.Buffer)
	json.NewEncoder(body).Encode(readvmshealthrequest)
	req, err := http.NewRequest("POST", path, body)
	reqHeaders := make(http.Header)
	reqHeaders.Set("Content-Type", "application/json")
	req.Header = reqHeaders
	client.Sign(req, body.Bytes())
	if err != nil {
		return
	}
	resp, err := client.Do(req)
	if err != nil {
		return
	}
	defer resp.Body.Close()
	if resp.StatusCode != 200 {
		return nil, errors.New(resp.Status)
	}
	response = &POST_ReadVmsHealthResponses{}
	switch {
	case resp.StatusCode == 200:
		body, err := ioutil.ReadAll(resp.Body)
		if err != nil {
			return nil, err
		}
		result := &ReadVmsHealthResponse{}
		err = json.Unmarshal(body, result)
		if err != nil {
			return nil, err
		}
		response.OK = result
	default:
		break
	}
	return
}

//
func (client *Client) POST_ReadVmsState(
	readvmsstaterequest ReadVmsStateRequest,
) (
	response *POST_ReadVmsStateResponses,
	err error,
) {
	path := client.service + "/ReadVmsState"
	body := new(bytes.Buffer)
	json.NewEncoder(body).Encode(readvmsstaterequest)
	req, err := http.NewRequest("POST", path, body)
	reqHeaders := make(http.Header)
	reqHeaders.Set("Content-Type", "application/json")
	req.Header = reqHeaders
	client.Sign(req, body.Bytes())
	if err != nil {
		return
	}
	resp, err := client.Do(req)
	if err != nil {
		return
	}
	defer resp.Body.Close()
	if resp.StatusCode != 200 {
		return nil, errors.New(resp.Status)
	}
	response = &POST_ReadVmsStateResponses{}
	switch {
	case resp.StatusCode == 200:
		body, err := ioutil.ReadAll(resp.Body)
		if err != nil {
			return nil, err
		}
		result := &ReadVmsStateResponse{}
		err = json.Unmarshal(body, result)
		if err != nil {
			return nil, err
		}
		response.OK = result
	case resp.StatusCode == 400:
		body, err := ioutil.ReadAll(resp.Body)
		if err != nil {
			return nil, err
		}
		result := &ErrorResponse{}
		err = json.Unmarshal(body, result)
		if err != nil {
			return nil, err
		}
		response.Code400 = result
	case resp.StatusCode == 401:
		body, err := ioutil.ReadAll(resp.Body)
		if err != nil {
			return nil, err
		}
		result := &ErrorResponse{}
		err = json.Unmarshal(body, result)
		if err != nil {
			return nil, err
		}
		response.Code401 = result
	case resp.StatusCode == 500:
		body, err := ioutil.ReadAll(resp.Body)
		if err != nil {
			return nil, err
		}
		result := &ErrorResponse{}
		err = json.Unmarshal(body, result)
		if err != nil {
			return nil, err
		}
		response.Code500 = result
	default:
		break
	}
	return
}

//
func (client *Client) POST_ReadVolumes(
	readvolumesrequest ReadVolumesRequest,
) (
	response *POST_ReadVolumesResponses,
	err error,
) {
	path := client.service + "/ReadVolumes"
	body := new(bytes.Buffer)
	json.NewEncoder(body).Encode(readvolumesrequest)
	req, err := http.NewRequest("POST", path, body)
	reqHeaders := make(http.Header)
	reqHeaders.Set("Content-Type", "application/json")
	req.Header = reqHeaders
	client.Sign(req, body.Bytes())
	if err != nil {
		return
	}
	resp, err := client.Do(req)
	if err != nil {
		return
	}
	defer resp.Body.Close()
	if resp.StatusCode != 200 {
		return nil, errors.New(resp.Status)
	}
	response = &POST_ReadVolumesResponses{}
	switch {
	case resp.StatusCode == 200:
		body, err := ioutil.ReadAll(resp.Body)
		if err != nil {
			return nil, err
		}
		result := &ReadVolumesResponse{}
		err = json.Unmarshal(body, result)
		if err != nil {
			return nil, err
		}
		response.OK = result
	case resp.StatusCode == 400:
		body, err := ioutil.ReadAll(resp.Body)
		if err != nil {
			return nil, err
		}
		result := &ErrorResponse{}
		err = json.Unmarshal(body, result)
		if err != nil {
			return nil, err
		}
		response.Code400 = result
	case resp.StatusCode == 401:
		body, err := ioutil.ReadAll(resp.Body)
		if err != nil {
			return nil, err
		}
		result := &ErrorResponse{}
		err = json.Unmarshal(body, result)
		if err != nil {
			return nil, err
		}
		response.Code401 = result
	case resp.StatusCode == 500:
		body, err := ioutil.ReadAll(resp.Body)
		if err != nil {
			return nil, err
		}
		result := &ErrorResponse{}
		err = json.Unmarshal(body, result)
		if err != nil {
			return nil, err
		}
		response.Code500 = result
	default:
		break
	}
	return
}

//
func (client *Client) POST_ReadVpnConnections(
	readvpnconnectionsrequest ReadVpnConnectionsRequest,
) (
	response *POST_ReadVpnConnectionsResponses,
	err error,
) {
	path := client.service + "/ReadVpnConnections"
	body := new(bytes.Buffer)
	json.NewEncoder(body).Encode(readvpnconnectionsrequest)
	req, err := http.NewRequest("POST", path, body)
	reqHeaders := make(http.Header)
	reqHeaders.Set("Content-Type", "application/json")
	req.Header = reqHeaders
	client.Sign(req, body.Bytes())
	if err != nil {
		return
	}
	resp, err := client.Do(req)
	if err != nil {
		return
	}
	defer resp.Body.Close()
	if resp.StatusCode != 200 {
		return nil, errors.New(resp.Status)
	}
	response = &POST_ReadVpnConnectionsResponses{}
	switch {
	case resp.StatusCode == 200:
		body, err := ioutil.ReadAll(resp.Body)
		if err != nil {
			return nil, err
		}
		result := &ReadVpnConnectionsResponse{}
		err = json.Unmarshal(body, result)
		if err != nil {
			return nil, err
		}
		response.OK = result
	default:
		break
	}
	return
}

//
func (client *Client) POST_RebootVms(
	rebootvmsrequest RebootVmsRequest,
) (
	response *POST_RebootVmsResponses,
	err error,
) {
	path := client.service + "/RebootVms"
	body := new(bytes.Buffer)
	json.NewEncoder(body).Encode(rebootvmsrequest)
	req, err := http.NewRequest("POST", path, body)
	reqHeaders := make(http.Header)
	reqHeaders.Set("Content-Type", "application/json")
	req.Header = reqHeaders
	client.Sign(req, body.Bytes())
	if err != nil {
		return
	}
	resp, err := client.Do(req)
	if err != nil {
		return
	}
	defer resp.Body.Close()
	if resp.StatusCode != 200 {
		return nil, errors.New(resp.Status)
	}
	response = &POST_RebootVmsResponses{}
	switch {
	case resp.StatusCode == 200:
		body, err := ioutil.ReadAll(resp.Body)
		if err != nil {
			return nil, err
		}
		result := &RebootVmsResponse{}
		err = json.Unmarshal(body, result)
		if err != nil {
			return nil, err
		}
		response.OK = result
	case resp.StatusCode == 400:
		body, err := ioutil.ReadAll(resp.Body)
		if err != nil {
			return nil, err
		}
		result := &ErrorResponse{}
		err = json.Unmarshal(body, result)
		if err != nil {
			return nil, err
		}
		response.Code400 = result
	case resp.StatusCode == 401:
		body, err := ioutil.ReadAll(resp.Body)
		if err != nil {
			return nil, err
		}
		result := &ErrorResponse{}
		err = json.Unmarshal(body, result)
		if err != nil {
			return nil, err
		}
		response.Code401 = result
	case resp.StatusCode == 500:
		body, err := ioutil.ReadAll(resp.Body)
		if err != nil {
			return nil, err
		}
		result := &ErrorResponse{}
		err = json.Unmarshal(body, result)
		if err != nil {
			return nil, err
		}
		response.Code500 = result
	default:
		break
	}
	return
}

//
func (client *Client) POST_RegisterUserInUserGroup(
	registeruserinusergrouprequest RegisterUserInUserGroupRequest,
) (
	response *POST_RegisterUserInUserGroupResponses,
	err error,
) {
	path := client.service + "/RegisterUserInUserGroup"
	body := new(bytes.Buffer)
	json.NewEncoder(body).Encode(registeruserinusergrouprequest)
	req, err := http.NewRequest("POST", path, body)
	reqHeaders := make(http.Header)
	reqHeaders.Set("Content-Type", "application/json")
	req.Header = reqHeaders
	client.Sign(req, body.Bytes())
	if err != nil {
		return
	}
	resp, err := client.Do(req)
	if err != nil {
		return
	}
	defer resp.Body.Close()
	if resp.StatusCode != 200 {
		return nil, errors.New(resp.Status)
	}
	response = &POST_RegisterUserInUserGroupResponses{}
	switch {
	case resp.StatusCode == 200:
		body, err := ioutil.ReadAll(resp.Body)
		if err != nil {
			return nil, err
		}
		result := &RegisterUserInUserGroupResponse{}
		err = json.Unmarshal(body, result)
		if err != nil {
			return nil, err
		}
		response.OK = result
	default:
		break
	}
	return
}

//
func (client *Client) POST_RegisterVmsInLoadBalancer(
	registervmsinloadbalancerrequest RegisterVmsInLoadBalancerRequest,
) (
	response *POST_RegisterVmsInLoadBalancerResponses,
	err error,
) {
	path := client.service + "/RegisterVmsInLoadBalancer"
	body := new(bytes.Buffer)
	json.NewEncoder(body).Encode(registervmsinloadbalancerrequest)
	req, err := http.NewRequest("POST", path, body)
	reqHeaders := make(http.Header)
	reqHeaders.Set("Content-Type", "application/json")
	req.Header = reqHeaders
	client.Sign(req, body.Bytes())
	if err != nil {
		return
	}
	resp, err := client.Do(req)
	if err != nil {
		return
	}
	defer resp.Body.Close()
	if resp.StatusCode != 200 {
		return nil, errors.New(resp.Status)
	}
	response = &POST_RegisterVmsInLoadBalancerResponses{}
	switch {
	case resp.StatusCode == 200:
		body, err := ioutil.ReadAll(resp.Body)
		if err != nil {
			return nil, err
		}
		result := &RegisterVmsInLoadBalancerResponse{}
		err = json.Unmarshal(body, result)
		if err != nil {
			return nil, err
		}
		response.OK = result
	default:
		break
	}
	return
}

//
func (client *Client) POST_RejectNetPeering(
	rejectnetpeeringrequest RejectNetPeeringRequest,
) (
	response *POST_RejectNetPeeringResponses,
	err error,
) {
	path := client.service + "/RejectNetPeering"
	body := new(bytes.Buffer)
	json.NewEncoder(body).Encode(rejectnetpeeringrequest)
	req, err := http.NewRequest("POST", path, body)
	reqHeaders := make(http.Header)
	reqHeaders.Set("Content-Type", "application/json")
	req.Header = reqHeaders
	client.Sign(req, body.Bytes())
	if err != nil {
		return
	}
	resp, err := client.Do(req)
	if err != nil {
		return
	}
	defer resp.Body.Close()
	if resp.StatusCode != 200 {
		return nil, errors.New(resp.Status)
	}
	response = &POST_RejectNetPeeringResponses{}
	switch {
	case resp.StatusCode == 200:
		body, err := ioutil.ReadAll(resp.Body)
		if err != nil {
			return nil, err
		}
		result := &RejectNetPeeringResponse{}
		err = json.Unmarshal(body, result)
		if err != nil {
			return nil, err
		}
		response.OK = result
	case resp.StatusCode == 400:
		body, err := ioutil.ReadAll(resp.Body)
		if err != nil {
			return nil, err
		}
		result := &ErrorResponse{}
		err = json.Unmarshal(body, result)
		if err != nil {
			return nil, err
		}
		response.Code400 = result
	case resp.StatusCode == 401:
		body, err := ioutil.ReadAll(resp.Body)
		if err != nil {
			return nil, err
		}
		result := &ErrorResponse{}
		err = json.Unmarshal(body, result)
		if err != nil {
			return nil, err
		}
		response.Code401 = result
	case resp.StatusCode == 409:
		body, err := ioutil.ReadAll(resp.Body)
		if err != nil {
			return nil, err
		}
		result := &ErrorResponse{}
		err = json.Unmarshal(body, result)
		if err != nil {
			return nil, err
		}
		response.Code409 = result
	case resp.StatusCode == 500:
		body, err := ioutil.ReadAll(resp.Body)
		if err != nil {
			return nil, err
		}
		result := &ErrorResponse{}
		err = json.Unmarshal(body, result)
		if err != nil {
			return nil, err
		}
		response.Code500 = result
	default:
		break
	}
	return
}

//
func (client *Client) POST_ResetAccountPassword(
	resetaccountpasswordrequest ResetAccountPasswordRequest,
) (
	response *POST_ResetAccountPasswordResponses,
	err error,
) {
	path := client.service + "/ResetAccountPassword"
	body := new(bytes.Buffer)
	json.NewEncoder(body).Encode(resetaccountpasswordrequest)
	req, err := http.NewRequest("POST", path, body)
	reqHeaders := make(http.Header)
	reqHeaders.Set("Content-Type", "application/json")
	req.Header = reqHeaders
	client.Sign(req, body.Bytes())
	if err != nil {
		return
	}
	resp, err := client.Do(req)
	if err != nil {
		return
	}
	defer resp.Body.Close()
	if resp.StatusCode != 200 {
		return nil, errors.New(resp.Status)
	}
	response = &POST_ResetAccountPasswordResponses{}
	switch {
	case resp.StatusCode == 200:
		body, err := ioutil.ReadAll(resp.Body)
		if err != nil {
			return nil, err
		}
		result := &ResetAccountPasswordResponse{}
		err = json.Unmarshal(body, result)
		if err != nil {
			return nil, err
		}
		response.OK = result
	default:
		break
	}
	return
}

//
func (client *Client) POST_SendResetPasswordEmail(
	sendresetpasswordemailrequest SendResetPasswordEmailRequest,
) (
	response *POST_SendResetPasswordEmailResponses,
	err error,
) {
	path := client.service + "/SendResetPasswordEmail"
	body := new(bytes.Buffer)
	json.NewEncoder(body).Encode(sendresetpasswordemailrequest)
	req, err := http.NewRequest("POST", path, body)
	reqHeaders := make(http.Header)
	reqHeaders.Set("Content-Type", "application/json")
	req.Header = reqHeaders
	client.Sign(req, body.Bytes())
	if err != nil {
		return
	}
	resp, err := client.Do(req)
	if err != nil {
		return
	}
	defer resp.Body.Close()
	if resp.StatusCode != 200 {
		return nil, errors.New(resp.Status)
	}
	response = &POST_SendResetPasswordEmailResponses{}
	switch {
	case resp.StatusCode == 200:
		body, err := ioutil.ReadAll(resp.Body)
		if err != nil {
			return nil, err
		}
		result := &SendResetPasswordEmailResponse{}
		err = json.Unmarshal(body, result)
		if err != nil {
			return nil, err
		}
		response.OK = result
	default:
		break
	}
	return
}

//
func (client *Client) POST_StartVms(
	startvmsrequest StartVmsRequest,
) (
	response *POST_StartVmsResponses,
	err error,
) {
	path := client.service + "/StartVms"
	body := new(bytes.Buffer)
	json.NewEncoder(body).Encode(startvmsrequest)
	req, err := http.NewRequest("POST", path, body)
	reqHeaders := make(http.Header)
	reqHeaders.Set("Content-Type", "application/json")
	req.Header = reqHeaders
	client.Sign(req, body.Bytes())
	if err != nil {
		return
	}
	resp, err := client.Do(req)
	if err != nil {
		return
	}
	defer resp.Body.Close()
	if resp.StatusCode != 200 {
		return nil, errors.New(resp.Status)
	}
	response = &POST_StartVmsResponses{}
	switch {
	case resp.StatusCode == 200:
		body, err := ioutil.ReadAll(resp.Body)
		if err != nil {
			return nil, err
		}
		result := &StartVmsResponse{}
		err = json.Unmarshal(body, result)
		if err != nil {
			return nil, err
		}
		response.OK = result
	case resp.StatusCode == 400:
		body, err := ioutil.ReadAll(resp.Body)
		if err != nil {
			return nil, err
		}
		result := &ErrorResponse{}
		err = json.Unmarshal(body, result)
		if err != nil {
			return nil, err
		}
		response.Code400 = result
	case resp.StatusCode == 401:
		body, err := ioutil.ReadAll(resp.Body)
		if err != nil {
			return nil, err
		}
		result := &ErrorResponse{}
		err = json.Unmarshal(body, result)
		if err != nil {
			return nil, err
		}
		response.Code401 = result
	case resp.StatusCode == 500:
		body, err := ioutil.ReadAll(resp.Body)
		if err != nil {
			return nil, err
		}
		result := &ErrorResponse{}
		err = json.Unmarshal(body, result)
		if err != nil {
			return nil, err
		}
		response.Code500 = result
	default:
		break
	}
	return
}

//
func (client *Client) POST_StopVms(
	stopvmsrequest StopVmsRequest,
) (
	response *POST_StopVmsResponses,
	err error,
) {
	path := client.service + "/StopVms"
	body := new(bytes.Buffer)
	json.NewEncoder(body).Encode(stopvmsrequest)
	req, err := http.NewRequest("POST", path, body)
	reqHeaders := make(http.Header)
	reqHeaders.Set("Content-Type", "application/json")
	req.Header = reqHeaders
	client.Sign(req, body.Bytes())
	if err != nil {
		return
	}
	resp, err := client.Do(req)
	if err != nil {
		return
	}
	defer resp.Body.Close()
	if resp.StatusCode != 200 {
		return nil, errors.New(resp.Status)
	}
	response = &POST_StopVmsResponses{}
	switch {
	case resp.StatusCode == 200:
		body, err := ioutil.ReadAll(resp.Body)
		if err != nil {
			return nil, err
		}
		result := &StopVmsResponse{}
		err = json.Unmarshal(body, result)
		if err != nil {
			return nil, err
		}
		response.OK = result
	case resp.StatusCode == 400:
		body, err := ioutil.ReadAll(resp.Body)
		if err != nil {
			return nil, err
		}
		result := &ErrorResponse{}
		err = json.Unmarshal(body, result)
		if err != nil {
			return nil, err
		}
		response.Code400 = result
	case resp.StatusCode == 401:
		body, err := ioutil.ReadAll(resp.Body)
		if err != nil {
			return nil, err
		}
		result := &ErrorResponse{}
		err = json.Unmarshal(body, result)
		if err != nil {
			return nil, err
		}
		response.Code401 = result
	case resp.StatusCode == 500:
		body, err := ioutil.ReadAll(resp.Body)
		if err != nil {
			return nil, err
		}
		result := &ErrorResponse{}
		err = json.Unmarshal(body, result)
		if err != nil {
			return nil, err
		}
		response.Code500 = result
	default:
		break
	}
	return
}

//
func (client *Client) POST_UnlinkInternetService(
	unlinkinternetservicerequest UnlinkInternetServiceRequest,
) (
	response *POST_UnlinkInternetServiceResponses,
	err error,
) {
	path := client.service + "/UnlinkInternetService"
	body := new(bytes.Buffer)
	json.NewEncoder(body).Encode(unlinkinternetservicerequest)
	req, err := http.NewRequest("POST", path, body)
	reqHeaders := make(http.Header)
	reqHeaders.Set("Content-Type", "application/json")
	req.Header = reqHeaders
	client.Sign(req, body.Bytes())
	if err != nil {
		return
	}
<<<<<<< HEAD
	utils.DebugRequest(req)
	resp, err := client.client.Do(req)
	if resp != nil {
		utils.DebugResponse(resp)
	}
=======
	resp, err := client.Do(req)
>>>>>>> f03c7d92
	if err != nil {
		return
	}
	defer resp.Body.Close()
	if resp.StatusCode != 200 {
		return nil, errors.New(resp.Status)
	}
	response = &POST_UnlinkInternetServiceResponses{}
	switch {
	case resp.StatusCode == 200:
		body, err := ioutil.ReadAll(resp.Body)
		if err != nil {
			return nil, err
		}
		result := &UnlinkInternetServiceResponse{}
		err = json.Unmarshal(body, result)
		if err != nil {
			return nil, err
		}
		response.OK = result
	case resp.StatusCode == 400:
		body, err := ioutil.ReadAll(resp.Body)
		if err != nil {
			return nil, err
		}
		result := &ErrorResponse{}
		err = json.Unmarshal(body, result)
		if err != nil {
			return nil, err
		}
		response.Code400 = result
	case resp.StatusCode == 401:
		body, err := ioutil.ReadAll(resp.Body)
		if err != nil {
			return nil, err
		}
		result := &ErrorResponse{}
		err = json.Unmarshal(body, result)
		if err != nil {
			return nil, err
		}
		response.Code401 = result
	case resp.StatusCode == 500:
		body, err := ioutil.ReadAll(resp.Body)
		if err != nil {
			return nil, err
		}
		result := &ErrorResponse{}
		err = json.Unmarshal(body, result)
		if err != nil {
			return nil, err
		}
		response.Code500 = result
	default:
		break
	}
	return
}

//
func (client *Client) POST_UnlinkNic(
	unlinknicrequest UnlinkNicRequest,
) (
	response *POST_UnlinkNicResponses,
	err error,
) {
	path := client.service + "/UnlinkNic"
	body := new(bytes.Buffer)
	json.NewEncoder(body).Encode(unlinknicrequest)
	req, err := http.NewRequest("POST", path, body)
	reqHeaders := make(http.Header)
	reqHeaders.Set("Content-Type", "application/json")
	req.Header = reqHeaders
	client.Sign(req, body.Bytes())
	if err != nil {
		return
	}
	resp, err := client.Do(req)
	if err != nil {
		return
	}
	defer resp.Body.Close()
	if resp.StatusCode != 200 {
		return nil, errors.New(resp.Status)
	}
	response = &POST_UnlinkNicResponses{}
	switch {
	case resp.StatusCode == 200:
		body, err := ioutil.ReadAll(resp.Body)
		if err != nil {
			return nil, err
		}
		result := &UnlinkNicResponse{}
		err = json.Unmarshal(body, result)
		if err != nil {
			return nil, err
		}
		response.OK = result
	case resp.StatusCode == 400:
		body, err := ioutil.ReadAll(resp.Body)
		if err != nil {
			return nil, err
		}
		result := &ErrorResponse{}
		err = json.Unmarshal(body, result)
		if err != nil {
			return nil, err
		}
		response.Code400 = result
	case resp.StatusCode == 401:
		body, err := ioutil.ReadAll(resp.Body)
		if err != nil {
			return nil, err
		}
		result := &ErrorResponse{}
		err = json.Unmarshal(body, result)
		if err != nil {
			return nil, err
		}
		response.Code401 = result
	case resp.StatusCode == 500:
		body, err := ioutil.ReadAll(resp.Body)
		if err != nil {
			return nil, err
		}
		result := &ErrorResponse{}
		err = json.Unmarshal(body, result)
		if err != nil {
			return nil, err
		}
		response.Code500 = result
	default:
		break
	}
	return
}

//
func (client *Client) POST_UnlinkPolicy(
	unlinkpolicyrequest UnlinkPolicyRequest,
) (
	response *POST_UnlinkPolicyResponses,
	err error,
) {
	path := client.service + "/UnlinkPolicy"
	body := new(bytes.Buffer)
	json.NewEncoder(body).Encode(unlinkpolicyrequest)
	req, err := http.NewRequest("POST", path, body)
	reqHeaders := make(http.Header)
	reqHeaders.Set("Content-Type", "application/json")
	req.Header = reqHeaders
	client.Sign(req, body.Bytes())
	if err != nil {
		return
	}
	resp, err := client.Do(req)
	if err != nil {
		return
	}
	defer resp.Body.Close()
	if resp.StatusCode != 200 {
		return nil, errors.New(resp.Status)
	}
	response = &POST_UnlinkPolicyResponses{}
	switch {
	case resp.StatusCode == 200:
		body, err := ioutil.ReadAll(resp.Body)
		if err != nil {
			return nil, err
		}
		result := &UnlinkPolicyResponse{}
		err = json.Unmarshal(body, result)
		if err != nil {
			return nil, err
		}
		response.OK = result
	default:
		break
	}
	return
}

//
func (client *Client) POST_UnlinkPrivateIps(
	unlinkprivateipsrequest UnlinkPrivateIpsRequest,
) (
	response *POST_UnlinkPrivateIpsResponses,
	err error,
) {
	path := client.service + "/UnlinkPrivateIps"
	body := new(bytes.Buffer)
	json.NewEncoder(body).Encode(unlinkprivateipsrequest)
	req, err := http.NewRequest("POST", path, body)
	reqHeaders := make(http.Header)
	reqHeaders.Set("Content-Type", "application/json")
	req.Header = reqHeaders
	client.Sign(req, body.Bytes())
	if err != nil {
		return
	}
	resp, err := client.Do(req)
	if err != nil {
		return
	}
	defer resp.Body.Close()
	if resp.StatusCode != 200 {
		return nil, errors.New(resp.Status)
	}
	response = &POST_UnlinkPrivateIpsResponses{}
	switch {
	case resp.StatusCode == 200:
		body, err := ioutil.ReadAll(resp.Body)
		if err != nil {
			return nil, err
		}
		result := &UnlinkPrivateIpsResponse{}
		err = json.Unmarshal(body, result)
		if err != nil {
			return nil, err
		}
		response.OK = result
	case resp.StatusCode == 400:
		body, err := ioutil.ReadAll(resp.Body)
		if err != nil {
			return nil, err
		}
		result := &ErrorResponse{}
		err = json.Unmarshal(body, result)
		if err != nil {
			return nil, err
		}
		response.Code400 = result
	case resp.StatusCode == 401:
		body, err := ioutil.ReadAll(resp.Body)
		if err != nil {
			return nil, err
		}
		result := &ErrorResponse{}
		err = json.Unmarshal(body, result)
		if err != nil {
			return nil, err
		}
		response.Code401 = result
	case resp.StatusCode == 500:
		body, err := ioutil.ReadAll(resp.Body)
		if err != nil {
			return nil, err
		}
		result := &ErrorResponse{}
		err = json.Unmarshal(body, result)
		if err != nil {
			return nil, err
		}
		response.Code500 = result
	default:
		break
	}
	return
}

//
func (client *Client) POST_UnlinkPublicIp(
	unlinkpubliciprequest UnlinkPublicIpRequest,
) (
	response *POST_UnlinkPublicIpResponses,
	err error,
) {
	path := client.service + "/UnlinkPublicIp"
	body := new(bytes.Buffer)
	json.NewEncoder(body).Encode(unlinkpubliciprequest)
	req, err := http.NewRequest("POST", path, body)
	reqHeaders := make(http.Header)
	reqHeaders.Set("Content-Type", "application/json")
	req.Header = reqHeaders
	client.Sign(req, body.Bytes())
	if err != nil {
		return
	}
	resp, err := client.Do(req)
	if err != nil {
		return
	}
	defer resp.Body.Close()
	if resp.StatusCode != 200 {
		return nil, errors.New(resp.Status)
	}
	response = &POST_UnlinkPublicIpResponses{}
	switch {
	case resp.StatusCode == 200:
		body, err := ioutil.ReadAll(resp.Body)
		if err != nil {
			return nil, err
		}
		result := &UnlinkPublicIpResponse{}
		err = json.Unmarshal(body, result)
		if err != nil {
			return nil, err
		}
		response.OK = result
	case resp.StatusCode == 400:
		body, err := ioutil.ReadAll(resp.Body)
		if err != nil {
			return nil, err
		}
		result := &ErrorResponse{}
		err = json.Unmarshal(body, result)
		if err != nil {
			return nil, err
		}
		response.Code400 = result
	case resp.StatusCode == 401:
		body, err := ioutil.ReadAll(resp.Body)
		if err != nil {
			return nil, err
		}
		result := &ErrorResponse{}
		err = json.Unmarshal(body, result)
		if err != nil {
			return nil, err
		}
		response.Code401 = result
	case resp.StatusCode == 500:
		body, err := ioutil.ReadAll(resp.Body)
		if err != nil {
			return nil, err
		}
		result := &ErrorResponse{}
		err = json.Unmarshal(body, result)
		if err != nil {
			return nil, err
		}
		response.Code500 = result
	default:
		break
	}
	return
}

//
func (client *Client) POST_UnlinkRouteTable(
	unlinkroutetablerequest UnlinkRouteTableRequest,
) (
	response *POST_UnlinkRouteTableResponses,
	err error,
) {
	path := client.service + "/UnlinkRouteTable"
	body := new(bytes.Buffer)
	json.NewEncoder(body).Encode(unlinkroutetablerequest)
	req, err := http.NewRequest("POST", path, body)
	reqHeaders := make(http.Header)
	reqHeaders.Set("Content-Type", "application/json")
	req.Header = reqHeaders
	client.Sign(req, body.Bytes())
	if err != nil {
		return
	}
	resp, err := client.Do(req)
	if err != nil {
		return
	}
	defer resp.Body.Close()
	if resp.StatusCode != 200 {
		return nil, errors.New(resp.Status)
	}
	response = &POST_UnlinkRouteTableResponses{}
	switch {
	case resp.StatusCode == 200:
		body, err := ioutil.ReadAll(resp.Body)
		if err != nil {
			return nil, err
		}
		result := &UnlinkRouteTableResponse{}
		err = json.Unmarshal(body, result)
		if err != nil {
			return nil, err
		}
		response.OK = result
	case resp.StatusCode == 400:
		body, err := ioutil.ReadAll(resp.Body)
		if err != nil {
			return nil, err
		}
		result := &ErrorResponse{}
		err = json.Unmarshal(body, result)
		if err != nil {
			return nil, err
		}
		response.Code400 = result
	case resp.StatusCode == 401:
		body, err := ioutil.ReadAll(resp.Body)
		if err != nil {
			return nil, err
		}
		result := &ErrorResponse{}
		err = json.Unmarshal(body, result)
		if err != nil {
			return nil, err
		}
		response.Code401 = result
	case resp.StatusCode == 500:
		body, err := ioutil.ReadAll(resp.Body)
		if err != nil {
			return nil, err
		}
		result := &ErrorResponse{}
		err = json.Unmarshal(body, result)
		if err != nil {
			return nil, err
		}
		response.Code500 = result
	default:
		break
	}
	return
}

//
func (client *Client) POST_UnlinkVirtualGateway(
	unlinkvirtualgatewayrequest UnlinkVirtualGatewayRequest,
) (
	response *POST_UnlinkVirtualGatewayResponses,
	err error,
) {
	path := client.service + "/UnlinkVirtualGateway"
	body := new(bytes.Buffer)
	json.NewEncoder(body).Encode(unlinkvirtualgatewayrequest)
	req, err := http.NewRequest("POST", path, body)
	reqHeaders := make(http.Header)
	reqHeaders.Set("Content-Type", "application/json")
	req.Header = reqHeaders
	client.Sign(req, body.Bytes())
	if err != nil {
		return
	}
	resp, err := client.Do(req)
	if err != nil {
		return
	}
	defer resp.Body.Close()
	if resp.StatusCode != 200 {
		return nil, errors.New(resp.Status)
	}
	response = &POST_UnlinkVirtualGatewayResponses{}
	switch {
	case resp.StatusCode == 200:
		body, err := ioutil.ReadAll(resp.Body)
		if err != nil {
			return nil, err
		}
		result := &UnlinkVirtualGatewayResponse{}
		err = json.Unmarshal(body, result)
		if err != nil {
			return nil, err
		}
		response.OK = result
	default:
		break
	}
	return
}

//
func (client *Client) POST_UnlinkVolume(
	unlinkvolumerequest UnlinkVolumeRequest,
) (
	response *POST_UnlinkVolumeResponses,
	err error,
) {
	path := client.service + "/UnlinkVolume"
	body := new(bytes.Buffer)
	json.NewEncoder(body).Encode(unlinkvolumerequest)
	req, err := http.NewRequest("POST", path, body)
	reqHeaders := make(http.Header)
	reqHeaders.Set("Content-Type", "application/json")
	req.Header = reqHeaders
	client.Sign(req, body.Bytes())
	if err != nil {
		return
	}
	resp, err := client.Do(req)
	if err != nil {
		return
	}
	defer resp.Body.Close()
	if resp.StatusCode != 200 {
		return nil, errors.New(resp.Status)
	}
	response = &POST_UnlinkVolumeResponses{}
	switch {
	case resp.StatusCode == 200:
		body, err := ioutil.ReadAll(resp.Body)
		if err != nil {
			return nil, err
		}
		result := &UnlinkVolumeResponse{}
		err = json.Unmarshal(body, result)
		if err != nil {
			return nil, err
		}
		response.OK = result
	case resp.StatusCode == 400:
		body, err := ioutil.ReadAll(resp.Body)
		if err != nil {
			return nil, err
		}
		result := &ErrorResponse{}
		err = json.Unmarshal(body, result)
		if err != nil {
			return nil, err
		}
		response.Code400 = result
	case resp.StatusCode == 401:
		body, err := ioutil.ReadAll(resp.Body)
		if err != nil {
			return nil, err
		}
		result := &ErrorResponse{}
		err = json.Unmarshal(body, result)
		if err != nil {
			return nil, err
		}
		response.Code401 = result
	case resp.StatusCode == 500:
		body, err := ioutil.ReadAll(resp.Body)
		if err != nil {
			return nil, err
		}
		result := &ErrorResponse{}
		err = json.Unmarshal(body, result)
		if err != nil {
			return nil, err
		}
		response.Code500 = result
	default:
		break
	}
	return
}

//
func (client *Client) POST_UpdateAccount(
	updateaccountrequest UpdateAccountRequest,
) (
	response *POST_UpdateAccountResponses,
	err error,
) {
	path := client.service + "/UpdateAccount"
	body := new(bytes.Buffer)
	json.NewEncoder(body).Encode(updateaccountrequest)
	req, err := http.NewRequest("POST", path, body)
	reqHeaders := make(http.Header)
	reqHeaders.Set("Content-Type", "application/json")
	req.Header = reqHeaders
	client.Sign(req, body.Bytes())
	if err != nil {
		return
	}
	resp, err := client.Do(req)
	if err != nil {
		return
	}
	defer resp.Body.Close()
	if resp.StatusCode != 200 {
		return nil, errors.New(resp.Status)
	}
	response = &POST_UpdateAccountResponses{}
	switch {
	case resp.StatusCode == 200:
		body, err := ioutil.ReadAll(resp.Body)
		if err != nil {
			return nil, err
		}
		result := &UpdateAccountResponse{}
		err = json.Unmarshal(body, result)
		if err != nil {
			return nil, err
		}
		response.OK = result
	default:
		break
	}
	return
}

//
func (client *Client) POST_UpdateApiKey(
	updateapikeyrequest UpdateApiKeyRequest,
) (
	response *POST_UpdateApiKeyResponses,
	err error,
) {
	path := client.service + "/UpdateApiKey"
	body := new(bytes.Buffer)
	json.NewEncoder(body).Encode(updateapikeyrequest)
	req, err := http.NewRequest("POST", path, body)
	reqHeaders := make(http.Header)
	reqHeaders.Set("Content-Type", "application/json")
	req.Header = reqHeaders
	client.Sign(req, body.Bytes())
	if err != nil {
		return
	}
	resp, err := client.Do(req)
	if err != nil {
		return
	}
	defer resp.Body.Close()
	if resp.StatusCode != 200 {
		return nil, errors.New(resp.Status)
	}
	response = &POST_UpdateApiKeyResponses{}
	switch {
	case resp.StatusCode == 200:
		body, err := ioutil.ReadAll(resp.Body)
		if err != nil {
			return nil, err
		}
		result := &UpdateApiKeyResponse{}
		err = json.Unmarshal(body, result)
		if err != nil {
			return nil, err
		}
		response.OK = result
	default:
		break
	}
	return
}

//
func (client *Client) POST_UpdateHealthCheck(
	updatehealthcheckrequest UpdateHealthCheckRequest,
) (
	response *POST_UpdateHealthCheckResponses,
	err error,
) {
	path := client.service + "/UpdateHealthCheck"
	body := new(bytes.Buffer)
	json.NewEncoder(body).Encode(updatehealthcheckrequest)
	req, err := http.NewRequest("POST", path, body)
	reqHeaders := make(http.Header)
	reqHeaders.Set("Content-Type", "application/json")
	req.Header = reqHeaders
	client.Sign(req, body.Bytes())
	if err != nil {
		return
	}
	resp, err := client.Do(req)
	if err != nil {
		return
	}
	defer resp.Body.Close()
	if resp.StatusCode != 200 {
		return nil, errors.New(resp.Status)
	}
	response = &POST_UpdateHealthCheckResponses{}
	switch {
	case resp.StatusCode == 200:
		body, err := ioutil.ReadAll(resp.Body)
		if err != nil {
			return nil, err
		}
		result := &UpdateHealthCheckResponse{}
		err = json.Unmarshal(body, result)
		if err != nil {
			return nil, err
		}
		response.OK = result
	default:
		break
	}
	return
}

//
func (client *Client) POST_UpdateImage(
	updateimagerequest UpdateImageRequest,
) (
	response *POST_UpdateImageResponses,
	err error,
) {
	path := client.service + "/UpdateImage"
	body := new(bytes.Buffer)
	json.NewEncoder(body).Encode(updateimagerequest)
	req, err := http.NewRequest("POST", path, body)
	reqHeaders := make(http.Header)
	reqHeaders.Set("Content-Type", "application/json")
	req.Header = reqHeaders
	client.Sign(req, body.Bytes())
	if err != nil {
		return
	}
	resp, err := client.Do(req)
	if err != nil {
		return
	}
	defer resp.Body.Close()
	if resp.StatusCode != 200 {
		return nil, errors.New(resp.Status)
	}
	response = &POST_UpdateImageResponses{}
	switch {
	case resp.StatusCode == 200:
		body, err := ioutil.ReadAll(resp.Body)
		if err != nil {
			return nil, err
		}
		result := &UpdateImageResponse{}
		err = json.Unmarshal(body, result)
		if err != nil {
			return nil, err
		}
		response.OK = result
	case resp.StatusCode == 400:
		body, err := ioutil.ReadAll(resp.Body)
		if err != nil {
			return nil, err
		}
		result := &ErrorResponse{}
		err = json.Unmarshal(body, result)
		if err != nil {
			return nil, err
		}
		response.Code400 = result
	case resp.StatusCode == 401:
		body, err := ioutil.ReadAll(resp.Body)
		if err != nil {
			return nil, err
		}
		result := &ErrorResponse{}
		err = json.Unmarshal(body, result)
		if err != nil {
			return nil, err
		}
		response.Code401 = result
	case resp.StatusCode == 500:
		body, err := ioutil.ReadAll(resp.Body)
		if err != nil {
			return nil, err
		}
		result := &ErrorResponse{}
		err = json.Unmarshal(body, result)
		if err != nil {
			return nil, err
		}
		response.Code500 = result
	default:
		break
	}
	return
}

//
func (client *Client) POST_UpdateKeypair(
	updatekeypairrequest UpdateKeypairRequest,
) (
	response *POST_UpdateKeypairResponses,
	err error,
) {
	path := client.service + "/UpdateKeypair"
	body := new(bytes.Buffer)
	json.NewEncoder(body).Encode(updatekeypairrequest)
	req, err := http.NewRequest("POST", path, body)
	reqHeaders := make(http.Header)
	reqHeaders.Set("Content-Type", "application/json")
	req.Header = reqHeaders
	client.Sign(req, body.Bytes())
	if err != nil {
		return
	}
	resp, err := client.Do(req)
	if err != nil {
		return
	}
	defer resp.Body.Close()
	if resp.StatusCode != 200 {
		return nil, errors.New(resp.Status)
	}
	response = &POST_UpdateKeypairResponses{}
	switch {
	case resp.StatusCode == 200:
		body, err := ioutil.ReadAll(resp.Body)
		if err != nil {
			return nil, err
		}
		result := &UpdateKeypairResponse{}
		err = json.Unmarshal(body, result)
		if err != nil {
			return nil, err
		}
		response.OK = result
	default:
		break
	}
	return
}

//
func (client *Client) POST_UpdateListenerRule(
	updatelistenerrulerequest UpdateListenerRuleRequest,
) (
	response *POST_UpdateListenerRuleResponses,
	err error,
) {
	path := client.service + "/UpdateListenerRule"
	body := new(bytes.Buffer)
	json.NewEncoder(body).Encode(updatelistenerrulerequest)
	req, err := http.NewRequest("POST", path, body)
	reqHeaders := make(http.Header)
	reqHeaders.Set("Content-Type", "application/json")
	req.Header = reqHeaders
	client.Sign(req, body.Bytes())
	if err != nil {
		return
	}
	resp, err := client.Do(req)
	if err != nil {
		return
	}
	defer resp.Body.Close()
	if resp.StatusCode != 200 {
		return nil, errors.New(resp.Status)
	}
	response = &POST_UpdateListenerRuleResponses{}
	switch {
	case resp.StatusCode == 200:
		body, err := ioutil.ReadAll(resp.Body)
		if err != nil {
			return nil, err
		}
		result := &UpdateListenerRuleResponse{}
		err = json.Unmarshal(body, result)
		if err != nil {
			return nil, err
		}
		response.OK = result
	default:
		break
	}
	return
}

//
func (client *Client) POST_UpdateLoadBalancer(
	updateloadbalancerrequest UpdateLoadBalancerRequest,
) (
	response *POST_UpdateLoadBalancerResponses,
	err error,
) {
	path := client.service + "/UpdateLoadBalancer"
	body := new(bytes.Buffer)
	json.NewEncoder(body).Encode(updateloadbalancerrequest)
	req, err := http.NewRequest("POST", path, body)
	reqHeaders := make(http.Header)
	reqHeaders.Set("Content-Type", "application/json")
	req.Header = reqHeaders
	client.Sign(req, body.Bytes())
	if err != nil {
		return
	}
	resp, err := client.Do(req)
	if err != nil {
		return
	}
	defer resp.Body.Close()
	if resp.StatusCode != 200 {
		return nil, errors.New(resp.Status)
	}
	response = &POST_UpdateLoadBalancerResponses{}
	switch {
	case resp.StatusCode == 200:
		body, err := ioutil.ReadAll(resp.Body)
		if err != nil {
			return nil, err
		}
		result := &UpdateLoadBalancerResponse{}
		err = json.Unmarshal(body, result)
		if err != nil {
			return nil, err
		}
		response.OK = result
	default:
		break
	}
	return
}

//
func (client *Client) POST_UpdateNet(
	updatenetrequest UpdateNetRequest,
) (
	response *POST_UpdateNetResponses,
	err error,
) {
	path := client.service + "/UpdateNet"
	body := new(bytes.Buffer)
	json.NewEncoder(body).Encode(updatenetrequest)
	req, err := http.NewRequest("POST", path, body)
	reqHeaders := make(http.Header)
	reqHeaders.Set("Content-Type", "application/json")
	req.Header = reqHeaders
	client.Sign(req, body.Bytes())
	if err != nil {
		return
	}
	resp, err := client.Do(req)
	if err != nil {
		return
	}
	defer resp.Body.Close()
	if resp.StatusCode != 200 {
		return nil, errors.New(resp.Status)
	}
	response = &POST_UpdateNetResponses{}
	switch {
	case resp.StatusCode == 200:
		body, err := ioutil.ReadAll(resp.Body)
		if err != nil {
			return nil, err
		}
		result := &UpdateNetResponse{}
		err = json.Unmarshal(body, result)
		if err != nil {
			return nil, err
		}
		response.OK = result
	case resp.StatusCode == 400:
		body, err := ioutil.ReadAll(resp.Body)
		if err != nil {
			return nil, err
		}
		result := &ErrorResponse{}
		err = json.Unmarshal(body, result)
		if err != nil {
			return nil, err
		}
		response.Code400 = result
	case resp.StatusCode == 401:
		body, err := ioutil.ReadAll(resp.Body)
		if err != nil {
			return nil, err
		}
		result := &ErrorResponse{}
		err = json.Unmarshal(body, result)
		if err != nil {
			return nil, err
		}
		response.Code401 = result
	case resp.StatusCode == 500:
		body, err := ioutil.ReadAll(resp.Body)
		if err != nil {
			return nil, err
		}
		result := &ErrorResponse{}
		err = json.Unmarshal(body, result)
		if err != nil {
			return nil, err
		}
		response.Code500 = result
	default:
		break
	}
	return
}

//
func (client *Client) POST_UpdateNetAccessPoint(
	updatenetaccesspointrequest UpdateNetAccessPointRequest,
) (
	response *POST_UpdateNetAccessPointResponses,
	err error,
) {
	path := client.service + "/UpdateNetAccessPoint"
	body := new(bytes.Buffer)
	json.NewEncoder(body).Encode(updatenetaccesspointrequest)
	req, err := http.NewRequest("POST", path, body)
	reqHeaders := make(http.Header)
	reqHeaders.Set("Content-Type", "application/json")
	req.Header = reqHeaders
	client.Sign(req, body.Bytes())
	if err != nil {
		return
	}
	resp, err := client.Do(req)
	if err != nil {
		return
	}
	defer resp.Body.Close()
	if resp.StatusCode != 200 {
		return nil, errors.New(resp.Status)
	}
	response = &POST_UpdateNetAccessPointResponses{}
	switch {
	case resp.StatusCode == 200:
		body, err := ioutil.ReadAll(resp.Body)
		if err != nil {
			return nil, err
		}
		result := &UpdateNetAccessPointResponse{}
		err = json.Unmarshal(body, result)
		if err != nil {
			return nil, err
		}
		response.OK = result
	default:
		break
	}
	return
}

//
func (client *Client) POST_UpdateNic(
	updatenicrequest UpdateNicRequest,
) (
	response *POST_UpdateNicResponses,
	err error,
) {
	path := client.service + "/UpdateNic"
	body := new(bytes.Buffer)
	json.NewEncoder(body).Encode(updatenicrequest)
	req, err := http.NewRequest("POST", path, body)
	reqHeaders := make(http.Header)
	reqHeaders.Set("Content-Type", "application/json")
	req.Header = reqHeaders
	client.Sign(req, body.Bytes())
	if err != nil {
		return
	}
	resp, err := client.Do(req)
	if err != nil {
		return
	}
	defer resp.Body.Close()
	if resp.StatusCode != 200 {
		return nil, errors.New(resp.Status)
	}
	response = &POST_UpdateNicResponses{}
	switch {
	case resp.StatusCode == 200:
		body, err := ioutil.ReadAll(resp.Body)
		if err != nil {
			return nil, err
		}
		result := &UpdateNicResponse{}
		err = json.Unmarshal(body, result)
		if err != nil {
			return nil, err
		}
		response.OK = result
	case resp.StatusCode == 400:
		body, err := ioutil.ReadAll(resp.Body)
		if err != nil {
			return nil, err
		}
		result := &ErrorResponse{}
		err = json.Unmarshal(body, result)
		if err != nil {
			return nil, err
		}
		response.Code400 = result
	case resp.StatusCode == 401:
		body, err := ioutil.ReadAll(resp.Body)
		if err != nil {
			return nil, err
		}
		result := &ErrorResponse{}
		err = json.Unmarshal(body, result)
		if err != nil {
			return nil, err
		}
		response.Code401 = result
	case resp.StatusCode == 500:
		body, err := ioutil.ReadAll(resp.Body)
		if err != nil {
			return nil, err
		}
		result := &ErrorResponse{}
		err = json.Unmarshal(body, result)
		if err != nil {
			return nil, err
		}
		response.Code500 = result
	default:
		break
	}
	return
}

//
func (client *Client) POST_UpdateRoute(
	updaterouterequest UpdateRouteRequest,
) (
	response *POST_UpdateRouteResponses,
	err error,
) {
	path := client.service + "/UpdateRoute"
	body := new(bytes.Buffer)
	json.NewEncoder(body).Encode(updaterouterequest)
	req, err := http.NewRequest("POST", path, body)
	reqHeaders := make(http.Header)
	reqHeaders.Set("Content-Type", "application/json")
	req.Header = reqHeaders
	client.Sign(req, body.Bytes())
	if err != nil {
		return
	}
	resp, err := client.Do(req)
	if err != nil {
		return
	}
	defer resp.Body.Close()
	if resp.StatusCode != 200 {
		return nil, errors.New(resp.Status)
	}
	response = &POST_UpdateRouteResponses{}
	switch {
	case resp.StatusCode == 200:
		body, err := ioutil.ReadAll(resp.Body)
		if err != nil {
			return nil, err
		}
		result := &UpdateRouteResponse{}
		err = json.Unmarshal(body, result)
		if err != nil {
			return nil, err
		}
		response.OK = result
	case resp.StatusCode == 400:
		body, err := ioutil.ReadAll(resp.Body)
		if err != nil {
			return nil, err
		}
		result := &ErrorResponse{}
		err = json.Unmarshal(body, result)
		if err != nil {
			return nil, err
		}
		response.Code400 = result
	case resp.StatusCode == 401:
		body, err := ioutil.ReadAll(resp.Body)
		if err != nil {
			return nil, err
		}
		result := &ErrorResponse{}
		err = json.Unmarshal(body, result)
		if err != nil {
			return nil, err
		}
		response.Code401 = result
	case resp.StatusCode == 500:
		body, err := ioutil.ReadAll(resp.Body)
		if err != nil {
			return nil, err
		}
		result := &ErrorResponse{}
		err = json.Unmarshal(body, result)
		if err != nil {
			return nil, err
		}
		response.Code500 = result
	default:
		break
	}
	return
}

//
func (client *Client) POST_UpdateRoutePropagation(
	updateroutepropagationrequest UpdateRoutePropagationRequest,
) (
	response *POST_UpdateRoutePropagationResponses,
	err error,
) {
	path := client.service + "/UpdateRoutePropagation"
	body := new(bytes.Buffer)
	json.NewEncoder(body).Encode(updateroutepropagationrequest)
	req, err := http.NewRequest("POST", path, body)
	reqHeaders := make(http.Header)
	reqHeaders.Set("Content-Type", "application/json")
	req.Header = reqHeaders
	client.Sign(req, body.Bytes())
	if err != nil {
		return
	}
	resp, err := client.Do(req)
	if err != nil {
		return
	}
	defer resp.Body.Close()
	if resp.StatusCode != 200 {
		return nil, errors.New(resp.Status)
	}
	response = &POST_UpdateRoutePropagationResponses{}
	switch {
	case resp.StatusCode == 200:
		body, err := ioutil.ReadAll(resp.Body)
		if err != nil {
			return nil, err
		}
		result := &UpdateRoutePropagationResponse{}
		err = json.Unmarshal(body, result)
		if err != nil {
			return nil, err
		}
		response.OK = result
	default:
		break
	}
	return
}

//
func (client *Client) POST_UpdateServerCertificate(
	updateservercertificaterequest UpdateServerCertificateRequest,
) (
	response *POST_UpdateServerCertificateResponses,
	err error,
) {
	path := client.service + "/UpdateServerCertificate"
	body := new(bytes.Buffer)
	json.NewEncoder(body).Encode(updateservercertificaterequest)
	req, err := http.NewRequest("POST", path, body)
	reqHeaders := make(http.Header)
	reqHeaders.Set("Content-Type", "application/json")
	req.Header = reqHeaders
	client.Sign(req, body.Bytes())
	if err != nil {
		return
	}
	resp, err := client.Do(req)
	if err != nil {
		return
	}
	defer resp.Body.Close()
	if resp.StatusCode != 200 {
		return nil, errors.New(resp.Status)
	}
	response = &POST_UpdateServerCertificateResponses{}
	switch {
	case resp.StatusCode == 200:
		body, err := ioutil.ReadAll(resp.Body)
		if err != nil {
			return nil, err
		}
		result := &UpdateServerCertificateResponse{}
		err = json.Unmarshal(body, result)
		if err != nil {
			return nil, err
		}
		response.OK = result
	default:
		break
	}
	return
}

//
func (client *Client) POST_UpdateSnapshot(
	updatesnapshotrequest UpdateSnapshotRequest,
) (
	response *POST_UpdateSnapshotResponses,
	err error,
) {
	path := client.service + "/UpdateSnapshot"
	body := new(bytes.Buffer)
	json.NewEncoder(body).Encode(updatesnapshotrequest)
	req, err := http.NewRequest("POST", path, body)
	reqHeaders := make(http.Header)
	reqHeaders.Set("Content-Type", "application/json")
	req.Header = reqHeaders
	client.Sign(req, body.Bytes())
	if err != nil {
		return
	}
	resp, err := client.Do(req)
	if err != nil {
		return
	}
	defer resp.Body.Close()
	if resp.StatusCode != 200 {
		return nil, errors.New(resp.Status)
	}
	response = &POST_UpdateSnapshotResponses{}
	switch {
	case resp.StatusCode == 200:
		body, err := ioutil.ReadAll(resp.Body)
		if err != nil {
			return nil, err
		}
		result := &UpdateSnapshotResponse{}
		err = json.Unmarshal(body, result)
		if err != nil {
			return nil, err
		}
		response.OK = result
	case resp.StatusCode == 400:
		body, err := ioutil.ReadAll(resp.Body)
		if err != nil {
			return nil, err
		}
		result := &ErrorResponse{}
		err = json.Unmarshal(body, result)
		if err != nil {
			return nil, err
		}
		response.Code400 = result
	case resp.StatusCode == 401:
		body, err := ioutil.ReadAll(resp.Body)
		if err != nil {
			return nil, err
		}
		result := &ErrorResponse{}
		err = json.Unmarshal(body, result)
		if err != nil {
			return nil, err
		}
		response.Code401 = result
	case resp.StatusCode == 500:
		body, err := ioutil.ReadAll(resp.Body)
		if err != nil {
			return nil, err
		}
		result := &ErrorResponse{}
		err = json.Unmarshal(body, result)
		if err != nil {
			return nil, err
		}
		response.Code500 = result
	default:
		break
	}
	return
}

//
func (client *Client) POST_UpdateUser(
	updateuserrequest UpdateUserRequest,
) (
	response *POST_UpdateUserResponses,
	err error,
) {
	path := client.service + "/UpdateUser"
	body := new(bytes.Buffer)
	json.NewEncoder(body).Encode(updateuserrequest)
	req, err := http.NewRequest("POST", path, body)
	reqHeaders := make(http.Header)
	reqHeaders.Set("Content-Type", "application/json")
	req.Header = reqHeaders
	client.Sign(req, body.Bytes())
	if err != nil {
		return
	}
	resp, err := client.Do(req)
	if err != nil {
		return
	}
	defer resp.Body.Close()
	if resp.StatusCode != 200 {
		return nil, errors.New(resp.Status)
	}
	response = &POST_UpdateUserResponses{}
	switch {
	case resp.StatusCode == 200:
		body, err := ioutil.ReadAll(resp.Body)
		if err != nil {
			return nil, err
		}
		result := &UpdateUserResponse{}
		err = json.Unmarshal(body, result)
		if err != nil {
			return nil, err
		}
		response.OK = result
	default:
		break
	}
	return
}

//
func (client *Client) POST_UpdateUserGroup(
	updateusergrouprequest UpdateUserGroupRequest,
) (
	response *POST_UpdateUserGroupResponses,
	err error,
) {
	path := client.service + "/UpdateUserGroup"
	body := new(bytes.Buffer)
	json.NewEncoder(body).Encode(updateusergrouprequest)
	req, err := http.NewRequest("POST", path, body)
	reqHeaders := make(http.Header)
	reqHeaders.Set("Content-Type", "application/json")
	req.Header = reqHeaders
	client.Sign(req, body.Bytes())
	if err != nil {
		return
	}
	resp, err := client.Do(req)
	if err != nil {
		return
	}
	defer resp.Body.Close()
	if resp.StatusCode != 200 {
		return nil, errors.New(resp.Status)
	}
	response = &POST_UpdateUserGroupResponses{}
	switch {
	case resp.StatusCode == 200:
		body, err := ioutil.ReadAll(resp.Body)
		if err != nil {
			return nil, err
		}
		result := &UpdateUserGroupResponse{}
		err = json.Unmarshal(body, result)
		if err != nil {
			return nil, err
		}
		response.OK = result
	default:
		break
	}
	return
}

//
func (client *Client) POST_UpdateVm(
	updatevmrequest UpdateVmRequest,
) (
	response *POST_UpdateVmResponses,
	err error,
) {
	path := client.service + "/UpdateVm"
	body := new(bytes.Buffer)
	json.NewEncoder(body).Encode(updatevmrequest)
	req, err := http.NewRequest("POST", path, body)
	reqHeaders := make(http.Header)
	reqHeaders.Set("Content-Type", "application/json")
	req.Header = reqHeaders
	client.Sign(req, body.Bytes())
	if err != nil {
		return
	}
<<<<<<< HEAD
	utils.DebugRequest(req)
	resp, err := client.client.Do(req)
	if resp != nil {
		utils.DebugResponse(resp)
	}
=======
	resp, err := client.Do(req)
>>>>>>> f03c7d92
	if err != nil {
		return
	}
	defer resp.Body.Close()
	if resp.StatusCode != 200 {
		return nil, errors.New(resp.Status)
	}
	response = &POST_UpdateVmResponses{}
	switch {
	case resp.StatusCode == 200:
		body, err := ioutil.ReadAll(resp.Body)
		if err != nil {
			return nil, err
		}
		result := &UpdateVmResponse{}
		err = json.Unmarshal(body, result)
		if err != nil {
			return nil, err
		}
		response.OK = result
	case resp.StatusCode == 400:
		body, err := ioutil.ReadAll(resp.Body)
		if err != nil {
			return nil, err
		}
		result := &ErrorResponse{}
		err = json.Unmarshal(body, result)
		if err != nil {
			return nil, err
		}
		response.Code400 = result
	case resp.StatusCode == 401:
		body, err := ioutil.ReadAll(resp.Body)
		if err != nil {
			return nil, err
		}
		result := &ErrorResponse{}
		err = json.Unmarshal(body, result)
		if err != nil {
			return nil, err
		}
		response.Code401 = result
	case resp.StatusCode == 500:
		body, err := ioutil.ReadAll(resp.Body)
		if err != nil {
			return nil, err
		}
		result := &ErrorResponse{}
		err = json.Unmarshal(body, result)
		if err != nil {
			return nil, err
		}
		response.Code500 = result
	default:
		break
	}
	return
}<|MERGE_RESOLUTION|>--- conflicted
+++ resolved
@@ -902,16 +902,7 @@
 	if err != nil {
 		return
 	}
-<<<<<<< HEAD
-
-	utils.DebugRequest(req)
-	resp, err := client.client.Do(req)
-	if resp != nil {
-		utils.DebugResponse(resp)
-	}
-=======
 	resp, err := client.Do(req)
->>>>>>> f03c7d92
 	if err != nil {
 		return
 	}
@@ -7355,15 +7346,7 @@
 	if err != nil {
 		return
 	}
-<<<<<<< HEAD
-	utils.DebugRequest(req)
-	resp, err := client.client.Do(req)
-	if resp != nil {
-		utils.DebugResponse(resp)
-	}
-=======
 	resp, err := client.Do(req)
->>>>>>> f03c7d92
 	if err != nil {
 		return
 	}
@@ -8940,15 +8923,7 @@
 	if err != nil {
 		return
 	}
-<<<<<<< HEAD
-	utils.DebugRequest(req)
-	resp, err := client.client.Do(req)
-	if resp != nil {
-		utils.DebugResponse(resp)
-	}
-=======
 	resp, err := client.Do(req)
->>>>>>> f03c7d92
 	if err != nil {
 		return
 	}
@@ -10391,15 +10366,7 @@
 	if err != nil {
 		return
 	}
-<<<<<<< HEAD
-	utils.DebugRequest(req)
-	resp, err := client.client.Do(req)
-	if resp != nil {
-		utils.DebugResponse(resp)
-	}
-=======
 	resp, err := client.Do(req)
->>>>>>> f03c7d92
 	if err != nil {
 		return
 	}
