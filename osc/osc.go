// Package osc ...
package osc

import (
	"context"
	"encoding/json"
	"fmt"
	"io"
	"net/http"
	"net/http/httputil"
	"net/url"
	"strings"
	"time"

	"github.com/aws/aws-sdk-go/aws/signer/v4"
)

const (
	libraryVersion = "1.0"
	// DefaultBaseURL ...
	DefaultBaseURL = "https://%s.%s.outscale.com"
	opaqueBaseURL  = "/%s.%s.outscale.com/%s"
	// UserAgent ...
	UserAgent           = "osc/" + libraryVersion
	mediaTypeJSON       = "application/json"
	mediaTypeWSDL       = "application/wsdl+xml"
	mediaTypeURLEncoded = "application/x-www-form-urlencoded"
	signatureVersion    = "4"
)

// BuildRequestHandler creates a new request and marshals the body depending on the implementation
type BuildRequestHandler func(v interface{}, method, url string) (*http.Request, io.ReadSeeker, error)

// MarshalHander marshals the incoming body to a desired format
type MarshalHander func(v interface{}, action, version string) (string, error)

// UnmarshalHandler unmarshals the body request depending on different implementations
type UnmarshalHandler func(v interface{}, req *http.Response, operation string) error

// UnmarshalErrorHandler unmarshals the errors coming from an http respose
type UnmarshalErrorHandler func(r *http.Response) error

// Client manages the communication between the Outscale API's
type Client struct {
	Config Config
	Signer *v4.Signer

	// Handlers
	MarshalHander         MarshalHander
	BuildRequestHandler   BuildRequestHandler
	UnmarshalHandler      UnmarshalHandler
	UnmarshalErrorHandler UnmarshalErrorHandler
}

// Config Configuration of the client
type Config struct {
	Target      string
	Credentials *Credentials

	// HTTP client used to communicate with the Outscale API.
	Client *http.Client

	// Base URL for API requests.
	BaseURL *url.URL

	// User agent for client
	UserAgent string

	// Optional function called after every successful request made to the DO APIs
	onRequestCompleted RequestCompletionCallback
}

// Credentials needed access key, secret key and region
type Credentials struct {
	AccessKey string
	SecretKey string
	Region    string
}

// RequestCompletionCallback defines the type of the request callback function.
type RequestCompletionCallback func(*http.Request, *http.Response)

// Sign HTTP Request for authentication
func (c Client) Sign(req *http.Request, body io.ReadSeeker, timestamp time.Time, service string) (http.Header, error) {
	return c.Signer.Sign(req, body, c.Config.Target, c.Config.Credentials.Region, timestamp)
}

// NewRequest creates a request and signs it
func (c *Client) NewRequest(ctx context.Context, operation, method, urlStr string, body interface{}) (*http.Request, error) {
	rel, errp := url.Parse(urlStr)
	if errp != nil {
		return nil, errp
	}

	var b interface{}
	var err error

	if method != http.MethodPost { // method for FCU & LBU API
		b, err = c.MarshalHander(body, operation, "2018-05-14")
		if err != nil {
			return nil, err
		}
	} else if method == http.MethodPost { // method for ICU API
		v := struct {
			Action               string `json:"Action"`
			Version              string `json:"Version"`
			AuthenticationMethod string `json:"AuthenticationMethod"`
		}{operation, "2018-05-14", "accesskey"}

		var m map[string]interface{}

		ja, _ := json.Marshal(v)
		json.Unmarshal(ja, &m)
		jb, _ := json.Marshal(body)
		json.Unmarshal(jb, &m)

		jm, _ := json.Marshal(m)

		b = string(jm)
	}

	u := c.Config.BaseURL.ResolveReference(rel)

	req, reader, err := c.BuildRequestHandler(b, method, u.String())
	if err != nil {
		return nil, err
	}

	if strings.Contains(operation, "AccessKey") {
		c.SetHeaders(req, "TinaIcuService", operation)
	}

	_, err = c.Sign(req, reader, time.Now(), c.Config.Target)
	if err != nil {
		return nil, err
	}

<<<<<<< HEAD
	requestDump, err := httputil.DumpRequestOut(req, true)
	if err != nil {
		fmt.Println(err)
	}
	fmt.Println("######################")
	fmt.Println("####### REQUEST #########")
	fmt.Println(string(requestDump))
=======
	// utils.DebugRequest(req)
>>>>>>> 1c0fe05e

	return req, nil
}

// SetHeaders sets the headers for the request
func (c Client) SetHeaders(req *http.Request, target, operation string) {
	req.Header.Add("User-Agent", c.Config.UserAgent)
	req.Header.Add("X-Amz-Target", fmt.Sprintf("%s.%s", target, operation))
	req.Header.Add("Content-Type", mediaTypeURLEncoded)
}

// Do sends the request to the API's
func (c *Client) Do(ctx context.Context, req *http.Request, v interface{}) error {

	req = req.WithContext(ctx)

	resp, err := c.Config.Client.Do(req)
	requestDump, err := httputil.DumpResponse(resp, true)
	if err != nil {
		fmt.Println(err)
	}
	fmt.Println("######################")
	fmt.Println("####### RESPONSE #########")
	fmt.Println(string(requestDump))

	if err != nil {
		return err
	}
	// utils.DebugResponse(resp)

	err = c.checkResponse(resp)
	if err != nil {
		return err
	}

	if req.Method == "POST" {
		defer resp.Body.Close()

		err = json.NewDecoder(resp.Body).Decode(v)
		if err != nil {
			return err
		}

		return err
	}

	return c.UnmarshalHandler(v, resp, req.URL.RawQuery)
}

func (c Client) checkResponse(r *http.Response) error {
	if c := r.StatusCode; c >= 200 && c <= 299 {
		return nil
	}

	return c.UnmarshalErrorHandler(r)
}<|MERGE_RESOLUTION|>--- conflicted
+++ resolved
@@ -9,7 +9,6 @@
 	"net/http"
 	"net/http/httputil"
 	"net/url"
-	"strings"
 	"time"
 
 	"github.com/aws/aws-sdk-go/aws/signer/v4"
@@ -40,6 +39,9 @@
 // UnmarshalErrorHandler unmarshals the errors coming from an http respose
 type UnmarshalErrorHandler func(r *http.Response) error
 
+// SetHeaders unmarshals the errors coming from an http respose
+type SetHeaders func(agent string, req *http.Request, operation string)
+
 // Client manages the communication between the Outscale API's
 type Client struct {
 	Config Config
@@ -50,6 +52,7 @@
 	BuildRequestHandler   BuildRequestHandler
 	UnmarshalHandler      UnmarshalHandler
 	UnmarshalErrorHandler UnmarshalErrorHandler
+	SetHeaders            SetHeaders
 }
 
 // Config Configuration of the client
@@ -100,7 +103,7 @@
 		if err != nil {
 			return nil, err
 		}
-	} else if method == http.MethodPost { // method for ICU API
+	} else if method == http.MethodPost { // method for ICU and DL API
 		v := struct {
 			Action               string `json:"Action"`
 			Version              string `json:"Version"`
@@ -126,16 +129,13 @@
 		return nil, err
 	}
 
-	if strings.Contains(operation, "AccessKey") {
-		c.SetHeaders(req, "TinaIcuService", operation)
-	}
+	c.SetHeaders(c.Config.Target, req, operation)
 
 	_, err = c.Sign(req, reader, time.Now(), c.Config.Target)
 	if err != nil {
 		return nil, err
 	}
 
-<<<<<<< HEAD
 	requestDump, err := httputil.DumpRequestOut(req, true)
 	if err != nil {
 		fmt.Println(err)
@@ -143,19 +143,16 @@
 	fmt.Println("######################")
 	fmt.Println("####### REQUEST #########")
 	fmt.Println(string(requestDump))
-=======
-	// utils.DebugRequest(req)
->>>>>>> 1c0fe05e
 
 	return req, nil
 }
 
-// SetHeaders sets the headers for the request
-func (c Client) SetHeaders(req *http.Request, target, operation string) {
-	req.Header.Add("User-Agent", c.Config.UserAgent)
-	req.Header.Add("X-Amz-Target", fmt.Sprintf("%s.%s", target, operation))
-	req.Header.Add("Content-Type", mediaTypeURLEncoded)
-}
+// // SetHeaders sets the headers for the request
+// func (c Client) SetHeaders(req *http.Request, target, operation string) {
+// 	req.Header.Add("User-Agent", c.Config.UserAgent)
+// 	req.Header.Add("X-Amz-Target", fmt.Sprintf("%s.%s", target, operation))
+// 	req.Header.Add("Content-Type", mediaTypeURLEncoded)
+// }
 
 // Do sends the request to the API's
 func (c *Client) Do(ctx context.Context, req *http.Request, v interface{}) error {
