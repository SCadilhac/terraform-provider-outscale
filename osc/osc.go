// Package osc ...
package osc

import (
	"context"
	"encoding/json"
	"fmt"
	"io"
	"net/http"
	"net/http/httputil"
	"net/url"
	"strings"
	"time"

	"github.com/aws/aws-sdk-go/aws/signer/v4"
)

const (
	libraryVersion = "1.0"
	// DefaultBaseURL ...
	DefaultBaseURL = "https://%s.%s.outscale.com"
	opaqueBaseURL  = "/%s.%s.outscale.com/%s"
	// UserAgent ...
	UserAgent           = "osc/" + libraryVersion
	mediaTypeJSON       = "application/json"
	mediaTypeWSDL       = "application/wsdl+xml"
	mediaTypeURLEncoded = "application/x-www-form-urlencoded"
	signatureVersion    = "4"
)

// BuildRequestHandler creates a new request and marshals the body depending on the implementation
type BuildRequestHandler func(v interface{}, method, url string) (*http.Request, io.ReadSeeker, error)

// MarshalHander marshals the incoming body to a desired format
type MarshalHander func(v interface{}, action, version string) (string, error)

// UnmarshalHandler unmarshals the body request depending on different implementations
type UnmarshalHandler func(v interface{}, req *http.Response, operation string) error

// UnmarshalErrorHandler unmarshals the errors coming from an http respose
type UnmarshalErrorHandler func(r *http.Response) error

// Client manages the communication between the Outscale API's
type Client struct {
	Config Config
	Signer *v4.Signer

	// Handlers
	MarshalHander         MarshalHander
	BuildRequestHandler   BuildRequestHandler
	UnmarshalHandler      UnmarshalHandler
	UnmarshalErrorHandler UnmarshalErrorHandler
}

// Config Configuration of the client
type Config struct {
	Target      string
	Credentials *Credentials

	// HTTP client used to communicate with the Outscale API.
	Client *http.Client

	// Base URL for API requests.
	BaseURL *url.URL

	// User agent for client
	UserAgent string

	// Optional function called after every successful request made to the DO APIs
	onRequestCompleted RequestCompletionCallback
}

// Credentials needed access key, secret key and region
type Credentials struct {
	AccessKey string
	SecretKey string
	Region    string
}

// RequestCompletionCallback defines the type of the request callback function.
type RequestCompletionCallback func(*http.Request, *http.Response)

// Sign HTTP Request for authentication
func (c Client) Sign(req *http.Request, body io.ReadSeeker, timestamp time.Time, service string) (http.Header, error) {
	return c.Signer.Sign(req, body, c.Config.Target, c.Config.Credentials.Region, timestamp)
}

// NewRequest creates a request and signs it
func (c *Client) NewRequest(ctx context.Context, operation, method, urlStr string, body interface{}) (*http.Request, error) {
	rel, errp := url.Parse(urlStr)
	if errp != nil {
		return nil, errp
	}

	var b interface{}
	var err error

	if method != http.MethodPost { // method for FCU & LBU API
		b, err = c.MarshalHander(body, operation, "2018-05-14")
		if err != nil {
			return nil, err
		}
	} else if method == http.MethodPost { // method for ICU API
		v := struct {
			Action               string `json:"Action"`
			Version              string `json:"Version"`
			AuthenticationMethod string `json:"AuthenticationMethod"`
		}{operation, "2018-05-14", "accesskey"}

		var m map[string]string

		ja, _ := json.Marshal(v)
		json.Unmarshal(ja, &m)
		jb, _ := json.Marshal(body)
		json.Unmarshal(jb, &m)

		jm, _ := json.Marshal(m)

		b = string(jm)
	}

	u := c.Config.BaseURL.ResolveReference(rel)

	req, reader, err := c.BuildRequestHandler(b, method, u.String())
	if err != nil {
		return nil, err
	}

	if strings.Contains(operation, "AccessKey") {
		c.SetHeaders(req, "TinaIcuService", operation)
	}

	_, err = c.Sign(req, reader, time.Now(), c.Config.Target)
	if err != nil {
		return nil, err
	}

<<<<<<< HEAD
	requestDump, err := httputil.DumpRequestOut(req, true)
	if err != nil {
		fmt.Println(err)
	}
	fmt.Println("#################")
	fmt.Println("###### REQUEST #####")
=======
	requestDump, err := httputil.DumpRequest(req, true)
	if err != nil {
		fmt.Println(err)
	}
	fmt.Println("#######################")
	fmt.Println("#### REQUEST ########")
>>>>>>> 96c31562
	fmt.Println(string(requestDump))

	return req, nil
}

// SetHeaders sets the headers for the request
func (c Client) SetHeaders(req *http.Request, target, operation string) {
	req.Header.Add("User-Agent", c.Config.UserAgent)
	req.Header.Add("X-Amz-Target", fmt.Sprintf("%s.%s", target, operation))
	req.Header.Add("Content-Type", mediaTypeURLEncoded)
}

// Do sends the request to the API's
func (c *Client) Do(ctx context.Context, req *http.Request, v interface{}) error {

	req = req.WithContext(ctx)

	resp, err := c.Config.Client.Do(req)
	if err != nil {
		return err
	}

	requestDump, err := httputil.DumpResponse(resp, true)
	if err != nil {
		fmt.Println(err)
	}
<<<<<<< HEAD
	fmt.Println("#################")
	fmt.Println("###### RESPONSE #####")
=======

	fmt.Println("#######################")
	fmt.Println("#### RESPONSE ########")
>>>>>>> 96c31562
	fmt.Println(string(requestDump))

	err = c.checkResponse(resp)
	if err != nil {
		return err
	}

	if req.Method == "POST" {
		defer resp.Body.Close()

		err = json.NewDecoder(resp.Body).Decode(v)
		if err != nil {
			return err
		}

		return err
	}

	return c.UnmarshalHandler(v, resp, req.URL.RawQuery)
}

func (c Client) checkResponse(r *http.Response) error {
	if c := r.StatusCode; c >= 200 && c <= 299 {
		return nil
	}

	return c.UnmarshalErrorHandler(r)
}<|MERGE_RESOLUTION|>--- conflicted
+++ resolved
@@ -7,7 +7,6 @@
 	"fmt"
 	"io"
 	"net/http"
-	"net/http/httputil"
 	"net/url"
 	"strings"
 	"time"
@@ -135,23 +134,6 @@
 		return nil, err
 	}
 
-<<<<<<< HEAD
-	requestDump, err := httputil.DumpRequestOut(req, true)
-	if err != nil {
-		fmt.Println(err)
-	}
-	fmt.Println("#################")
-	fmt.Println("###### REQUEST #####")
-=======
-	requestDump, err := httputil.DumpRequest(req, true)
-	if err != nil {
-		fmt.Println(err)
-	}
-	fmt.Println("#######################")
-	fmt.Println("#### REQUEST ########")
->>>>>>> 96c31562
-	fmt.Println(string(requestDump))
-
 	return req, nil
 }
 
@@ -171,20 +153,6 @@
 	if err != nil {
 		return err
 	}
-
-	requestDump, err := httputil.DumpResponse(resp, true)
-	if err != nil {
-		fmt.Println(err)
-	}
-<<<<<<< HEAD
-	fmt.Println("#################")
-	fmt.Println("###### RESPONSE #####")
-=======
-
-	fmt.Println("#######################")
-	fmt.Println("#### RESPONSE ########")
->>>>>>> 96c31562
-	fmt.Println(string(requestDump))
 
 	err = c.checkResponse(resp)
 	if err != nil {
