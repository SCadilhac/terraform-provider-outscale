--- conflicted
+++ resolved
@@ -268,8 +268,6 @@
 // DeleteUserOutput ...
 type DeleteUserOutput struct {
 	_ struct{} `type:"structure"`
-<<<<<<< HEAD
-=======
 }
 
 // SetDefaultPolicyVersionInput ...
@@ -282,5 +280,4 @@
 // SetDefaultPolicyVersionOutput ...
 type SetDefaultPolicyVersionOutput struct {
 	_ struct{} `type:"structure"`
->>>>>>> 3db58b9e
 }