--- conflicted
+++ resolved
@@ -112,7 +112,6 @@
 	Versions    []*PolicyVersion `type:"list"`
 }
 
-<<<<<<< HEAD
 // CreateGroupInput ...
 type CreateGroupInput struct {
 	_         struct{} `type:"structure"`
@@ -383,7 +382,8 @@
 	Groups      []*Group `type:"list" required:"true"`
 	IsTruncated *bool    `type:"boolean"`
 	Marker      *string  `min:"1" type:"string"`
-=======
+}
+
 // UploadServerCertificateInput ...
 type UploadServerCertificateInput struct {
 	_                     struct{} `type:"structure"`
@@ -492,5 +492,4 @@
 // UpdateServerCertificateOutput ...
 type UpdateServerCertificateOutput struct {
 	_ struct{} `type:"structure"`
->>>>>>> 225f7b62
 }