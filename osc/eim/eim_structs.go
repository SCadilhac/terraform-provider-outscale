package eim

import (
	"time"
)

// CreatePolicyInput ...
type CreatePolicyInput struct {
	_              struct{} `type:"structure"`
	Description    *string  `type:"string"`
	Path           *string  `type:"string"`
	PolicyDocument *string  `min:"1" type:"string" required:"true"`
	PolicyName     *string  `min:"1" type:"string" required:"true"`
}

// CreatePolicyOutput ...
type CreatePolicyOutput struct {
	CreatePolicyResult *CreatePolicyResult `type:"structure"`
	ResponseMetadata   *ResponseMetadata   `type:"structure"`
}

// CreatePolicyResult ...
type CreatePolicyResult struct {
	_      struct{} `type:"structure"`
	Policy *Policy  `type:"structure"`
}

// Policy ...
type Policy struct {
	_                struct{}   `type:"structure"`
	Arn              *string    `min:"20" type:"string"`
	AttachmentCount  *int64     `type:"integer"`
	CreateDate       *time.Time `type:"timestamp" timestampFormat:"iso8601"`
	DefaultVersionId *string    `type:"string"`
	Description      *string    `type:"string"`
	IsAttachable     *bool      `type:"boolean"`
	Path             *string    `type:"string"`
	PolicyId         *string    `min:"16" type:"string"`
	PolicyName       *string    `min:"1" type:"string"`
	UpdateDate       *time.Time `type:"timestamp" timestampFormat:"iso8601"`
}

// GetPolicyInput ...
type GetPolicyInput struct {
	_         struct{} `type:"structure"`
	PolicyArn *string  `min:"20" type:"string" required:"true"`
	GroupName *string  `type:"string"`
	IsLinked  *bool    `type:"boolean"`
	Path      *string  `type:"string"`
	UserName  *string  `type:"string"`
}

// GetPolicyOutput ...
type GetPolicyOutput struct {
	GetPolicyResult  *GetPolicyResult  `type:"structure"`
	ResponseMetadata *ResponseMetadata `type:"structure"`
}

// GetPolicyResult ...
type GetPolicyResult struct {
	_      struct{} `type:"structure"`
	Policy *Policy  `type:"structure"`
}

// GetPolicyVersionInput ...
type GetPolicyVersionInput struct {
	_         struct{} `type:"structure"`
	PolicyArn *string  `min:"20" type:"string" required:"true"`
	VersionId *string  `type:"string" required:"true"`
}

// GetPolicyVersionOutput ...
type GetPolicyVersionOutput struct {
	_             struct{}       `type:"structure"`
	PolicyVersion *PolicyVersion `type:"structure"`
}

// PolicyVersion ...
type PolicyVersion struct {
	_                struct{}   `type:"structure"`
	CreateDate       *time.Time `type:"timestamp" timestampFormat:"iso8601"`
	Document         *string    `min:"1" type:"string"`
	IsDefaultVersion *bool      `type:"boolean"`
	VersionId        *string    `type:"string"`
}

// DeletePolicyInput ...
type DeletePolicyInput struct {
	_         struct{} `type:"structure"`
	PolicyArn *string  `min:"20" type:"string" required:"true"`
}

// DeletePolicyOutput ...
type DeletePolicyOutput struct {
	_ struct{} `type:"structure"`
}

// DeletePolicyVersionInput ...
type DeletePolicyVersionInput struct {
	_         struct{} `type:"structure"`
	PolicyArn *string  `min:"20" type:"string" required:"true"`
	VersionId *string  `type:"string" required:"true"`
}

// DeletePolicyVersionOutput ...
type DeletePolicyVersionOutput struct {
	_ struct{} `type:"structure"`
}

// ListPolicyVersionsInput ...
type ListPolicyVersionsInput struct {
	_         struct{} `type:"structure"`
	Marker    *string  `min:"1" type:"string"`
	MaxItems  *int64   `min:"1" type:"integer"`
	PolicyArn *string  `min:"20" type:"string" required:"true"`
}

// ListPolicyVersionsOutput ...
type ListPolicyVersionsOutput struct {
	_           struct{}         `type:"structure"`
	IsTruncated *bool            `type:"boolean"`
	Marker      *string          `min:"1" type:"string"`
	Versions    []*PolicyVersion `type:"list"`
}

// CreateGroupInput ...
type CreateGroupInput struct {
	_         struct{} `type:"structure"`
	GroupName *string  `min:"1" type:"string" required:"true"`
	Path      *string  `min:"1" type:"string"`
}

// CreateGroupOutput ...
type CreateGroupOutput struct {
	_     struct{} `type:"structure"`
	Group *Group   `type:"structure" required:"true"`
}

// Group ...
type Group struct {
	_          struct{}   `type:"structure"`
	Arn        *string    `min:"20" type:"string" required:"true"`
	CreateDate *time.Time `type:"timestamp" timestampFormat:"iso8601" required:"true"`
	GroupId    *string    `min:"16" type:"string" required:"true"`
	GroupName  *string    `min:"1" type:"string" required:"true"`
	UserName   *string    `min:"1" type:"string" required:"true"`
	Path       *string    `min:"1" type:"string" required:"true"`
}

// GetGroupInput ...
type GetGroupInput struct {
	_         struct{} `type:"structure"`
	GroupName *string  `min:"1" type:"string" required:"true"`
	Marker    *string  `min:"1" type:"string"`
	MaxItems  *int64   `min:"1" type:"integer"`
}

// GetGroupOutput ...
type GetGroupOutput struct {
	_           struct{} `type:"structure"`
	Group       *Group   `type:"structure" required:"true"`
	IsTruncated *bool    `type:"boolean"`
	Marker      *string  `min:"1" type:"string"`
	Users       []*User  `type:"list" required:"true"`
}

// User ...
type User struct {
	_                struct{}   `type:"structure"`
	Arn              *string    `min:"20" type:"string" required:"true"`
	CreateDate       *time.Time `type:"timestamp" timestampFormat:"iso8601" required:"true"`
	PasswordLastUsed *time.Time `type:"timestamp" timestampFormat:"iso8601"`
	Path             *string    `min:"1" type:"string" required:"true"`
	UserId           *string    `min:"16" type:"string" required:"true"`
	UserName         *string    `min:"1" type:"string" required:"true"`
}

// UpdateGroupInput ...
type UpdateGroupInput struct {
	_            struct{} `type:"structure"`
	GroupName    *string  `min:"1" type:"string" required:"true"`
	NewGroupName *string  `min:"1" type:"string"`
	NewPath      *string  `min:"1" type:"string"`
}

// UpdateGroupOutput ...
type UpdateGroupOutput struct {
	_ struct{} `type:"structure"`
}

// DeleteGroupInput ...
type DeleteGroupInput struct {
	_         struct{} `type:"structure"`
	GroupName *string  `min:"1" type:"string" required:"true"`
}

// DeleteGroupOutput ...
type DeleteGroupOutput struct {
	_ struct{} `type:"structure"`
}

// AddUserToGroupInput ...
type AddUserToGroupInput struct {
	_         struct{} `type:"structure"`
	GroupName *string  `min:"1" type:"string" required:"true"`
	UserName  *string  `min:"1" type:"string" required:"true"`
}

// AddUserToGroupOutput ...
type AddUserToGroupOutput struct {
	_ struct{} `type:"structure"`
}

// RemoveUserFromGroupInput ...
type RemoveUserFromGroupInput struct {
	_         struct{} `type:"structure"`
	GroupName *string  `min:"1" type:"string" required:"true"`
	UserName  *string  `min:"1" type:"string" required:"true"`
}

// RemoveUserFromGroupOutput ...
type RemoveUserFromGroupOutput struct {
	_ struct{} `type:"structure"`
}

// CreateUserInput ...
type CreateUserInput struct {
	_        struct{} `type:"structure"`
	Path     *string  `min:"1" type:"string"`
	UserName *string  `min:"1" type:"string" required:"true"`
}

// CreateUserOutput ...
type CreateUserOutput struct {
	_    struct{} `type:"structure"`
	User *User    `type:"structure"`
}

// GetUserInput ...
type GetUserInput struct {
	_        struct{} `type:"structure"`
	UserName *string  `min:"1" type:"string"`
}

// GetUserOutput ...
type GetUserOutput struct {
	_    struct{} `type:"structure"`
	User *User    `type:"structure" required:"true"`
}

// UpdateUserInput ...
type UpdateUserInput struct {
	_           struct{} `type:"structure"`
	NewPath     *string  `min:"1" type:"string"`
	NewUserName *string  `min:"1" type:"string"`
	UserName    *string  `min:"1" type:"string" required:"true"`
}

// UpdateUserOutput ...
type UpdateUserOutput struct {
	_ struct{} `type:"structure"`
}

// ListGroupsForUserInput ...
type ListGroupsForUserInput struct {
	_        struct{} `type:"structure"`
	Marker   *string  `min:"1" type:"string"`
	MaxItems *int64   `min:"1" type:"integer"`
	UserName *string  `min:"1" type:"string" required:"true"`
}

// ListGroupsForUserOutput ...
type ListGroupsForUserOutput struct {
	_           struct{} `type:"structure"`
	Groups      []*Group `type:"list" required:"true"`
	IsTruncated *bool    `type:"boolean"`
	Marker      *string  `min:"1" type:"string"`
}

// DeleteUserInput ...
type DeleteUserInput struct {
	_        struct{} `type:"structure"`
	UserName *string  `min:"1" type:"string" required:"true"`
}

// DeleteUserOutput ...
type DeleteUserOutput struct {
	_ struct{} `type:"structure"`
}

// SetDefaultPolicyVersionInput ...
type SetDefaultPolicyVersionInput struct {
	_         struct{} `type:"structure"`
	PolicyArn *string  `min:"20" type:"string" required:"true"`
	VersionId *string  `type:"string" required:"true"`
}

// SetDefaultPolicyVersionOutput ...
type SetDefaultPolicyVersionOutput struct {
	_ struct{} `type:"structure"`
}

<<<<<<< HEAD
// AttachUserPolicyInput ...
type AttachUserPolicyInput struct {
	_         struct{} `type:"structure"`
	PolicyArn *string  `min:"20" type:"string" required:"true"`
	UserName  *string  `min:"1" type:"string" required:"true"`
}

// AttachUserPolicyOutput ...
type AttachUserPolicyOutput struct {
	_ struct{} `type:"structure"`
}

// ListAttachedUserPoliciesInput ...
type ListAttachedUserPoliciesInput struct {
	_          struct{} `type:"structure"`
	Marker     *string  `min:"1" type:"string"`
	MaxItems   *int64   `min:"1" type:"integer"`
	PathPrefix *string  `type:"string"`
	UserName   *string  `min:"1" type:"string" required:"true"`
}

// ListAttachedUserPoliciesOutput ...
type ListAttachedUserPoliciesOutput struct {
	_                struct{}          `type:"structure"`
	AttachedPolicies []*AttachedPolicy `type:"list"`
	IsTruncated      *bool             `type:"boolean"`
	Marker           *string           `min:"1" type:"string"`
}

// AttachedPolicy ...
type AttachedPolicy struct {
	_          struct{} `type:"structure"`
	PolicyArn  *string  `min:"20" type:"string"`
	PolicyName *string  `min:"1" type:"string"`
}

// DetachUserPolicyInput ...
type DetachUserPolicyInput struct {
	_         struct{} `type:"structure"`
	PolicyArn *string  `min:"20" type:"string" required:"true"`
	UserName  *string  `min:"1" type:"string" required:"true"`
}

// DetachUserPolicyOutput ...
type DetachUserPolicyOutput struct {
=======
// PutUserPolicyInput ...
type PutUserPolicyInput struct {
	_              struct{} `type:"structure"`
	PolicyDocument *string  `min:"1" type:"string" required:"true"`
	PolicyName     *string  `min:"1" type:"string" required:"true"`
	UserName       *string  `min:"1" type:"string" required:"true"`
}

// PutUserPolicyOutput ...
type PutUserPolicyOutput struct {
>>>>>>> 5d7b19d8
	_ struct{} `type:"structure"`
}

// GetUserPolicyInput ...
type GetUserPolicyInput struct {
	_          struct{} `type:"structure"`
	PolicyName *string  `min:"1" type:"string" required:"true"`
	UserName   *string  `min:"1" type:"string" required:"true"`
}

// GetUserPolicyOutput ...
type GetUserPolicyOutput struct {
	_              struct{} `type:"structure"`
	PolicyDocument *string  `min:"1" type:"string" required:"true"`
	PolicyName     *string  `min:"1" type:"string" required:"true"`
	UserName       *string  `min:"1" type:"string" required:"true"`
}

<<<<<<< HEAD
// ListUsersInput ...
type ListUsersInput struct {
	_          struct{} `type:"structure"`
	Marker     *string  `min:"1" type:"string"`
	MaxItems   *int64   `min:"1" type:"integer"`
	PathPrefix *string  `min:"1" type:"string"`
}

// ListUsersOutput ...
type ListUsersOutput struct {
	_           struct{} `type:"structure"`
	IsTruncated *bool    `type:"boolean"`
	Marker      *string  `min:"1" type:"string"`
	Users       []*User  `type:"list" required:"true"`
}

// ListGroupsInput ...
type ListGroupsInput struct {
	_          struct{} `type:"structure"`
	Marker     *string  `min:"1" type:"string"`
	MaxItems   *int64   `min:"1" type:"integer"`
	PathPrefix *string  `min:"1" type:"string"`
}

// ListGroupsOutput ...
type ListGroupsOutput struct {
	_           struct{} `type:"structure"`
	Groups      []*Group `type:"list" required:"true"`
	IsTruncated *bool    `type:"boolean"`
	Marker      *string  `min:"1" type:"string"`
}

// UploadServerCertificateInput ...
type UploadServerCertificateInput struct {
	_                     struct{} `type:"structure"`
	CertificateBody       *string  `min:"1" type:"string" required:"true"`
	CertificateChain      *string  `min:"1" type:"string"`
	Path                  *string  `min:"1" type:"string"`
	PrivateKey            *string  `min:"1" type:"string" required:"true"`
	ServerCertificateName *string  `min:"1" type:"string" required:"true"`
}

//UploadServerCertificateOutput Contains the response to a successful UploadServerCertificate request.
type UploadServerCertificateOutput struct {
	UploadServerCertificateResult *UploadServerCertificateResult `type:"structure"`
	ResponseMetadata              *ResponseMetadata              `type:"structure" required:"true"`
}

//UploadServerCertificateResult Contains the response to a successful UploadServerCertificate request.
type UploadServerCertificateResult struct {
	_                         struct{}                   `type:"structure"`
	ServerCertificateMetadata *ServerCertificateMetadata `type:"structure"`
}

// ServerCertificateMetadata ...
type ServerCertificateMetadata struct {
	_                     struct{}   `type:"structure"`
	Arn                   *string    `min:"20" type:"string" required:"true"`
	Expiration            *time.Time `type:"timestamp" timestampFormat:"iso8601"`
	Path                  *string    `min:"1" type:"string" required:"true"`
	ServerCertificateID   *string    `locationName:"ServerCertificateId" min:"16" type:"string" required:"true"`
	ServerCertificateName *string    `min:"1" type:"string" required:"true"`
	UploadDate            *time.Time `type:"timestamp" timestampFormat:"iso8601"`
}

// GetServerCertificateInput ...
type GetServerCertificateInput struct {
	_                     struct{} `type:"structure"`
	ServerCertificateName *string  `min:"1" type:"string" required:"true"`
}

//GetServerCertificateOutput Contains the response to a successful GetServerCertificate request.
type GetServerCertificateOutput struct {
	GetServerCertificateResult *GetServerCertificateResult `type:"structure"`
	ResponseMetadata           *ResponseMetadata           `type:"structure" required:"true"`
}

//GetServerCertificateResult Contains the response to a successful GetServerCertificate request.
type GetServerCertificateResult struct {
	_                 struct{}           `type:"structure"`
	ServerCertificate *ServerCertificate `type:"structure" required:"true"`
}

// ServerCertificate Contains information about a server certificate.
type ServerCertificate struct {
	_                         struct{}                   `type:"structure"`
	CertificateBody           *string                    `min:"1" type:"string" required:"true"` // The contents of the public key certificate.
	CertificateChain          *string                    `min:"1" type:"string"`                 // The contents of the public key certificate chain.
	ServerCertificateMetadata *ServerCertificateMetadata `type:"structure" required:"true"`      // The meta information of the server certificate, such as its name, path, ID, and ARN.
}

// DeleteServerCertificateInput ...
type DeleteServerCertificateInput struct {
	_                     struct{} `type:"structure"`
	ServerCertificateName *string  `min:"1" type:"string" required:"true"` // The name of the server certificate you want to delete.
}

// DeleteServerCertificateOutput ...
type DeleteServerCertificateOutput struct {
	_ struct{} `type:"structure"`
}

//ListServerCertificatesInput ...
type ListServerCertificatesInput struct {
	_          struct{} `type:"structure"`
	Marker     *string  `min:"1" type:"string"`  // Use this parameter only when paginating results and only after you receive a response indicating that the results are truncated. Set it to the value of the Marker element in the response that you received to indicate where the next call should start.
	MaxItems   *int64   `min:"1" type:"integer"` // (Optional) Use this only when paginating results to indicate the maximum number of items you want in the response. If additional items exist beyond the maximum you specify, the IsTruncated response element is true.
	PathPrefix *string  `min:"1" type:"string"`  // The path prefix for filtering the results. For example: /company/servercerts would get all server certificates for which the path starts with /company/servercerts.
}

//ListServerCertificatesOutput Contains the response to a successful ListServerCertificates request.
type ListServerCertificatesOutput struct {
	ListServerCertificatesResult *ListServerCertificatesResult `type:"structure"`
	ResponseMetadata             *ResponseMetadata             `type:"structure"`
}

//ListServerCertificatesResult Contains the response to a successful ListServerCertificates request.
type ListServerCertificatesResult struct {
	_                             struct{}                     `type:"structure"`
	IsTruncated                   *bool                        `type:"boolean"`
	Marker                        *string                      `min:"1" type:"string"`
	ServerCertificateMetadataList []*ServerCertificateMetadata `type:"list" required:"true"`
}

// ResponseMetadata ...
type ResponseMetadata struct {
	RequestID *string `locationName:"RequestId" min:"1" type:"string"`
}

// ListCertificatesOutput ...
type ListCertificatesOutput struct {
	_                      struct{}              `type:"structure"`
	CertificateSummaryList []*CertificateSummary `type:"list"`           // A list of ACM certificates.
	NextToken              *string               `min:"1" type:"string"` // When the list is truncated, this value is present and contains the value to use for the NextToken parameter in a subsequent pagination request.
}

// CertificateSummary ...
type CertificateSummary struct {
	_              struct{} `type:"structure"`
	CertificateArn *string  `min:"20" type:"string"`
	// Fully qualified domain name (FQDN), such as www.example.com or example.com,
	// for the certificate.
	DomainName *string `min:"1" type:"string"`
}

// UpdateServerCertificateInput ...
type UpdateServerCertificateInput struct {
	_                        struct{} `type:"structure"`
	NewPath                  *string  `min:"1" type:"string"`
	NewServerCertificateName *string  `min:"1" type:"string"`
	ServerCertificateName    *string  `min:"1" type:"string" required:"true"`
}

// UpdateServerCertificateOutput ...
type UpdateServerCertificateOutput struct {
	_ struct{} `type:"structure"`
=======
// DeleteUserPolicyInput ...
type DeleteUserPolicyInput struct {
	_          struct{} `type:"structure"`
	PolicyName *string  `min:"1" type:"string" required:"true"`
	UserName   *string  `min:"1" type:"string" required:"true"`
}

// DeleteUserPolicyOutput ...
type DeleteUserPolicyOutput struct {
	_ struct{} `type:"structure"`
}

// GetRolePolicyInput ...
type GetRolePolicyInput struct {
	_          struct{} `type:"structure"`
	PolicyName *string  `min:"1" type:"string" required:"true"`
	RoleName   *string  `min:"1" type:"string" required:"true"`
}

// GetRolePolicyOutput ...
type GetRolePolicyOutput struct {
	_              struct{} `type:"structure"`
	PolicyDocument *string  `min:"1" type:"string" required:"true"`
	PolicyName     *string  `min:"1" type:"string" required:"true"`
	RoleName       *string  `min:"1" type:"string" required:"true"`
>>>>>>> 5d7b19d8
}<|MERGE_RESOLUTION|>--- conflicted
+++ resolved
@@ -300,7 +300,6 @@
 	_ struct{} `type:"structure"`
 }
 
-<<<<<<< HEAD
 // AttachUserPolicyInput ...
 type AttachUserPolicyInput struct {
 	_         struct{} `type:"structure"`
@@ -346,7 +345,9 @@
 
 // DetachUserPolicyOutput ...
 type DetachUserPolicyOutput struct {
-=======
+	_ struct{} `type:"structure"`
+}
+
 // PutUserPolicyInput ...
 type PutUserPolicyInput struct {
 	_              struct{} `type:"structure"`
@@ -357,7 +358,6 @@
 
 // PutUserPolicyOutput ...
 type PutUserPolicyOutput struct {
->>>>>>> 5d7b19d8
 	_ struct{} `type:"structure"`
 }
 
@@ -376,7 +376,6 @@
 	UserName       *string  `min:"1" type:"string" required:"true"`
 }
 
-<<<<<<< HEAD
 // ListUsersInput ...
 type ListUsersInput struct {
 	_          struct{} `type:"structure"`
@@ -533,7 +532,8 @@
 // UpdateServerCertificateOutput ...
 type UpdateServerCertificateOutput struct {
 	_ struct{} `type:"structure"`
-=======
+}
+
 // DeleteUserPolicyInput ...
 type DeleteUserPolicyInput struct {
 	_          struct{} `type:"structure"`
@@ -559,5 +559,4 @@
 	PolicyDocument *string  `min:"1" type:"string" required:"true"`
 	PolicyName     *string  `min:"1" type:"string" required:"true"`
 	RoleName       *string  `min:"1" type:"string" required:"true"`
->>>>>>> 5d7b19d8
 }