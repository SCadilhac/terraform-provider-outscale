package eim

import (
	"context"
	"net/http"

	"github.com/terraform-providers/terraform-provider-outscale/osc"
)

//Operations defines all the operations needed for EIM
type Operations struct {
	client *osc.Client
}

//Service all the necessary actions for them EIM service
type Service interface {
	CreatePolicy(input *CreatePolicyInput) (*CreatePolicyOutput, error)
	GetPolicy(input *GetPolicyInput) (*GetPolicyOutput, error)
	GetPolicyVersion(input *GetPolicyVersionInput) (*GetPolicyVersionOutput, error)
	DeletePolicy(input *DeletePolicyInput) (*DeletePolicyOutput, error)
	DeletePolicyVersion(input *DeletePolicyVersionInput) (*DeletePolicyVersionOutput, error)
	ListPolicyVersions(input *ListPolicyVersionsInput) (*ListPolicyVersionsOutput, error)
<<<<<<< HEAD
	CreateGroup(input *CreateGroupInput) (*CreateGroupOutput, error)
	GetGroup(input *GetGroupInput) (*GetGroupOutput, error)
	UpdateGroup(input *UpdateGroupInput) (*UpdateGroupOutput, error)
	DeleteGroup(input *DeleteGroupInput) (*DeleteGroupOutput, error)
	AddUserToGroup(input *AddUserToGroupInput) (*AddUserToGroupOutput, error)
	RemoveUserFromGroup(input *RemoveUserFromGroupInput) (*RemoveUserFromGroupOutput, error)
	CreateUser(input *CreateUserInput) (*CreateUserOutput, error)
	GetUser(input *GetUserInput) (*GetUserOutput, error)
	UpdateUser(input *UpdateUserInput) (*UpdateUserOutput, error)
	ListGroupsForUserPages(input *ListGroupsForUserInput) (*ListGroupsForUserOutput, error)
	DeleteUser(input *DeleteUserInput) (*DeleteUserOutput, error)
	SetDefaultPolicyVersion(input *SetDefaultPolicyVersionInput) (*SetDefaultPolicyVersionOutput, error)
	AttachUserPolicy(input *AttachUserPolicyInput) (*AttachUserPolicyOutput, error)
	ListAttachedUserPolicies(input *ListAttachedUserPoliciesInput) (*ListAttachedUserPoliciesOutput, error)
	DetachUserPolicy(input *DetachUserPolicyInput) (*DetachUserPolicyOutput, error)
	GetUserPolicy(input *GetUserPolicyInput) (*GetUserPolicyOutput, error)
	ListUsers(input *ListUsersInput) (*ListUsersOutput, error)
	ListGroups(input *ListGroupsInput) (*ListGroupsOutput, error)
	ListGroupsForUser(input *ListGroupsForUserInput) (*ListGroupsForUserOutput, error)
=======
	UploadServerCertificate(input *UploadServerCertificateInput) (*UploadServerCertificateOutput, error)
	GetServerCertificate(input *GetServerCertificateInput) (*GetServerCertificateOutput, error)
	DeleteServerCertificate(input *DeleteServerCertificateInput) (*DeleteServerCertificateOutput, error)
	ListServerCertificates(input *ListServerCertificatesInput) (*ListServerCertificatesOutput, error)
	UpdateServerCertificate(input *UpdateServerCertificateInput) (*UpdateServerCertificateOutput, error)
>>>>>>> 225f7b62
}

// CreatePolicy ...
func (v Operations) CreatePolicy(input *CreatePolicyInput) (*CreatePolicyOutput, error) {
	inURL := "/"
	endpoint := "CreatePolicy"
	output := &CreatePolicyOutput{}

	if input == nil {
		input = &CreatePolicyInput{}
	}

	req, err := v.client.NewRequest(context.TODO(), endpoint, http.MethodGet, inURL, input)

	if err != nil {
		return nil, err
	}

	err = v.client.Do(context.TODO(), req, output)
	if err != nil {
		return nil, err
	}

	return output, nil
}

// GetPolicy ...
func (v Operations) GetPolicy(input *GetPolicyInput) (*GetPolicyOutput, error) {
	inURL := "/"
	endpoint := "GetPolicy"
	output := &GetPolicyOutput{}

	if input == nil {
		input = &GetPolicyInput{}
	}

	req, err := v.client.NewRequest(context.TODO(), endpoint, http.MethodGet, inURL, input)

	if err != nil {
		return nil, err
	}

	err = v.client.Do(context.TODO(), req, output)
	if err != nil {
		return nil, err
	}

	return output, nil
}

// GetPolicyVersion ...
func (v Operations) GetPolicyVersion(input *GetPolicyVersionInput) (*GetPolicyVersionOutput, error) {
	inURL := "/"
	endpoint := "GetPolicyVersion"
	output := &GetPolicyVersionOutput{}

	if input == nil {
		input = &GetPolicyVersionInput{}
	}

	req, err := v.client.NewRequest(context.TODO(), endpoint, http.MethodGet, inURL, input)

	if err != nil {
		return nil, err
	}

	err = v.client.Do(context.TODO(), req, output)
	if err != nil {
		return nil, err
	}

	return output, nil
}

// DeletePolicy ...
func (v Operations) DeletePolicy(input *DeletePolicyInput) (*DeletePolicyOutput, error) {
	inURL := "/"
	endpoint := "DeletePolicy"
	output := &DeletePolicyOutput{}

	if input == nil {
		input = &DeletePolicyInput{}
	}

	req, err := v.client.NewRequest(context.TODO(), endpoint, http.MethodGet, inURL, input)

	if err != nil {
		return nil, err
	}

	err = v.client.Do(context.TODO(), req, output)
	if err != nil {
		return nil, err
	}

	return output, nil
}

// DeletePolicyVersion ...
func (v Operations) DeletePolicyVersion(input *DeletePolicyVersionInput) (*DeletePolicyVersionOutput, error) {
	inURL := "/"
	endpoint := "DeletePolicyVersion"
	output := &DeletePolicyVersionOutput{}

	if input == nil {
		input = &DeletePolicyVersionInput{}
	}

	req, err := v.client.NewRequest(context.TODO(), endpoint, http.MethodGet, inURL, input)

	if err != nil {
		return nil, err
	}

	err = v.client.Do(context.TODO(), req, output)
	if err != nil {
		return nil, err
	}

	return output, nil
}

// ListPolicyVersions ...
func (v Operations) ListPolicyVersions(input *ListPolicyVersionsInput) (*ListPolicyVersionsOutput, error) {
	inURL := "/"
	endpoint := "ListPolicyVersions"
	output := &ListPolicyVersionsOutput{}

	if input == nil {
		input = &ListPolicyVersionsInput{}
	}

	req, err := v.client.NewRequest(context.TODO(), endpoint, http.MethodGet, inURL, input)

	if err != nil {
		return nil, err
	}

	err = v.client.Do(context.TODO(), req, output)
	if err != nil {
		return nil, err
	}

	return output, nil
}

<<<<<<< HEAD
// CreateGroup ...
func (v Operations) CreateGroup(input *CreateGroupInput) (*CreateGroupOutput, error) {
	inURL := "/"
	endpoint := "CreateGroup"
	output := &CreateGroupOutput{}

	if input == nil {
		input = &CreateGroupInput{}
=======
// UploadServerCertificate Uploads a server certificate and its matching private key.
func (v Operations) UploadServerCertificate(input *UploadServerCertificateInput) (*UploadServerCertificateOutput, error) {
	inURL := "/"
	endpoint := "UploadServerCertificate"
	output := &UploadServerCertificateOutput{}

	if input == nil {
		input = &UploadServerCertificateInput{}
>>>>>>> 225f7b62
	}

	req, err := v.client.NewRequest(context.TODO(), endpoint, http.MethodGet, inURL, input)

	if err != nil {
		return nil, err
	}

	err = v.client.Do(context.TODO(), req, output)
	if err != nil {
		return nil, err
	}

	return output, nil
}

<<<<<<< HEAD
// GetGroup ...
func (v Operations) GetGroup(input *GetGroupInput) (*GetGroupOutput, error) {
	inURL := "/"
	endpoint := "GetGroup"
	output := &GetGroupOutput{}

	if input == nil {
		input = &GetGroupInput{}
=======
// GetServerCertificate Gets a server certificate and its matching private key.
func (v Operations) GetServerCertificate(input *GetServerCertificateInput) (*GetServerCertificateOutput, error) {
	inURL := "/"
	endpoint := "GetServerCertificate"
	output := &GetServerCertificateOutput{}

	if input == nil {
		input = &GetServerCertificateInput{}
>>>>>>> 225f7b62
	}

	req, err := v.client.NewRequest(context.TODO(), endpoint, http.MethodGet, inURL, input)

	if err != nil {
		return nil, err
	}

	err = v.client.Do(context.TODO(), req, output)
	if err != nil {
		return nil, err
	}

	return output, nil
}

<<<<<<< HEAD
// UpdateGroup ...
func (v Operations) UpdateGroup(input *UpdateGroupInput) (*UpdateGroupOutput, error) {
	inURL := "/"
	endpoint := "UpdateGroup"
	output := &UpdateGroupOutput{}

	if input == nil {
		input = &UpdateGroupInput{}
=======
// DeleteServerCertificate Deletes a server certificate and its matching private key.
func (v Operations) DeleteServerCertificate(input *DeleteServerCertificateInput) (*DeleteServerCertificateOutput, error) {
	inURL := "/"
	endpoint := "DeleteServerCertificate"
	output := &DeleteServerCertificateOutput{}

	if input == nil {
		input = &DeleteServerCertificateInput{}
>>>>>>> 225f7b62
	}

	req, err := v.client.NewRequest(context.TODO(), endpoint, http.MethodGet, inURL, input)

	if err != nil {
		return nil, err
	}

	err = v.client.Do(context.TODO(), req, output)
	if err != nil {
		return nil, err
	}

	return output, nil
}

<<<<<<< HEAD
// DeleteGroup ...
func (v Operations) DeleteGroup(input *DeleteGroupInput) (*DeleteGroupOutput, error) {
	inURL := "/"
	endpoint := "DeleteGroup"
	output := &DeleteGroupOutput{}

	if input == nil {
		input = &DeleteGroupInput{}
=======
// ListServerCertificates ...
func (v Operations) ListServerCertificates(input *ListServerCertificatesInput) (*ListServerCertificatesOutput, error) {
	inURL := "/"
	endpoint := "ListServerCertificates"
	output := &ListServerCertificatesOutput{}

	if input == nil {
		input = &ListServerCertificatesInput{}
>>>>>>> 225f7b62
	}

	req, err := v.client.NewRequest(context.TODO(), endpoint, http.MethodGet, inURL, input)

	if err != nil {
		return nil, err
	}

	err = v.client.Do(context.TODO(), req, output)
	if err != nil {
		return nil, err
	}

	return output, nil
}

<<<<<<< HEAD
// AddUserToGroup ...
func (v Operations) AddUserToGroup(input *AddUserToGroupInput) (*AddUserToGroupOutput, error) {
	inURL := "/"
	endpoint := "AddUserToGroup"
	output := &AddUserToGroupOutput{}

	if input == nil {
		input = &AddUserToGroupInput{}
	}

	req, err := v.client.NewRequest(context.TODO(), endpoint, http.MethodGet, inURL, input)

	if err != nil {
		return nil, err
	}

	err = v.client.Do(context.TODO(), req, output)
	if err != nil {
		return nil, err
	}

	return output, nil
}

// RemoveUserFromGroup ...
func (v Operations) RemoveUserFromGroup(input *RemoveUserFromGroupInput) (*RemoveUserFromGroupOutput, error) {
	inURL := "/"
	endpoint := "RemoveUserFromGroup"
	output := &RemoveUserFromGroupOutput{}

	if input == nil {
		input = &RemoveUserFromGroupInput{}
	}

	req, err := v.client.NewRequest(context.TODO(), endpoint, http.MethodGet, inURL, input)

	if err != nil {
		return nil, err
	}

	err = v.client.Do(context.TODO(), req, output)
	if err != nil {
		return nil, err
	}

	return output, nil
}

// CreateUser ...
func (v Operations) CreateUser(input *CreateUserInput) (*CreateUserOutput, error) {
	inURL := "/"
	endpoint := "CreateUser"
	output := &CreateUserOutput{}

	if input == nil {
		input = &CreateUserInput{}
	}

	req, err := v.client.NewRequest(context.TODO(), endpoint, http.MethodGet, inURL, input)

	if err != nil {
		return nil, err
	}

	err = v.client.Do(context.TODO(), req, output)
	if err != nil {
		return nil, err
	}

	return output, nil
}

// GetUser ...
func (v Operations) GetUser(input *GetUserInput) (*GetUserOutput, error) {
	inURL := "/"
	endpoint := "GetUser"
	output := &GetUserOutput{}

	if input == nil {
		input = &GetUserInput{}
	}

	req, err := v.client.NewRequest(context.TODO(), endpoint, http.MethodGet, inURL, input)

	if err != nil {
		return nil, err
	}

	err = v.client.Do(context.TODO(), req, output)
	if err != nil {
		return nil, err
	}

	return output, nil
}

// UpdateUser ...
func (v Operations) UpdateUser(input *UpdateUserInput) (*UpdateUserOutput, error) {
	inURL := "/"
	endpoint := "UpdateUser"
	output := &UpdateUserOutput{}

	if input == nil {
		input = &UpdateUserInput{}
	}

	req, err := v.client.NewRequest(context.TODO(), endpoint, http.MethodGet, inURL, input)

	if err != nil {
		return nil, err
	}

	err = v.client.Do(context.TODO(), req, output)
	if err != nil {
		return nil, err
	}

	return output, nil
}

// ListGroupsForUserPages ...
func (v Operations) ListGroupsForUserPages(input *ListGroupsForUserInput) (*ListGroupsForUserOutput, error) {
	inURL := "/"
	endpoint := "ListGroupsForUserPages"
	output := &ListGroupsForUserOutput{}

	if input == nil {
		input = &ListGroupsForUserInput{}
	}

	req, err := v.client.NewRequest(context.TODO(), endpoint, http.MethodGet, inURL, input)

	if err != nil {
		return nil, err
	}

	err = v.client.Do(context.TODO(), req, output)
	if err != nil {
		return nil, err
	}

	return output, nil
}

// DeleteUser ...
func (v Operations) DeleteUser(input *DeleteUserInput) (*DeleteUserOutput, error) {
	inURL := "/"
	endpoint := "DeleteUser"
	output := &DeleteUserOutput{}

	if input == nil {
		input = &DeleteUserInput{}
	}

	req, err := v.client.NewRequest(context.TODO(), endpoint, http.MethodGet, inURL, input)

	if err != nil {
		return nil, err
	}

	err = v.client.Do(context.TODO(), req, output)
	if err != nil {
		return nil, err
	}

	return output, nil
}

// SetDefaultPolicyVersion ...
func (v Operations) SetDefaultPolicyVersion(input *SetDefaultPolicyVersionInput) (*SetDefaultPolicyVersionOutput, error) {
	inURL := "/"
	endpoint := "SetDefaultPolicyVersion"
	output := &SetDefaultPolicyVersionOutput{}

	if input == nil {
		input = &SetDefaultPolicyVersionInput{}
	}

	req, err := v.client.NewRequest(context.TODO(), endpoint, http.MethodGet, inURL, input)

	if err != nil {
		return nil, err
	}

	err = v.client.Do(context.TODO(), req, output)
	if err != nil {
		return nil, err
	}

	return output, nil
}

// AttachUserPolicy ...
func (v Operations) AttachUserPolicy(input *AttachUserPolicyInput) (*AttachUserPolicyOutput, error) {
	inURL := "/"
	endpoint := "AttachUserPolicy"
	output := &AttachUserPolicyOutput{}

	if input == nil {
		input = &AttachUserPolicyInput{}
	}

	req, err := v.client.NewRequest(context.TODO(), endpoint, http.MethodGet, inURL, input)

	if err != nil {
		return nil, err
	}

	err = v.client.Do(context.TODO(), req, output)
	if err != nil {
		return nil, err
	}

	return output, nil
}

// ListAttachedUserPolicies ...
func (v Operations) ListAttachedUserPolicies(input *ListAttachedUserPoliciesInput) (*ListAttachedUserPoliciesOutput, error) {
	inURL := "/"
	endpoint := "ListAttachedUserPolicies"
	output := &ListAttachedUserPoliciesOutput{}

	if input == nil {
		input = &ListAttachedUserPoliciesInput{}
	}

	req, err := v.client.NewRequest(context.TODO(), endpoint, http.MethodGet, inURL, input)

	if err != nil {
		return nil, err
	}

	err = v.client.Do(context.TODO(), req, output)
	if err != nil {
		return nil, err
	}

	return output, nil
}

// DetachUserPolicy ...
func (v Operations) DetachUserPolicy(input *DetachUserPolicyInput) (*DetachUserPolicyOutput, error) {
	inURL := "/"
	endpoint := "DetachUserPolicy"
	output := &DetachUserPolicyOutput{}

	if input == nil {
		input = &DetachUserPolicyInput{}
	}

	req, err := v.client.NewRequest(context.TODO(), endpoint, http.MethodGet, inURL, input)

	if err != nil {
		return nil, err
	}

	err = v.client.Do(context.TODO(), req, output)
	if err != nil {
		return nil, err
	}

	return output, nil
}

// GetUserPolicy ...
func (v Operations) GetUserPolicy(input *GetUserPolicyInput) (*GetUserPolicyOutput, error) {
	inURL := "/"
	endpoint := "GetUserPolicy"
	output := &GetUserPolicyOutput{}

	if input == nil {
		input = &GetUserPolicyInput{}
	}

	req, err := v.client.NewRequest(context.TODO(), endpoint, http.MethodGet, inURL, input)

	if err != nil {
		return nil, err
	}

	err = v.client.Do(context.TODO(), req, output)
	if err != nil {
		return nil, err
	}

	return output, nil
}

// ListUsers ...
func (v Operations) ListUsers(input *ListUsersInput) (*ListUsersOutput, error) {
	inURL := "/"
	endpoint := "ListUsers"
	output := &ListUsersOutput{}

	if input == nil {
		input = &ListUsersInput{}
	}

	req, err := v.client.NewRequest(context.TODO(), endpoint, http.MethodGet, inURL, input)

	if err != nil {
		return nil, err
	}

	err = v.client.Do(context.TODO(), req, output)
	if err != nil {
		return nil, err
	}

	return output, nil
}

// ListGroups ...
func (v Operations) ListGroups(input *ListGroupsInput) (*ListGroupsOutput, error) {
	inURL := "/"
	endpoint := "ListGroups"
	output := &ListGroupsOutput{}

	if input == nil {
		input = &ListGroupsInput{}
	}

	req, err := v.client.NewRequest(context.TODO(), endpoint, http.MethodGet, inURL, input)

	if err != nil {
		return nil, err
	}

	err = v.client.Do(context.TODO(), req, output)
	if err != nil {
		return nil, err
	}

	return output, nil
}

// ListGroupsForUser ...
func (v Operations) ListGroupsForUser(input *ListGroupsForUserInput) (*ListGroupsForUserOutput, error) {
	inURL := "/"
	endpoint := "ListGroupsForUser"
	output := &ListGroupsForUserOutput{}

	if input == nil {
		input = &ListGroupsForUserInput{}
=======
// UpdateServerCertificate ...
func (v Operations) UpdateServerCertificate(input *UpdateServerCertificateInput) (*UpdateServerCertificateOutput, error) {
	inURL := "/"
	endpoint := "UpdateServerCertificate"
	output := &UpdateServerCertificateOutput{}

	if input == nil {
		input = &UpdateServerCertificateInput{}
>>>>>>> 225f7b62
	}

	req, err := v.client.NewRequest(context.TODO(), endpoint, http.MethodGet, inURL, input)

	if err != nil {
		return nil, err
	}

	err = v.client.Do(context.TODO(), req, output)
	if err != nil {
		return nil, err
	}

	return output, nil
}<|MERGE_RESOLUTION|>--- conflicted
+++ resolved
@@ -20,7 +20,6 @@
 	DeletePolicy(input *DeletePolicyInput) (*DeletePolicyOutput, error)
 	DeletePolicyVersion(input *DeletePolicyVersionInput) (*DeletePolicyVersionOutput, error)
 	ListPolicyVersions(input *ListPolicyVersionsInput) (*ListPolicyVersionsOutput, error)
-<<<<<<< HEAD
 	CreateGroup(input *CreateGroupInput) (*CreateGroupOutput, error)
 	GetGroup(input *GetGroupInput) (*GetGroupOutput, error)
 	UpdateGroup(input *UpdateGroupInput) (*UpdateGroupOutput, error)
@@ -40,13 +39,11 @@
 	ListUsers(input *ListUsersInput) (*ListUsersOutput, error)
 	ListGroups(input *ListGroupsInput) (*ListGroupsOutput, error)
 	ListGroupsForUser(input *ListGroupsForUserInput) (*ListGroupsForUserOutput, error)
-=======
 	UploadServerCertificate(input *UploadServerCertificateInput) (*UploadServerCertificateOutput, error)
 	GetServerCertificate(input *GetServerCertificateInput) (*GetServerCertificateOutput, error)
 	DeleteServerCertificate(input *DeleteServerCertificateInput) (*DeleteServerCertificateOutput, error)
 	ListServerCertificates(input *ListServerCertificatesInput) (*ListServerCertificatesOutput, error)
 	UpdateServerCertificate(input *UpdateServerCertificateInput) (*UpdateServerCertificateOutput, error)
->>>>>>> 225f7b62
 }
 
 // CreatePolicy ...
@@ -193,7 +190,6 @@
 	return output, nil
 }
 
-<<<<<<< HEAD
 // CreateGroup ...
 func (v Operations) CreateGroup(input *CreateGroupInput) (*CreateGroupOutput, error) {
 	inURL := "/"
@@ -202,7 +198,22 @@
 
 	if input == nil {
 		input = &CreateGroupInput{}
-=======
+	}
+
+	req, err := v.client.NewRequest(context.TODO(), endpoint, http.MethodGet, inURL, input)
+
+	if err != nil {
+		return nil, err
+	}
+
+	err = v.client.Do(context.TODO(), req, output)
+	if err != nil {
+		return nil, err
+	}
+
+	return output, nil
+}
+
 // UploadServerCertificate Uploads a server certificate and its matching private key.
 func (v Operations) UploadServerCertificate(input *UploadServerCertificateInput) (*UploadServerCertificateOutput, error) {
 	inURL := "/"
@@ -211,24 +222,22 @@
 
 	if input == nil {
 		input = &UploadServerCertificateInput{}
->>>>>>> 225f7b62
-	}
-
-	req, err := v.client.NewRequest(context.TODO(), endpoint, http.MethodGet, inURL, input)
-
-	if err != nil {
-		return nil, err
-	}
-
-	err = v.client.Do(context.TODO(), req, output)
-	if err != nil {
-		return nil, err
-	}
-
-	return output, nil
-}
-
-<<<<<<< HEAD
+	}
+
+	req, err := v.client.NewRequest(context.TODO(), endpoint, http.MethodGet, inURL, input)
+
+	if err != nil {
+		return nil, err
+	}
+
+	err = v.client.Do(context.TODO(), req, output)
+	if err != nil {
+		return nil, err
+	}
+
+	return output, nil
+}
+
 // GetGroup ...
 func (v Operations) GetGroup(input *GetGroupInput) (*GetGroupOutput, error) {
 	inURL := "/"
@@ -237,7 +246,22 @@
 
 	if input == nil {
 		input = &GetGroupInput{}
-=======
+	}
+
+	req, err := v.client.NewRequest(context.TODO(), endpoint, http.MethodGet, inURL, input)
+
+	if err != nil {
+		return nil, err
+	}
+
+	err = v.client.Do(context.TODO(), req, output)
+	if err != nil {
+		return nil, err
+	}
+
+	return output, nil
+}
+
 // GetServerCertificate Gets a server certificate and its matching private key.
 func (v Operations) GetServerCertificate(input *GetServerCertificateInput) (*GetServerCertificateOutput, error) {
 	inURL := "/"
@@ -246,24 +270,22 @@
 
 	if input == nil {
 		input = &GetServerCertificateInput{}
->>>>>>> 225f7b62
-	}
-
-	req, err := v.client.NewRequest(context.TODO(), endpoint, http.MethodGet, inURL, input)
-
-	if err != nil {
-		return nil, err
-	}
-
-	err = v.client.Do(context.TODO(), req, output)
-	if err != nil {
-		return nil, err
-	}
-
-	return output, nil
-}
-
-<<<<<<< HEAD
+	}
+
+	req, err := v.client.NewRequest(context.TODO(), endpoint, http.MethodGet, inURL, input)
+
+	if err != nil {
+		return nil, err
+	}
+
+	err = v.client.Do(context.TODO(), req, output)
+	if err != nil {
+		return nil, err
+	}
+
+	return output, nil
+}
+
 // UpdateGroup ...
 func (v Operations) UpdateGroup(input *UpdateGroupInput) (*UpdateGroupOutput, error) {
 	inURL := "/"
@@ -272,7 +294,22 @@
 
 	if input == nil {
 		input = &UpdateGroupInput{}
-=======
+	}
+
+	req, err := v.client.NewRequest(context.TODO(), endpoint, http.MethodGet, inURL, input)
+
+	if err != nil {
+		return nil, err
+	}
+
+	err = v.client.Do(context.TODO(), req, output)
+	if err != nil {
+		return nil, err
+	}
+
+	return output, nil
+}
+
 // DeleteServerCertificate Deletes a server certificate and its matching private key.
 func (v Operations) DeleteServerCertificate(input *DeleteServerCertificateInput) (*DeleteServerCertificateOutput, error) {
 	inURL := "/"
@@ -281,24 +318,22 @@
 
 	if input == nil {
 		input = &DeleteServerCertificateInput{}
->>>>>>> 225f7b62
-	}
-
-	req, err := v.client.NewRequest(context.TODO(), endpoint, http.MethodGet, inURL, input)
-
-	if err != nil {
-		return nil, err
-	}
-
-	err = v.client.Do(context.TODO(), req, output)
-	if err != nil {
-		return nil, err
-	}
-
-	return output, nil
-}
-
-<<<<<<< HEAD
+	}
+
+	req, err := v.client.NewRequest(context.TODO(), endpoint, http.MethodGet, inURL, input)
+
+	if err != nil {
+		return nil, err
+	}
+
+	err = v.client.Do(context.TODO(), req, output)
+	if err != nil {
+		return nil, err
+	}
+
+	return output, nil
+}
+
 // DeleteGroup ...
 func (v Operations) DeleteGroup(input *DeleteGroupInput) (*DeleteGroupOutput, error) {
 	inURL := "/"
@@ -307,7 +342,22 @@
 
 	if input == nil {
 		input = &DeleteGroupInput{}
-=======
+	}
+
+	req, err := v.client.NewRequest(context.TODO(), endpoint, http.MethodGet, inURL, input)
+
+	if err != nil {
+		return nil, err
+	}
+
+	err = v.client.Do(context.TODO(), req, output)
+	if err != nil {
+		return nil, err
+	}
+
+	return output, nil
+}
+
 // ListServerCertificates ...
 func (v Operations) ListServerCertificates(input *ListServerCertificatesInput) (*ListServerCertificatesOutput, error) {
 	inURL := "/"
@@ -316,24 +366,22 @@
 
 	if input == nil {
 		input = &ListServerCertificatesInput{}
->>>>>>> 225f7b62
-	}
-
-	req, err := v.client.NewRequest(context.TODO(), endpoint, http.MethodGet, inURL, input)
-
-	if err != nil {
-		return nil, err
-	}
-
-	err = v.client.Do(context.TODO(), req, output)
-	if err != nil {
-		return nil, err
-	}
-
-	return output, nil
-}
-
-<<<<<<< HEAD
+	}
+
+	req, err := v.client.NewRequest(context.TODO(), endpoint, http.MethodGet, inURL, input)
+
+	if err != nil {
+		return nil, err
+	}
+
+	err = v.client.Do(context.TODO(), req, output)
+	if err != nil {
+		return nil, err
+	}
+
+	return output, nil
+}
+
 // AddUserToGroup ...
 func (v Operations) AddUserToGroup(input *AddUserToGroupInput) (*AddUserToGroupOutput, error) {
 	inURL := "/"
@@ -678,7 +726,22 @@
 
 	if input == nil {
 		input = &ListGroupsForUserInput{}
-=======
+	}
+
+	req, err := v.client.NewRequest(context.TODO(), endpoint, http.MethodGet, inURL, input)
+
+	if err != nil {
+		return nil, err
+	}
+
+	err = v.client.Do(context.TODO(), req, output)
+	if err != nil {
+		return nil, err
+	}
+
+	return output, nil
+}
+
 // UpdateServerCertificate ...
 func (v Operations) UpdateServerCertificate(input *UpdateServerCertificateInput) (*UpdateServerCertificateOutput, error) {
 	inURL := "/"
@@ -687,7 +750,6 @@
 
 	if input == nil {
 		input = &UpdateServerCertificateInput{}
->>>>>>> 225f7b62
 	}
 
 	req, err := v.client.NewRequest(context.TODO(), endpoint, http.MethodGet, inURL, input)
