--- conflicted
+++ resolved
@@ -143,7 +143,6 @@
 	return output, nil
 }
 
-<<<<<<< HEAD
 func (v VMOperations) AttachInternetGateway(input *AttachInternetGatewayInput) (*AttachInternetGatewayOutput, error) {
 	inURL := "/"
 	endpoint := "AttachInternetGateway"
@@ -153,7 +152,43 @@
 		input = &AttachInternetGatewayInput{}
 	}
 
-=======
+	req, err := v.client.NewRequest(context.TODO(), endpoint, http.MethodGet, inURL, input)
+
+	if err != nil {
+		return nil, err
+	}
+
+	err = v.client.Do(context.TODO(), req, output)
+	if err != nil {
+		return nil, err
+	}
+
+	return output, nil
+}
+
+func (v VMOperations) DetachInternetGateway(input *DetachInternetGatewayInput) (*DetachInternetGatewayOutput, error) {
+	inURL := "/"
+	endpoint := "DetachInternetGateway"
+	output := &DetachInternetGatewayOutput{}
+
+	if input == nil {
+		input = &DetachInternetGatewayInput{}
+	}
+
+	req, err := v.client.NewRequest(context.TODO(), endpoint, http.MethodGet, inURL, input)
+
+	if err != nil {
+		return nil, err
+	}
+
+	err = v.client.Do(context.TODO(), req, output)
+	if err != nil {
+		return nil, err
+	}
+
+	return output, nil
+}
+
 func (v VMOperations) ModifyVpcAttribute(input *ModifyVpcAttributeInput) (*ModifyVpcAttributeOutput, error) {
 	inURL := "/"
 	endpoint := "ModifyVpcAttribute"
@@ -162,32 +197,20 @@
 	if input == nil {
 		input = &ModifyVpcAttributeInput{}
 	}
->>>>>>> 726a2b1e
-	req, err := v.client.NewRequest(context.TODO(), endpoint, http.MethodGet, inURL, input)
-
-	if err != nil {
-		return nil, err
-	}
-
-	err = v.client.Do(context.TODO(), req, output)
-	if err != nil {
-		return nil, err
-	}
-
-	return output, nil
-}
-
-<<<<<<< HEAD
-func (v VMOperations) DetachInternetGateway(input *DetachInternetGatewayInput) (*DetachInternetGatewayOutput, error) {
-	inURL := "/"
-	endpoint := "DetachInternetGateway"
-	output := &DetachInternetGatewayOutput{}
-
-	if input == nil {
-		input = &DetachInternetGatewayInput{}
-	}
-
-=======
+	req, err := v.client.NewRequest(context.TODO(), endpoint, http.MethodGet, inURL, input)
+
+	if err != nil {
+		return nil, err
+	}
+
+	err = v.client.Do(context.TODO(), req, output)
+	if err != nil {
+		return nil, err
+	}
+
+	return output, nil
+}
+
 func (v VMOperations) DescribeVpcAttribute(input *DescribeVpcAttributeInput) (*DescribeVpcAttributeOutput, error) {
 	inURL := "/"
 	endpoint := "DescribeVpcAttribute"
@@ -196,7 +219,6 @@
 	if input == nil {
 		input = &DescribeVpcAttributeInput{}
 	}
->>>>>>> 726a2b1e
 	req, err := v.client.NewRequest(context.TODO(), endpoint, http.MethodGet, inURL, input)
 
 	if err != nil {
