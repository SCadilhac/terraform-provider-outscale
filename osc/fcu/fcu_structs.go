--- conflicted
+++ resolved
@@ -3867,7 +3867,6 @@
 	return s
 }
 
-<<<<<<< HEAD
 type DescribeInstanceStatusInput struct {
 	_ struct{} `type:"structure"`
 
@@ -3948,8 +3947,6 @@
 	return s
 }
 
-=======
->>>>>>> 85dab6ad
 //CreateInternetGatewayInput Contains the parameters for CreateInternetGateway.
 type CreateInternetGatewayInput struct {
 	_ struct{} `type:"structure"`
@@ -4067,8 +4064,6 @@
 	_ struct{} `type:"structure"`
 }
 
-<<<<<<< HEAD
-=======
 // Contains the parameters for CreateNatGateway.
 // Please also see https://docs.aws.amazon.com/goto/WebAPI/ec2-2016-11-15/CreateNatGatewayRequest
 type CreateNatGatewayInput struct {
@@ -4610,7 +4605,6 @@
 	return s
 }
 
->>>>>>> 85dab6ad
 // Contains the parameters for CreateVpc.
 type CreateVpcInput struct {
 	_ struct{} `type:"structure"`
