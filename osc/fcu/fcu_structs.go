--- conflicted
+++ resolved
@@ -1237,9 +1237,8 @@
 	_ struct{} `type:"structure"`
 
 	// Information about one or more key pairs.
-	KeyPairs []*KeyPairInfo `locationName:"keySet" locationNameList:"item" type:"list"`
-
-	RequestId *string `locationName:"requestId" type:"string"`
+	KeyPairs  []*KeyPairInfo `locationName:"keySet" locationNameList:"item" type:"list"`
+	RequestId *string        `locationName:"requestId" type:"String"`
 }
 
 // String returns the string representation
@@ -2502,6 +2501,8 @@
 	// The token to use to retrieve the next page of results. This value is null
 	// when there are no more results to return.
 	NextToken *string `locationName:"nextToken" type:"string"`
+
+	RequestId *string `locationName:"requestId" type:"string"`
 }
 
 type DeleteNatGatewayInput struct {
@@ -5330,20 +5331,6 @@
 	return s
 }
 
-<<<<<<< HEAD
-// Contains the parameters for CopyImage.
-// Please also see https://docs.aws.amazon.com/goto/WebAPI/ec2-2016-11-15/CopyImageRequest
-type CopyImageInput struct {
-	_ struct{} `type:"structure"`
-
-	// Unique, case-sensitive identifier you provide to ensure idempotency of the
-	// request. For more information, see How to Ensure Idempotency (http://docs.aws.amazon.com/AWSEC2/latest/UserGuide/Run_Instance_Idempotency.html)
-	// in the Amazon Elastic Compute Cloud User Guide.
-	ClientToken *string `type:"string"`
-
-	// A description for the new AMI in the destination region.
-	Description *string `type:"string"`
-=======
 type VpnConnectionOptionsSpecification struct {
 	_ struct{} `type:"structure"`
 
@@ -5373,7 +5360,6 @@
 
 	// The Availability Zone for the virtual private gateway.
 	AvailabilityZone *string `type:"string"`
->>>>>>> 0d616f0d
 
 	// Checks whether you have the required permissions for the action, without
 	// actually making the request, and provides an error response. If you have
@@ -5381,7 +5367,1040 @@
 	// it is UnauthorizedOperation.
 	DryRun *bool `locationName:"dryRun" type:"boolean"`
 
-<<<<<<< HEAD
+	// The type of VPN connection this virtual private gateway supports.
+	//
+	// Type is a required field
+	Type *string `type:"string" required:"true" enum:"GatewayType"`
+}
+
+// String returns the string representation
+func (s CreateVpnGatewayInput) String() string {
+	return awsutil.Prettify(s)
+}
+
+// GoString returns the string representation
+func (s CreateVpnGatewayInput) GoString() string {
+	return s.String()
+}
+
+// Validate inspects the fields of the type to determine if they are valid.
+func (s *CreateVpnGatewayInput) Validate() error {
+	invalidParams := request.ErrInvalidParams{Context: "CreateVpnGatewayInput"}
+	if s.Type == nil {
+		invalidParams.Add(request.NewErrParamRequired("Type"))
+	}
+
+	if invalidParams.Len() > 0 {
+		return invalidParams
+	}
+	return nil
+}
+
+// SetAvailabilityZone sets the AvailabilityZone field's value.
+func (s *CreateVpnGatewayInput) SetAvailabilityZone(v string) *CreateVpnGatewayInput {
+	s.AvailabilityZone = &v
+	return s
+}
+
+// SetDryRun sets the DryRun field's value.
+func (s *CreateVpnGatewayInput) SetDryRun(v bool) *CreateVpnGatewayInput {
+	s.DryRun = &v
+	return s
+}
+
+// SetType sets the Type field's value.
+func (s *CreateVpnGatewayInput) SetType(v string) *CreateVpnGatewayInput {
+	s.Type = &v
+	return s
+}
+
+type CreateVpnConnectionInput struct {
+	_ struct{} `type:"structure"`
+
+	// The ID of the customer gateway.
+	//
+	// CustomerGatewayId is a required field
+	CustomerGatewayId *string `type:"string" required:"true"`
+
+	// Checks whether you have the required permissions for the action, without
+	// actually making the request, and provides an error response. If you have
+	// the required permissions, the error response is DryRunOperation. Otherwise,
+	// it is UnauthorizedOperation.
+	DryRun *bool `locationName:"dryRun" type:"boolean"`
+
+	// Indicates whether the VPN connection requires static routes. If you are creating
+	// a VPN connection for a device that does not support BGP, you must specify
+	// true.
+	//
+	// Default: false
+	Options *VpnConnectionOptionsSpecification `locationName:"options" type:"structure"`
+
+	// The type of VPN connection (ipsec.1).
+	//
+	// Type is a required field
+	Type *string `type:"string" required:"true"`
+
+	// The ID of the virtual private gateway.
+	//
+	// VpnGatewayId is a required field
+	VpnGatewayId *string `type:"string" required:"true"`
+}
+
+// String returns the string representation
+func (s CreateVpnConnectionInput) String() string {
+	return awsutil.Prettify(s)
+}
+
+// GoString returns the string representation
+func (s CreateVpnConnectionInput) GoString() string {
+	return s.String()
+}
+
+// Validate inspects the fields of the type to determine if they are valid.
+func (s *CreateVpnConnectionInput) Validate() error {
+	invalidParams := request.ErrInvalidParams{Context: "CreateVpnConnectionInput"}
+	if s.CustomerGatewayId == nil {
+		invalidParams.Add(request.NewErrParamRequired("CustomerGatewayId"))
+	}
+	if s.Type == nil {
+		invalidParams.Add(request.NewErrParamRequired("Type"))
+	}
+	if s.VpnGatewayId == nil {
+		invalidParams.Add(request.NewErrParamRequired("VpnGatewayId"))
+	}
+
+	if invalidParams.Len() > 0 {
+		return invalidParams
+	}
+	return nil
+}
+
+// SetCustomerGatewayId sets the CustomerGatewayId field's value.
+func (s *CreateVpnConnectionInput) SetCustomerGatewayId(v string) *CreateVpnConnectionInput {
+	s.CustomerGatewayId = &v
+	return s
+}
+
+// SetDryRun sets the DryRun field's value.
+func (s *CreateVpnConnectionInput) SetDryRun(v bool) *CreateVpnConnectionInput {
+	s.DryRun = &v
+	return s
+}
+
+// SetOptions sets the Options field's value.
+func (s *CreateVpnConnectionInput) SetOptions(v *VpnConnectionOptionsSpecification) *CreateVpnConnectionInput {
+	s.Options = v
+	return s
+}
+
+// SetType sets the Type field's value.
+func (s *CreateVpnConnectionInput) SetType(v string) *CreateVpnConnectionInput {
+	s.Type = &v
+	return s
+}
+
+// SetVpnGatewayId sets the VpnGatewayId field's value.
+func (s *CreateVpnConnectionInput) SetVpnGatewayId(v string) *CreateVpnConnectionInput {
+	s.VpnGatewayId = &v
+	return s
+}
+
+// Contains the output of CreateVpnConnection.
+// Please also see https://docs.aws.amazon.com/goto/WebAPI/ec2-2016-11-15/CreateVpnConnectionResult
+type CreateVpnConnectionOutput struct {
+	_ struct{} `type:"structure"`
+
+	// Information about the VPN connection.
+	VpnConnection *VpnConnection `locationName:"vpnConnection" type:"structure"`
+}
+
+// String returns the string representation
+func (s CreateVpnConnectionOutput) String() string {
+	return awsutil.Prettify(s)
+}
+
+// GoString returns the string representation
+func (s CreateVpnConnectionOutput) GoString() string {
+	return s.String()
+}
+
+// SetVpnConnection sets the VpnConnection field's value.
+func (s *CreateVpnConnectionOutput) SetVpnConnection(v *VpnConnection) *CreateVpnConnectionOutput {
+	s.VpnConnection = v
+	return s
+}
+
+// Contains the output of CreateVpnGateway.
+// Please also see https://docs.aws.amazon.com/goto/WebAPI/ec2-2016-11-15/CreateVpnGatewayResult
+type CreateVpnGatewayOutput struct {
+	_ struct{} `type:"structure"`
+
+	// Information about the virtual private gateway.
+	VpnGateway *VpnGateway `locationName:"vpnGateway" type:"structure"`
+}
+
+// String returns the string representation
+func (s CreateVpnGatewayOutput) String() string {
+	return awsutil.Prettify(s)
+}
+
+type VpnConnection struct {
+	_ struct{} `type:"structure"`
+
+	// The configuration information for the VPN connection's customer gateway (in
+	// the native XML format). This element is always present in the CreateVpnConnection
+	// response; however, it's present in the DescribeVpnConnections response only
+	// if the VPN connection is in the pending or available state.
+	CustomerGatewayConfiguration *string `locationName:"customerGatewayConfiguration" type:"string"`
+
+	// The ID of the customer gateway at your end of the VPN connection.
+	CustomerGatewayId *string `locationName:"customerGatewayId" type:"string"`
+
+	// The VPN connection options.
+	Options *VpnConnectionOptions `locationName:"options" type:"structure"`
+
+	// The static routes associated with the VPN connection.
+	Routes []*VpnStaticRoute `locationName:"routes" locationNameList:"item" type:"list"`
+
+	// The current state of the VPN connection.
+	State *string `locationName:"state" type:"string" enum:"VpnState"`
+
+	// Any tags assigned to the VPN connection.
+	Tags []*Tag `locationName:"tagSet" locationNameList:"item" type:"list"`
+
+	// The type of VPN connection.
+	Type *string `locationName:"type" type:"string" enum:"GatewayType"`
+
+	// Information about the VPN tunnel.
+	VgwTelemetry []*VgwTelemetry `locationName:"vgwTelemetry" locationNameList:"item" type:"list"`
+
+	// The ID of the VPN connection.
+	VpnConnectionId *string `locationName:"vpnConnectionId" type:"string"`
+
+	// The ID of the virtual private gateway at the AWS side of the VPN connection.
+	VpnGatewayId *string `locationName:"vpnGatewayId" type:"string"`
+}
+
+// String returns the string representation
+func (s VpnConnection) String() string {
+	return awsutil.Prettify(s)
+}
+
+// GoString returns the string representation
+func (s VpnConnection) GoString() string {
+	return s.String()
+}
+
+// SetCustomerGatewayConfiguration sets the CustomerGatewayConfiguration field's value.
+func (s *VpnConnection) SetCustomerGatewayConfiguration(v string) *VpnConnection {
+	s.CustomerGatewayConfiguration = &v
+	return s
+}
+
+// SetCustomerGatewayId sets the CustomerGatewayId field's value.
+func (s *VpnConnection) SetCustomerGatewayId(v string) *VpnConnection {
+	s.CustomerGatewayId = &v
+	return s
+}
+
+// SetOptions sets the Options field's value.
+func (s *VpnConnection) SetOptions(v *VpnConnectionOptions) *VpnConnection {
+	s.Options = v
+	return s
+}
+
+// SetRoutes sets the Routes field's value.
+func (s *VpnConnection) SetRoutes(v []*VpnStaticRoute) *VpnConnection {
+	s.Routes = v
+	return s
+}
+
+// SetState sets the State field's value.
+func (s *VpnConnection) SetState(v string) *VpnConnection {
+	s.State = &v
+	return s
+}
+
+// SetTags sets the Tags field's value.
+func (s *VpnConnection) SetTags(v []*Tag) *VpnConnection {
+	s.Tags = v
+	return s
+}
+
+// SetType sets the Type field's value.
+func (s *VpnConnection) SetType(v string) *VpnConnection {
+	s.Type = &v
+	return s
+}
+
+// SetVgwTelemetry sets the VgwTelemetry field's value.
+func (s *VpnConnection) SetVgwTelemetry(v []*VgwTelemetry) *VpnConnection {
+	s.VgwTelemetry = v
+	return s
+}
+
+// SetVpnConnectionId sets the VpnConnectionId field's value.
+func (s *VpnConnection) SetVpnConnectionId(v string) *VpnConnection {
+	s.VpnConnectionId = &v
+	return s
+}
+
+// SetVpnGatewayId sets the VpnGatewayId field's value.
+func (s *VpnConnection) SetVpnGatewayId(v string) *VpnConnection {
+	s.VpnGatewayId = &v
+	return s
+}
+func (s CreateVpnGatewayOutput) GoString() string {
+	return s.String()
+}
+
+// SetVpnGateway sets the VpnGateway field's value.
+func (s *CreateVpnGatewayOutput) SetVpnGateway(v *VpnGateway) *CreateVpnGatewayOutput {
+	s.VpnGateway = v
+	return s
+}
+
+type VpnGateway struct {
+	_ struct{} `type:"structure"`
+
+	// The Availability Zone where the virtual private gateway was created, if applicable.
+	// This field may be empty or not returned.
+	AvailabilityZone *string `locationName:"availabilityZone" type:"string"`
+
+	// The current state of the virtual private gateway.
+	State *string `locationName:"state" type:"string" enum:"VpnState"`
+
+	// Any tags assigned to the virtual private gateway.
+	Tags []*Tag `locationName:"tagSet" locationNameList:"item" type:"list"`
+
+	// The type of VPN connection the virtual private gateway supports.
+	Type *string `locationName:"type" type:"string" enum:"GatewayType"`
+
+	// Any VPCs attached to the virtual private gateway.
+	VpcAttachments []*VpcAttachment `locationName:"attachments" locationNameList:"item" type:"list"`
+
+	// The ID of the virtual private gateway.
+	VpnGatewayId *string `locationName:"vpnGatewayId" type:"string"`
+}
+
+func (s VpnGateway) String() string {
+	return awsutil.Prettify(s)
+}
+
+func (s VpnGateway) GoString() string {
+	return s.String()
+}
+
+// SetAvailabilityZone sets the AvailabilityZone field's value.
+func (s *VpnGateway) SetAvailabilityZone(v string) *VpnGateway {
+	s.AvailabilityZone = &v
+	return s
+}
+
+func (s *VpnGateway) SetState(v string) *VpnGateway {
+	s.State = &v
+	return s
+}
+
+func (s *VpnGateway) SetTags(v []*Tag) *VpnGateway {
+	s.Tags = v
+	return s
+}
+
+func (s *VpnGateway) SetType(v string) *VpnGateway {
+	s.Type = &v
+	return s
+}
+
+// SetVpcAttachments sets the VpcAttachments field's value.
+func (s *VpnGateway) SetVpcAttachments(v []*VpcAttachment) *VpnGateway {
+	s.VpcAttachments = v
+	return s
+}
+
+func (s *VpnGateway) SetVpnGatewayId(v string) *VpnGateway {
+	s.VpnGatewayId = &v
+	return s
+}
+
+type VpnConnectionOptions struct {
+	_ struct{} `type:"structure"`
+
+	// Indicates whether the VPN connection uses static routes only. Static routes
+	// must be used for devices that don't support BGP.
+	StaticRoutesOnly *bool `locationName:"staticRoutesOnly" type:"boolean"`
+}
+
+type VpcAttachment struct {
+	_ struct{} `type:"structure"`
+
+	// The current state of the attachment.
+	State *string `locationName:"state" type:"string" enum:"AttachmentStatus"`
+
+	// The ID of the VPC.
+	VpcId *string `locationName:"vpcId" type:"string"`
+}
+
+// String returns the string representation
+func (s VpcAttachment) String() string {
+	return awsutil.Prettify(s)
+}
+
+// SetStaticRoutesOnly sets the StaticRoutesOnly field's value.
+func (s *VpnConnectionOptions) SetStaticRoutesOnly(v bool) *VpnConnectionOptions {
+	s.StaticRoutesOnly = &v
+	return s
+}
+
+type VpnStaticRoute struct {
+	_ struct{} `type:"structure"`
+
+	// The CIDR block associated with the local subnet of the customer data center.
+	DestinationCidrBlock *string `locationName:"destinationCidrBlock" type:"string"`
+
+	// Indicates how the routes were provided.
+	Source *string `locationName:"source" type:"string" enum:"VpnStaticRouteSource"`
+
+	// The current state of the static route.
+	State *string `locationName:"state" type:"string" enum:"VpnState"`
+}
+
+// String returns the string representation
+func (s VpnStaticRoute) String() string {
+	return s.String()
+}
+func (s VpcAttachment) GoString() string {
+	return s.String()
+}
+
+// SetState sets the State field's value.
+func (s *VpcAttachment) SetState(v string) *VpcAttachment {
+	s.State = &v
+	return s
+}
+
+// SetVpcId sets the VpcId field's value.
+func (s *VpcAttachment) SetVpcId(v string) *VpcAttachment {
+	s.VpcId = &v
+	return s
+}
+
+type DescribeVpnGatewaysInput struct {
+	_ struct{} `type:"structure"`
+
+	// Checks whether you have the required permissions for the action, without
+	// actually making the request, and provides an error response. If you have
+	// the required permissions, the error response is DryRunOperation. Otherwise,
+	// it is UnauthorizedOperation.
+	DryRun *bool `locationName:"dryRun" type:"boolean"`
+
+	// One or more filters.
+	//
+	//    * attachment.state - The current state of the attachment between the gateway
+	//    and the VPC (attaching | attached | detaching | detached).
+	//
+	//    * attachment.vpc-id - The ID of an attached VPC.
+	//
+	//    * availability-zone - The Availability Zone for the virtual private gateway
+	//    (if applicable).
+	//
+	//    * state - The state of the virtual private gateway (pending | available
+	//    | deleting | deleted).
+	//
+	//    * tag:key=value - The key/value combination of a tag assigned to the resource.
+	//    Specify the key of the tag in the filter name and the value of the tag
+	//    in the filter value. For example, for the tag Purpose=X, specify tag:Purpose
+	//    for the filter name and X for the filter value.
+	//
+	//    * tag-key - The key of a tag assigned to the resource. This filter is
+	//    independent of the tag-value filter. For example, if you use both the
+	//    filter "tag-key=Purpose" and the filter "tag-value=X", you get any resources
+	//    assigned both the tag key Purpose (regardless of what the tag's value
+	//    is), and the tag value X (regardless of what the tag's key is). If you
+	//    want to list only resources where Purpose is X, see the tag:key=value
+	//    filter.
+	//
+	//    * tag-value - The value of a tag assigned to the resource. This filter
+	//    is independent of the tag-key filter.
+	//
+	//    * type - The type of virtual private gateway. Currently the only supported
+	//    type is ipsec.1.
+	//
+	//    * vpn-gateway-id - The ID of the virtual private gateway.
+	Filters []*Filter `locationName:"Filter" locationNameList:"Filter" type:"list"`
+
+	// One or more virtual private gateway IDs.
+	//
+	// Default: Describes all your virtual private gateways.
+	VpnGatewayIds []*string `locationName:"VpnGatewayId" locationNameList:"VpnGatewayId" type:"list"`
+}
+
+// String returns the string representation
+func (s DescribeVpnGatewaysInput) String() string {
+	return awsutil.Prettify(s)
+}
+
+// GoString returns the string representation
+func (s VpnStaticRoute) GoString() string {
+	return s.String()
+}
+
+// SetDestinationCidrBlock sets the DestinationCidrBlock field's value.
+func (s *VpnStaticRoute) SetDestinationCidrBlock(v string) *VpnStaticRoute {
+	s.DestinationCidrBlock = &v
+	return s
+}
+
+// SetSource sets the Source field's value.
+func (s *VpnStaticRoute) SetSource(v string) *VpnStaticRoute {
+	s.Source = &v
+	return s
+}
+
+// SetState sets the State field's value.
+func (s *VpnStaticRoute) SetState(v string) *VpnStaticRoute {
+	s.State = &v
+	return s
+}
+
+type VgwTelemetry struct {
+	_ struct{} `type:"structure"`
+
+	// The number of accepted routes.
+	AcceptedRouteCount *int64 `locationName:"acceptedRouteCount" type:"integer"`
+
+	// The date and time of the last change in status.
+	LastStatusChange *time.Time `locationName:"lastStatusChange" type:"timestamp" timestampFormat:"iso8601"`
+
+	// The Internet-routable IP address of the virtual private gateway's outside
+	// interface.
+	OutsideIpAddress *string `locationName:"outsideIpAddress" type:"string"`
+
+	// The status of the VPN tunnel.
+	Status *string `locationName:"status" type:"string" enum:"TelemetryStatus"`
+
+	// If an error occurs, a description of the error.
+	StatusMessage *string `locationName:"statusMessage" type:"string"`
+}
+
+// String returns the string representation
+func (s VgwTelemetry) String() string {
+	return s.String()
+}
+func (s DescribeVpnGatewaysInput) GoString() string {
+	return s.String()
+}
+
+// SetDryRun sets the DryRun field's value.
+func (s *DescribeVpnGatewaysInput) SetDryRun(v bool) *DescribeVpnGatewaysInput {
+	s.DryRun = &v
+	return s
+}
+
+// SetFilters sets the Filters field's value.
+func (s *DescribeVpnGatewaysInput) SetFilters(v []*Filter) *DescribeVpnGatewaysInput {
+	s.Filters = v
+	return s
+}
+
+// SetVpnGatewayIds sets the VpnGatewayIds field's value.
+func (s *DescribeVpnGatewaysInput) SetVpnGatewayIds(v []*string) *DescribeVpnGatewaysInput {
+	s.VpnGatewayIds = v
+	return s
+}
+
+// Contains the output of DescribeVpnGateways.
+// Please also see https://docs.aws.amazon.com/goto/WebAPI/ec2-2016-11-15/DescribeVpnGatewaysResult
+type DescribeVpnGatewaysOutput struct {
+	_ struct{} `type:"structure"`
+
+	// Information about one or more virtual private gateways.
+	VpnGateways []*VpnGateway `locationName:"vpnGatewaySet" locationNameList:"item" type:"list"`
+	RequestId   *string       `locationName:"requestId" type:"string"`
+}
+
+// String returns the string representation
+func (s DescribeVpnGatewaysOutput) String() string {
+	return awsutil.Prettify(s)
+}
+
+// GoString returns the string representation
+func (s DescribeVpnGatewaysOutput) GoString() string {
+	return s.String()
+}
+
+// SetVpnGateways sets the VpnGateways field's value.
+func (s *DescribeVpnGatewaysOutput) SetVpnGateways(v []*VpnGateway) *DescribeVpnGatewaysOutput {
+	s.VpnGateways = v
+	return s
+}
+
+type DeleteVpnGatewayInput struct {
+	_ struct{} `type:"structure"`
+
+	// Checks whether you have the required permissions for the action, without
+	// actually making the request, and provides an error response. If you have
+	// the required permissions, the error response is DryRunOperation. Otherwise,
+	// it is UnauthorizedOperation.
+	DryRun *bool `locationName:"dryRun" type:"boolean"`
+
+	// The ID of the virtual private gateway.
+	//
+	// VpnGatewayId is a required field
+	VpnGatewayId *string `type:"string" required:"true"`
+}
+
+// String returns the string representation
+func (s DeleteVpnGatewayInput) String() string {
+	return awsutil.Prettify(s)
+}
+
+// GoString returns the string representation
+func (s VgwTelemetry) GoString() string {
+	return s.String()
+}
+
+// SetAcceptedRouteCount sets the AcceptedRouteCount field's value.
+func (s *VgwTelemetry) SetAcceptedRouteCount(v int64) *VgwTelemetry {
+	s.AcceptedRouteCount = &v
+	return s
+}
+
+// SetLastStatusChange sets the LastStatusChange field's value.
+func (s *VgwTelemetry) SetLastStatusChange(v time.Time) *VgwTelemetry {
+	s.LastStatusChange = &v
+	return s
+}
+
+// SetOutsideIpAddress sets the OutsideIpAddress field's value.
+func (s *VgwTelemetry) SetOutsideIpAddress(v string) *VgwTelemetry {
+	s.OutsideIpAddress = &v
+	return s
+}
+
+// SetStatus sets the Status field's value.
+func (s *VgwTelemetry) SetStatus(v string) *VgwTelemetry {
+	s.Status = &v
+	return s
+}
+
+// SetStatusMessage sets the StatusMessage field's value.
+func (s *VgwTelemetry) SetStatusMessage(v string) *VgwTelemetry {
+	s.StatusMessage = &v
+	return s
+}
+
+type DescribeVpnConnectionsInput struct {
+	_ struct{} `type:"structure"`
+
+	// Checks whether you have the required permissions for the action, without
+	// actually making the request, and provides an error response. If you have
+	// the required permissions, the error response is DryRunOperation. Otherwise,
+	// it is UnauthorizedOperation.
+	DryRun *bool `locationName:"dryRun" type:"boolean"`
+
+	// One or more filters.
+	//
+	//    * customer-gateway-configuration - The configuration information for the
+	//    customer gateway.
+	//
+	//    * customer-gateway-id - The ID of a customer gateway associated with the
+	//    VPN connection.
+	//
+	//    * state - The state of the VPN connection (pending | available | deleting
+	//    | deleted).
+	//
+	//    * option.static-routes-only - Indicates whether the connection has static
+	//    routes only. Used for devices that do not support Border Gateway Protocol
+	//    (BGP).
+	//
+	//    * route.destination-cidr-block - The destination CIDR block. This corresponds
+	//    to the subnet used in a customer data center.
+	//
+	//    * bgp-asn - The BGP Autonomous System Number (ASN) associated with a BGP
+	//    device.
+	//
+	//    * tag:key=value - The key/value combination of a tag assigned to the resource.
+	//    Specify the key of the tag in the filter name and the value of the tag
+	//    in the filter value. For example, for the tag Purpose=X, specify tag:Purpose
+	//    for the filter name and X for the filter value.
+	//
+	//    * tag-key - The key of a tag assigned to the resource. This filter is
+	//    independent of the tag-value filter. For example, if you use both the
+	//    filter "tag-key=Purpose" and the filter "tag-value=X", you get any resources
+	//    assigned both the tag key Purpose (regardless of what the tag's value
+	//    is), and the tag value X (regardless of what the tag's key is). If you
+	//    want to list only resources where Purpose is X, see the tag:key=value
+	//    filter.
+	//
+	//    * tag-value - The value of a tag assigned to the resource. This filter
+	//    is independent of the tag-key filter.
+	//
+	//    * type - The type of VPN connection. Currently the only supported type
+	//    is ipsec.1.
+	//
+	//    * vpn-connection-id - The ID of the VPN connection.
+	//
+	//    * vpn-gateway-id - The ID of a virtual private gateway associated with
+	//    the VPN connection.
+	Filters []*Filter `locationName:"Filter" locationNameList:"Filter" type:"list"`
+
+	// One or more VPN connection IDs.
+	//
+	// Default: Describes your VPN connections.
+	VpnConnectionIds []*string `locationName:"VpnConnectionId" locationNameList:"VpnConnectionId" type:"list"`
+}
+
+// String returns the string representation
+func (s DescribeVpnConnectionsInput) String() string {
+	return awsutil.Prettify(s)
+}
+
+// GoString returns the string representation
+func (s DescribeVpnConnectionsInput) GoString() string {
+	return s.String()
+}
+
+// SetDryRun sets the DryRun field's value.
+func (s *DescribeVpnConnectionsInput) SetDryRun(v bool) *DescribeVpnConnectionsInput {
+	s.DryRun = &v
+	return s
+}
+
+// SetFilters sets the Filters field's value.
+func (s *DescribeVpnConnectionsInput) SetFilters(v []*Filter) *DescribeVpnConnectionsInput {
+	s.Filters = v
+	return s
+}
+
+// SetVpnConnectionIds sets the VpnConnectionIds field's value.
+func (s *DescribeVpnConnectionsInput) SetVpnConnectionIds(v []*string) *DescribeVpnConnectionsInput {
+	s.VpnConnectionIds = v
+	return s
+}
+
+// Contains the output of DescribeVpnConnections.
+// Please also see https://docs.aws.amazon.com/goto/WebAPI/ec2-2016-11-15/DescribeVpnConnectionsResult
+type DescribeVpnConnectionsOutput struct {
+	_ struct{} `type:"structure"`
+
+	// Information about one or more VPN connections.
+	VpnConnections []*VpnConnection `locationName:"vpnConnectionSet" locationNameList:"item" type:"list"`
+	RequestId      *string          `locationName:"requestId" type:"string"`
+}
+
+// String returns the string representation
+func (s DescribeVpnConnectionsOutput) String() string {
+	return awsutil.Prettify(s)
+}
+
+// GoString returns the string representation
+func (s DescribeVpnConnectionsOutput) GoString() string {
+	return s.String()
+}
+
+// SetVpnConnections sets the VpnConnections field's value.
+func (s *DescribeVpnConnectionsOutput) SetVpnConnections(v []*VpnConnection) *DescribeVpnConnectionsOutput {
+	s.VpnConnections = v
+	return s
+}
+
+func (s DeleteVpnGatewayInput) GoString() string {
+	return s.String()
+}
+
+// Validate inspects the fields of the type to determine if they are valid.
+func (s *DeleteVpnGatewayInput) Validate() error {
+	invalidParams := request.ErrInvalidParams{Context: "DeleteVpnGatewayInput"}
+	if s.VpnGatewayId == nil {
+		invalidParams.Add(request.NewErrParamRequired("VpnGatewayId"))
+	}
+
+	if invalidParams.Len() > 0 {
+		return invalidParams
+	}
+	return nil
+}
+
+// SetDryRun sets the DryRun field's value.
+func (s *DeleteVpnGatewayInput) SetDryRun(v bool) *DeleteVpnGatewayInput {
+	s.DryRun = &v
+	return s
+}
+
+// SetVpnGatewayId sets the VpnGatewayId field's value.
+func (s *DeleteVpnGatewayInput) SetVpnGatewayId(v string) *DeleteVpnGatewayInput {
+	s.VpnGatewayId = &v
+	return s
+}
+
+// Please also see https://docs.aws.amazon.com/goto/WebAPI/ec2-2016-11-15/DeleteVpnGatewayOutput
+type DeleteVpnGatewayOutput struct {
+	_ struct{} `type:"structure"`
+}
+
+// String returns the string representation
+func (s DeleteVpnGatewayOutput) String() string {
+	return awsutil.Prettify(s)
+}
+
+// GoString returns the string representation
+func (s DeleteVpnGatewayOutput) GoString() string {
+	return s.String()
+}
+
+type AttachVpnGatewayInput struct {
+	_ struct{} `type:"structure"`
+
+	// Checks whether you have the required permissions for the action, without
+	// actually making the request, and provides an error response. If you have
+	// the required permissions, the error response is DryRunOperation. Otherwise,
+	// it is UnauthorizedOperation.
+	DryRun *bool `locationName:"dryRun" type:"boolean"`
+
+	// The ID of the VPC.
+	//
+	// VpcId is a required field
+	VpcId *string `type:"string" required:"true"`
+
+	// The ID of the virtual private gateway.
+	//
+	// VpnGatewayId is a required field
+	VpnGatewayId *string `type:"string" required:"true"`
+}
+
+// String returns the string representation
+func (s AttachVpnGatewayInput) String() string {
+	return awsutil.Prettify(s)
+}
+
+// GoString returns the string representation
+func (s AttachVpnGatewayInput) GoString() string {
+	return s.String()
+}
+
+// Validate inspects the fields of the type to determine if they are valid.
+func (s *AttachVpnGatewayInput) Validate() error {
+	invalidParams := request.ErrInvalidParams{Context: "AttachVpnGatewayInput"}
+	if s.VpcId == nil {
+		invalidParams.Add(request.NewErrParamRequired("VpcId"))
+	}
+	if s.VpnGatewayId == nil {
+		invalidParams.Add(request.NewErrParamRequired("VpnGatewayId"))
+	}
+
+	if invalidParams.Len() > 0 {
+		return invalidParams
+	}
+	return nil
+}
+
+// SetDryRun sets the DryRun field's value.
+func (s *AttachVpnGatewayInput) SetDryRun(v bool) *AttachVpnGatewayInput {
+	s.DryRun = &v
+	return s
+}
+
+// SetVpcId sets the VpcId field's value.
+func (s *AttachVpnGatewayInput) SetVpcId(v string) *AttachVpnGatewayInput {
+	s.VpcId = &v
+	return s
+}
+
+// SetVpnGatewayId sets the VpnGatewayId field's value.
+func (s *AttachVpnGatewayInput) SetVpnGatewayId(v string) *AttachVpnGatewayInput {
+	s.VpnGatewayId = &v
+	return s
+}
+
+// Contains the output of AttachVpnGateway.
+// Please also see https://docs.aws.amazon.com/goto/WebAPI/ec2-2016-11-15/AttachVpnGatewayResult
+type AttachVpnGatewayOutput struct {
+	_ struct{} `type:"structure"`
+
+	// Information about the attachment.
+	VpcAttachment *VpcAttachment `locationName:"attachment" type:"structure"`
+}
+
+// String returns the string representation
+func (s AttachVpnGatewayOutput) String() string {
+	return awsutil.Prettify(s)
+}
+
+// GoString returns the string representation
+func (s AttachVpnGatewayOutput) GoString() string {
+	return s.String()
+}
+
+// SetVpcAttachment sets the VpcAttachment field's value.
+func (s *AttachVpnGatewayOutput) SetVpcAttachment(v *VpcAttachment) *AttachVpnGatewayOutput {
+	s.VpcAttachment = v
+	return s
+}
+
+type DeleteVpnConnectionInput struct {
+	_ struct{} `type:"structure"`
+
+	// Checks whether you have the required permissions for the action, without
+	// actually making the request, and provides an error response. If you have
+	// the required permissions, the error response is DryRunOperation. Otherwise,
+	// it is UnauthorizedOperation.
+	DryRun *bool `locationName:"dryRun" type:"boolean"`
+
+	// The ID of the VPN connection.
+	//
+	// VpnConnectionId is a required field
+	VpnConnectionId *string `type:"string" required:"true"`
+}
+
+// String returns the string representation
+func (s DeleteVpnConnectionInput) String() string {
+	return awsutil.Prettify(s)
+}
+
+// GoString returns the string representation
+func (s DeleteVpnConnectionInput) GoString() string {
+	return s.String()
+}
+
+// Validate inspects the fields of the type to determine if they are valid.
+func (s *DeleteVpnConnectionInput) Validate() error {
+	invalidParams := request.ErrInvalidParams{Context: "DeleteVpnConnectionInput"}
+	if s.VpnConnectionId == nil {
+		invalidParams.Add(request.NewErrParamRequired("VpnConnectionId"))
+	}
+
+	if invalidParams.Len() > 0 {
+		return invalidParams
+	}
+	return nil
+}
+
+// SetDryRun sets the DryRun field's value.
+func (s *DeleteVpnConnectionInput) SetDryRun(v bool) *DeleteVpnConnectionInput {
+	s.DryRun = &v
+	return s
+}
+
+// SetVpnConnectionId sets the VpnConnectionId field's value.
+func (s *DeleteVpnConnectionInput) SetVpnConnectionId(v string) *DeleteVpnConnectionInput {
+	s.VpnConnectionId = &v
+	return s
+}
+
+// Please also see https://docs.aws.amazon.com/goto/WebAPI/ec2-2016-11-15/DeleteVpnConnectionOutput
+type DeleteVpnConnectionOutput struct {
+	_ struct{} `type:"structure"`
+}
+
+// String returns the string representation
+func (s DeleteVpnConnectionOutput) String() string {
+	return awsutil.Prettify(s)
+}
+
+// GoString returns the string representation
+func (s DeleteVpnConnectionOutput) GoString() string {
+	return s.String()
+}
+
+type DetachVpnGatewayInput struct {
+	_ struct{} `type:"structure"`
+
+	// Checks whether you have the required permissions for the action, without
+	// actually making the request, and provides an error response. If you have
+	// the required permissions, the error response is DryRunOperation. Otherwise,
+	// it is UnauthorizedOperation.
+	DryRun *bool `locationName:"dryRun" type:"boolean"`
+
+	// The ID of the VPC.
+	//
+	// VpcId is a required field
+	VpcId *string `type:"string" required:"true"`
+
+	// The ID of the virtual private gateway.
+	//
+	// VpnGatewayId is a required field
+	VpnGatewayId *string `type:"string" required:"true"`
+}
+
+// String returns the string representation
+func (s DetachVpnGatewayInput) String() string {
+	return awsutil.Prettify(s)
+}
+
+// GoString returns the string representation
+func (s DetachVpnGatewayInput) GoString() string {
+	return s.String()
+}
+
+// Validate inspects the fields of the type to determine if they are valid.
+func (s *DetachVpnGatewayInput) Validate() error {
+	invalidParams := request.ErrInvalidParams{Context: "DetachVpnGatewayInput"}
+	if s.VpcId == nil {
+		invalidParams.Add(request.NewErrParamRequired("VpcId"))
+	}
+	if s.VpnGatewayId == nil {
+		invalidParams.Add(request.NewErrParamRequired("VpnGatewayId"))
+	}
+
+	if invalidParams.Len() > 0 {
+		return invalidParams
+	}
+	return nil
+}
+
+// SetDryRun sets the DryRun field's value.
+func (s *DetachVpnGatewayInput) SetDryRun(v bool) *DetachVpnGatewayInput {
+	s.DryRun = &v
+	return s
+}
+
+// SetVpcId sets the VpcId field's value.
+func (s *DetachVpnGatewayInput) SetVpcId(v string) *DetachVpnGatewayInput {
+	s.VpcId = &v
+	return s
+}
+
+// SetVpnGatewayId sets the VpnGatewayId field's value.
+func (s *DetachVpnGatewayInput) SetVpnGatewayId(v string) *DetachVpnGatewayInput {
+	s.VpnGatewayId = &v
+	return s
+}
+
+// Please also see https://docs.aws.amazon.com/goto/WebAPI/ec2-2016-11-15/DetachVpnGatewayOutput
+type DetachVpnGatewayOutput struct {
+	_ struct{} `type:"structure"`
+}
+
+// String returns the string representation
+func (s DetachVpnGatewayOutput) String() string {
+	return awsutil.Prettify(s)
+}
+
+// GoString returns the string representation
+func (s DetachVpnGatewayOutput) GoString() string {
+	return s.String()
+}
+
+// Contains the parameters for CopyImage.
+// Please also see https://docs.aws.amazon.com/goto/WebAPI/ec2-2016-11-15/CopyImageRequest
+type CopyImageInput struct {
+	_ struct{} `type:"structure"`
+
+	// Unique, case-sensitive identifier you provide to ensure idempotency of the
+	// request. For more information, see How to Ensure Idempotency (http://docs.aws.amazon.com/AWSEC2/latest/UserGuide/Run_Instance_Idempotency.html)
+	// in the Amazon Elastic Compute Cloud User Guide.
+	ClientToken *string `type:"string"`
+
+	// A description for the new AMI in the destination region.
+	Description *string `type:"string"`
+
+	// Checks whether you have the required permissions for the action, without
+	// actually making the request, and provides an error response. If you have
+	// the required permissions, the error response is DryRunOperation. Otherwise,
+	// it is UnauthorizedOperation.
+	DryRun *bool `locationName:"dryRun" type:"boolean"`
+
 	// Specifies whether the destination snapshots of the copied image should be
 	// encrypted. The default CMK for EBS is used unless a non-default AWS Key Management
 	// Service (AWS KMS) CMK is specified with KmsKeyId. For more information, see
@@ -5417,103 +6436,15 @@
 
 // String returns the string representation
 func (s CopyImageInput) String() string {
-=======
-	// The type of VPN connection this virtual private gateway supports.
-	//
-	// Type is a required field
-	Type *string `type:"string" required:"true" enum:"GatewayType"`
-}
-
-// String returns the string representation
-func (s CreateVpnGatewayInput) String() string {
-	return awsutil.Prettify(s)
-}
-
-// GoString returns the string representation
-func (s CreateVpnGatewayInput) GoString() string {
+	return awsutil.Prettify(s)
+}
+
+// GoString returns the string representation
+func (s CopyImageInput) GoString() string {
 	return s.String()
 }
 
 // Validate inspects the fields of the type to determine if they are valid.
-func (s *CreateVpnGatewayInput) Validate() error {
-	invalidParams := request.ErrInvalidParams{Context: "CreateVpnGatewayInput"}
-	if s.Type == nil {
-		invalidParams.Add(request.NewErrParamRequired("Type"))
-	}
-
-	if invalidParams.Len() > 0 {
-		return invalidParams
-	}
-	return nil
-}
-
-// SetAvailabilityZone sets the AvailabilityZone field's value.
-func (s *CreateVpnGatewayInput) SetAvailabilityZone(v string) *CreateVpnGatewayInput {
-	s.AvailabilityZone = &v
-	return s
-}
-
-// SetDryRun sets the DryRun field's value.
-func (s *CreateVpnGatewayInput) SetDryRun(v bool) *CreateVpnGatewayInput {
-	s.DryRun = &v
-	return s
-}
-
-// SetType sets the Type field's value.
-func (s *CreateVpnGatewayInput) SetType(v string) *CreateVpnGatewayInput {
-	s.Type = &v
-	return s
-}
-
-type CreateVpnConnectionInput struct {
-	_ struct{} `type:"structure"`
-
-	// The ID of the customer gateway.
-	//
-	// CustomerGatewayId is a required field
-	CustomerGatewayId *string `type:"string" required:"true"`
-
-	// Checks whether you have the required permissions for the action, without
-	// actually making the request, and provides an error response. If you have
-	// the required permissions, the error response is DryRunOperation. Otherwise,
-	// it is UnauthorizedOperation.
-	DryRun *bool `locationName:"dryRun" type:"boolean"`
-
-	// Indicates whether the VPN connection requires static routes. If you are creating
-	// a VPN connection for a device that does not support BGP, you must specify
-	// true.
-	//
-	// Default: false
-	Options *VpnConnectionOptionsSpecification `locationName:"options" type:"structure"`
-
-	// The type of VPN connection (ipsec.1).
-	//
-	// Type is a required field
-	Type *string `type:"string" required:"true"`
-
-	// The ID of the virtual private gateway.
-	//
-	// VpnGatewayId is a required field
-	VpnGatewayId *string `type:"string" required:"true"`
-}
-
-// String returns the string representation
-func (s CreateVpnConnectionInput) String() string {
->>>>>>> 0d616f0d
-	return awsutil.Prettify(s)
-}
-
-// GoString returns the string representation
-<<<<<<< HEAD
-func (s CopyImageInput) GoString() string {
-=======
-func (s CreateVpnConnectionInput) GoString() string {
->>>>>>> 0d616f0d
-	return s.String()
-}
-
-// Validate inspects the fields of the type to determine if they are valid.
-<<<<<<< HEAD
 func (s *CopyImageInput) Validate() error {
 	invalidParams := request.ErrInvalidParams{Context: "CopyImageInput"}
 	if s.Name == nil {
@@ -5524,18 +6455,6 @@
 	}
 	if s.SourceRegion == nil {
 		invalidParams.Add(request.NewErrParamRequired("SourceRegion"))
-=======
-func (s *CreateVpnConnectionInput) Validate() error {
-	invalidParams := request.ErrInvalidParams{Context: "CreateVpnConnectionInput"}
-	if s.CustomerGatewayId == nil {
-		invalidParams.Add(request.NewErrParamRequired("CustomerGatewayId"))
-	}
-	if s.Type == nil {
-		invalidParams.Add(request.NewErrParamRequired("Type"))
-	}
-	if s.VpnGatewayId == nil {
-		invalidParams.Add(request.NewErrParamRequired("VpnGatewayId"))
->>>>>>> 0d616f0d
 	}
 
 	if invalidParams.Len() > 0 {
@@ -5544,7 +6463,6 @@
 	return nil
 }
 
-<<<<<<< HEAD
 // SetClientToken sets the ClientToken field's value.
 func (s *CopyImageInput) SetClientToken(v string) *CopyImageInput {
 	s.ClientToken = &v
@@ -5621,319 +6539,6 @@
 // Contains the parameters for DescribeSnapshots.
 // Please also see https://docs.aws.amazon.com/goto/WebAPI/ec2-2016-11-15/DescribeSnapshotsRequest
 type DescribeSnapshotsInput struct {
-=======
-// SetCustomerGatewayId sets the CustomerGatewayId field's value.
-func (s *CreateVpnConnectionInput) SetCustomerGatewayId(v string) *CreateVpnConnectionInput {
-	s.CustomerGatewayId = &v
-	return s
-}
-
-// SetDryRun sets the DryRun field's value.
-func (s *CreateVpnConnectionInput) SetDryRun(v bool) *CreateVpnConnectionInput {
-	s.DryRun = &v
-	return s
-}
-
-// SetOptions sets the Options field's value.
-func (s *CreateVpnConnectionInput) SetOptions(v *VpnConnectionOptionsSpecification) *CreateVpnConnectionInput {
-	s.Options = v
-	return s
-}
-
-// SetType sets the Type field's value.
-func (s *CreateVpnConnectionInput) SetType(v string) *CreateVpnConnectionInput {
-	s.Type = &v
-	return s
-}
-
-// SetVpnGatewayId sets the VpnGatewayId field's value.
-func (s *CreateVpnConnectionInput) SetVpnGatewayId(v string) *CreateVpnConnectionInput {
-	s.VpnGatewayId = &v
-	return s
-}
-
-// Contains the output of CreateVpnConnection.
-// Please also see https://docs.aws.amazon.com/goto/WebAPI/ec2-2016-11-15/CreateVpnConnectionResult
-type CreateVpnConnectionOutput struct {
-	_ struct{} `type:"structure"`
-
-	// Information about the VPN connection.
-	VpnConnection *VpnConnection `locationName:"vpnConnection" type:"structure"`
-}
-
-// String returns the string representation
-func (s CreateVpnConnectionOutput) String() string {
-	return awsutil.Prettify(s)
-}
-
-// GoString returns the string representation
-func (s CreateVpnConnectionOutput) GoString() string {
-	return s.String()
-}
-
-// SetVpnConnection sets the VpnConnection field's value.
-func (s *CreateVpnConnectionOutput) SetVpnConnection(v *VpnConnection) *CreateVpnConnectionOutput {
-	s.VpnConnection = v
-	return s
-}
-
-// Contains the output of CreateVpnGateway.
-// Please also see https://docs.aws.amazon.com/goto/WebAPI/ec2-2016-11-15/CreateVpnGatewayResult
-type CreateVpnGatewayOutput struct {
-	_ struct{} `type:"structure"`
-
-	// Information about the virtual private gateway.
-	VpnGateway *VpnGateway `locationName:"vpnGateway" type:"structure"`
-}
-
-// String returns the string representation
-func (s CreateVpnGatewayOutput) String() string {
-	return awsutil.Prettify(s)
-}
-
-type VpnConnection struct {
-	_ struct{} `type:"structure"`
-
-	// The configuration information for the VPN connection's customer gateway (in
-	// the native XML format). This element is always present in the CreateVpnConnection
-	// response; however, it's present in the DescribeVpnConnections response only
-	// if the VPN connection is in the pending or available state.
-	CustomerGatewayConfiguration *string `locationName:"customerGatewayConfiguration" type:"string"`
-
-	// The ID of the customer gateway at your end of the VPN connection.
-	CustomerGatewayId *string `locationName:"customerGatewayId" type:"string"`
-
-	// The VPN connection options.
-	Options *VpnConnectionOptions `locationName:"options" type:"structure"`
-
-	// The static routes associated with the VPN connection.
-	Routes []*VpnStaticRoute `locationName:"routes" locationNameList:"item" type:"list"`
-
-	// The current state of the VPN connection.
-	State *string `locationName:"state" type:"string" enum:"VpnState"`
-
-	// Any tags assigned to the VPN connection.
-	Tags []*Tag `locationName:"tagSet" locationNameList:"item" type:"list"`
-
-	// The type of VPN connection.
-	Type *string `locationName:"type" type:"string" enum:"GatewayType"`
-
-	// Information about the VPN tunnel.
-	VgwTelemetry []*VgwTelemetry `locationName:"vgwTelemetry" locationNameList:"item" type:"list"`
-
-	// The ID of the VPN connection.
-	VpnConnectionId *string `locationName:"vpnConnectionId" type:"string"`
-
-	// The ID of the virtual private gateway at the AWS side of the VPN connection.
-	VpnGatewayId *string `locationName:"vpnGatewayId" type:"string"`
-}
-
-// String returns the string representation
-func (s VpnConnection) String() string {
-	return awsutil.Prettify(s)
-}
-
-// GoString returns the string representation
-func (s VpnConnection) GoString() string {
-	return s.String()
-}
-
-// SetCustomerGatewayConfiguration sets the CustomerGatewayConfiguration field's value.
-func (s *VpnConnection) SetCustomerGatewayConfiguration(v string) *VpnConnection {
-	s.CustomerGatewayConfiguration = &v
-	return s
-}
-
-// SetCustomerGatewayId sets the CustomerGatewayId field's value.
-func (s *VpnConnection) SetCustomerGatewayId(v string) *VpnConnection {
-	s.CustomerGatewayId = &v
-	return s
-}
-
-// SetOptions sets the Options field's value.
-func (s *VpnConnection) SetOptions(v *VpnConnectionOptions) *VpnConnection {
-	s.Options = v
-	return s
-}
-
-// SetRoutes sets the Routes field's value.
-func (s *VpnConnection) SetRoutes(v []*VpnStaticRoute) *VpnConnection {
-	s.Routes = v
-	return s
-}
-
-// SetState sets the State field's value.
-func (s *VpnConnection) SetState(v string) *VpnConnection {
-	s.State = &v
-	return s
-}
-
-// SetTags sets the Tags field's value.
-func (s *VpnConnection) SetTags(v []*Tag) *VpnConnection {
-	s.Tags = v
-	return s
-}
-
-// SetType sets the Type field's value.
-func (s *VpnConnection) SetType(v string) *VpnConnection {
-	s.Type = &v
-	return s
-}
-
-// SetVgwTelemetry sets the VgwTelemetry field's value.
-func (s *VpnConnection) SetVgwTelemetry(v []*VgwTelemetry) *VpnConnection {
-	s.VgwTelemetry = v
-	return s
-}
-
-// SetVpnConnectionId sets the VpnConnectionId field's value.
-func (s *VpnConnection) SetVpnConnectionId(v string) *VpnConnection {
-	s.VpnConnectionId = &v
-	return s
-}
-
-// SetVpnGatewayId sets the VpnGatewayId field's value.
-func (s *VpnConnection) SetVpnGatewayId(v string) *VpnConnection {
-	s.VpnGatewayId = &v
-	return s
-}
-func (s CreateVpnGatewayOutput) GoString() string {
-	return s.String()
-}
-
-// SetVpnGateway sets the VpnGateway field's value.
-func (s *CreateVpnGatewayOutput) SetVpnGateway(v *VpnGateway) *CreateVpnGatewayOutput {
-	s.VpnGateway = v
-	return s
-}
-
-type VpnGateway struct {
-	_ struct{} `type:"structure"`
-
-	// The Availability Zone where the virtual private gateway was created, if applicable.
-	// This field may be empty or not returned.
-	AvailabilityZone *string `locationName:"availabilityZone" type:"string"`
-
-	// The current state of the virtual private gateway.
-	State *string `locationName:"state" type:"string" enum:"VpnState"`
-
-	// Any tags assigned to the virtual private gateway.
-	Tags []*Tag `locationName:"tagSet" locationNameList:"item" type:"list"`
-
-	// The type of VPN connection the virtual private gateway supports.
-	Type *string `locationName:"type" type:"string" enum:"GatewayType"`
-
-	// Any VPCs attached to the virtual private gateway.
-	VpcAttachments []*VpcAttachment `locationName:"attachments" locationNameList:"item" type:"list"`
-
-	// The ID of the virtual private gateway.
-	VpnGatewayId *string `locationName:"vpnGatewayId" type:"string"`
-}
-
-func (s VpnGateway) String() string {
-	return awsutil.Prettify(s)
-}
-
-func (s VpnGateway) GoString() string {
-	return s.String()
-}
-
-// SetAvailabilityZone sets the AvailabilityZone field's value.
-func (s *VpnGateway) SetAvailabilityZone(v string) *VpnGateway {
-	s.AvailabilityZone = &v
-	return s
-}
-
-func (s *VpnGateway) SetState(v string) *VpnGateway {
-	s.State = &v
-	return s
-}
-
-func (s *VpnGateway) SetTags(v []*Tag) *VpnGateway {
-	s.Tags = v
-	return s
-}
-
-func (s *VpnGateway) SetType(v string) *VpnGateway {
-	s.Type = &v
-	return s
-}
-
-// SetVpcAttachments sets the VpcAttachments field's value.
-func (s *VpnGateway) SetVpcAttachments(v []*VpcAttachment) *VpnGateway {
-	s.VpcAttachments = v
-	return s
-}
-
-func (s *VpnGateway) SetVpnGatewayId(v string) *VpnGateway {
-	s.VpnGatewayId = &v
-	return s
-}
-
-type VpnConnectionOptions struct {
-	_ struct{} `type:"structure"`
-
-	// Indicates whether the VPN connection uses static routes only. Static routes
-	// must be used for devices that don't support BGP.
-	StaticRoutesOnly *bool `locationName:"staticRoutesOnly" type:"boolean"`
-}
-
-type VpcAttachment struct {
-	_ struct{} `type:"structure"`
-
-	// The current state of the attachment.
-	State *string `locationName:"state" type:"string" enum:"AttachmentStatus"`
-
-	// The ID of the VPC.
-	VpcId *string `locationName:"vpcId" type:"string"`
-}
-
-// String returns the string representation
-func (s VpcAttachment) String() string {
-	return awsutil.Prettify(s)
-}
-
-// SetStaticRoutesOnly sets the StaticRoutesOnly field's value.
-func (s *VpnConnectionOptions) SetStaticRoutesOnly(v bool) *VpnConnectionOptions {
-	s.StaticRoutesOnly = &v
-	return s
-}
-
-type VpnStaticRoute struct {
-	_ struct{} `type:"structure"`
-
-	// The CIDR block associated with the local subnet of the customer data center.
-	DestinationCidrBlock *string `locationName:"destinationCidrBlock" type:"string"`
-
-	// Indicates how the routes were provided.
-	Source *string `locationName:"source" type:"string" enum:"VpnStaticRouteSource"`
-
-	// The current state of the static route.
-	State *string `locationName:"state" type:"string" enum:"VpnState"`
-}
-
-// String returns the string representation
-func (s VpnStaticRoute) String() string {
-	return s.String()
-}
-func (s VpcAttachment) GoString() string {
-	return s.String()
-}
-
-// SetState sets the State field's value.
-func (s *VpcAttachment) SetState(v string) *VpcAttachment {
-	s.State = &v
-	return s
-}
-
-// SetVpcId sets the VpcId field's value.
-func (s *VpcAttachment) SetVpcId(v string) *VpcAttachment {
-	s.VpcId = &v
-	return s
-}
-
-type DescribeVpnGatewaysInput struct {
->>>>>>> 0d616f0d
 	_ struct{} `type:"structure"`
 
 	// Checks whether you have the required permissions for the action, without
@@ -5944,7 +6549,6 @@
 
 	// One or more filters.
 	//
-<<<<<<< HEAD
 	//    * description - A description of the snapshot.
 	//
 	//    * owner-alias - Value from an Amazon-maintained list (amazon | aws-marketplace
@@ -5961,18 +6565,6 @@
 	//    * start-time - The time stamp when the snapshot was initiated.
 	//
 	//    * status - The status of the snapshot (pending | completed | error).
-=======
-	//    * attachment.state - The current state of the attachment between the gateway
-	//    and the VPC (attaching | attached | detaching | detached).
-	//
-	//    * attachment.vpc-id - The ID of an attached VPC.
-	//
-	//    * availability-zone - The Availability Zone for the virtual private gateway
-	//    (if applicable).
-	//
-	//    * state - The state of the virtual private gateway (pending | available
-	//    | deleting | deleted).
->>>>>>> 0d616f0d
 	//
 	//    * tag:key=value - The key/value combination of a tag assigned to the resource.
 	//    Specify the key of the tag in the filter name and the value of the tag
@@ -5990,7 +6582,6 @@
 	//    * tag-value - The value of a tag assigned to the resource. This filter
 	//    is independent of the tag-key filter.
 	//
-<<<<<<< HEAD
 	//    * volume-id - The ID of the volume the snapshot is for.
 	//
 	//    * volume-size - The size of the volume, in GiB.
@@ -6029,101 +6620,26 @@
 
 // String returns the string representation
 func (s DescribeSnapshotsInput) String() string {
-=======
-	//    * type - The type of virtual private gateway. Currently the only supported
-	//    type is ipsec.1.
-	//
-	//    * vpn-gateway-id - The ID of the virtual private gateway.
-	Filters []*Filter `locationName:"Filter" locationNameList:"Filter" type:"list"`
-
-	// One or more virtual private gateway IDs.
-	//
-	// Default: Describes all your virtual private gateways.
-	VpnGatewayIds []*string `locationName:"VpnGatewayId" locationNameList:"VpnGatewayId" type:"list"`
-}
-
-// String returns the string representation
-func (s DescribeVpnGatewaysInput) String() string {
->>>>>>> 0d616f0d
-	return awsutil.Prettify(s)
-}
-
-// GoString returns the string representation
-<<<<<<< HEAD
+	return awsutil.Prettify(s)
+}
+
+// GoString returns the string representation
 func (s DescribeSnapshotsInput) GoString() string {
-=======
-func (s VpnStaticRoute) GoString() string {
-	return s.String()
-}
-
-// SetDestinationCidrBlock sets the DestinationCidrBlock field's value.
-func (s *VpnStaticRoute) SetDestinationCidrBlock(v string) *VpnStaticRoute {
-	s.DestinationCidrBlock = &v
-	return s
-}
-
-// SetSource sets the Source field's value.
-func (s *VpnStaticRoute) SetSource(v string) *VpnStaticRoute {
-	s.Source = &v
-	return s
-}
-
-// SetState sets the State field's value.
-func (s *VpnStaticRoute) SetState(v string) *VpnStaticRoute {
-	s.State = &v
-	return s
-}
-
-type VgwTelemetry struct {
-	_ struct{} `type:"structure"`
-
-	// The number of accepted routes.
-	AcceptedRouteCount *int64 `locationName:"acceptedRouteCount" type:"integer"`
-
-	// The date and time of the last change in status.
-	LastStatusChange *time.Time `locationName:"lastStatusChange" type:"timestamp" timestampFormat:"iso8601"`
-
-	// The Internet-routable IP address of the virtual private gateway's outside
-	// interface.
-	OutsideIpAddress *string `locationName:"outsideIpAddress" type:"string"`
-
-	// The status of the VPN tunnel.
-	Status *string `locationName:"status" type:"string" enum:"TelemetryStatus"`
-
-	// If an error occurs, a description of the error.
-	StatusMessage *string `locationName:"statusMessage" type:"string"`
-}
-
-// String returns the string representation
-func (s VgwTelemetry) String() string {
-	return s.String()
-}
-func (s DescribeVpnGatewaysInput) GoString() string {
->>>>>>> 0d616f0d
 	return s.String()
 }
 
 // SetDryRun sets the DryRun field's value.
-<<<<<<< HEAD
 func (s *DescribeSnapshotsInput) SetDryRun(v bool) *DescribeSnapshotsInput {
-=======
-func (s *DescribeVpnGatewaysInput) SetDryRun(v bool) *DescribeVpnGatewaysInput {
->>>>>>> 0d616f0d
 	s.DryRun = &v
 	return s
 }
 
 // SetFilters sets the Filters field's value.
-<<<<<<< HEAD
 func (s *DescribeSnapshotsInput) SetFilters(v []*Filter) *DescribeSnapshotsInput {
-=======
-func (s *DescribeVpnGatewaysInput) SetFilters(v []*Filter) *DescribeVpnGatewaysInput {
->>>>>>> 0d616f0d
 	s.Filters = v
 	return s
 }
 
-<<<<<<< HEAD
 // SetMaxResults sets the MaxResults field's value.
 func (s *DescribeSnapshotsInput) SetMaxResults(v int64) *DescribeSnapshotsInput {
 	s.MaxResults = &v
@@ -6171,163 +6687,10 @@
 
 // String returns the string representation
 func (s DescribeSnapshotsOutput) String() string {
-=======
-// SetVpnGatewayIds sets the VpnGatewayIds field's value.
-func (s *DescribeVpnGatewaysInput) SetVpnGatewayIds(v []*string) *DescribeVpnGatewaysInput {
-	s.VpnGatewayIds = v
-	return s
-}
-
-// Contains the output of DescribeVpnGateways.
-// Please also see https://docs.aws.amazon.com/goto/WebAPI/ec2-2016-11-15/DescribeVpnGatewaysResult
-type DescribeVpnGatewaysOutput struct {
-	_ struct{} `type:"structure"`
-
-	// Information about one or more virtual private gateways.
-	VpnGateways []*VpnGateway `locationName:"vpnGatewaySet" locationNameList:"item" type:"list"`
-	RequestId   *string       `locationName:"requestId" type:"string"`
-}
-
-// String returns the string representation
-func (s DescribeVpnGatewaysOutput) String() string {
-	return awsutil.Prettify(s)
-}
-
-// GoString returns the string representation
-func (s DescribeVpnGatewaysOutput) GoString() string {
-	return s.String()
-}
-
-// SetVpnGateways sets the VpnGateways field's value.
-func (s *DescribeVpnGatewaysOutput) SetVpnGateways(v []*VpnGateway) *DescribeVpnGatewaysOutput {
-	s.VpnGateways = v
-	return s
-}
-
-type DeleteVpnGatewayInput struct {
-	_ struct{} `type:"structure"`
-
-	// Checks whether you have the required permissions for the action, without
-	// actually making the request, and provides an error response. If you have
-	// the required permissions, the error response is DryRunOperation. Otherwise,
-	// it is UnauthorizedOperation.
-	DryRun *bool `locationName:"dryRun" type:"boolean"`
-
-	// The ID of the virtual private gateway.
-	//
-	// VpnGatewayId is a required field
-	VpnGatewayId *string `type:"string" required:"true"`
-}
-
-// String returns the string representation
-func (s DeleteVpnGatewayInput) String() string {
-	return awsutil.Prettify(s)
-}
-
-// GoString returns the string representation
-func (s VgwTelemetry) GoString() string {
-	return s.String()
-}
-
-// SetAcceptedRouteCount sets the AcceptedRouteCount field's value.
-func (s *VgwTelemetry) SetAcceptedRouteCount(v int64) *VgwTelemetry {
-	s.AcceptedRouteCount = &v
-	return s
-}
-
-// SetLastStatusChange sets the LastStatusChange field's value.
-func (s *VgwTelemetry) SetLastStatusChange(v time.Time) *VgwTelemetry {
-	s.LastStatusChange = &v
-	return s
-}
-
-// SetOutsideIpAddress sets the OutsideIpAddress field's value.
-func (s *VgwTelemetry) SetOutsideIpAddress(v string) *VgwTelemetry {
-	s.OutsideIpAddress = &v
-	return s
-}
-
-// SetStatus sets the Status field's value.
-func (s *VgwTelemetry) SetStatus(v string) *VgwTelemetry {
-	s.Status = &v
-	return s
-}
-
-// SetStatusMessage sets the StatusMessage field's value.
-func (s *VgwTelemetry) SetStatusMessage(v string) *VgwTelemetry {
-	s.StatusMessage = &v
-	return s
-}
-
-type DescribeVpnConnectionsInput struct {
-	_ struct{} `type:"structure"`
-
-	// Checks whether you have the required permissions for the action, without
-	// actually making the request, and provides an error response. If you have
-	// the required permissions, the error response is DryRunOperation. Otherwise,
-	// it is UnauthorizedOperation.
-	DryRun *bool `locationName:"dryRun" type:"boolean"`
-
-	// One or more filters.
-	//
-	//    * customer-gateway-configuration - The configuration information for the
-	//    customer gateway.
-	//
-	//    * customer-gateway-id - The ID of a customer gateway associated with the
-	//    VPN connection.
-	//
-	//    * state - The state of the VPN connection (pending | available | deleting
-	//    | deleted).
-	//
-	//    * option.static-routes-only - Indicates whether the connection has static
-	//    routes only. Used for devices that do not support Border Gateway Protocol
-	//    (BGP).
-	//
-	//    * route.destination-cidr-block - The destination CIDR block. This corresponds
-	//    to the subnet used in a customer data center.
-	//
-	//    * bgp-asn - The BGP Autonomous System Number (ASN) associated with a BGP
-	//    device.
-	//
-	//    * tag:key=value - The key/value combination of a tag assigned to the resource.
-	//    Specify the key of the tag in the filter name and the value of the tag
-	//    in the filter value. For example, for the tag Purpose=X, specify tag:Purpose
-	//    for the filter name and X for the filter value.
-	//
-	//    * tag-key - The key of a tag assigned to the resource. This filter is
-	//    independent of the tag-value filter. For example, if you use both the
-	//    filter "tag-key=Purpose" and the filter "tag-value=X", you get any resources
-	//    assigned both the tag key Purpose (regardless of what the tag's value
-	//    is), and the tag value X (regardless of what the tag's key is). If you
-	//    want to list only resources where Purpose is X, see the tag:key=value
-	//    filter.
-	//
-	//    * tag-value - The value of a tag assigned to the resource. This filter
-	//    is independent of the tag-key filter.
-	//
-	//    * type - The type of VPN connection. Currently the only supported type
-	//    is ipsec.1.
-	//
-	//    * vpn-connection-id - The ID of the VPN connection.
-	//
-	//    * vpn-gateway-id - The ID of a virtual private gateway associated with
-	//    the VPN connection.
-	Filters []*Filter `locationName:"Filter" locationNameList:"Filter" type:"list"`
-
-	// One or more VPN connection IDs.
-	//
-	// Default: Describes your VPN connections.
-	VpnConnectionIds []*string `locationName:"VpnConnectionId" locationNameList:"VpnConnectionId" type:"list"`
-}
-
-// String returns the string representation
-func (s DescribeVpnConnectionsInput) String() string {
->>>>>>> 0d616f0d
-	return awsutil.Prettify(s)
-}
-
-// GoString returns the string representation
-<<<<<<< HEAD
+	return awsutil.Prettify(s)
+}
+
+// GoString returns the string representation
 func (s DescribeSnapshotsOutput) GoString() string {
 	return s.String()
 }
@@ -6410,127 +6773,10 @@
 
 // String returns the string representation
 func (s Snapshot) String() string {
-=======
-func (s DescribeVpnConnectionsInput) GoString() string {
-	return s.String()
-}
-
-// SetDryRun sets the DryRun field's value.
-func (s *DescribeVpnConnectionsInput) SetDryRun(v bool) *DescribeVpnConnectionsInput {
-	s.DryRun = &v
-	return s
-}
-
-// SetFilters sets the Filters field's value.
-func (s *DescribeVpnConnectionsInput) SetFilters(v []*Filter) *DescribeVpnConnectionsInput {
-	s.Filters = v
-	return s
-}
-
-// SetVpnConnectionIds sets the VpnConnectionIds field's value.
-func (s *DescribeVpnConnectionsInput) SetVpnConnectionIds(v []*string) *DescribeVpnConnectionsInput {
-	s.VpnConnectionIds = v
-	return s
-}
-
-// Contains the output of DescribeVpnConnections.
-// Please also see https://docs.aws.amazon.com/goto/WebAPI/ec2-2016-11-15/DescribeVpnConnectionsResult
-type DescribeVpnConnectionsOutput struct {
-	_ struct{} `type:"structure"`
-
-	// Information about one or more VPN connections.
-	VpnConnections []*VpnConnection `locationName:"vpnConnectionSet" locationNameList:"item" type:"list"`
-	RequestId      *string          `locationName:"requestId" type:"string"`
-}
-
-// String returns the string representation
-func (s DescribeVpnConnectionsOutput) String() string {
-	return awsutil.Prettify(s)
-}
-
-// GoString returns the string representation
-func (s DescribeVpnConnectionsOutput) GoString() string {
-	return s.String()
-}
-
-// SetVpnConnections sets the VpnConnections field's value.
-func (s *DescribeVpnConnectionsOutput) SetVpnConnections(v []*VpnConnection) *DescribeVpnConnectionsOutput {
-	s.VpnConnections = v
-	return s
-}
-
-func (s DeleteVpnGatewayInput) GoString() string {
-	return s.String()
-}
-
-// Validate inspects the fields of the type to determine if they are valid.
-func (s *DeleteVpnGatewayInput) Validate() error {
-	invalidParams := request.ErrInvalidParams{Context: "DeleteVpnGatewayInput"}
-	if s.VpnGatewayId == nil {
-		invalidParams.Add(request.NewErrParamRequired("VpnGatewayId"))
-	}
-
-	if invalidParams.Len() > 0 {
-		return invalidParams
-	}
-	return nil
-}
-
-// SetDryRun sets the DryRun field's value.
-func (s *DeleteVpnGatewayInput) SetDryRun(v bool) *DeleteVpnGatewayInput {
-	s.DryRun = &v
-	return s
-}
-
-// SetVpnGatewayId sets the VpnGatewayId field's value.
-func (s *DeleteVpnGatewayInput) SetVpnGatewayId(v string) *DeleteVpnGatewayInput {
-	s.VpnGatewayId = &v
-	return s
-}
-
-// Please also see https://docs.aws.amazon.com/goto/WebAPI/ec2-2016-11-15/DeleteVpnGatewayOutput
-type DeleteVpnGatewayOutput struct {
-	_ struct{} `type:"structure"`
-}
-
-// String returns the string representation
-func (s DeleteVpnGatewayOutput) String() string {
-	return awsutil.Prettify(s)
-}
-
-// GoString returns the string representation
-func (s DeleteVpnGatewayOutput) GoString() string {
-	return s.String()
-}
-
-type AttachVpnGatewayInput struct {
-	_ struct{} `type:"structure"`
-
-	// Checks whether you have the required permissions for the action, without
-	// actually making the request, and provides an error response. If you have
-	// the required permissions, the error response is DryRunOperation. Otherwise,
-	// it is UnauthorizedOperation.
-	DryRun *bool `locationName:"dryRun" type:"boolean"`
-
-	// The ID of the VPC.
-	//
-	// VpcId is a required field
-	VpcId *string `type:"string" required:"true"`
-
-	// The ID of the virtual private gateway.
-	//
-	// VpnGatewayId is a required field
-	VpnGatewayId *string `type:"string" required:"true"`
-}
-
-// String returns the string representation
-func (s AttachVpnGatewayInput) String() string {
->>>>>>> 0d616f0d
-	return awsutil.Prettify(s)
-}
-
-// GoString returns the string representation
-<<<<<<< HEAD
+	return awsutil.Prettify(s)
+}
+
+// GoString returns the string representation
 func (s Snapshot) GoString() string {
 	return s.String()
 }
@@ -6617,211 +6863,4 @@
 func (s *Snapshot) SetVolumeSize(v int64) *Snapshot {
 	s.VolumeSize = &v
 	return s
-=======
-func (s AttachVpnGatewayInput) GoString() string {
-	return s.String()
-}
-
-// Validate inspects the fields of the type to determine if they are valid.
-func (s *AttachVpnGatewayInput) Validate() error {
-	invalidParams := request.ErrInvalidParams{Context: "AttachVpnGatewayInput"}
-	if s.VpcId == nil {
-		invalidParams.Add(request.NewErrParamRequired("VpcId"))
-	}
-	if s.VpnGatewayId == nil {
-		invalidParams.Add(request.NewErrParamRequired("VpnGatewayId"))
-	}
-
-	if invalidParams.Len() > 0 {
-		return invalidParams
-	}
-	return nil
-}
-
-// SetDryRun sets the DryRun field's value.
-func (s *AttachVpnGatewayInput) SetDryRun(v bool) *AttachVpnGatewayInput {
-	s.DryRun = &v
-	return s
-}
-
-// SetVpcId sets the VpcId field's value.
-func (s *AttachVpnGatewayInput) SetVpcId(v string) *AttachVpnGatewayInput {
-	s.VpcId = &v
-	return s
-}
-
-// SetVpnGatewayId sets the VpnGatewayId field's value.
-func (s *AttachVpnGatewayInput) SetVpnGatewayId(v string) *AttachVpnGatewayInput {
-	s.VpnGatewayId = &v
-	return s
-}
-
-// Contains the output of AttachVpnGateway.
-// Please also see https://docs.aws.amazon.com/goto/WebAPI/ec2-2016-11-15/AttachVpnGatewayResult
-type AttachVpnGatewayOutput struct {
-	_ struct{} `type:"structure"`
-
-	// Information about the attachment.
-	VpcAttachment *VpcAttachment `locationName:"attachment" type:"structure"`
-}
-
-// String returns the string representation
-func (s AttachVpnGatewayOutput) String() string {
-	return awsutil.Prettify(s)
-}
-
-// GoString returns the string representation
-func (s AttachVpnGatewayOutput) GoString() string {
-	return s.String()
-}
-
-// SetVpcAttachment sets the VpcAttachment field's value.
-func (s *AttachVpnGatewayOutput) SetVpcAttachment(v *VpcAttachment) *AttachVpnGatewayOutput {
-	s.VpcAttachment = v
-	return s
-}
-
-type DeleteVpnConnectionInput struct {
-	_ struct{} `type:"structure"`
-
-	// Checks whether you have the required permissions for the action, without
-	// actually making the request, and provides an error response. If you have
-	// the required permissions, the error response is DryRunOperation. Otherwise,
-	// it is UnauthorizedOperation.
-	DryRun *bool `locationName:"dryRun" type:"boolean"`
-
-	// The ID of the VPN connection.
-	//
-	// VpnConnectionId is a required field
-	VpnConnectionId *string `type:"string" required:"true"`
-}
-
-// String returns the string representation
-func (s DeleteVpnConnectionInput) String() string {
-	return awsutil.Prettify(s)
-}
-
-// GoString returns the string representation
-func (s DeleteVpnConnectionInput) GoString() string {
-	return s.String()
-}
-
-// Validate inspects the fields of the type to determine if they are valid.
-func (s *DeleteVpnConnectionInput) Validate() error {
-	invalidParams := request.ErrInvalidParams{Context: "DeleteVpnConnectionInput"}
-	if s.VpnConnectionId == nil {
-		invalidParams.Add(request.NewErrParamRequired("VpnConnectionId"))
-	}
-
-	if invalidParams.Len() > 0 {
-		return invalidParams
-	}
-	return nil
-}
-
-// SetDryRun sets the DryRun field's value.
-func (s *DeleteVpnConnectionInput) SetDryRun(v bool) *DeleteVpnConnectionInput {
-	s.DryRun = &v
-	return s
-}
-
-// SetVpnConnectionId sets the VpnConnectionId field's value.
-func (s *DeleteVpnConnectionInput) SetVpnConnectionId(v string) *DeleteVpnConnectionInput {
-	s.VpnConnectionId = &v
-	return s
-}
-
-// Please also see https://docs.aws.amazon.com/goto/WebAPI/ec2-2016-11-15/DeleteVpnConnectionOutput
-type DeleteVpnConnectionOutput struct {
-	_ struct{} `type:"structure"`
-}
-
-// String returns the string representation
-func (s DeleteVpnConnectionOutput) String() string {
-	return awsutil.Prettify(s)
-}
-
-// GoString returns the string representation
-func (s DeleteVpnConnectionOutput) GoString() string {
-	return s.String()
-}
-
-type DetachVpnGatewayInput struct {
-	_ struct{} `type:"structure"`
-
-	// Checks whether you have the required permissions for the action, without
-	// actually making the request, and provides an error response. If you have
-	// the required permissions, the error response is DryRunOperation. Otherwise,
-	// it is UnauthorizedOperation.
-	DryRun *bool `locationName:"dryRun" type:"boolean"`
-
-	// The ID of the VPC.
-	//
-	// VpcId is a required field
-	VpcId *string `type:"string" required:"true"`
-
-	// The ID of the virtual private gateway.
-	//
-	// VpnGatewayId is a required field
-	VpnGatewayId *string `type:"string" required:"true"`
-}
-
-// String returns the string representation
-func (s DetachVpnGatewayInput) String() string {
-	return awsutil.Prettify(s)
-}
-
-// GoString returns the string representation
-func (s DetachVpnGatewayInput) GoString() string {
-	return s.String()
-}
-
-// Validate inspects the fields of the type to determine if they are valid.
-func (s *DetachVpnGatewayInput) Validate() error {
-	invalidParams := request.ErrInvalidParams{Context: "DetachVpnGatewayInput"}
-	if s.VpcId == nil {
-		invalidParams.Add(request.NewErrParamRequired("VpcId"))
-	}
-	if s.VpnGatewayId == nil {
-		invalidParams.Add(request.NewErrParamRequired("VpnGatewayId"))
-	}
-
-	if invalidParams.Len() > 0 {
-		return invalidParams
-	}
-	return nil
-}
-
-// SetDryRun sets the DryRun field's value.
-func (s *DetachVpnGatewayInput) SetDryRun(v bool) *DetachVpnGatewayInput {
-	s.DryRun = &v
-	return s
-}
-
-// SetVpcId sets the VpcId field's value.
-func (s *DetachVpnGatewayInput) SetVpcId(v string) *DetachVpnGatewayInput {
-	s.VpcId = &v
-	return s
-}
-
-// SetVpnGatewayId sets the VpnGatewayId field's value.
-func (s *DetachVpnGatewayInput) SetVpnGatewayId(v string) *DetachVpnGatewayInput {
-	s.VpnGatewayId = &v
-	return s
-}
-
-// Please also see https://docs.aws.amazon.com/goto/WebAPI/ec2-2016-11-15/DetachVpnGatewayOutput
-type DetachVpnGatewayOutput struct {
-	_ struct{} `type:"structure"`
-}
-
-// String returns the string representation
-func (s DetachVpnGatewayOutput) String() string {
-	return awsutil.Prettify(s)
-}
-
-// GoString returns the string representation
-func (s DetachVpnGatewayOutput) GoString() string {
-	return s.String()
->>>>>>> 0d616f0d
 }