package fcu

import (
	"time"

	"github.com/aws/aws-sdk-go/aws/awsutil"
	"github.com/aws/aws-sdk-go/aws/request"
)

const (
	// InstanceAttributeNameUserData is a InstanceAttributeName enum value
	InstanceAttributeNameUserData = "userData"
)

// DescribeInstancesInput Contains the parameters for DescribeInstances.
type DescribeInstancesInput struct {
	Filters []*Filter `locationName:"Filter" locationNameList:"Filter" type:"list"`

	InstanceIds []*string `locationName:"InstanceId" locationNameList:"InstanceId" type:"list"`

	MaxResults *int64 `locationName:"maxResults" type:"integer"`

	NextToken *string `locationName:"nextToken" type:"string"`
}

// Filter can be used to match a set of resources by various criteria.
type Filter struct {
	Name *string `type:"string"`

	Values []*string `locationName:"Value" locationNameList:"item" type:"list"`
}

// DescribeInstancesOutput struct
type DescribeInstancesOutput struct {
	_ struct{} `type:"structure"`

	NextToken *string `locationName:"nextToken" type:"string"`

	OwnerId *string `locationName:"ownerId" locationNameList:"item" type:"string"`

	RequesterId *string `locationName:"requesterId" locationNameList:"item" type:"string"`

	ReservationId *string `locationName:"reservationId" locationNameList:"item" type:"string"`

	Reservations []*Reservation `locationName:"reservationSet" locationNameList:"item" type:"list"`

	GroupSet []*GroupIdentifier `locationName:"groupSet" locationNameList:"item" type:"list"`
}

type GroupIdentifier struct {
	_ struct{} `type:"structure"`

	// The ID of the security group.
	GroupId *string `locationName:"groupId" type:"string"`

	// The name of the security group.
	GroupName *string `locationName:"groupName" type:"string"`
}

// Describes a reservation.
// See also, https://docs.aws.amazon.com/goto/WebAPI/ec2-2016-11-15/Reservation
type Reservation struct {
	_ struct{} `type:"structure"`

	// [EC2-Classic only] One or more security groups.
	Groups []*GroupIdentifier `locationName:"groupSet" locationNameList:"item" type:"list"`

	// One or more instances.
	Instances []*Instance `locationName:"instancesSet" locationNameList:"item" type:"list"`

	// The ID of the AWS account that owns the reservation.
	OwnerId *string `locationName:"ownerId" type:"string"`

	// The ID of the requester that launched the instances on your behalf (for example,
	// AWS Management Console or Auto Scaling).
	RequesterId *string `locationName:"requestId" type:"string"`

	// The ID of the reservation.
	ReservationId *string `locationName:"reservationId" type:"string"`
}

// Instance struct
type Instance struct {
	AmiLaunchIndex *int64 `locationName:"amiLaunchIndex" type:"integer"`

	Architecture *string `locationName:"architecture" type:"string" enum:"ArchitectureValues"`

	BlockDeviceMappings []*InstanceBlockDeviceMapping `locationName:"blockDeviceMapping" locationNameList:"item" type:"list"`

	ClientToken *string `locationName:"clientToken" type:"string"`

	DnsName *string `locationName:"dnsName" type:"string"`

	EbsOptimized *bool `locationName:"ebsOptimized" type:"boolean"`

	GroupSet []*GroupIdentifier `locationName:"groupSet" locationNameList:"item" type:"list"`

	Hypervisor *string `locationName:"hypervisor" type:"string" enum:"HypervisorType"`

	IamInstanceProfile *IamInstanceProfile `locationName:"iamInstanceProfile" type:"structure"`

	ImageId *string `locationName:"imageId" type:"string"`

	InstanceId *string `locationName:"instanceId" type:"string"`

	InstanceLifecycle *string `locationName:"instanceLifecycle" type:"string" enum:"InstanceLifecycleType"`

	InstanceState *InstanceState `locationName:"instanceState" type:"structure"`

	InstanceType *string `locationName:"instanceType" type:"string" enum:"InstanceType"`

	IpAddress *string `locationName:"ipAddress" type:"string"`

	KernelId *string `locationName:"kernelId" type:"string"`

	KeyName *string `locationName:"keyName" type:"string"`

	Monitoring *Monitoring `locationName:"monitoring" type:"structure"`

	NetworkInterfaces []*InstanceNetworkInterface `locationName:"networkInterfaceSet" locationNameList:"item" type:"list"`

	Placement *Placement `locationName:"placement" type:"structure"`

	Platform *string `locationName:"platform" type:"string" enum:"PlatformValues"`

	PrivateDnsName *string `locationName:"privateDnsName" type:"string"`

	PrivateIpAddress *string `locationName:"privateIpAddress" type:"string"`

	ProductCodes []*ProductCode `locationName:"productCodes" locationNameList:"item" type:"list"`

	RamdiskId *string `locationName:"ramdiskId" type:"string"`

	Reason *string `locationName:"reason" type:"string"`

	RootDeviceName *string `locationName:"rootDeviceName" type:"string"`

	RootDeviceType *string `locationName:"rootDeviceType" type:"string" enum:"DeviceType"`

	SourceDestCheck *bool `locationName:"sourceDestCheck" type:"boolean"`

	SpotInstanceRequestId *string `locationName:"spotInstanceRequestId" type:"string"`

	SriovNetSupport *string `locationName:"sriovNetSupport" type:"string"`

	State *InstanceState `locationName:"instanceState" type:"structure"`

	StateReason *StateReason `locationName:"stateReason" type:"structure"`

	SubnetId *string `locationName:"subnetId" type:"string"`

	Tags []*Tag `locationName:"tagSet" locationNameList:"item" type:"list"`

	VirtualizationType *string `locationName:"virtualizationType" type:"string" enum:"VirtualizationType"`

	VpcId *string `locationName:"vpcId" type:"string"`
}

// InstanceBlockDeviceMapping struct
type InstanceBlockDeviceMapping struct {
	DeviceName *string `locationName:"deviceName" type:"string"`

	Ebs *EbsInstanceBlockDevice `locationName:"ebs" type:"structure"`
}

// InstanceBlockDeviceMappingSpecification struct
type InstanceBlockDeviceMappingSpecification struct {
	_ struct{} `type:"structure"`

	// The device name exposed to the instance (for example, /dev/sdh or xvdh).
	DeviceName *string `locationName:"deviceName" type:"string"`

	// Parameters used to automatically set up EBS volumes when the instance is
	// launched.
	Ebs *EbsInstanceBlockDeviceSpecification `locationName:"ebs" type:"structure"`

	// suppress the specified device included in the block device mapping.
	NoDevice *string `locationName:"noDevice" type:"string"`

	// The virtual device name.
	VirtualName *string `locationName:"virtualName" type:"string"`
}

// InstanceCapacity struct
type InstanceCapacity struct {
	_ struct{} `type:"structure"`

	// The number of instances that can still be launched onto the Dedicated Host.
	AvailableCapacity *int64 `locationName:"availableCapacity" type:"integer"`

	// The instance type size supported by the Dedicated Host.
	InstanceType *string `locationName:"instanceType" type:"string"`

	// The total number of instances that can be launched onto the Dedicated Host.
	TotalCapacity *int64 `locationName:"totalCapacity" type:"integer"`
}

// InstanceCount struct
type InstanceCount struct {
	_ struct{} `type:"structure"`

	// The number of listed Reserved Instances in the state specified by the state.
	InstanceCount *int64 `locationName:"instanceCount" type:"integer"`

	// The states of the listed Reserved Instances.
	State *string `locationName:"state" type:"string" enum:"ListingState"`
}

// InstanceExportDetails struct
type InstanceExportDetails struct {
	_ struct{} `type:"structure"`

	// The ID of the resource being exported.
	InstanceId *string `locationName:"instanceId" type:"string"`

	// The target virtualization environment.
	TargetEnvironment *string `locationName:"targetEnvironment" type:"string" enum:"ExportEnvironment"`
}

// InstanceMonitoring struct
type InstanceMonitoring struct {
	_ struct{} `type:"structure"`

	// The ID of the instance.
	InstanceId *string `locationName:"instanceId" type:"string"`

	// The monitoring for the instance.
	Monitoring *Monitoring `locationName:"monitoring" type:"structure"`
}

// InstanceNetworkInterface struct
type InstanceNetworkInterface struct {
	Association *InstanceNetworkInterfaceAssociation `locationName:"association" type:"structure"`

	Attachment *InstanceNetworkInterfaceAttachment `locationName:"attachment" type:"structure"`

	Description *string `locationName:"description" type:"string"`

	Groups []*GroupIdentifier `locationName:"groupSet" locationNameList:"item" type:"list"`

	MacAddress *string `locationName:"macAddress" type:"string"`

	NetworkInterfaceId *string `locationName:"networkInterfaceId" type:"string"`

	OwnerId *string `locationName:"ownerId" type:"string"`

	PrivateDnsName *string `locationName:"privateDnsName" type:"string"`

	PrivateIpAddress *string `locationName:"privateIpAddress" type:"string"`

	PrivateIpAddresses []*InstancePrivateIpAddress `locationName:"privateIpAddressesSet" locationNameList:"item" type:"list"`

	SourceDestCheck *bool `locationName:"sourceDestCheck" type:"boolean"`

	Status *string `locationName:"status" type:"string" enum:"NetworkInterfaceStatus"`

	SubnetId *string `locationName:"subnetId" type:"string"`

	VpcId *string `locationName:"vpcId" type:"string"`
}

// InstanceNetworkInterfaceAssociation struct
type InstanceNetworkInterfaceAssociation struct {
	IpOwnerId *string `locationName:"ipOwnerId" type:"string"`

	PublicDnsName *string `locationName:"publicDnsName" type:"string"`

	PublicIp *string `locationName:"publicIp" type:"string"`
}

// InstanceNetworkInterfaceAttachment struct
type InstanceNetworkInterfaceAttachment struct {
	AttachmentId *string `locationName:"attachmentId" type:"string"`

	DeleteOnTermination *bool `locationName:"deleteOnTermination" type:"boolean"`

	DeviceIndex *int64 `locationName:"deviceIndex" type:"integer"`

	Status *string `locationName:"status" type:"string" enum:"AttachmentStatus"`
}

// InstanceNetworkInterfaceSpecification struct
type InstanceNetworkInterfaceSpecification struct {
	_ struct{} `type:"structure"`

	// Indicates whether to assign a public IPv4 address to an instance you launch
	// in a VPC. The public IP address can only be assigned to a network interface
	// for eth0, and can only be assigned to a new network interface, not an existing
	// one. You cannot specify more than one network interface in the request. If
	// launching into a default subnet, the default value is true.
	AssociatePublicIpAddress *bool `locationName:"associatePublicIpAddress" type:"boolean"`

	// If set to true, the interface is deleted when the instance is terminated.
	// You can specify true only if creating a new network interface when launching
	// an instance.
	DeleteOnTermination *bool `locationName:"deleteOnTermination" type:"boolean"`

	// The description of the network interface. Applies only if creating a network
	// interface when launching an instance.
	Description *string `locationName:"description" type:"string"`

	// The index of the device on the instance for the network interface attachment.
	// If you are specifying a network interface in a RunInstances request, you
	// must provide the device index.
	DeviceIndex *int64 `locationName:"deviceIndex" type:"integer"`

	// The IDs of the security groups for the network interface. Applies only if
	// creating a network interface when launching an instance.
	Groups []*string `locationName:"SecurityGroupId" locationNameList:"SecurityGroupId" type:"list"`

	// A number of IPv6 addresses to assign to the network interface. Amazon EC2
	// chooses the IPv6 addresses from the range of the subnet. You cannot specify
	// this option and the option to assign specific IPv6 addresses in the same
	// request. You can specify this option if you've specified a minimum number
	// of instances to launch.
	Ipv6AddressCount *int64 `locationName:"ipv6AddressCount" type:"integer"`

	// The ID of the network interface.
	NetworkInterfaceId *string `locationName:"networkInterfaceId" type:"string"`

	// The private IPv4 address of the network interface. Applies only if creating
	// a network interface when launching an instance. You cannot specify this option
	// if you're launching more than one instance in a RunInstances request.
	PrivateIpAddress *string `locationName:"privateIpAddress" type:"string"`

	// One or more private IPv4 addresses to assign to the network interface. Only
	// one private IPv4 address can be designated as primary. You cannot specify
	// this option if you're launching more than one instance in a RunInstances
	// request.
	PrivateIpAddresses []*PrivateIpAddressSpecification `locationName:"privateIpAddressesSet" queryName:"PrivateIpAddresses" locationNameList:"item" type:"list"`

	// The number of secondary private IPv4 addresses. You can't specify this option
	// and specify more than one private IP address using the private IP addresses
	// option. You cannot specify this option if you're launching more than one
	// instance in a RunInstances request.
	SecondaryPrivateIpAddressCount *int64 `locationName:"secondaryPrivateIpAddressCount" type:"integer"`

	// The ID of the subnet associated with the network string. Applies only if
	// creating a network interface when launching an instance.
	SubnetId *string `locationName:"subnetId" type:"string"`
}

// InstancePrivateIpAddress struct
type InstancePrivateIpAddress struct {
	Association *InstanceNetworkInterfaceAssociation `locationName:"association" type:"structure"`

	Primary *bool `locationName:"primary" type:"boolean"`

	PrivateDnsName *string `locationName:"privateDnsName" type:"string"`

	PrivateIpAddress *string `locationName:"privateIpAddress" type:"string"`
}

// InstanceState struct
type InstanceState struct {
	Code *int64 `locationName:"code" type:"integer"`

	Name *string `locationName:"name" type:"string" enum:"InstanceStateName"`
}

// InstanceStateChange struct
type InstanceStateChange struct {
	_ struct{} `type:"structure"`

	// The current state of the instance.
	CurrentState *InstanceState `locationName:"currentState" type:"structure"`

	// The ID of the instance.
	InstanceId *string `locationName:"instanceId" type:"string"`

	// The previous state of the instance.
	PreviousState *InstanceState `locationName:"previousState" type:"structure"`
}

// Describes the status of an instance.
// Please also see https://docs.aws.amazon.com/goto/WebAPI/ec2-2016-11-15/InstanceStatus
type InstanceStatus struct {
	_ struct{} `type:"structure"`

	// The Availability Zone of the instance.
	AvailabilityZone *string `locationName:"availabilityZone" type:"string"`

	// Any scheduled events associated with the instance.
	Events []*InstanceStatusEvent `locationName:"eventsSet" locationNameList:"item" type:"list"`

	// The ID of the instance.
	InstanceId *string `locationName:"instanceId" type:"string"`

	// The intended state of the instance. DescribeInstanceStatus requires that
	// an instance be in the running state.
	InstanceState *InstanceState `locationName:"instanceState" type:"structure"`

	// Reports impaired functionality that stems from issues internal to the instance,
	// such as impaired reachability.
	InstanceStatus *InstanceStatusSummary `locationName:"instanceStatus" type:"structure"`

	// Reports impaired functionality that stems from issues related to the systems
	// that support an instance, such as hardware failures and network connectivity
	// problems.
	SystemStatus *InstanceStatusSummary `locationName:"systemStatus" type:"structure"`
}

// Describes the instance status.
// Please also see https://docs.aws.amazon.com/goto/WebAPI/ec2-2016-11-15/InstanceStatusDetails
type InstanceStatusDetails struct {
	_ struct{} `type:"structure"`

	// The time when a status check failed. For an instance that was launched and
	// impaired, this is the time when the instance was launched.
	ImpairedSince *time.Time `locationName:"impairedSince" type:"timestamp" timestampFormat:"iso8601"`

	// The type of instance status.
	Name *string `locationName:"name" type:"string" enum:"StatusName"`

	// The status.
	Status *string `locationName:"status" type:"string" enum:"StatusType"`
}

// Describes a scheduled event for an instance.
// Please also see https://docs.aws.amazon.com/goto/WebAPI/ec2-2016-11-15/InstanceStatusEvent
type InstanceStatusEvent struct {
	_ struct{} `type:"structure"`

	// The event code.
	Code *string `locationName:"code" type:"string" enum:"EventCode"`

	// A description of the event.
	//
	// After a scheduled event is completed, it can still be described for up to
	// a week. If the event has been completed, this description starts with the
	// following text: [Completed].
	Description *string `locationName:"description" type:"string"`

	// The latest scheduled end time for the event.
	NotAfter *time.Time `locationName:"notAfter" type:"timestamp" timestampFormat:"iso8601"`

	// The earliest scheduled start time for the event.
	NotBefore *time.Time `locationName:"notBefore" type:"timestamp" timestampFormat:"iso8601"`
}

// Describes the status of an instance.
// Please also see https://docs.aws.amazon.com/goto/WebAPI/ec2-2016-11-15/InstanceStatusSummary
type InstanceStatusSummary struct {
	_ struct{} `type:"structure"`

	// The system instance health or application instance health.
	Details []*InstanceStatusDetails `locationName:"details" locationNameList:"item" type:"list"`

	// The status.
	Status *string `locationName:"status" type:"string" enum:"SummaryStatus"`
}

// String returns the string representation
func (s InstanceStatusSummary) String() string {
	return awsutil.Prettify(s)
}

// GoString returns the string representation
func (s InstanceStatusSummary) GoString() string {
	return s.String()
}

// SetDetails sets the Details field's value.
func (s *InstanceStatusSummary) SetDetails(v []*InstanceStatusDetails) *InstanceStatusSummary {
	s.Details = v
	return s
}

// SetStatus sets the Status field's value.
func (s *InstanceStatusSummary) SetStatus(v string) *InstanceStatusSummary {
	s.Status = &v
	return s
}

// EbsInstanceBlockDevice struct
type EbsInstanceBlockDevice struct {
	AttachTime *time.Time `locationName:"attachTime" type:"timestamp" timestampFormat:"iso8601"`

	DeleteOnTermination *bool `locationName:"deleteOnTermination" type:"boolean"`

	Status *string `locationName:"status" type:"string" enum:"AttachmentStatus"`

	VolumeId *string `locationName:"volumeId" type:"string"`
}

// Describes information used to set up an EBS volume specified in a block device
// mapping.
// Please also see https://docs.aws.amazon.com/goto/WebAPI/ec2-2016-11-15/EbsInstanceBlockDeviceSpecification
type EbsInstanceBlockDeviceSpecification struct {
	_ struct{} `type:"structure"`

	// Indicates whether the volume is deleted on instance termination.
	DeleteOnTermination *bool `locationName:"deleteOnTermination" type:"boolean"`

	// The ID of the EBS volume.
	VolumeId *string `locationName:"volumeId" type:"string"`
}

// IamInstanceProfile struct
type IamInstanceProfile struct {
	Arn *string `locationName:"arn" type:"string"`

	Id *string `locationName:"id" type:"string"`
}

// Describes the monitoring of an instance.
// Please also see https://docs.aws.amazon.com/goto/WebAPI/ec2-2016-11-15/Monitoring
type Monitoring struct {
	_ struct{} `type:"structure"`

	// Indicates whether detailed monitoring is enabled. Otherwise, basic monitoring
	// is enabled.
	State *string `locationName:"state" type:"string" enum:"MonitoringState"`
}

// Placement struct
type Placement struct {
	Affinity *string `locationName:"affinity" type:"string"`

	AvailabilityZone *string `locationName:"availabilityZone" type:"string"`

	GroupName *string `locationName:"groupName" type:"string"`

	HostId *string `locationName:"hostId" type:"string"`

	Tenancy *string `locationName:"tenancy" type:"string" enum:"Tenancy"`
}

// ProductCode struct.
type ProductCode struct {
	ProductCode *string `locationName:"productCode" type:"string"`

	Type *string `locationName:"type" type:"string" enum:"ProductCodeValues"`
}

// StateReason struct
type StateReason struct {
	Code    *string `locationName:"code" type:"string"`
	Message *string `locationName:"message" type:"string"`
}

// Describes a tag.
// Please also see https://docs.aws.amazon.com/goto/WebAPI/ec2-2016-11-15/Tag
type Tag struct {
	_ struct{} `type:"structure"`

	// The key of the tag.
	//
	// Constraints: Tag keys are case-sensitive and accept a maximum of 127 Unicode
	// characters. May not begin with aws:
	Key *string `locationName:"key" type:"string"`

	// The value of the tag.
	//
	// Constraints: Tag values are case-sensitive and accept a maximum of 255 Unicode
	// characters.
	Value *string `locationName:"value" type:"string"`
}

// Describes a secondary private IPv4 address for a network interface.
// Please also see https://docs.aws.amazon.com/goto/WebAPI/ec2-2016-11-15/PrivateIpAddressSpecification
type PrivateIpAddressSpecification struct {
	_ struct{} `type:"structure"`

	// Indicates whether the private IPv4 address is the primary private IPv4 address.
	// Only one IPv4 address can be designated as primary.
	Primary *bool `locationName:"primary" type:"boolean"`

	// The private IPv4 addresses.
	//
	// PrivateIpAddress is a required field
	PrivateIpAddress *string `locationName:"privateIpAddress" type:"string" required:"true"`
}

// Contains the parameters for DescribeInstanceAttribute.
// Please also see https://docs.aws.amazon.com/goto/WebAPI/ec2-2016-11-15/DescribeInstanceAttributeRequest
type DescribeInstanceAttributeInput struct {
	_ struct{} `type:"structure"`

	// The instance attribute.
	//
	// Note: The enaSupport attribute is not supported at this time.
	//
	// Attribute is a required field
	Attribute *string `locationName:"attribute" type:"string" required:"true" enum:"InstanceAttributeName"`

	// Checks whether you have the required permissions for the action, without
	// actually making the request, and provides an error response. If you have
	// the required permissions, the error response is DryRunOperation. Otherwise,
	// it is UnauthorizedOperation.
	DryRun *bool `locationName:"dryRun" type:"boolean"`

	// The ID of the instance.
	//
	// InstanceId is a required field
	InstanceId *string `locationName:"instanceId" type:"string" required:"true"`
}

// Describes an instance attribute.
// Please also see https://docs.aws.amazon.com/goto/WebAPI/ec2-2016-11-15/InstanceAttribute
type DescribeInstanceAttributeOutput struct {
	_ struct{} `type:"structure"`

	// The block device mapping of the instance.
	BlockDeviceMappings []*InstanceBlockDeviceMapping `locationName:"blockDeviceMapping" locationNameList:"item" type:"list"`

	// If the value is true, you can't terminate the instance through the Amazon
	// EC2 console, CLI, or API; otherwise, you can.
	DisableApiTermination *AttributeBooleanValue `locationName:"disableApiTermination" type:"structure"`

	// Indicates whether the instance is optimized for EBS I/O.
	EbsOptimized *AttributeBooleanValue `locationName:"ebsOptimized" type:"structure"`

	// Indicates whether enhanced networking with ENA is enabled.
	EnaSupport *AttributeBooleanValue `locationName:"enaSupport" type:"structure"`

	// The security groups associated with the instance.
	Groups []*GroupIdentifier `locationName:"groupSet" locationNameList:"item" type:"list"`

	// The ID of the instance.
	InstanceId *string `locationName:"instanceId" type:"string"`

	// Indicates whether an instance stops or terminates when you initiate shutdown
	// from the instance (using the operating system command for system shutdown).
	InstanceInitiatedShutdownBehavior *AttributeValue `locationName:"instanceInitiatedShutdownBehavior" type:"structure"`

	// The instance type.
	InstanceType *AttributeValue `locationName:"instanceType" type:"structure"`

	// The kernel ID.
	KernelId *AttributeValue `locationName:"kernel" type:"structure"`

	// A list of product codes.
	ProductCodes []*ProductCode `locationName:"productCodes" locationNameList:"item" type:"list"`

	// The RAM disk ID.
	RamdiskId *AttributeValue `locationName:"ramdisk" type:"structure"`

	// The name of the root device (for example, /dev/sda1 or /dev/xvda).
	RootDeviceName *AttributeValue `locationName:"rootDeviceName" type:"structure"`

	// Indicates whether source/destination checking is enabled. A value of true
	// means checking is enabled, and false means checking is disabled. This value
	// must be false for a NAT instance to perform NAT.
	SourceDestCheck *AttributeBooleanValue `locationName:"sourceDestCheck" type:"structure"`

	// Indicates whether enhanced networking with the Intel 82599 Virtual Function
	// interface is enabled.
	SriovNetSupport *AttributeValue `locationName:"sriovNetSupport" type:"structure"`

	// The user data.
	UserData *AttributeValue `locationName:"userData" type:"structure"`
}

// Describes a value for a resource attribute that is a Boolean value.
// Please also see https://docs.aws.amazon.com/goto/WebAPI/ec2-2016-11-15/AttributeBooleanValue
type AttributeBooleanValue struct {
	_ struct{} `type:"structure"`

	// The attribute value. The valid values are true or false.
	Value *bool `locationName:"value" type:"boolean"`
}

// Describes a value for a resource attribute that is a String.
// Please also see https://docs.aws.amazon.com/goto/WebAPI/ec2-2016-11-15/AttributeValue
type AttributeValue struct {
	_ struct{} `type:"structure"`

	// The attribute value. Note that the value is case-sensitive.
	Value *string `locationName:"value" type:"string"`
}

//RunInstancesInput is the specification to run the an instance
type RunInstancesInput struct {
	_ struct{} `type:"structure"`

	// One or more block device mapping entries. You can't specify both a snapshot
	// Id and an encryption value. This is because only blank volumes can be encrypted
	// on creation. If a snapshot is the basis for a volume, it is not blank and
	// its encryption status is used for the volume encryption status.
	BlockDeviceMappings []*BlockDeviceMapping `locationName:"BlockDeviceMapping" locationNameList:"BlockDeviceMapping" type:"list"`

	// Unique, case-sensitive identifier you provide to ensure the idempotency of
	// the request. For more information, see Ensuring Idempotency (http://docs.aws.amazon.com/AWSEC2/latest/APIReference/Run_Instance_Idempotency.html).
	//
	// Constraints: Maximum 64 ASCII characters
	ClientToken *string `locationName:"clientToken" type:"string"`

	// If you set this parameter to true, you can't terminate the instance using
	// the Amazon EC2 console, CLI, or API; otherwise, you can. To change this attribute
	// to false after launch, use ModifyInstanceAttribute. Alternatively, if you
	// set InstanceInitiatedShutdownBehavior to terminate, you can terminate the
	// instance by running the shutdown command from the instance.
	//
	// Default: false
	DisableApiTermination *bool `locationName:"disableApiTermination" type:"boolean"`

	// Checks whether you have the required permissions for the action, without
	// actually making the request, and provides an error response. If you have
	// the required permissions, the error response is DryRunOperation. Otherwise,
	// it is UnauthorizedOperation.
	DryRun *bool `locationName:"dryRun" type:"boolean"`

	// Indicates whether the instance is optimized for Amazon EBS I/O. This optimization
	// provides dedicated throughput to Amazon EBS and an optimized configuration
	// stack to provide optimal Amazon EBS I/O performance. This optimization isn't
	// available with all instance types. Additional usage charges apply when using
	// an EBS-optimized instance.
	//
	// Default: false
	EbsOptimized *bool `locationName:"ebsOptimized" type:"boolean"`

	// The Id of the AMI, which you can get by calling DescribeImages. An AMI is
	// required to launch an instance and must be specified here or in a launch
	// template.
	ImageId *string `type:"string"`

	// Indicates whether an instance stops or terminates when you initiate shutdown
	// from the instance (using the operating system command for system shutdown).
	//
	// Default: stop
	InstanceInitiatedShutdownBehavior *bool `locationName:"instanceInitiatedShutdownBehavior" type:"bool" enum:"ShutdownBehavior"`

	// The instance type. For more information, see Instance Types (http://docs.aws.amazon.com/AWSEC2/latest/UserGuide/instance-types.html)
	// in the Amazon Elastic Compute Cloud User Guide.
	//
	// Default: m1.small
	InstanceType *string `type:"string" enum:"InstanceType"`

	// The name of the key pair. You can create a key pair using CreateKeyPair or
	// ImportKeyPair.
	//
	// If you do not specify a key pair, you can't connect to the instance unless
	// you choose an AMI that is configured to allow users another way to log in.
	KeyName *string `locationName:"keyName" type:"string"`

	// The maximum number of instances to launch. If you specify more instances
	// than Amazon EC2 can launch in the target Availability Zone, Amazon EC2 launches
	// the largest possible number of instances above MinCount.
	//
	// Constraints: Between 1 and the maximum number you're allowed for the specified
	// instance type. For more information about the default limits, and how to
	// request an increase, see How many instances can I run in Amazon EC2 (http://aws.amazon.com/ec2/faqs/#How_many_instances_can_I_run_in_Amazon_EC2)
	// in the Amazon EC2 FAQ.
	//
	// MaxCount is a required field
	MaxCount *int64 `type:"integer" required:"true"`

	// The minimum number of instances to launch. If you specify a minimum that
	// is more instances than Amazon EC2 can launch in the target Availability Zone,
	// Amazon EC2 launches no instances.
	//
	// Constraints: Between 1 and the maximum number you're allowed for the specified
	// instance type. For more information about the default limits, and how to
	// request an increase, see How many instances can I run in Amazon EC2 (http://aws.amazon.com/ec2/faqs/#How_many_instances_can_I_run_in_Amazon_EC2)
	// in the Amazon EC2 General FAQ.
	//
	// MinCount is a required field
	MinCount *int64 `type:"integer" required:"true"`

	// One or more network interfaces.
	NetworkInterfaces []*InstanceNetworkInterfaceSpecification `locationName:"networkInterface" locationNameList:"item" type:"list"`

	// The placement for the instance.
	Placement *Placement `type:"structure"`

	// [EC2-VPC] The primary IPv4 address. You must specify a value from the IPv4
	// address range of the subnet.
	//
	// Only one private IP address can be designated as primary. You can't specify
	// this option if you've specified the option to designate a private IP address
	// as the primary IP address in a network interface specification. You cannot
	// specify this option if you're launching more than one instance in the request.
	PrivateIPAddress *string `locationName:"privateIpAddress" type:"string"`

	// The Id of the RAM disk.
	//
	// We recommend that you use PV-GRUB instead of kernels and RAM disks. For more
	// information, see  PV-GRUB (http://docs.aws.amazon.com/AWSEC2/latest/UserGuide/UserProvidedkernels.html)
	// in the Amazon Elastic Compute Cloud User Guide.
	RamdiskId *string `type:"string"`

	// One or more security group Ids. You can create a security group using CreateSecurityGroup.
	//
	// Default: Amazon EC2 uses the default security group.
	SecurityGroupIds []*string `locationName:"SecurityGroupId" locationNameList:"SecurityGroupId" type:"list"`

	// [EC2-Classic, default VPC] One or more security group names. For a nondefault
	// VPC, you must use security group Ids instead.
	//
	// Default: Amazon EC2 uses the default security group.
	SecurityGroups []*string `locationName:"SecurityGroup" locationNameList:"SecurityGroup" type:"list"`

	// [EC2-VPC] The Id of the subnet to launch the instance into.
	SubnetId *string `type:"string"`

	// The user data to make available to the instance. For more information, see
	// Running Commands on Your Linux Instance at Launch (http://docs.aws.amazon.com/AWSEC2/latest/UserGuide/user-data.html)
	// (Linux) and Adding User Data (http://docs.aws.amazon.com/AWSEC2/latest/WindowsGuide/ec2-instance-metadata.html#instancedata-add-user-data)
	// (Windows). If you are using a command line tool, base64-encoding is performed
	// for you, and you can load the text from a file. Otherwise, you must provide
	// base64-encoded text.
	UserData *string `type:"string"`

	OwnerId *string `type:"string"`

	RequesterId *string `type:"string"`

	ReservationId *string `type:"string"`

	PasswordData *string `type:"string"`
}

//BlockDeviceMapping input to specify the mapping
type BlockDeviceMapping struct {
	_ struct{} `type:"structure"`

	// The device name (for example, /dev/sdh or xvdh).
	DeviceName *string `locationName:"deviceName" type:"string"`

	Ebs *EbsBlockDevice `locationName:"ebs" type:"structure"`

	// Suppresses the specified device included in the block device mapping of the
	// AMI.
	NoDevice *string `locationName:"noDevice" type:"string"`

	// The virtual device name (ephemeralN). Instance store volumes are numbered
	// starting from 0. An instance type with 2 available instance store volumes
	// can specify mappings for ephemeral0 and ephemeral1.The number of available
	// instance store volumes depends on the instance type. After you connect to
	// the instance, you must mount the volume.
	//
	// Constraints: For M3 instances, you must specify instance store volumes in
	// the block device mapping for the instance. When you launch an M3 instance,
	// we ignore any instance store volumes specified in the block device mapping
	// for the AMI.
	VirtualName *string `locationName:"virtualName" type:"string"`
}

//PrivateIPAddressSpecification ...
type PrivateIPAddressSpecification struct {
	_ struct{} `type:"structure"`

	// Indicates whether the private IPv4 address is the primary private IPv4 address.
	// Only one IPv4 address can be designated as primary.
	Primary *bool `locationName:"primary" type:"boolean"`

	// The private IPv4 addresses.
	//
	// PrivateIpAddress is a required field
	PrivateIPAddress *string `locationName:"privateIpAddress" type:"string" required:"true"`
}

type ModifyInstanceKeyPairInput struct {
	_ struct{} `type:"structure"`

	// The ID of the Windows instance.
	InstanceId *string `locationName:"instanceId" type:"string"`

	KeyName *string `locationName:"keyName" type:"string"`
}

type EbsBlockDevice struct {
	_ struct{} `type:"structure"`

	// Indicates whether the EBS volume is deleted on instance termination.
	DeleteOnTermination *bool `locationName:"deleteOnTermination" type:"boolean"`

	// Indicates whether the EBS volume is encrypted. Encrypted volumes can only
	// be attached to instances that support Amazon EBS encryption. If you are creating
	// a volume from a snapshot, you can't specify an encryption value. This is
	// because only blank volumes can be encrypted on creation.
	Encrypted *bool `locationName:"encrypted" type:"boolean"`

	// The number of I/O operations per second (IOPS) that the volume supports.
	// For io1, this represents the number of IOPS that are provisioned for the
	// volume. For gp2, this represents the baseline performance of the volume and
	// the rate at which the volume accumulates I/O credits for bursting. For more
	// information about General Purpose SSD baseline performance, I/O credits,
	// and bursting, see Amazon EBS Volume Types (http://docs.aws.amazon.com/AWSEC2/latest/UserGuide/EBSVolumeTypes.html)
	// in the Amazon Elastic Compute Cloud User Guide.
	//
	// Constraint: Range is 100-20000 IOPS for io1 volumes and 100-10000 IOPS for
	// gp2 volumes.
	//
	// Condition: This parameter is required for requests to create io1 volumes;
	// it is not used in requests to create gp2, st1, sc1, or standard volumes.
	Iops *int64 `locationName:"iops" type:"integer"`

	// ID for a user-managed CMK under which the EBS volume is encrypted.
	//
	// Note: This parameter is only supported on BlockDeviceMapping objects called
	// by RunInstances (http://docs.aws.amazon.com/AWSEC2/latest/APIReference/API_RunInstances.html),
	// RequestSpotFleet (http://docs.aws.amazon.com/AWSEC2/latest/APIReference/API_RequestSpotFleet.html),
	// and RequestSpotInstances (http://docs.aws.amazon.com/AWSEC2/latest/APIReference/API_RequestSpotInstances.html).
	KmsKeyId *string `type:"string"`

	// The ID of the snapshot.
	SnapshotId *string `locationName:"snapshotId" type:"string"`

	// The size of the volume, in GiB.
	//
	// Constraints: 1-16384 for General Purpose SSD (gp2), 4-16384 for Provisioned
	// IOPS SSD (io1), 500-16384 for Throughput Optimized HDD (st1), 500-16384 for
	// Cold HDD (sc1), and 1-1024 for Magnetic (standard) volumes. If you specify
	// a snapshot, the volume size must be equal to or larger than the snapshot
	// size.
	//
	// Default: If you're creating the volume from a snapshot and don't specify
	// a volume size, the default is the snapshot size.
	VolumeSize *int64 `locationName:"volumeSize" type:"integer"`

	// The volume type: gp2, io1, st1, sc1, or standard.
	//
	// Default: standard
	VolumeType *string `locationName:"volumeType" type:"string" enum:"VolumeType"`
}

type GetPasswordDataInput struct {
	_ struct{} `type:"structure"`

	// The ID of the Windows instance.
	//
	// InstanceId is a required field
	InstanceId *string `type:"string" required:"true"`
}

type GetPasswordDataOutput struct {
	_ struct{} `type:"structure"`

	// The ID of the Windows instance.
	InstanceId *string `locationName:"instanceId" type:"string"`

	// The password of the instance. Returns an empty string if the password is
	// not available.
	PasswordData *string `locationName:"passwordData" type:"string"`

	// The time the data was last updated.
	Timestamp *time.Time `locationName:"timestamp" type:"timestamp" timestampFormat:"iso8601"`
}

type TerminateInstancesInput struct {
	// _ struct{} `type:"structure"`

	InstanceIds []*string `locationName:"InstanceId" locationNameList:"InstanceId" type:"list" required:"true"`
}

type TerminateInstancesOutput struct {
	_ struct{} `type:"structure"`

	// Information about one or more terminated instances.
	TerminatingInstances []*InstanceStateChange `locationName:"instancesSet" locationNameList:"item" type:"list"`
}

<<<<<<< HEAD
type PublicIP struct {
	AllocationId             *string `locationName:"allocationId" type:"string"`
	AssociationId            *string `locationName:"associationId" type:"string"`
	Domain                   *string `locationName:"domain" type:"string"`
	InstanceId               *string `locationName:"instanceId" type:"string"`
	NetworkInterfaceId       *string `locationName:"networkInterfaceId" type:"string"`
	NetworkInterface_ownerId *string `locationName:"networkInterface_ownerId" type:"string"`
	PrivateIpAddress         *string `locationName:"privateIpAddress" type:"string"`
	PublicIp                 *string `locationName:"publicIp" type:"string"`
}

type AllocateAddressInput struct {
	_ struct{} `type:"structure"`

	// Set to vpc to allocate the address for use with instances in a VPC.
	//
	// Default: The address is for use with instances in EC2-Classic.
	Domain *string `type:"string" enum:"DomainType"`

	// Checks whether you have the required permissions for the action, without
	// actually making the request, and provides an error response. If you have
	// the required permissions, the error response is DryRunOperation. Otherwise,
	// it is UnauthorizedOperation.
	DryRun *bool `locationName:"dryRun" type:"boolean"`
}

// String returns the string representation
func (s AllocateAddressInput) String() string {
=======
// Contains the parameters for ModifyInstanceAttribute.
type ModifyInstanceAttributeInput struct {
	_ struct{} `type:"structure"`
	// The name of the attribute.
	Attribute *string `locationName:"attribute" type:"string" enum:"InstanceAttributeName"`

	BlockDeviceMappings []*InstanceBlockDeviceMappingSpecification `locationName:"blockDeviceMapping" locationNameList:"item" type:"list"`

	DisableApiTermination *AttributeBooleanValue `locationName:"disableApiTermination" type:"structure"`

	DeleteOnTermination *AttributeBooleanValue `locationName:"deleteOnTermination" type:"structure"`

	EbsOptimized *AttributeBooleanValue `locationName:"ebsOptimized" type:"structure"`

	Groups []*string `locationName:"GroupId" locationNameList:"groupId" type:"list"`

	InstanceId *string `locationName:"instanceId" type:"string" required:"true"`

	InstanceInitiatedShutdownBehavior *AttributeValue `locationName:"instanceInitiatedShutdownBehavior" type:"structure"`

	InstanceType *AttributeValue `locationName:"instanceType" type:"structure"`

	SourceDestCheck *AttributeBooleanValue `type:"structure"`

	UserData *BlobAttributeValue `locationName:"userData" type:"structure"`

	Value *string `locationName:"value" type:"string"`
}

// String returns the string representation
func (s ModifyInstanceAttributeInput) String() string {
>>>>>>> 6886d344
	return awsutil.Prettify(s)
}

// GoString returns the string representation
<<<<<<< HEAD
func (s AllocateAddressInput) GoString() string {
	return s.String()
}

// SetDomain sets the Domain field's value.
func (s *AllocateAddressInput) SetDomain(v string) *AllocateAddressInput {
	s.Domain = &v
	return s
}

// SetDryRun sets the DryRun field's value.
func (s *AllocateAddressInput) SetDryRun(v bool) *AllocateAddressInput {
	s.DryRun = &v
	return s
}

// Contains the output of AllocateAddress.
// Please also see https://docs.aws.amazon.com/goto/WebAPI/ec2-2016-11-15/AllocateAddressResult
type AllocateAddressOutput struct {
	_ struct{} `type:"structure"`

	// [EC2-VPC] The ID that AWS assigns to represent the allocation of the Elastic
	// IP address for use with instances in a VPC.
	AllocationId *string `locationName:"allocationId" type:"string"`

	// Indicates whether this Elastic IP address is for use with instances in EC2-Classic
	// (standard) or instances in a VPC (vpc).
	Domain *string `locationName:"domain" type:"string" enum:"DomainType"`

	// The Elastic IP address.
	PublicIp *string `locationName:"publicIp" type:"string"`
}

// String returns the string representation
func (s AllocateAddressOutput) String() string {
	return awsutil.Prettify(s)
}

// GoString returns the string representation
func (s AllocateAddressOutput) GoString() string {
	return s.String()
}

// SetAllocationId sets the AllocationId field's value.
func (s *AllocateAddressOutput) SetAllocationId(v string) *AllocateAddressOutput {
	s.AllocationId = &v
	return s
}

// SetDomain sets the Domain field's value.
func (s *AllocateAddressOutput) SetDomain(v string) *AllocateAddressOutput {
	s.Domain = &v
	return s
}

// SetPublicIp sets the PublicIp field's value.
func (s *AllocateAddressOutput) SetPublicIp(v string) *AllocateAddressOutput {
	s.PublicIp = &v
	return s
}

type DescribeAddressesInput struct {
	_ struct{} `type:"structure"`

	// [EC2-VPC] One or more allocation IDs.
	//
	// Default: Describes all your Elastic IP addresses.
	AllocationIds []*string `locationName:"AllocationId" locationNameList:"AllocationId" type:"list"`
=======
func (s ModifyInstanceAttributeInput) GoString() string {
	return s.String()
}

// Validate inspects the fields of the type to determine if they are valid.
func (s *ModifyInstanceAttributeInput) Validate() error {
	invalidParams := request.ErrInvalidParams{Context: "ModifyInstanceAttributeInput"}
	if s.InstanceId == nil {
		invalidParams.Add(request.NewErrParamRequired("InstanceId"))
	}

	if invalidParams.Len() > 0 {
		return invalidParams
	}
	return nil
}

// SetAttribute sets the Attribute field's value.
func (s *ModifyInstanceAttributeInput) SetAttribute(v string) *ModifyInstanceAttributeInput {
	s.Attribute = &v
	return s
}

// SetBlockDeviceMappings sets the BlockDeviceMappings field's value.
func (s *ModifyInstanceAttributeInput) SetBlockDeviceMappings(v []*InstanceBlockDeviceMappingSpecification) *ModifyInstanceAttributeInput {
	s.BlockDeviceMappings = v
	return s
}

// SetDisableApiTermination sets the DisableApiTermination field's value.
func (s *ModifyInstanceAttributeInput) SetDisableApiTermination(v *AttributeBooleanValue) *ModifyInstanceAttributeInput {
	s.DisableApiTermination = v
	return s
}

// SetEbsOptimized sets the EbsOptimized field's value.
func (s *ModifyInstanceAttributeInput) SetEbsOptimized(v *AttributeBooleanValue) *ModifyInstanceAttributeInput {
	s.EbsOptimized = v
	return s
}

// SetGroups sets the Groups field's value.
func (s *ModifyInstanceAttributeInput) SetGroups(v []*string) *ModifyInstanceAttributeInput {
	s.Groups = v
	return s
}

// SetInstanceId sets the InstanceId field's value.
func (s *ModifyInstanceAttributeInput) SetInstanceId(v string) *ModifyInstanceAttributeInput {
	s.InstanceId = &v
	return s
}

// SetInstanceInitiatedShutdownBehavior sets the InstanceInitiatedShutdownBehavior field's value.
func (s *ModifyInstanceAttributeInput) SetInstanceInitiatedShutdownBehavior(v *AttributeValue) *ModifyInstanceAttributeInput {
	s.InstanceInitiatedShutdownBehavior = v
	return s
}

// SetInstanceType sets the InstanceType field's value.
func (s *ModifyInstanceAttributeInput) SetInstanceType(v *AttributeValue) *ModifyInstanceAttributeInput {
	s.InstanceType = v
	return s
}

// SetSourceDestCheck sets the SourceDestCheck field's value.
func (s *ModifyInstanceAttributeInput) SetSourceDestCheck(v *AttributeBooleanValue) *ModifyInstanceAttributeInput {
	s.SourceDestCheck = v
	return s
}

// SetUserData sets the UserData field's value.
func (s *ModifyInstanceAttributeInput) SetUserData(v *BlobAttributeValue) *ModifyInstanceAttributeInput {
	s.UserData = v
	return s
}

// SetValue sets the Value field's value.
func (s *ModifyInstanceAttributeInput) SetValue(v string) *ModifyInstanceAttributeInput {
	s.Value = &v
	return s
}

type BlobAttributeValue struct {
	_ struct{} `type:"structure"`

	// Value is automatically base64 encoded/decoded by the SDK.
	Value []byte `locationName:"value" type:"blob"`
}

// String returns the string representation
func (s BlobAttributeValue) String() string {
	return awsutil.Prettify(s)
}

// GoString returns the string representation
func (s BlobAttributeValue) GoString() string {
	return s.String()
}

// SetValue sets the Value field's value.
func (s *BlobAttributeValue) SetValue(v []byte) *BlobAttributeValue {
	s.Value = v
	return s
}

type StopInstancesInput struct {
	_ struct{} `type:"structure"`
>>>>>>> 6886d344

	// Checks whether you have the required permissions for the action, without
	// actually making the request, and provides an error response. If you have
	// the required permissions, the error response is DryRunOperation. Otherwise,
	// it is UnauthorizedOperation.
	DryRun *bool `locationName:"dryRun" type:"boolean"`

<<<<<<< HEAD
	// One or more filters. Filter names and values are case-sensitive.
	//
	//    * allocation-id - [EC2-VPC] The allocation ID for the address.
	//
	//    * association-id - [EC2-VPC] The association ID for the address.
	//
	//    * domain - Indicates whether the address is for use in EC2-Classic (standard)
	//    or in a VPC (vpc).
	//
	//    * instance-id - The ID of the instance the address is associated with,
	//    if any.
	//
	//    * network-interface-id - [EC2-VPC] The ID of the network interface that
	//    the address is associated with, if any.
	//
	//    * network-interface-owner-id - The AWS account ID of the owner.
	//
	//    * private-ip-address - [EC2-VPC] The private IP address associated with
	//    the Elastic IP address.
	//
	//    * public-ip - The Elastic IP address.
	Filters []*Filter `locationName:"Filter" locationNameList:"Filter" type:"list"`

	//
	// Default: Describes all your Elastic IP addresses.
	PublicIps []*string `locationName:"PublicIp" locationNameList:"PublicIp" type:"list"`
}

// String returns the string representation
func (s DescribeAddressesInput) String() string {
=======
	// Forces the instances to stop. The instances do not have an opportunity to
	// flush file system caches or file system metadata. If you use this option,
	// you must perform file system check and repair procedures. This option is
	// not recommended for Windows instances.
	//
	// Default: false
	Force *bool `locationName:"force" type:"boolean"`

	// One or more instance IDs.
	//
	// InstanceIds is a required field
	InstanceIds []*string `locationName:"InstanceId" locationNameList:"InstanceId" type:"list" required:"true"`
}

// String returns the string representation
func (s StopInstancesInput) String() string {
>>>>>>> 6886d344
	return awsutil.Prettify(s)
}

// GoString returns the string representation
<<<<<<< HEAD
func (s DescribeAddressesInput) GoString() string {
	return s.String()
}

// SetAllocationIds sets the AllocationIds field's value.
func (s *DescribeAddressesInput) SetAllocationIds(v []*string) *DescribeAddressesInput {
	s.AllocationIds = v
	return s
}

// SetDryRun sets the DryRun field's value.
func (s *DescribeAddressesInput) SetDryRun(v bool) *DescribeAddressesInput {
=======
func (s StopInstancesInput) GoString() string {
	return s.String()
}

// Validate inspects the fields of the type to determine if they are valid.
func (s *StopInstancesInput) Validate() error {
	invalidParams := request.ErrInvalidParams{Context: "StopInstancesInput"}
	if s.InstanceIds == nil {
		invalidParams.Add(request.NewErrParamRequired("InstanceIds"))
	}

	if invalidParams.Len() > 0 {
		return invalidParams
	}
	return nil
}

// SetDryRun sets the DryRun field's value.
func (s *StopInstancesInput) SetDryRun(v bool) *StopInstancesInput {
>>>>>>> 6886d344
	s.DryRun = &v
	return s
}

<<<<<<< HEAD
// SetFilters sets the Filters field's value.
func (s *DescribeAddressesInput) SetFilters(v []*Filter) *DescribeAddressesInput {
	s.Filters = v
	return s
}

// SetPublicIps sets the PublicIps field's value.
func (s *DescribeAddressesInput) SetPublicIps(v []*string) *DescribeAddressesInput {
	s.PublicIps = v
	return s
}

// Contains the output of DescribeAddresses
type DescribeAddressesOutput struct {
	_ struct{} `type:"structure"`

	// Information about one or more Elastic IP addresses.
	Addresses []*Address `locationName:"addressesSet" locationNameList:"item" type:"list"`
}

// String returns the string representation
func (s DescribeAddressesOutput) String() string {
=======
// SetForce sets the Force field's value.
func (s *StopInstancesInput) SetForce(v bool) *StopInstancesInput {
	s.Force = &v
	return s
}

// SetInstanceIds sets the InstanceIds field's value.
func (s *StopInstancesInput) SetInstanceIds(v []*string) *StopInstancesInput {
	s.InstanceIds = v
	return s
}

// Contains the output of StopInstances.
type StopInstancesOutput struct {
	_ struct{} `type:"structure"`

	// Information about one or more stopped instances.
	StoppingInstances []*InstanceStateChange `locationName:"instancesSet" locationNameList:"item" type:"list"`
}

// String returns the string representation
func (s StopInstancesOutput) String() string {
>>>>>>> 6886d344
	return awsutil.Prettify(s)
}

// GoString returns the string representation
<<<<<<< HEAD
func (s DescribeAddressesOutput) GoString() string {
	return s.String()
}

// SetAddresses sets the Addresses field's value.
func (s *DescribeAddressesOutput) SetAddresses(v []*Address) *DescribeAddressesOutput {
	s.Addresses = v
	return s
}

// Describes an Elastic IP address.
// Please also see https://docs.aws.amazon.com/goto/WebAPI/ec2-2016-11-15/Address
type Address struct {
	_ struct{} `type:"structure"`

	// The ID representing the allocation of the address for use with EC2-VPC.
	AllocationId *string `locationName:"allocationId" type:"string"`

	// The ID representing the association of the address with an instance in a
	// VPC.
	AssociationId *string `locationName:"associationId" type:"string"`

	// Indicates whether this Elastic IP address is for use with instances in EC2-Classic
	// (standard) or instances in a VPC (vpc).
	Domain *string `locationName:"domain" type:"string" enum:"DomainType"`

	// The ID of the instance that the address is associated with (if any).
	InstanceId *string `locationName:"instanceId" type:"string"`

	// The ID of the network interface.
	NetworkInterfaceId *string `locationName:"networkInterfaceId" type:"string"`

	// The ID of the AWS account that owns the network interface.
	NetworkInterfaceOwnerId *string `locationName:"networkInterfaceOwnerId" type:"string"`

	// The private IP address associated with the Elastic IP address.
	PrivateIpAddress *string `locationName:"privateIpAddress" type:"string"`

	// The Elastic IP address.
	PublicIp *string `locationName:"publicIp" type:"string"`
}

// String returns the string representation
func (s Address) String() string {
=======
func (s StopInstancesOutput) GoString() string {
	return s.String()
}

// SetStoppingInstances sets the StoppingInstances field's value.
func (s *StopInstancesOutput) SetStoppingInstances(v []*InstanceStateChange) *StopInstancesOutput {
	s.StoppingInstances = v
	return s
}

type ModifyInstanceAttributeOutput struct {
	_ struct{} `type:"structure"`
}

// String returns the string representation
func (s ModifyInstanceAttributeOutput) String() string {
	return awsutil.Prettify(s)
}

// GoString returns the string representation
func (s ModifyInstanceAttributeOutput) GoString() string {
	return s.String()
}

type StartInstancesInput struct {
	_ struct{} `type:"structure"`

	// Reserved.
	AdditionalInfo *string `locationName:"additionalInfo" type:"string"`

	// Checks whether you have the required permissions for the action, without
	// actually making the request, and provides an error response. If you have
	// the required permissions, the error response is DryRunOperation. Otherwise,
	// it is UnauthorizedOperation.
	DryRun *bool `locationName:"dryRun" type:"boolean"`

	// One or more instance IDs.
	//
	// InstanceIds is a required field
	InstanceIds []*string `locationName:"InstanceId" locationNameList:"InstanceId" type:"list" required:"true"`
}

// String returns the string representation
func (s StartInstancesInput) String() string {
>>>>>>> 6886d344
	return awsutil.Prettify(s)
}

// GoString returns the string representation
<<<<<<< HEAD
func (s Address) GoString() string {
	return s.String()
}

// SetAllocationId sets the AllocationId field's value.
func (s *Address) SetAllocationId(v string) *Address {
	s.AllocationId = &v
	return s
}

// SetAssociationId sets the AssociationId field's value.
func (s *Address) SetAssociationId(v string) *Address {
	s.AssociationId = &v
	return s
}

// SetDomain sets the Domain field's value.
func (s *Address) SetDomain(v string) *Address {
	s.Domain = &v
	return s
}

// SetInstanceId sets the InstanceId field's value.
func (s *Address) SetInstanceId(v string) *Address {
	s.InstanceId = &v
	return s
}

// SetNetworkInterfaceId sets the NetworkInterfaceId field's value.
func (s *Address) SetNetworkInterfaceId(v string) *Address {
	s.NetworkInterfaceId = &v
	return s
}

// SetNetworkInterfaceOwnerId sets the NetworkInterfaceOwnerId field's value.
func (s *Address) SetNetworkInterfaceOwnerId(v string) *Address {
	s.NetworkInterfaceOwnerId = &v
	return s
}

// SetPrivateIpAddress sets the PrivateIpAddress field's value.
func (s *Address) SetPrivateIpAddress(v string) *Address {
	s.PrivateIpAddress = &v
	return s
}

// SetPublicIp sets the PublicIp field's value.
func (s *Address) SetPublicIp(v string) *Address {
	s.PublicIp = &v
=======
func (s StartInstancesInput) GoString() string {
	return s.String()
}

// Validate inspects the fields of the type to determine if they are valid.
func (s *StartInstancesInput) Validate() error {
	invalidParams := request.ErrInvalidParams{Context: "StartInstancesInput"}
	if s.InstanceIds == nil {
		invalidParams.Add(request.NewErrParamRequired("InstanceIds"))
	}

	if invalidParams.Len() > 0 {
		return invalidParams
	}
	return nil
}

// SetAdditionalInfo sets the AdditionalInfo field's value.
func (s *StartInstancesInput) SetAdditionalInfo(v string) *StartInstancesInput {
	s.AdditionalInfo = &v
	return s
}

// SetDryRun sets the DryRun field's value.
func (s *StartInstancesInput) SetDryRun(v bool) *StartInstancesInput {
	s.DryRun = &v
	return s
}

// SetInstanceIds sets the InstanceIds field's value.
func (s *StartInstancesInput) SetInstanceIds(v []*string) *StartInstancesInput {
	s.InstanceIds = v
	return s
}

type StartInstancesOutput struct {
	_ struct{} `type:"structure"`

	// Information about one or more started instances.
	StartingInstances []*InstanceStateChange `locationName:"instancesSet" locationNameList:"item" type:"list"`
}

// String returns the string representation
func (s StartInstancesOutput) String() string {
	return awsutil.Prettify(s)
}

// GoString returns the string representation
func (s StartInstancesOutput) GoString() string {
	return s.String()
}

// SetStartingInstances sets the StartingInstances field's value.
func (s *StartInstancesOutput) SetStartingInstances(v []*InstanceStateChange) *StartInstancesOutput {
	s.StartingInstances = v
>>>>>>> 6886d344
	return s
}<|MERGE_RESOLUTION|>--- conflicted
+++ resolved
@@ -250,7 +250,7 @@
 
 	PrivateIpAddresses []*InstancePrivateIpAddress `locationName:"privateIpAddressesSet" locationNameList:"item" type:"list"`
 
-	SourceDestCheck *bool `locationName:"sourceDestCheck" type:"boolean"`
+	SourceDestCheck *string `locationName:"sourceDestCheck" type:"string"`
 
 	Status *string `locationName:"status" type:"string" enum:"NetworkInterfaceStatus"`
 
@@ -274,7 +274,7 @@
 
 	DeleteOnTermination *bool `locationName:"deleteOnTermination" type:"boolean"`
 
-	DeviceIndex *int64 `locationName:"deviceIndex" type:"integer"`
+	DeviceIndex *int `locationName:"deviceIndex" type:"integer"`
 
 	Status *string `locationName:"status" type:"string" enum:"AttachmentStatus"`
 }
@@ -951,8 +951,6 @@
 	// Information about one or more terminated instances.
 	TerminatingInstances []*InstanceStateChange `locationName:"instancesSet" locationNameList:"item" type:"list"`
 }
-
-<<<<<<< HEAD
 type PublicIP struct {
 	AllocationId             *string `locationName:"allocationId" type:"string"`
 	AssociationId            *string `locationName:"associationId" type:"string"`
@@ -981,44 +979,10 @@
 
 // String returns the string representation
 func (s AllocateAddressInput) String() string {
-=======
-// Contains the parameters for ModifyInstanceAttribute.
-type ModifyInstanceAttributeInput struct {
-	_ struct{} `type:"structure"`
-	// The name of the attribute.
-	Attribute *string `locationName:"attribute" type:"string" enum:"InstanceAttributeName"`
-
-	BlockDeviceMappings []*InstanceBlockDeviceMappingSpecification `locationName:"blockDeviceMapping" locationNameList:"item" type:"list"`
-
-	DisableApiTermination *AttributeBooleanValue `locationName:"disableApiTermination" type:"structure"`
-
-	DeleteOnTermination *AttributeBooleanValue `locationName:"deleteOnTermination" type:"structure"`
-
-	EbsOptimized *AttributeBooleanValue `locationName:"ebsOptimized" type:"structure"`
-
-	Groups []*string `locationName:"GroupId" locationNameList:"groupId" type:"list"`
-
-	InstanceId *string `locationName:"instanceId" type:"string" required:"true"`
-
-	InstanceInitiatedShutdownBehavior *AttributeValue `locationName:"instanceInitiatedShutdownBehavior" type:"structure"`
-
-	InstanceType *AttributeValue `locationName:"instanceType" type:"structure"`
-
-	SourceDestCheck *AttributeBooleanValue `type:"structure"`
-
-	UserData *BlobAttributeValue `locationName:"userData" type:"structure"`
-
-	Value *string `locationName:"value" type:"string"`
-}
-
-// String returns the string representation
-func (s ModifyInstanceAttributeInput) String() string {
->>>>>>> 6886d344
-	return awsutil.Prettify(s)
-}
-
-// GoString returns the string representation
-<<<<<<< HEAD
+	return awsutil.Prettify(s)
+}
+
+// GoString returns the string representation
 func (s AllocateAddressInput) GoString() string {
 	return s.String()
 }
@@ -1087,7 +1051,224 @@
 	//
 	// Default: Describes all your Elastic IP addresses.
 	AllocationIds []*string `locationName:"AllocationId" locationNameList:"AllocationId" type:"list"`
-=======
+
+	// Checks whether you have the required permissions for the action, without
+	// actually making the request, and provides an error response. If you have
+	// the required permissions, the error response is DryRunOperation. Otherwise,
+	// it is UnauthorizedOperation.
+	DryRun *bool `locationName:"dryRun" type:"boolean"`
+
+	// One or more filters. Filter names and values are case-sensitive.
+	//
+	//    * allocation-id - [EC2-VPC] The allocation ID for the address.
+	//
+	//    * association-id - [EC2-VPC] The association ID for the address.
+	//
+	//    * domain - Indicates whether the address is for use in EC2-Classic (standard)
+	//    or in a VPC (vpc).
+	//
+	//    * instance-id - The ID of the instance the address is associated with,
+	//    if any.
+	//
+	//    * network-interface-id - [EC2-VPC] The ID of the network interface that
+	//    the address is associated with, if any.
+	//
+	//    * network-interface-owner-id - The AWS account ID of the owner.
+	//
+	//    * private-ip-address - [EC2-VPC] The private IP address associated with
+	//    the Elastic IP address.
+	//
+	//    * public-ip - The Elastic IP address.
+	Filters []*Filter `locationName:"Filter" locationNameList:"Filter" type:"list"`
+
+	//
+	// Default: Describes all your Elastic IP addresses.
+	PublicIps []*string `locationName:"PublicIp" locationNameList:"PublicIp" type:"list"`
+}
+
+// String returns the string representation
+func (s DescribeAddressesInput) String() string {
+	return awsutil.Prettify(s)
+}
+
+// GoString returns the string representation
+func (s DescribeAddressesInput) GoString() string {
+	return s.String()
+}
+
+// SetAllocationIds sets the AllocationIds field's value.
+func (s *DescribeAddressesInput) SetAllocationIds(v []*string) *DescribeAddressesInput {
+	s.AllocationIds = v
+	return s
+}
+
+// SetDryRun sets the DryRun field's value.
+func (s *DescribeAddressesInput) SetDryRun(v bool) *DescribeAddressesInput {
+	s.DryRun = &v
+	return s
+}
+
+// SetFilters sets the Filters field's value.
+func (s *DescribeAddressesInput) SetFilters(v []*Filter) *DescribeAddressesInput {
+	s.Filters = v
+	return s
+}
+
+// SetPublicIps sets the PublicIps field's value.
+func (s *DescribeAddressesInput) SetPublicIps(v []*string) *DescribeAddressesInput {
+	s.PublicIps = v
+	return s
+}
+
+// Contains the output of DescribeAddresses
+type DescribeAddressesOutput struct {
+	_ struct{} `type:"structure"`
+
+	// Information about one or more Elastic IP addresses.
+	Addresses []*Address `locationName:"addressesSet" locationNameList:"item" type:"list"`
+}
+
+// String returns the string representation
+func (s DescribeAddressesOutput) String() string {
+	return awsutil.Prettify(s)
+}
+
+// GoString returns the string representation
+func (s DescribeAddressesOutput) GoString() string {
+	return s.String()
+}
+
+// SetAddresses sets the Addresses field's value.
+func (s *DescribeAddressesOutput) SetAddresses(v []*Address) *DescribeAddressesOutput {
+	s.Addresses = v
+	return s
+}
+
+// Describes an Elastic IP address.
+// Please also see https://docs.aws.amazon.com/goto/WebAPI/ec2-2016-11-15/Address
+type Address struct {
+	_ struct{} `type:"structure"`
+
+	// The ID representing the allocation of the address for use with EC2-VPC.
+	AllocationId *string `locationName:"allocationId" type:"string"`
+
+	// The ID representing the association of the address with an instance in a
+	// VPC.
+	AssociationId *string `locationName:"associationId" type:"string"`
+
+	// Indicates whether this Elastic IP address is for use with instances in EC2-Classic
+	// (standard) or instances in a VPC (vpc).
+	Domain *string `locationName:"domain" type:"string" enum:"DomainType"`
+
+	// The ID of the instance that the address is associated with (if any).
+	InstanceId *string `locationName:"instanceId" type:"string"`
+
+	// The ID of the network interface.
+	NetworkInterfaceId *string `locationName:"networkInterfaceId" type:"string"`
+
+	// The ID of the AWS account that owns the network interface.
+	NetworkInterfaceOwnerId *string `locationName:"networkInterfaceOwnerId" type:"string"`
+
+	// The private IP address associated with the Elastic IP address.
+	PrivateIpAddress *string `locationName:"privateIpAddress" type:"string"`
+
+	// The Elastic IP address.
+	PublicIp *string `locationName:"publicIp" type:"string"`
+}
+
+// String returns the string representation
+func (s Address) String() string {
+	return awsutil.Prettify(s)
+}
+
+// GoString returns the string representation
+func (s Address) GoString() string {
+	return s.String()
+}
+
+// SetAllocationId sets the AllocationId field's value.
+func (s *Address) SetAllocationId(v string) *Address {
+	s.AllocationId = &v
+	return s
+}
+
+// SetAssociationId sets the AssociationId field's value.
+func (s *Address) SetAssociationId(v string) *Address {
+	s.AssociationId = &v
+	return s
+}
+
+// SetDomain sets the Domain field's value.
+func (s *Address) SetDomain(v string) *Address {
+	s.Domain = &v
+	return s
+}
+
+// SetInstanceId sets the InstanceId field's value.
+func (s *Address) SetInstanceId(v string) *Address {
+	s.InstanceId = &v
+	return s
+}
+
+// SetNetworkInterfaceId sets the NetworkInterfaceId field's value.
+func (s *Address) SetNetworkInterfaceId(v string) *Address {
+	s.NetworkInterfaceId = &v
+	return s
+}
+
+// SetNetworkInterfaceOwnerId sets the NetworkInterfaceOwnerId field's value.
+func (s *Address) SetNetworkInterfaceOwnerId(v string) *Address {
+	s.NetworkInterfaceOwnerId = &v
+	return s
+}
+
+// SetPrivateIpAddress sets the PrivateIpAddress field's value.
+func (s *Address) SetPrivateIpAddress(v string) *Address {
+	s.PrivateIpAddress = &v
+	return s
+}
+
+// SetPublicIp sets the PublicIp field's value.
+func (s *Address) SetPublicIp(v string) *Address {
+	s.PublicIp = &v
+	return s
+}
+
+// Contains the parameters for ModifyInstanceAttribute.
+type ModifyInstanceAttributeInput struct {
+	_ struct{} `type:"structure"`
+	// The name of the attribute.
+	Attribute *string `locationName:"attribute" type:"string" enum:"InstanceAttributeName"`
+
+	BlockDeviceMappings []*InstanceBlockDeviceMappingSpecification `locationName:"blockDeviceMapping" locationNameList:"item" type:"list"`
+
+	DisableApiTermination *AttributeBooleanValue `locationName:"disableApiTermination" type:"structure"`
+
+	DeleteOnTermination *AttributeBooleanValue `locationName:"deleteOnTermination" type:"structure"`
+
+	EbsOptimized *AttributeBooleanValue `locationName:"ebsOptimized" type:"structure"`
+
+	Groups []*string `locationName:"GroupId" locationNameList:"groupId" type:"list"`
+
+	InstanceId *string `locationName:"instanceId" type:"string" required:"true"`
+
+	InstanceInitiatedShutdownBehavior *AttributeValue `locationName:"instanceInitiatedShutdownBehavior" type:"structure"`
+
+	InstanceType *AttributeValue `locationName:"instanceType" type:"structure"`
+
+	SourceDestCheck *AttributeBooleanValue `type:"structure"`
+
+	UserData *BlobAttributeValue `locationName:"userData" type:"structure"`
+
+	Value *string `locationName:"value" type:"string"`
+}
+
+// String returns the string representation
+func (s ModifyInstanceAttributeInput) String() string {
+	return awsutil.Prettify(s)
+}
+
+// GoString returns the string representation
 func (s ModifyInstanceAttributeInput) GoString() string {
 	return s.String()
 }
@@ -1196,7 +1377,6 @@
 
 type StopInstancesInput struct {
 	_ struct{} `type:"structure"`
->>>>>>> 6886d344
 
 	// Checks whether you have the required permissions for the action, without
 	// actually making the request, and provides an error response. If you have
@@ -1204,38 +1384,6 @@
 	// it is UnauthorizedOperation.
 	DryRun *bool `locationName:"dryRun" type:"boolean"`
 
-<<<<<<< HEAD
-	// One or more filters. Filter names and values are case-sensitive.
-	//
-	//    * allocation-id - [EC2-VPC] The allocation ID for the address.
-	//
-	//    * association-id - [EC2-VPC] The association ID for the address.
-	//
-	//    * domain - Indicates whether the address is for use in EC2-Classic (standard)
-	//    or in a VPC (vpc).
-	//
-	//    * instance-id - The ID of the instance the address is associated with,
-	//    if any.
-	//
-	//    * network-interface-id - [EC2-VPC] The ID of the network interface that
-	//    the address is associated with, if any.
-	//
-	//    * network-interface-owner-id - The AWS account ID of the owner.
-	//
-	//    * private-ip-address - [EC2-VPC] The private IP address associated with
-	//    the Elastic IP address.
-	//
-	//    * public-ip - The Elastic IP address.
-	Filters []*Filter `locationName:"Filter" locationNameList:"Filter" type:"list"`
-
-	//
-	// Default: Describes all your Elastic IP addresses.
-	PublicIps []*string `locationName:"PublicIp" locationNameList:"PublicIp" type:"list"`
-}
-
-// String returns the string representation
-func (s DescribeAddressesInput) String() string {
-=======
 	// Forces the instances to stop. The instances do not have an opportunity to
 	// flush file system caches or file system metadata. If you use this option,
 	// you must perform file system check and repair procedures. This option is
@@ -1252,25 +1400,10 @@
 
 // String returns the string representation
 func (s StopInstancesInput) String() string {
->>>>>>> 6886d344
-	return awsutil.Prettify(s)
-}
-
-// GoString returns the string representation
-<<<<<<< HEAD
-func (s DescribeAddressesInput) GoString() string {
-	return s.String()
-}
-
-// SetAllocationIds sets the AllocationIds field's value.
-func (s *DescribeAddressesInput) SetAllocationIds(v []*string) *DescribeAddressesInput {
-	s.AllocationIds = v
-	return s
-}
-
-// SetDryRun sets the DryRun field's value.
-func (s *DescribeAddressesInput) SetDryRun(v bool) *DescribeAddressesInput {
-=======
+	return awsutil.Prettify(s)
+}
+
+// GoString returns the string representation
 func (s StopInstancesInput) GoString() string {
 	return s.String()
 }
@@ -1290,35 +1423,10 @@
 
 // SetDryRun sets the DryRun field's value.
 func (s *StopInstancesInput) SetDryRun(v bool) *StopInstancesInput {
->>>>>>> 6886d344
 	s.DryRun = &v
 	return s
 }
 
-<<<<<<< HEAD
-// SetFilters sets the Filters field's value.
-func (s *DescribeAddressesInput) SetFilters(v []*Filter) *DescribeAddressesInput {
-	s.Filters = v
-	return s
-}
-
-// SetPublicIps sets the PublicIps field's value.
-func (s *DescribeAddressesInput) SetPublicIps(v []*string) *DescribeAddressesInput {
-	s.PublicIps = v
-	return s
-}
-
-// Contains the output of DescribeAddresses
-type DescribeAddressesOutput struct {
-	_ struct{} `type:"structure"`
-
-	// Information about one or more Elastic IP addresses.
-	Addresses []*Address `locationName:"addressesSet" locationNameList:"item" type:"list"`
-}
-
-// String returns the string representation
-func (s DescribeAddressesOutput) String() string {
-=======
 // SetForce sets the Force field's value.
 func (s *StopInstancesInput) SetForce(v bool) *StopInstancesInput {
 	s.Force = &v
@@ -1341,57 +1449,10 @@
 
 // String returns the string representation
 func (s StopInstancesOutput) String() string {
->>>>>>> 6886d344
-	return awsutil.Prettify(s)
-}
-
-// GoString returns the string representation
-<<<<<<< HEAD
-func (s DescribeAddressesOutput) GoString() string {
-	return s.String()
-}
-
-// SetAddresses sets the Addresses field's value.
-func (s *DescribeAddressesOutput) SetAddresses(v []*Address) *DescribeAddressesOutput {
-	s.Addresses = v
-	return s
-}
-
-// Describes an Elastic IP address.
-// Please also see https://docs.aws.amazon.com/goto/WebAPI/ec2-2016-11-15/Address
-type Address struct {
-	_ struct{} `type:"structure"`
-
-	// The ID representing the allocation of the address for use with EC2-VPC.
-	AllocationId *string `locationName:"allocationId" type:"string"`
-
-	// The ID representing the association of the address with an instance in a
-	// VPC.
-	AssociationId *string `locationName:"associationId" type:"string"`
-
-	// Indicates whether this Elastic IP address is for use with instances in EC2-Classic
-	// (standard) or instances in a VPC (vpc).
-	Domain *string `locationName:"domain" type:"string" enum:"DomainType"`
-
-	// The ID of the instance that the address is associated with (if any).
-	InstanceId *string `locationName:"instanceId" type:"string"`
-
-	// The ID of the network interface.
-	NetworkInterfaceId *string `locationName:"networkInterfaceId" type:"string"`
-
-	// The ID of the AWS account that owns the network interface.
-	NetworkInterfaceOwnerId *string `locationName:"networkInterfaceOwnerId" type:"string"`
-
-	// The private IP address associated with the Elastic IP address.
-	PrivateIpAddress *string `locationName:"privateIpAddress" type:"string"`
-
-	// The Elastic IP address.
-	PublicIp *string `locationName:"publicIp" type:"string"`
-}
-
-// String returns the string representation
-func (s Address) String() string {
-=======
+	return awsutil.Prettify(s)
+}
+
+// GoString returns the string representation
 func (s StopInstancesOutput) GoString() string {
 	return s.String()
 }
@@ -1436,62 +1497,10 @@
 
 // String returns the string representation
 func (s StartInstancesInput) String() string {
->>>>>>> 6886d344
-	return awsutil.Prettify(s)
-}
-
-// GoString returns the string representation
-<<<<<<< HEAD
-func (s Address) GoString() string {
-	return s.String()
-}
-
-// SetAllocationId sets the AllocationId field's value.
-func (s *Address) SetAllocationId(v string) *Address {
-	s.AllocationId = &v
-	return s
-}
-
-// SetAssociationId sets the AssociationId field's value.
-func (s *Address) SetAssociationId(v string) *Address {
-	s.AssociationId = &v
-	return s
-}
-
-// SetDomain sets the Domain field's value.
-func (s *Address) SetDomain(v string) *Address {
-	s.Domain = &v
-	return s
-}
-
-// SetInstanceId sets the InstanceId field's value.
-func (s *Address) SetInstanceId(v string) *Address {
-	s.InstanceId = &v
-	return s
-}
-
-// SetNetworkInterfaceId sets the NetworkInterfaceId field's value.
-func (s *Address) SetNetworkInterfaceId(v string) *Address {
-	s.NetworkInterfaceId = &v
-	return s
-}
-
-// SetNetworkInterfaceOwnerId sets the NetworkInterfaceOwnerId field's value.
-func (s *Address) SetNetworkInterfaceOwnerId(v string) *Address {
-	s.NetworkInterfaceOwnerId = &v
-	return s
-}
-
-// SetPrivateIpAddress sets the PrivateIpAddress field's value.
-func (s *Address) SetPrivateIpAddress(v string) *Address {
-	s.PrivateIpAddress = &v
-	return s
-}
-
-// SetPublicIp sets the PublicIp field's value.
-func (s *Address) SetPublicIp(v string) *Address {
-	s.PublicIp = &v
-=======
+	return awsutil.Prettify(s)
+}
+
+// GoString returns the string representation
 func (s StartInstancesInput) GoString() string {
 	return s.String()
 }
@@ -1547,6 +1556,240 @@
 // SetStartingInstances sets the StartingInstances field's value.
 func (s *StartInstancesOutput) SetStartingInstances(v []*InstanceStateChange) *StartInstancesOutput {
 	s.StartingInstances = v
->>>>>>> 6886d344
-	return s
+	return s
+}
+
+type AssociateAddressInput struct {
+	_ struct{} `type:"structure"`
+
+	// [EC2-VPC] The allocation ID. This is required for EC2-VPC.
+	AllocationId *string `type:"string"`
+
+	// [EC2-VPC] For a VPC in an EC2-Classic account, specify true to allow an Elastic
+	// IP address that is already associated with an instance or network interface
+	// to be reassociated with the specified instance or network interface. Otherwise,
+	// the operation fails. In a VPC in an EC2-VPC-only account, reassociation is
+	// automatic, therefore you can specify false to ensure the operation fails
+	// if the Elastic IP address is already associated with another resource.
+	AllowReassociation *bool `locationName:"allowReassociation" type:"boolean"`
+
+	// Checks whether you have the required permissions for the action, without
+	// actually making the request, and provides an error response. If you have
+	// the required permissions, the error response is DryRunOperation. Otherwise,
+	// it is UnauthorizedOperation.
+	DryRun *bool `locationName:"dryRun" type:"boolean"`
+
+	// The ID of the instance. This is required for EC2-Classic. For EC2-VPC, you
+	// can specify either the instance ID or the network interface ID, but not both.
+	// The operation fails if you specify an instance ID unless exactly one network
+	// interface is attached.
+	InstanceId *string `type:"string"`
+
+	// [EC2-VPC] The ID of the network interface. If the instance has more than
+	// one network interface, you must specify a network interface ID.
+	NetworkInterfaceId *string `locationName:"networkInterfaceId" type:"string"`
+
+	// [EC2-VPC] The primary or secondary private IP address to associate with the
+	// Elastic IP address. If no private IP address is specified, the Elastic IP
+	// address is associated with the primary private IP address.
+	PrivateIpAddress *string `locationName:"privateIpAddress" type:"string"`
+
+	// The Elastic IP address. This is required for EC2-Classic.
+	PublicIp *string `type:"string"`
+}
+
+// String returns the string representation
+func (s AssociateAddressInput) String() string {
+	return awsutil.Prettify(s)
+}
+
+// GoString returns the string representation
+func (s AssociateAddressInput) GoString() string {
+	return s.String()
+}
+
+// SetAllocationId sets the AllocationId field's value.
+func (s *AssociateAddressInput) SetAllocationId(v string) *AssociateAddressInput {
+	s.AllocationId = &v
+	return s
+}
+
+// SetAllowReassociation sets the AllowReassociation field's value.
+func (s *AssociateAddressInput) SetAllowReassociation(v bool) *AssociateAddressInput {
+	s.AllowReassociation = &v
+	return s
+}
+
+// SetDryRun sets the DryRun field's value.
+func (s *AssociateAddressInput) SetDryRun(v bool) *AssociateAddressInput {
+	s.DryRun = &v
+	return s
+}
+
+// SetInstanceId sets the InstanceId field's value.
+func (s *AssociateAddressInput) SetInstanceId(v string) *AssociateAddressInput {
+	s.InstanceId = &v
+	return s
+}
+
+// SetNetworkInterfaceId sets the NetworkInterfaceId field's value.
+func (s *AssociateAddressInput) SetNetworkInterfaceId(v string) *AssociateAddressInput {
+	s.NetworkInterfaceId = &v
+	return s
+}
+
+// SetPrivateIpAddress sets the PrivateIpAddress field's value.
+func (s *AssociateAddressInput) SetPrivateIpAddress(v string) *AssociateAddressInput {
+	s.PrivateIpAddress = &v
+	return s
+}
+
+// SetPublicIp sets the PublicIp field's value.
+func (s *AssociateAddressInput) SetPublicIp(v string) *AssociateAddressInput {
+	s.PublicIp = &v
+	return s
+}
+
+// Contains the output of AssociateAddress.
+// Please also see https://docs.aws.amazon.com/goto/WebAPI/ec2-2016-11-15/AssociateAddressResult
+type AssociateAddressOutput struct {
+	_ struct{} `type:"structure"`
+
+	// [EC2-VPC] The ID that represents the association of the Elastic IP address
+	// with an instance.
+	AssociationId *string `locationName:"associationId" type:"string"`
+}
+
+// String returns the string representation
+func (s AssociateAddressOutput) String() string {
+	return awsutil.Prettify(s)
+}
+
+// GoString returns the string representation
+func (s AssociateAddressOutput) GoString() string {
+	return s.String()
+}
+
+// SetAssociationId sets the AssociationId field's value.
+func (s *AssociateAddressOutput) SetAssociationId(v string) *AssociateAddressOutput {
+	s.AssociationId = &v
+	return s
+}
+
+type DisassociateAddressInput struct {
+	_ struct{} `type:"structure"`
+
+	// [EC2-VPC] The association ID. Required for EC2-VPC.
+	AssociationId *string `type:"string"`
+
+	// Checks whether you have the required permissions for the action, without
+	// actually making the request, and provides an error response. If you have
+	// the required permissions, the error response is DryRunOperation. Otherwise,
+	// it is UnauthorizedOperation.
+	DryRun *bool `locationName:"dryRun" type:"boolean"`
+
+	// [EC2-Classic] The Elastic IP address. Required for EC2-Classic.
+	PublicIp *string `type:"string"`
+}
+
+// String returns the string representation
+func (s DisassociateAddressInput) String() string {
+	return awsutil.Prettify(s)
+}
+
+// GoString returns the string representation
+func (s DisassociateAddressInput) GoString() string {
+	return s.String()
+}
+
+// SetAssociationId sets the AssociationId field's value.
+func (s *DisassociateAddressInput) SetAssociationId(v string) *DisassociateAddressInput {
+	s.AssociationId = &v
+	return s
+}
+
+// SetDryRun sets the DryRun field's value.
+func (s *DisassociateAddressInput) SetDryRun(v bool) *DisassociateAddressInput {
+	s.DryRun = &v
+	return s
+}
+
+// SetPublicIp sets the PublicIp field's value.
+func (s *DisassociateAddressInput) SetPublicIp(v string) *DisassociateAddressInput {
+	s.PublicIp = &v
+	return s
+}
+
+// Please also see https://docs.aws.amazon.com/goto/WebAPI/ec2-2016-11-15/DisassociateAddressOutput
+type DisassociateAddressOutput struct {
+	_ struct{} `type:"structure"`
+}
+
+// String returns the string representation
+func (s DisassociateAddressOutput) String() string {
+	return awsutil.Prettify(s)
+}
+
+// GoString returns the string representation
+func (s DisassociateAddressOutput) GoString() string {
+	return s.String()
+}
+
+type ReleaseAddressInput struct {
+	_ struct{} `type:"structure"`
+
+	// [EC2-VPC] The allocation ID. Required for EC2-VPC.
+	AllocationId *string `type:"string"`
+
+	// Checks whether you have the required permissions for the action, without
+	// actually making the request, and provides an error response. If you have
+	// the required permissions, the error response is DryRunOperation. Otherwise,
+	// it is UnauthorizedOperation.
+	DryRun *bool `locationName:"dryRun" type:"boolean"`
+
+	// [EC2-Classic] The Elastic IP address. Required for EC2-Classic.
+	PublicIp *string `type:"string"`
+}
+
+// String returns the string representation
+func (s ReleaseAddressInput) String() string {
+	return awsutil.Prettify(s)
+}
+
+// GoString returns the string representation
+func (s ReleaseAddressInput) GoString() string {
+	return s.String()
+}
+
+// SetAllocationId sets the AllocationId field's value.
+func (s *ReleaseAddressInput) SetAllocationId(v string) *ReleaseAddressInput {
+	s.AllocationId = &v
+	return s
+}
+
+// SetDryRun sets the DryRun field's value.
+func (s *ReleaseAddressInput) SetDryRun(v bool) *ReleaseAddressInput {
+	s.DryRun = &v
+	return s
+}
+
+// SetPublicIp sets the PublicIp field's value.
+func (s *ReleaseAddressInput) SetPublicIp(v string) *ReleaseAddressInput {
+	s.PublicIp = &v
+	return s
+}
+
+// Please also see https://docs.aws.amazon.com/goto/WebAPI/ec2-2016-11-15/ReleaseAddressOutput
+type ReleaseAddressOutput struct {
+	_ struct{} `type:"structure"`
+}
+
+// String returns the string representation
+func (s ReleaseAddressOutput) String() string {
+	return awsutil.Prettify(s)
+}
+
+// GoString returns the string representation
+func (s ReleaseAddressOutput) GoString() string {
+	return s.String()
 }