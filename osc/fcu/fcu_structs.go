package fcu

import (
	"time"

	"github.com/aws/aws-sdk-go/aws/awsutil"
	"github.com/aws/aws-sdk-go/aws/request"
)

const (
	InstanceAttributeNameUserData = "userData"
)

type DescribeInstancesInput struct {
	Filters []*Filter `locationName:"Filter" locationNameList:"Filter" type:"list"`

	InstanceIds []*string `locationName:"InstanceId" locationNameList:"InstanceId" type:"list"`

	MaxResults *int64 `locationName:"maxResults" type:"integer"`

	NextToken *string `locationName:"nextToken" type:"string"`
}

type Filter struct {
	Name *string `type:"string"`

	Values []*string `locationName:"Value" locationNameList:"item" type:"list"`
}

type DescribeInstancesOutput struct {
	_ struct{} `type:"structure"`

	NextToken *string `locationName:"nextToken" type:"string"`

	OwnerId *string `locationName:"ownerId" locationNameList:"item" type:"string"`

	RequestId *string `locationName:"requestId" type:"string"`

	ReservationId *string `locationName:"reservationId" locationNameList:"item" type:"string"`

	Reservations []*Reservation `locationName:"reservationSet" locationNameList:"item" type:"list"`

	GroupSet []*GroupIdentifier `locationName:"groupSet" locationNameList:"item" type:"list"`
}

type GroupIdentifier struct {
	_ struct{} `type:"structure"`

	GroupId *string `locationName:"groupId" type:"string"`

	GroupName *string `locationName:"groupName" type:"string"`
}

type Reservation struct {
	_ struct{} `type:"structure"`

	Groups []*GroupIdentifier `locationName:"groupSet" locationNameList:"item" type:"list"`

	Instances []*Instance `locationName:"instancesSet" locationNameList:"item" type:"list"`

	OwnerId *string `locationName:"ownerId" type:"string"`

	RequestId *string `locationName:"requestId" type:"string"`

	ReservationId *string `locationName:"reservationId" type:"string"`
}

type Instance struct {
	AmiLaunchIndex *int64 `locationName:"amiLaunchIndex" type:"integer"`

	Architecture *string `locationName:"architecture" type:"string" enum:"ArchitectureValues"`

	BlockDeviceMappings []*InstanceBlockDeviceMapping `locationName:"blockDeviceMapping" locationNameList:"item" type:"list"`

	ClientToken *string `locationName:"clientToken" type:"string"`

	DnsName *string `locationName:"dnsName" type:"string"`

	EbsOptimized *bool `locationName:"ebsOptimized" type:"boolean"`

	GroupSet []*GroupIdentifier `locationName:"groupSet" locationNameList:"item" type:"list"`

	Hypervisor *string `locationName:"hypervisor" type:"string" enum:"HypervisorType"`

	IamInstanceProfile *IamInstanceProfile `locationName:"iamInstanceProfile" type:"structure"`

	ImageId *string `locationName:"imageId" type:"string"`

	InstanceId *string `locationName:"instanceId" type:"string"`

	InstanceLifecycle *string `locationName:"instanceLifecycle" type:"string" enum:"InstanceLifecycleType"`

	InstanceState *InstanceState `locationName:"instanceState" type:"structure"`

	InstanceType *string `locationName:"instanceType" type:"string" enum:"InstanceType"`

	IpAddress *string `locationName:"ipAddress" type:"string"`

	KernelId *string `locationName:"kernelId" type:"string"`

	KeyName *string `locationName:"keyName" type:"string"`

	Monitoring *Monitoring `locationName:"monitoring" type:"structure"`

	NetworkInterfaces []*InstanceNetworkInterface `locationName:"networkInterfaceSet" locationNameList:"item" type:"list"`

	Placement *Placement `locationName:"placement" type:"structure"`

	Platform *string `locationName:"platform" type:"string" enum:"PlatformValues"`

	PrivateDnsName *string `locationName:"privateDnsName" type:"string"`

	PrivateIpAddress *string `locationName:"privateIpAddress" type:"string"`

	ProductCodes []*ProductCode `locationName:"productCodes" locationNameList:"item" type:"list"`

	RamdiskId *string `locationName:"ramdiskId" type:"string"`

	Reason *string `locationName:"reason" type:"string"`

	RootDeviceName *string `locationName:"rootDeviceName" type:"string"`

	RootDeviceType *string `locationName:"rootDeviceType" type:"string" enum:"DeviceType"`

	SourceDestCheck *bool `locationName:"sourceDestCheck" type:"boolean"`

	SpotInstanceRequestId *string `locationName:"spotInstanceRequestId" type:"string"`

	SriovNetSupport *string `locationName:"sriovNetSupport" type:"string"`

	State *InstanceState `locationName:"instanceState" type:"structure"`

	StateReason *StateReason `locationName:"stateReason" type:"structure"`

	SubnetId *string `locationName:"subnetId" type:"string"`

	Tags []*Tag `locationName:"tagSet" locationNameList:"item" type:"list"`

	VirtualizationType *string `locationName:"virtualizationType" type:"string" enum:"VirtualizationType"`

	VpcId *string `locationName:"vpcId" type:"string"`
}

type InstanceBlockDeviceMapping struct {
	DeviceName *string `locationName:"deviceName" type:"string"`

	Ebs *EbsInstanceBlockDevice `locationName:"ebs" type:"structure"`
}

type InstanceBlockDeviceMappingSpecification struct {
	_ struct{} `type:"structure"`

	DeviceName *string `locationName:"deviceName" type:"string"`

	Ebs *EbsInstanceBlockDeviceSpecification `locationName:"ebs" type:"structure"`

	NoDevice *string `locationName:"noDevice" type:"string"`

	VirtualName *string `locationName:"virtualName" type:"string"`
}

type InstanceCapacity struct {
	_ struct{} `type:"structure"`

	AvailableCapacity *int64 `locationName:"availableCapacity" type:"integer"`

	InstanceType *string `locationName:"instanceType" type:"string"`

	TotalCapacity *int64 `locationName:"totalCapacity" type:"integer"`
}

type InstanceCount struct {
	_ struct{} `type:"structure"`

	InstanceCount *int64 `locationName:"instanceCount" type:"integer"`

	State *string `locationName:"state" type:"string" enum:"ListingState"`
}

type InstanceExportDetails struct {
	_ struct{} `type:"structure"`

	InstanceId *string `locationName:"instanceId" type:"string"`

	TargetEnvironment *string `locationName:"targetEnvironment" type:"string" enum:"ExportEnvironment"`
}

type InstanceMonitoring struct {
	_ struct{} `type:"structure"`

	InstanceId *string `locationName:"instanceId" type:"string"`

	Monitoring *Monitoring `locationName:"monitoring" type:"structure"`
}

type InstanceNetworkInterface struct {
	Association *InstanceNetworkInterfaceAssociation `locationName:"association" type:"structure"`

	Attachment *InstanceNetworkInterfaceAttachment `locationName:"attachment" type:"structure"`

	Description *string `locationName:"description" type:"string"`

	Groups []*GroupIdentifier `locationName:"groupSet" locationNameList:"item" type:"list"`

	MacAddress *string `locationName:"macAddress" type:"string"`

	NetworkInterfaceId *string `locationName:"networkInterfaceId" type:"string"`

	OwnerId *string `locationName:"ownerId" type:"string"`

	PrivateDnsName *string `locationName:"privateDnsName" type:"string"`

	PrivateIpAddress *string `locationName:"privateIpAddress" type:"string"`

	PrivateIpAddresses []*InstancePrivateIpAddress `locationName:"privateIpAddressesSet" locationNameList:"item" type:"list"`

	SourceDestCheck *bool `locationName:"sourceDestCheck" type:"bool"`

	Status *string `locationName:"status" type:"string" enum:"NetworkInterfaceStatus"`

	SubnetId *string `locationName:"subnetId" type:"string"`

	VpcId *string `locationName:"vpcId" type:"string"`
}

type InstanceNetworkInterfaceAssociation struct {
	IpOwnerId *string `locationName:"ipOwnerId" type:"string"`

	PublicDnsName *string `locationName:"publicDnsName" type:"string"`

	PublicIp *string `locationName:"publicIp" type:"string"`
}

type InstanceNetworkInterfaceAttachment struct {
	AttachmentId *string `locationName:"attachmentId" type:"string"`

	DeleteOnTermination *bool `locationName:"deleteOnTermination" type:"boolean"`

	DeviceIndex *int64 `locationName:"deviceIndex" type:"integer"`

	Status *string `locationName:"status" type:"string" enum:"AttachmentStatus"`
}

type InstanceNetworkInterfaceSpecification struct {
	_ struct{} `type:"structure"`

	AssociatePublicIpAddress *bool `locationName:"associatePublicIpAddress" type:"boolean"`

	DeleteOnTermination *bool `locationName:"deleteOnTermination" type:"boolean"`

	Description *string `locationName:"description" type:"string"`

	DeviceIndex *int64 `locationName:"deviceIndex" type:"integer"`

	Groups []*string `locationName:"SecurityGroupId" locationNameList:"SecurityGroupId" type:"list"`

	Ipv6AddressCount *int64 `locationName:"ipv6AddressCount" type:"integer"`

	NetworkInterfaceId *string `locationName:"networkInterfaceId" type:"string"`

	PrivateIpAddress *string `locationName:"privateIpAddress" type:"string"`

	PrivateIpAddresses []*PrivateIpAddressSpecification `locationName:"privateIpAddressesSet" queryName:"PrivateIpAddresses" locationNameList:"item" type:"list"`

	SecurityGroupIds []*string `locationName:"SecurityGroupId" locationNameList:"SecurityGroupId" type:"list"`

	SecondaryPrivateIpAddressCount *int64 `locationName:"secondaryPrivateIpAddressCount" type:"integer"`

	SubnetId *string `locationName:"subnetId" type:"string"`
}

type InstancePrivateIpAddress struct {
	Association *InstanceNetworkInterfaceAssociation `locationName:"association" type:"structure"`

	Primary *bool `locationName:"primary" type:"boolean"`

	PrivateDnsName *string `locationName:"privateDnsName" type:"string"`

	PrivateIpAddress *string `locationName:"privateIpAddress" type:"string"`
}

type InstanceState struct {
	Code *int64 `locationName:"code" type:"integer"`

	Name *string `locationName:"name" type:"string" enum:"InstanceStateName"`
}

type InstanceStateChange struct {
	_ struct{} `type:"structure"`

	CurrentState *InstanceState `locationName:"currentState" type:"structure"`

	InstanceId *string `locationName:"instanceId" type:"string"`

	PreviousState *InstanceState `locationName:"previousState" type:"structure"`
}

type InstanceStatus struct {
	_ struct{} `type:"structure"`

	AvailabilityZone *string `locationName:"availabilityZone" type:"string"`

	Events []*InstanceStatusEvent `locationName:"eventsSet" locationNameList:"item" type:"list"`

	InstanceId *string `locationName:"instanceId" type:"string"`

	InstanceState *InstanceState `locationName:"instanceState" type:"structure"`

	InstanceStatus *InstanceStatusSummary `locationName:"instanceStatus" type:"structure"`

	SystemStatus *InstanceStatusSummary `locationName:"systemStatus" type:"structure"`
}

type InstanceStatusDetails struct {
	_ struct{} `type:"structure"`

	ImpairedSince *time.Time `locationName:"impairedSince" type:"timestamp" timestampFormat:"iso8601"`

	Name *string `locationName:"name" type:"string" enum:"StatusName"`

	Status *string `locationName:"status" type:"string" enum:"StatusType"`
}

type InstanceStatusEvent struct {
	_ struct{} `type:"structure"`

	Code *string `locationName:"code" type:"string" enum:"EventCode"`

	Description *string `locationName:"description" type:"string"`

	NotAfter *time.Time `locationName:"notAfter" type:"timestamp" timestampFormat:"iso8601"`

	NotBefore *time.Time `locationName:"notBefore" type:"timestamp" timestampFormat:"iso8601"`
}

type InstanceStatusSummary struct {
	_ struct{} `type:"structure"`

	Details []*InstanceStatusDetails `locationName:"details" locationNameList:"item" type:"list"`

	Status *string `locationName:"status" type:"string" enum:"SummaryStatus"`
}

type EbsInstanceBlockDevice struct {
	AttachTime *time.Time `locationName:"attachTime" type:"timestamp" timestampFormat:"iso8601"`

	DeleteOnTermination *bool `locationName:"deleteOnTermination" type:"boolean"`

	Status *string `locationName:"status" type:"string" enum:"AttachmentStatus"`

	VolumeId *string `locationName:"volumeId" type:"string"`
}

type EbsInstanceBlockDeviceSpecification struct {
	_ struct{} `type:"structure"`

	DeleteOnTermination *bool `locationName:"deleteOnTermination" type:"boolean"`

	VolumeId *string `locationName:"volumeId" type:"string"`
}

type IamInstanceProfile struct {
	Arn *string `locationName:"arn" type:"string"`

	Id *string `locationName:"id" type:"string"`
}

type Monitoring struct {
	_ struct{} `type:"structure"`

	State *string `locationName:"state" type:"string" enum:"MonitoringState"`
}

type Placement struct {
	Affinity *string `locationName:"affinity" type:"string"`

	AvailabilityZone *string `locationName:"availabilityZone" type:"string"`

	GroupName *string `locationName:"groupName" type:"string"`

	HostId *string `locationName:"hostId" type:"string"`

	Tenancy *string `locationName:"tenancy" type:"string" enum:"Tenancy"`
}

type ProductCode struct {
	ProductCode *string `locationName:"productCode" type:"string"`

	Type *string `locationName:"type" type:"string" enum:"ProductCodeValues"`
}

type StateReason struct {
	Code    *string `locationName:"code" type:"string"`
	Message *string `locationName:"message" type:"string"`
}

type Tag struct {
	_ struct{} `type:"structure"`

	Key *string `locationName:"key" type:"string"`

	Value *string `locationName:"value" type:"string"`
}

type PrivateIpAddressSpecification struct {
	_ struct{} `type:"structure"`

	Primary *bool `locationName:"primary" type:"boolean"`

	PrivateIpAddress *string `locationName:"privateIpAddress" type:"string" required:"true"`
}

type DescribeInstanceAttributeInput struct {
	_ struct{} `type:"structure"`

	Attribute *string `locationName:"attribute" type:"string" required:"true" enum:"InstanceAttributeName"`

	DryRun *bool `locationName:"dryRun" type:"boolean"`

	InstanceId *string `locationName:"instanceId" type:"string" required:"true"`
}

type DescribeInstanceAttributeOutput struct {
	_ struct{} `type:"structure"`

	BlockDeviceMappings []*InstanceBlockDeviceMapping `locationName:"blockDeviceMapping" locationNameList:"item" type:"list"`

	DisableApiTermination *AttributeBooleanValue `locationName:"disableApiTermination" type:"structure"`

	EbsOptimized *AttributeBooleanValue `locationName:"ebsOptimized" type:"structure"`

	EnaSupport *AttributeBooleanValue `locationName:"enaSupport" type:"structure"`

	Groups []*GroupIdentifier `locationName:"groupSet" locationNameList:"item" type:"list"`

	InstanceId *string `locationName:"instanceId" type:"string"`

	InstanceInitiatedShutdownBehavior *AttributeValue `locationName:"instanceInitiatedShutdownBehavior" type:"structure"`

	InstanceType *AttributeValue `locationName:"instanceType" type:"structure"`

	KernelId *AttributeValue `locationName:"kernel" type:"structure"`

	ProductCodes []*ProductCode `locationName:"productCodes" locationNameList:"item" type:"list"`

	RamdiskId *AttributeValue `locationName:"ramdisk" type:"structure"`

	RootDeviceName *AttributeValue `locationName:"rootDeviceName" type:"structure"`

	SourceDestCheck *AttributeBooleanValue `locationName:"sourceDestCheck" type:"structure"`

	SriovNetSupport *AttributeValue `locationName:"sriovNetSupport" type:"structure"`

	UserData *AttributeValue `locationName:"userData" type:"structure"`

	RequestId *string `locationName:"requestId" type:"string"`
}

type AttributeBooleanValue struct {
	_ struct{} `type:"structure"`

	Value *bool `locationName:"value" type:"boolean"`
}

type AttributeValue struct {
	_ struct{} `type:"structure"`

	Value *string `locationName:"value" type:"string"`
}

type RunInstancesInput struct {
	_ struct{} `type:"structure"`

	BlockDeviceMappings []*BlockDeviceMapping `locationName:"BlockDeviceMapping" locationNameList:"BlockDeviceMapping" type:"list"`

	ClientToken *string `locationName:"clientToken" type:"string"`

	DisableApiTermination *bool `locationName:"disableApiTermination" type:"boolean"`

	DryRun *bool `locationName:"dryRun" type:"boolean"`

	EbsOptimized *bool `locationName:"ebsOptimized" type:"boolean"`

	ImageId *string `type:"string"`

	InstanceInitiatedShutdownBehavior *string `locationName:"instanceInitiatedShutdownBehavior" type:"string" enum:"ShutdownBehavior"`

	InstanceType *string `type:"string" enum:"InstanceType"`

	InstanceName *string `type:"string" enum:"InstanceName"`

	KeyName *string `locationName:"keyName" type:"string"`

	MaxCount *int64 `type:"integer" required:"true"`

	MinCount *int64 `type:"integer" required:"true"`

	NetworkInterfaces []*InstanceNetworkInterfaceSpecification `locationName:"networkInterface" locationNameList:"item" type:"list"`

	Placement *Placement `type:"structure"`

	PrivateIPAddress *string `locationName:"privateIpAddress" type:"string"`

	PrivateIPAddresses *string `locationName:"privateIpAddresses" type:"string"`

	RamdiskId *string `type:"string"`

	SecurityGroupIds []*string `locationName:"SecurityGroupId" locationNameList:"SecurityGroupId" type:"list"`

	SecurityGroups []*string `locationName:"SecurityGroup" locationNameList:"SecurityGroup" type:"list"`

	SubnetId *string `type:"string"`

	TagSpecifications []*TagSpecification `locationName:"TagSpecification" locationNameList:"item" type:"list"`

	UserData *string `type:"string"`

	OwnerId *string `type:"string"`

	RequestId *string `locationName:"requestId" type:"string"`

	ReservationId *string `type:"string"`

	PasswordData *string `type:"string"`
}

type BlockDeviceMapping struct {
	_ struct{} `type:"structure"`

	DeviceName *string `locationName:"deviceName" type:"string"`

	Ebs *EbsBlockDevice `locationName:"ebs" type:"structure"`

	NoDevice *string `locationName:"noDevice" type:"string"`

	VirtualName *string `locationName:"virtualName" type:"string"`
}

type PrivateIPAddressSpecification struct {
	_ struct{} `type:"structure"`

	Primary *bool `locationName:"primary" type:"boolean"`

	PrivateIPAddress *string `locationName:"privateIpAddress" type:"string" required:"true"`
}

type ModifyInstanceKeyPairInput struct {
	_ struct{} `type:"structure"`

	InstanceId *string `locationName:"instanceId" type:"string"`

	KeyName *string `locationName:"keyName" type:"string"`
}

type EbsBlockDevice struct {
	_ struct{} `type:"structure"`

	DeleteOnTermination *bool `locationName:"deleteOnTermination" type:"boolean"`

	Encrypted *bool `locationName:"encrypted" type:"boolean"`

	Iops *int64 `locationName:"iops" type:"integer"`

	KmsKeyId *string `type:"string"`

	SnapshotId *string `locationName:"snapshotId" type:"string"`

	VolumeSize *int64 `locationName:"volumeSize" type:"integer"`

	VolumeType *string `locationName:"volumeType" type:"string" enum:"VolumeType"`
}

type GetPasswordDataInput struct {
	_ struct{} `type:"structure"`

	InstanceId *string `type:"string" required:"true"`
}

type GetPasswordDataOutput struct {
	_ struct{} `type:"structure"`

	InstanceId *string `locationName:"instanceId" type:"string"`

	PasswordData *string `locationName:"passwordData" type:"string"`

	Timestamp *time.Time `locationName:"timestamp" type:"timestamp" timestampFormat:"iso8601"`
}

type TerminateInstancesInput struct {
	InstanceIds []*string `locationName:"InstanceId" locationNameList:"InstanceId" type:"list" required:"true"`
}

type TerminateInstancesOutput struct {
	_ struct{} `type:"structure"`

	TerminatingInstances []*InstanceStateChange `locationName:"instancesSet" locationNameList:"item" type:"list"`
}
type PublicIP struct {
	AllocationId             *string `locationName:"allocationId" type:"string"`
	AssociationId            *string `locationName:"associationId" type:"string"`
	Domain                   *string `locationName:"domain" type:"string"`
	InstanceId               *string `locationName:"instanceId" type:"string"`
	NetworkInterfaceId       *string `locationName:"networkInterfaceId" type:"string"`
	NetworkInterface_ownerId *string `locationName:"networkInterface_ownerId" type:"string"`
	PrivateIpAddress         *string `locationName:"privateIpAddress" type:"string"`
	PublicIp                 *string `locationName:"publicIp" type:"string"`
}

type AllocateAddressInput struct {
	_ struct{} `type:"structure"`

	Domain *string `type:"string" enum:"DomainType"`

	DryRun *bool `locationName:"dryRun" type:"boolean"`
}

type AllocateAddressOutput struct {
	_ struct{} `type:"structure"`

	AllocationId *string `locationName:"allocationId" type:"string"`

	Domain *string `locationName:"domain" type:"string" enum:"DomainType"`

	PublicIp *string `locationName:"publicIp" type:"string"`
}

type DescribeAddressesInput struct {
	_ struct{} `type:"structure"`

	AllocationIds []*string `locationName:"AllocationId" locationNameList:"AllocationId" type:"list"`

	DryRun *bool `locationName:"dryRun" type:"boolean"`

	Filters []*Filter `locationName:"Filter" locationNameList:"Filter" type:"list"`

	PublicIps []*string `locationName:"PublicIp" locationNameList:"PublicIp" type:"list"`
}

type DescribeAddressesOutput struct {
	_ struct{} `type:"structure"`

	Addresses []*Address `locationName:"addressesSet" locationNameList:"item" type:"list"`

	RequestId *string `locationName:"requestId" type:"string"`
}

func (s DescribeAddressesOutput) String() string {
	return awsutil.Prettify(s)
}

func (s DescribeAddressesOutput) GoString() string {
	return s.String()
}

func (s *DescribeAddressesOutput) SetAddresses(v []*Address) *DescribeAddressesOutput {
	s.Addresses = v
	return s
}

func (s *DescribeAddressesOutput) SetRequestId(v string) *DescribeAddressesOutput {
	s.RequestId = &v
	return s
}

type Address struct {
	_ struct{} `type:"structure"`

	AllocationId *string `locationName:"allocationId" type:"string"`

	AssociationId *string `locationName:"associationId" type:"string"`

	AllowReassociation *bool `locationName:"allowReassociation" type:"bool"`

	Domain *string `locationName:"domain" type:"string" enum:"DomainType"`

	InstanceId *string `locationName:"instanceId" type:"string"`

	NetworkInterfaceId *string `locationName:"networkInterfaceId" type:"string"`

	NetworkInterfaceOwnerId *string `locationName:"networkInterfaceOwnerId" type:"string"`

	PrivateIpAddress *string `locationName:"privateIpAddress" type:"string"`

	PublicIp *string `locationName:"publicIp" type:"string"`
}

type ModifyInstanceAttributeInput struct {
	_ struct{} `type:"structure"`

	Attribute *string `locationName:"attribute" type:"string" enum:"InstanceAttributeName"`

	BlockDeviceMappings []*BlockDeviceMapping `locationName:"blockDeviceMapping" locationNameList:"item" type:"list"`

	DisableApiTermination *AttributeBooleanValue `locationName:"disableApiTermination" type:"structure"`

	DeleteOnTermination *AttributeBooleanValue `locationName:"deleteOnTermination" type:"structure"`

	EbsOptimized *AttributeBooleanValue `locationName:"ebsOptimized" type:"structure"`

	Groups []*string `locationName:"GroupId" locationNameList:"groupId" type:"list"`

	InstanceId *string `locationName:"instanceId" type:"string" required:"true"`

	InstanceInitiatedShutdownBehavior *AttributeValue `locationName:"instanceInitiatedShutdownBehavior" type:"structure"`

	InstanceType *AttributeValue `locationName:"instanceType" type:"structure"`

	SourceDestCheck *AttributeBooleanValue `type:"structure"`

	UserData *BlobAttributeValue `locationName:"userData" type:"structure"`

	Value *string `locationName:"value" type:"string"`
}

func (s ModifyInstanceAttributeInput) String() string {
	return awsutil.Prettify(s)
}

func (s ModifyInstanceAttributeInput) GoString() string {
	return s.String()
}

func (s *ModifyInstanceAttributeInput) Validate() error {
	invalidParams := request.ErrInvalidParams{Context: "ModifyInstanceAttributeInput"}
	if s.InstanceId == nil {
		invalidParams.Add(request.NewErrParamRequired("InstanceId"))
	}

	if invalidParams.Len() > 0 {
		return invalidParams
	}
	return nil
}

func (s *ModifyInstanceAttributeInput) SetAttribute(v string) *ModifyInstanceAttributeInput {
	s.Attribute = &v
	return s
}

func (s *ModifyInstanceAttributeInput) SetBlockDeviceMappings(v []*BlockDeviceMapping) *ModifyInstanceAttributeInput {
	s.BlockDeviceMappings = v
	return s
}

func (s *ModifyInstanceAttributeInput) SetDisableApiTermination(v *AttributeBooleanValue) *ModifyInstanceAttributeInput {
	s.DisableApiTermination = v
	return s
}

func (s *ModifyInstanceAttributeInput) SetEbsOptimized(v *AttributeBooleanValue) *ModifyInstanceAttributeInput {
	s.EbsOptimized = v
	return s
}

func (s *ModifyInstanceAttributeInput) SetGroups(v []*string) *ModifyInstanceAttributeInput {
	s.Groups = v
	return s
}

func (s *ModifyInstanceAttributeInput) SetInstanceId(v string) *ModifyInstanceAttributeInput {
	s.InstanceId = &v
	return s
}

func (s *ModifyInstanceAttributeInput) SetInstanceInitiatedShutdownBehavior(v *AttributeValue) *ModifyInstanceAttributeInput {
	s.InstanceInitiatedShutdownBehavior = v
	return s
}

func (s *ModifyInstanceAttributeInput) SetInstanceType(v *AttributeValue) *ModifyInstanceAttributeInput {
	s.InstanceType = v
	return s
}

func (s *ModifyInstanceAttributeInput) SetSourceDestCheck(v *AttributeBooleanValue) *ModifyInstanceAttributeInput {
	s.SourceDestCheck = v
	return s
}

func (s *ModifyInstanceAttributeInput) SetUserData(v *BlobAttributeValue) *ModifyInstanceAttributeInput {
	s.UserData = v
	return s
}

func (s *ModifyInstanceAttributeInput) SetValue(v string) *ModifyInstanceAttributeInput {
	s.Value = &v
	return s
}

type BlobAttributeValue struct {
	_ struct{} `type:"structure"`

	Value []byte `locationName:"value" type:"blob"`
}

type StopInstancesInput struct {
	_ struct{} `type:"structure"`

	DryRun *bool `locationName:"dryRun" type:"boolean"`

	Force *bool `locationName:"force" type:"boolean"`

	InstanceIds []*string `locationName:"InstanceId" locationNameList:"InstanceId" type:"list" required:"true"`
}

type StopInstancesOutput struct {
	_ struct{} `type:"structure"`

	StoppingInstances []*InstanceStateChange `locationName:"instancesSet" locationNameList:"item" type:"list"`
}
type ModifyInstanceAttributeOutput struct {
	_ struct{} `type:"structure"`
}

type StartInstancesInput struct {
	_ struct{} `type:"structure"`

	AdditionalInfo *string `locationName:"additionalInfo" type:"string"`

	DryRun *bool `locationName:"dryRun" type:"boolean"`

	InstanceIds []*string `locationName:"InstanceId" locationNameList:"InstanceId" type:"list" required:"true"`
}

type StartInstancesOutput struct {
	_ struct{} `type:"structure"`

	StartingInstances []*InstanceStateChange `locationName:"instancesSet" locationNameList:"item" type:"list"`
}

type AssociateAddressInput struct {
	_ struct{} `type:"structure"`

	AllocationId *string `type:"string"`

	AllowReassociation *bool `locationName:"allowReassociation" type:"boolean"`

	InstanceId *string `type:"string"`

	NetworkInterfaceId *string `locationName:"networkInterfaceId" type:"string"`

	PrivateIpAddress *string `locationName:"privateIpAddress" type:"string"`

	PublicIp *string `type:"string"`
}

type AssociateAddressOutput struct {
	_ struct{} `type:"structure"`

	AssociationId *string `locationName:"associationId" type:"string"`

	RequestId *string `locationName:"requestId" type:"string"`
}

type DisassociateAddressInput struct {
	_ struct{} `type:"structure"`

	AssociationId *string `type:"string"`

	PublicIp *string `type:"string"`
}

type DisassociateAddressOutput struct {
	_ struct{} `type:"structure"`

	RequestId *string `locationName:"requestId" type:"string"`
	Return    *bool   `locationName:"return" type:"boolean"`
}

type ReleaseAddressInput struct {
	_ struct{} `type:"structure"`

	AllocationId *string `type:"string"`

	DryRun *bool `locationName:"dryRun" type:"boolean"`

	PublicIp *string `type:"string"`
}

type ReleaseAddressOutput struct {
	_ struct{} `type:"structure"`
}
type RegisterImageInput struct {
	_ struct{} `type:"structure"`

	Architecture *string `locationName:"architecture" type:"string" enum:"ArchitectureValues"`

	BillingProducts []*string `locationName:"BillingProduct" locationNameList:"item" type:"list"`

	BlockDeviceMappings []*BlockDeviceMapping `locationName:"BlockDeviceMapping" locationNameList:"BlockDeviceMapping" type:"list"`

	Description *string `locationName:"description" type:"string"`

	DryRun *bool `locationName:"dryRun" type:"boolean"`

	EnaSupport *bool `locationName:"enaSupport" type:"boolean"`

	ImageLocation *string `type:"string"`

	InstanceId *string `type:"string"`

	NoReboot *bool `type:"boolean"`

	KernelId *string `locationName:"kernelId" type:"string"`

	Name *string `locationName:"name" type:"string" required:"true"`

	RamdiskId *string `locationName:"ramdiskId" type:"string"`

	RootDeviceName *string `locationName:"rootDeviceName" type:"string"`

	SriovNetSupport *string `locationName:"sriovNetSupport" type:"string"`

	VirtualizationType *string `locationName:"virtualizationType" type:"string"`
}

type RegisterImageOutput struct {
	_ struct{} `type:"structure"`

	ImageId *string `locationName:"imageId" type:"string"`
}

type DeregisterImageInput struct {
	_ struct{} `type:"structure"`

	DryRun *bool `locationName:"dryRun" type:"boolean"`

	ImageId *string `type:"string" required:"true"`
}

type DeregisterImageOutput struct {
	_ struct{} `type:"structure"`
}

type Image struct {
	_ struct{} `type:"structure"`

	Architecture *string `locationName:"architecture" type:"string" enum:"ArchitectureValues"`

	BlockDeviceMappings []*BlockDeviceMapping `locationName:"blockDeviceMapping" locationNameList:"item" type:"list"`

	CreationDate *string `locationName:"creationDate" type:"string"`

	Description *string `locationName:"description" type:"string"`

	EnaSupport *bool `locationName:"enaSupport" type:"boolean"`

	Hypervisor *string `locationName:"hypervisor" type:"string" enum:"HypervisorType"`

	ImageId *string `locationName:"imageId" type:"string"`

	ImageLocation *string `locationName:"imageLocation" type:"string"`

	ImageOwnerAlias *string `locationName:"imageOwnerAlias" type:"string"`

	ImageType *string `locationName:"imageType" type:"string" enum:"ImageTypeValues"`

	KernelId *string `locationName:"kernelId" type:"string"`

	Name *string `locationName:"name" type:"string"`

	OwnerId *string `locationName:"imageOwnerId" type:"string"`

	Platform *string `locationName:"platform" type:"string" enum:"PlatformValues"`

	ProductCodes []*ProductCode `locationName:"productCodes" locationNameList:"item" type:"list"`

	Public *bool `locationName:"isPublic" type:"boolean"`

	RamdiskId *string `locationName:"ramdiskId" type:"string"`

	RootDeviceName *string `locationName:"rootDeviceName" type:"string"`

	RootDeviceType *string `locationName:"rootDeviceType" type:"string" enum:"DeviceType"`

	SriovNetSupport *string `locationName:"sriovNetSupport" type:"string"`

	State *string `locationName:"imageState" type:"string" enum:"ImageState"`

	StateReason *StateReason `locationName:"stateReason" type:"structure"`

	Tags []*Tag `locationName:"tagSet" locationNameList:"item" type:"list"`

	VirtualizationType *string `locationName:"virtualizationType" type:"string" enum:"VirtualizationType"`
}

type DescribeImagesInput struct {
	_ struct{} `type:"structure"`

	DryRun *bool `locationName:"dryRun" type:"boolean"`

	ExecutableUsers []*string `locationName:"ExecutableBy" locationNameList:"ExecutableBy" type:"list"`

	Filters []*Filter `locationName:"Filter" locationNameList:"Filter" type:"list"`

	ImageIds []*string `locationName:"ImageId" locationNameList:"ImageId" type:"list"`

	Owners []*string `locationName:"Owner" locationNameList:"Owner" type:"list"`
}

type DescribeImagesOutput struct {
	_ struct{} `type:"structure"`

	Images []*Image `locationName:"imagesSet" locationNameList:"item" type:"list"`

	RequestId *string `locationName:"requestId" type:"String"`
}

func (s DescribeImagesOutput) String() string {
	return awsutil.Prettify(s)
}

func (s DescribeImagesOutput) GoString() string {
	return s.String()
}

func (s *DescribeImagesOutput) SetImages(v []*Image) *DescribeImagesOutput {
	s.Images = v
	return s
}
func (s *DescribeImagesOutput) SetRequestId(v *string) *DescribeImagesOutput {
	s.RequestId = v
	return s
}

type ModifyImageAttributeInput struct {
	_ struct{} `type:"structure"`

	Attribute *string `type:"string"`

	Description *AttributeValue `type:"structure"`

	DryRun *bool `locationName:"dryRun" type:"boolean"`

	ImageId *string `type:"string" required:"true"`

	LaunchPermission *LaunchPermissionModifications `type:"structure"`

	OperationType *string `type:"string" enum:"OperationType"`

	ProductCodes []*string `locationName:"ProductCode" locationNameList:"ProductCode" type:"list"`

	UserGroups []*string `locationName:"UserGroup" locationNameList:"UserGroup" type:"list"`

	UserIds []*string `locationName:"UserId" locationNameList:"UserId" type:"list"`

	Value *string `type:"string"`
}

type ModifyImageAttributeOutput struct {
	_ struct{} `type:"structure"`
}

type LaunchPermissionModifications struct {
	_ struct{} `type:"structure"`

	Add []*LaunchPermission `locationNameList:"item" type:"list"`

	Remove []*LaunchPermission `locationNameList:"item" type:"list"`
}

type LaunchPermission struct {
	_ struct{} `type:"structure"`

	Group *string `locationName:"group" type:"string" enum:"PermissionGroup"`

	UserId *string `locationName:"userId" type:"string"`
}

type DeleteTagsInput struct {
	_ struct{} `type:"structure"`

	DryRun *bool `locationName:"dryRun" type:"boolean"`

	Resources []*string `locationName:"resourceId" type:"list" required:"true"`

	Tags []*Tag `locationName:"tag" locationNameList:"item" type:"list"`
}

type DeleteTagsOutput struct {
	_ struct{} `type:"structure"`
}

type CreateTagsInput struct {
	_ struct{} `type:"structure"`

	DryRun *bool `locationName:"dryRun" type:"boolean"`

	Resources []*string `locationName:"ResourceId" type:"list" required:"true"`

	Tags []*Tag `locationName:"Tag" locationNameList:"item" type:"list" required:"true"`
}

type CreateTagsOutput struct {
	_ struct{} `type:"structure"`
}

type DescribeTagsInput struct {
	_ struct{} `type:"structure"`

	DryRun *bool `locationName:"dryRun" type:"boolean"`

	Filters []*Filter `locationName:"Filter" locationNameList:"Filter" type:"list"`

	MaxResults *int64 `locationName:"maxResults" type:"integer"`

	NextToken *string `locationName:"nextToken" type:"string"`
}

type DescribeTagsOutput struct {
	_ struct{} `type:"structure"`

	// The token to use to retrieve the next page of results. This value is null
	// when there are no more results to return..
	NextToken *string `locationName:"nextToken" type:"string"`

	// A list of tags.
	Tags []*TagDescription `locationName:"tagSet" locationNameList:"item" type:"list"`

	RequestId *string `locationName:"requestId" type:"string"`
}

// String returns the string representation
func (s DescribeTagsOutput) String() string {
	return awsutil.Prettify(s)
}

// GoString returns the string representation
func (s DescribeTagsOutput) GoString() string {
	return s.String()
}

// SetNextToken sets the NextToken field's value.
func (s *DescribeTagsOutput) SetNextToken(v string) *DescribeTagsOutput {
	s.NextToken = &v
	return s
}
func (s *DescribeTagsOutput) SetRequestId(v string) *DescribeTagsOutput {
	s.RequestId = &v
	return s
}

// SetTags sets the Tags field's value.
func (s *DescribeTagsOutput) SetTags(v []*TagDescription) *DescribeTagsOutput {
	s.Tags = v
	return s
}

type TagDescription struct {
	_ struct{} `type:"structure"`

	Key *string `locationName:"key" type:"string"`

	ResourceId *string `locationName:"resourceId" type:"string"`

	ResourceType *string `locationName:"resourceType" type:"string" enum:"ResourceType"`

	Value *string `locationName:"value" type:"string"`
}

type TagSpecification struct {
	_ struct{} `type:"structure"`

	ResourceType *string `locationName:"resourceType" type:"string" enum:"ResourceType"`

	Tags []*Tag `locationName:"Tag" locationNameList:"item" type:"list"`
}

// Contains the parameters for ImportKeyPair.
// Please also see https://docs.aws.amazon.com/goto/WebAPI/ec2-2016-11-15/ImportKeyPairRequest
type ImportKeyPairInput struct {
	_ struct{} `type:"structure"`

	// Checks whether you have the required permissions for the action, without
	// actually making the request, and provides an error response. If you have
	// the required permissions, the error response is DryRunOperation. Otherwise,
	// it is UnauthorizedOperation.
	DryRun *bool `locationName:"dryRun" type:"boolean"`

	// A unique name for the key pair.
	//
	// KeyName is a required field
	KeyName *string `locationName:"keyName" type:"string" required:"true"`

	// The public key. For API calls, the text must be base64-encoded. For command
	// line tools, base64 encoding is performed for you.
	//
	// PublicKeyMaterial is automatically base64 encoded/decoded by the SDK.
	//
	// PublicKeyMaterial is a required field
	PublicKeyMaterial []byte `locationName:"publicKeyMaterial" type:"blob" required:"true"`
}

// String returns the string representation

// SetDryRun sets the DryRun field's value.

// Contains the output of ImportKeyPair.
// Please also see https://docs.aws.amazon.com/goto/WebAPI/ec2-2016-11-15/ImportKeyPairResult
type ImportKeyPairOutput struct {
	_ struct{} `type:"structure"`

	// The MD5 public key fingerprint as specified in section 4 of RFC 4716.
	KeyFingerprint *string `locationName:"keyFingerprint" type:"string"`

	// The key pair name you provided.
	KeyName *string `locationName:"keyName" type:"string"`
}

// Contains the parameters for DescribeKeyPairs.
// Please also see https://docs.aws.amazon.com/goto/WebAPI/ec2-2016-11-15/DescribeKeyPairsRequest
type DescribeKeyPairsInput struct {
	_ struct{} `type:"structure"`

	// Checks whether you have the required permissions for the action, without
	// actually making the request, and provides an error response. If you have
	// the required permissions, the error response is DryRunOperation. Otherwise,
	// it is UnauthorizedOperation.
	DryRun *bool `locationName:"dryRun" type:"boolean"`

	// One or more filters.
	//
	//    * fingerprint - The fingerprint of the key pair.
	//
	//    * key-name - The name of the key pair.
	Filters []*Filter `locationName:"Filter" locationNameList:"Filter" type:"list"`

	// One or more key pair names.
	//
	// Default: Describes all your key pairs.
	KeyNames []*string `locationName:"KeyName" locationNameList:"KeyName" type:"list"`
}

// Contains the output of DescribeKeyPairs.
// Please also see https://docs.aws.amazon.com/goto/WebAPI/ec2-2016-11-15/DescribeKeyPairsResult
type DescribeKeyPairsOutput struct {
	_ struct{} `type:"structure"`

	// Information about one or more key pairs.
	KeyPairs  []*KeyPairInfo `locationName:"keySet" locationNameList:"item" type:"list"`
	RequestId *string        `locationName:"requestId" type:"String"`
}

// String returns the string representation

// Describes a key pair.
// Please also see https://docs.aws.amazon.com/goto/WebAPI/ec2-2016-11-15/KeyPairInfo
type KeyPairInfo struct {
	_ struct{} `type:"structure"`

	// If you used CreateKeyPair to create the key pair, this is the SHA-1 digest
	// of the DER encoded private key. If you used ImportKeyPair to provide AWS
	// the public key, this is the MD5 public key fingerprint as specified in section
	// 4 of RFC4716.
	KeyFingerprint *string `locationName:"keyFingerprint" type:"string"`

	// The name of the key pair.
	KeyName *string `locationName:"keyName" type:"string"`
}

// String returns the string representation

// Contains the parameters for DeleteKeyPair.
// Please also see https://docs.aws.amazon.com/goto/WebAPI/ec2-2016-11-15/DeleteKeyPairRequest
type DeleteKeyPairInput struct {
	_ struct{} `type:"structure"`

	// Checks whether you have the required permissions for the action, without
	// actually making the request, and provides an error response. If you have
	// the required permissions, the error response is DryRunOperation. Otherwise,
	// it is UnauthorizedOperation.
	DryRun *bool `locationName:"dryRun" type:"boolean"`

	// The name of the key pair.
	//
	// KeyName is a required field
	KeyName *string `type:"string" required:"true"`
}

// Please also see https://docs.aws.amazon.com/goto/WebAPI/ec2-2016-11-15/DeleteKeyPairOutput
type DeleteKeyPairOutput struct {
	_ struct{} `type:"structure"`
}

type CreateKeyPairInput struct {
	_ struct{} `type:"structure"`

	// Checks whether you have the required permissions for the action, without
	// actually making the request, and provides an error response. If you have
	// the required permissions, the error response is DryRunOperation. Otherwise,
	// it is UnauthorizedOperation.
	DryRun *bool `locationName:"dryRun" type:"boolean"`

	// A unique name for the key pair.
	//
	// Constraints: Up to 255 ASCII characters
	//
	// KeyName is a required field
	KeyName *string `type:"string" required:"true"`
}

// Describes a key pair.
// Please also see https://docs.aws.amazon.com/goto/WebAPI/ec2-2016-11-15/KeyPair
type CreateKeyPairOutput struct {
	_ struct{} `type:"structure"`

	// The SHA-1 digest of the DER encoded private key.
	KeyFingerprint *string `locationName:"keyFingerprint" type:"string"`

	// An unencrypted PEM encoded RSA private key.
	KeyMaterial *string `locationName:"keyMaterial" type:"string"`

	// The name of the key pair.
	KeyName *string `locationName:"keyName" type:"string"`

	// The name of the Request ID
	RequestId *string `locationName:"requestId" type:"String"`
}

type CreateSecurityGroupInput struct {
	_ struct{} `type:"structure"`

	Description *string `locationName:"GroupDescription" type:"string" required:"true"`

	DryRun *bool `locationName:"dryRun" type:"boolean"`

	GroupName *string `type:"string" required:"true"`

	VpcId *string `type:"string"`
}

type CreateSecurityGroupOutput struct {
	_ struct{} `type:"structure"`

	GroupId *string `locationName:"groupId" type:"string"`
}

type DescribeSecurityGroupsInput struct {
	_ struct{} `type:"structure"`

	DryRun *bool `locationName:"dryRun" type:"boolean"`

	Filters []*Filter `locationName:"Filter" locationNameList:"Filter" type:"list"`

	GroupIds []*string `locationName:"GroupId" locationNameList:"groupId" type:"list"`

	GroupNames []*string `locationName:"GroupName" locationNameList:"GroupName" type:"list"`
}

type DescribeSecurityGroupsOutput struct {
	_ struct{} `type:"structure"`

	// Information about one or more security groups.
	SecurityGroups []*SecurityGroup `locationName:"securityGroupInfo" locationNameList:"item" type:"list"`

	RequestId *string `locationName:"requestId" type:"String"`
}

// String returns the string representation
func (s DescribeSecurityGroupsOutput) String() string {
	return awsutil.Prettify(s)
}

// GoString returns the string representation
func (s DescribeSecurityGroupsOutput) GoString() string {
	return s.String()
}

// SetSecurityGroups sets the SecurityGroups field's value.
func (s *DescribeSecurityGroupsOutput) SetSecurityGroups(v []*SecurityGroup) *DescribeSecurityGroupsOutput {
	s.SecurityGroups = v
	return s
}

func (s *DescribeSecurityGroupsOutput) SetRequestId(v string) *DescribeSecurityGroupsOutput {
	s.RequestId = &v
	return s
}

type SecurityGroup struct {
	_ struct{} `type:"structure"`

	Description *string `locationName:"groupDescription" type:"string"`

	GroupId *string `locationName:"groupId" type:"string"`

	GroupName *string `locationName:"groupName" type:"string"`

	IpPermissions []*IpPermission `locationName:"ipPermissions" locationNameList:"item" type:"list"`

	IpPermissionsEgress []*IpPermission `locationName:"ipPermissionsEgress" locationNameList:"item" type:"list"`

	OwnerId *string `locationName:"ownerId" type:"string"`

	Tags []*Tag `locationName:"tagSet" locationNameList:"item" type:"list"`

	VpcId *string `locationName:"vpcId" type:"string"`
}

type IpPermission struct {
	_ struct{} `type:"structure"`

	FromPort *int64 `locationName:"fromPort" type:"integer"`

	IpProtocol *string `locationName:"ipProtocol" type:"string"`

	IpRanges []*IpRange `locationName:"ipRanges" locationNameList:"item" type:"list"`

	Ipv6Ranges []*Ipv6Range `locationName:"ipv6Ranges" locationNameList:"item" type:"list"`

	PrefixListIds []*PrefixListId `locationName:"prefixListIds" locationNameList:"item" type:"list"`

	ToPort *int64 `locationName:"toPort" type:"integer"`

	UserIdGroupPairs []*UserIdGroupPair `locationName:"groups" locationNameList:"item" type:"list"`
}

type IpRange struct {
	_ struct{} `type:"structure"`

	CidrIp *string `locationName:"cidrIp" type:"string"`
}

type Ipv6Range struct {
	_ struct{} `type:"structure"`

	CidrIpv6 *string `locationName:"cidrIpv6" type:"string"`
}

type PrefixListId struct {
	_ struct{} `type:"structure"`

	PrefixListId *string `locationName:"prefixListId" type:"string"`
}

type UserIdGroupPair struct {
	_ struct{} `type:"structure"`

	GroupId *string `locationName:"groupId" type:"string"`

	GroupName *string `locationName:"groupName" type:"string"`

	PeeringStatus *string `locationName:"peeringStatus" type:"string"`

	UserId *string `locationName:"userId" type:"string"`

	VpcId *string `locationName:"vpcId" type:"string"`

	VpcPeeringConnectionId *string `locationName:"vpcPeeringConnectionId" type:"string"`
}

type RevokeSecurityGroupEgressInput struct {
	_ struct{} `type:"structure"`

	CidrIp *string `locationName:"cidrIp" type:"string"`

	DryRun *bool `locationName:"dryRun" type:"boolean"`

	FromPort *int64 `locationName:"fromPort" type:"integer"`

	GroupId *string `locationName:"groupId" type:"string" required:"true"`

	IpPermissions []*IpPermission `locationName:"ipPermissions" locationNameList:"item" type:"list"`

	IpProtocol *string `locationName:"ipProtocol" type:"string"`

	SourceSecurityGroupName *string `locationName:"sourceSecurityGroupName" type:"string"`

	SourceSecurityGroupOwnerId *string `locationName:"sourceSecurityGroupOwnerId" type:"string"`

	ToPort *int64 `locationName:"toPort" type:"integer"`
}

type RevokeSecurityGroupEgressOutput struct {
	_ struct{} `type:"structure"`
}

type RevokeSecurityGroupIngressInput struct {
	_ struct{} `type:"structure"`

	CidrIp *string `type:"string"`

	DryRun *bool `locationName:"dryRun" type:"boolean"`

	FromPort *int64 `type:"integer"`

	GroupId *string `type:"string"`

	GroupName *string `type:"string"`

	IpPermissions []*IpPermission `locationNameList:"item" type:"list"`

	IpProtocol *string `type:"string"`

	SourceSecurityGroupName *string `type:"string"`

	SourceSecurityGroupOwnerId *string `type:"string"`

	ToPort *int64 `type:"integer"`
}

type RevokeSecurityGroupIngressOutput struct {
	_ struct{} `type:"structure"`
}

type AuthorizeSecurityGroupEgressInput struct {
	_ struct{} `type:"structure"`

	CidrIp *string `locationName:"cidrIp" type:"string"`

	DryRun *bool `locationName:"dryRun" type:"boolean"`

	FromPort *int64 `locationName:"fromPort" type:"integer"`

	GroupId *string `locationName:"groupId" type:"string" required:"true"`

	IpPermissions []*IpPermission `locationName:"ipPermissions" locationNameList:"item" type:"list"`

	IpProtocol *string `locationName:"ipProtocol" type:"string"`

	SourceSecurityGroupName *string `locationName:"sourceSecurityGroupName" type:"string"`

	SourceSecurityGroupOwnerId *string `locationName:"sourceSecurityGroupOwnerId" type:"string"`

	ToPort *int64 `locationName:"toPort" type:"integer"`
}

type AuthorizeSecurityGroupEgressOutput struct {
	_ struct{} `type:"structure"`
}

type AuthorizeSecurityGroupIngressInput struct {
	_ struct{} `type:"structure"`

	CidrIp *string `type:"string"`

	DryRun *bool `locationName:"dryRun" type:"boolean"`

	FromPort *int64 `type:"integer"`

	GroupId *string `type:"string"`

	GroupName *string `type:"string"`

	IpPermissions []*IpPermission `locationNameList:"item" type:"list"`

	IpProtocol *string `type:"string"`

	SourceSecurityGroupName *string `type:"string"`

	SourceSecurityGroupOwnerId *string `type:"string"`

	ToPort *int64 `type:"integer"`
}

type AuthorizeSecurityGroupIngressOutput struct {
	_ struct{} `type:"structure"`
}

type DeleteSecurityGroupInput struct {
	_ struct{} `type:"structure"`

	DryRun *bool `locationName:"dryRun" type:"boolean"`

	GroupId *string `type:"string"`

	GroupName *string `type:"string"`
}

type DeleteSecurityGroupOutput struct {
	_ struct{} `type:"structure"`
}

// Contains the parameters for CreateVolume.
// Please also see https://docs.aws.amazon.com/goto/WebAPI/ec2-2016-11-15/CreateVolumeRequest
type CreateVolumeInput struct {
	_ struct{} `type:"structure"`

	// The Availability Zone in which to create the volume. Use DescribeAvailabilityZones
	// to list the Availability Zones that are currently available to you.
	//
	// AvailabilityZone is a required field
	AvailabilityZone *string `type:"string" required:"true"`

	// Checks whether you have the required permissions for the action, without
	// actually making the request, and provides an error response. If you have
	// the required permissions, the error response is DryRunOperation. Otherwise,
	// it is UnauthorizedOperation.
	DryRun *bool `locationName:"dryRun" type:"boolean"`

	// Specifies whether the volume should be encrypted. Encrypted Amazon EBS volumes
	// may only be attached to instances that support Amazon EBS encryption. Volumes
	// that are created from encrypted snapshots are automatically encrypted. There
	// is no way to create an encrypted volume from an unencrypted snapshot or vice
	// versa. If your AMI uses encrypted volumes, you can only launch it on supported
	// instance types. For more information, see Amazon EBS Encryption (http://docs.aws.amazon.com/AWSEC2/latest/UserGuide/EBSEncryption.html)
	// in the Amazon Elastic Compute Cloud User Guide.
	Encrypted *bool `locationName:"encrypted" type:"boolean"`

	// Only valid for Provisioned IOPS SSD volumes. The number of I/O operations
	// per second (IOPS) to provision for the volume, with a maximum ratio of 50
	// IOPS/GiB.
	//
	// Constraint: Range is 100 to 20000 for Provisioned IOPS SSD volumes
	Iops *int64 `type:"integer"`

	// The full ARN of the AWS Key Management Service (AWS KMS) customer master
	// key (CMK) to use when creating the encrypted volume. This parameter is only
	// required if you want to use a non-default CMK; if this parameter is not specified,
	// the default CMK for EBS is used. The ARN contains the arn:aws:kms namespace,
	// followed by the region of the CMK, the AWS account ID of the CMK owner, the
	// key namespace, and then the CMK ID. For example, arn:aws:kms:us-east-1:012345678910:key/abcd1234-a123-456a-a12b-a123b4cd56ef.
	// If a KmsKeyId is specified, the Encrypted flag must also be set.
	KmsKeyId *string `type:"string"`

	// The size of the volume, in GiBs.
	//
	// Constraints: 1-16384 for gp2, 4-16384 for io1, 500-16384 for st1, 500-16384
	// for sc1, and 1-1024 for standard. If you specify a snapshot, the volume size
	// must be equal to or larger than the snapshot size.
	//
	// Default: If you're creating the volume from a snapshot and don't specify
	// a volume size, the default is the snapshot size.
	Size *int64 `type:"integer"`

	// The snapshot from which to create the volume.
	SnapshotId *string `type:"string"`

	// The tags to apply to the volume during creation.
	TagSpecifications []*TagSpecification `locationName:"TagSpecification" locationNameList:"item" type:"list"`

	// The volume type. This can be gp2 for General Purpose SSD, io1 for Provisioned
	// IOPS SSD, st1 for Throughput Optimized HDD, sc1 for Cold HDD, or standard
	// for Magnetic volumes.
	//
	// Default: standard
	VolumeType *string `type:"string" enum:"VolumeType"`
}

// Contains the parameters for DeleteVolume.
// Please also see https://docs.aws.amazon.com/goto/WebAPI/ec2-2016-11-15/DeleteVolumeRequest
type DeleteVolumeInput struct {
	_ struct{} `type:"structure"`

	// Checks whether you have the required permissions for the action, without
	// actually making the request, and provides an error response. If you have
	// the required permissions, the error response is DryRunOperation. Otherwise,
	// it is UnauthorizedOperation.
	DryRun *bool `locationName:"dryRun" type:"boolean"`

	// The ID of the volume.
	//
	// VolumeId is a required field
	VolumeId *string `type:"string" required:"true"`
}

// Please also see https://docs.aws.amazon.com/goto/WebAPI/ec2-2016-11-15/DeleteVolumeOutput
type DeleteVolumeOutput struct {
	_ struct{} `type:"structure"`
}

// Contains the parameters for DescribeVolumes.
// Please also see https://docs.aws.amazon.com/goto/WebAPI/ec2-2016-11-15/DescribeVolumesRequest
type DescribeVolumesInput struct {
	_ struct{} `type:"structure"`

	// Checks whether you have the required permissions for the action, without
	// actually making the request, and provides an error response. If you have
	// the required permissions, the error response is DryRunOperation. Otherwise,
	// it is UnauthorizedOperation.
	DryRun *bool `locationName:"dryRun" type:"boolean"`

	// One or more filters.
	//
	//    * attachment.attach-time - The time stamp when the attachment initiated.
	//
	//    * attachment.delete-on-termination - Whether the volume is deleted on
	//    instance termination.
	//
	//    * attachment.device - The device name that is exposed to the instance
	//    (for example, /dev/sda1).
	//
	//    * attachment.instance-id - The ID of the instance the volume is attached
	//    to.
	//
	//    * attachment.status - The attachment state (attaching | attached | detaching
	//    | detached).
	//
	//    * availability-zone - The Availability Zone in which the volume was created.
	//
	//    * create-time - The time stamp when the volume was created.
	//
	//    * encrypted - The encryption status of the volume.
	//
	//    * size - The size of the volume, in GiB.
	//
	//    * snapshot-id - The snapshot from which the volume was created.
	//
	//    * status - The status of the volume (creating | available | in-use | deleting
	//    | deleted | error).
	//
	//    * tag:key=value - The key/value combination of a tag assigned to the resource.
	//    Specify the key of the tag in the filter name and the value of the tag
	//    in the filter value. For example, for the tag Purpose=X, specify tag:Purpose
	//    for the filter name and X for the filter value.
	//
	//    * tag-key - The key of a tag assigned to the resource. This filter is
	//    independent of the tag-value filter. For example, if you use both the
	//    filter "tag-key=Purpose" and the filter "tag-value=X", you get any resources
	//    assigned both the tag key Purpose (regardless of what the tag's value
	//    is), and the tag value X (regardless of what the tag's key is). If you
	//    want to list only resources where Purpose is X, see the tag:key=value
	//    filter.
	//
	//    * tag-value - The value of a tag assigned to the resource. This filter
	//    is independent of the tag-key filter.
	//
	//    * volume-id - The volume ID.
	//
	//    * volume-type - The Amazon EBS volume type. This can be gp2 for General
	//    Purpose SSD, io1 for Provisioned IOPS SSD, st1 for Throughput Optimized
	//    HDD, sc1 for Cold HDD, or standard for Magnetic volumes.
	Filters []*Filter `locationName:"Filter" locationNameList:"Filter" type:"list"`

	// The maximum number of volume results returned by DescribeVolumes in paginated
	// output. When this parameter is used, DescribeVolumes only returns MaxResults
	// results in a single page along with a NextToken response element. The remaining
	// results of the initial request can be seen by sending another DescribeVolumes
	// request with the returned NextToken value. This value can be between 5 and
	// 500; if MaxResults is given a value larger than 500, only 500 results are
	// returned. If this parameter is not used, then DescribeVolumes returns all
	// results. You cannot specify this parameter and the volume IDs parameter in
	// the same request.
	MaxResults *int64 `locationName:"maxResults" type:"integer"`

	// The NextToken value returned from a previous paginated DescribeVolumes request
	// where MaxResults was used and the results exceeded the value of that parameter.
	// Pagination continues from the end of the previous results that returned the
	// NextToken value. This value is null when there are no more results to return.
	NextToken *string `locationName:"nextToken" type:"string"`

	// One or more volume IDs.
	VolumeIds []*string `locationName:"VolumeId" locationNameList:"VolumeId" type:"list"`
}

type DescribeVolumesOutput struct {
	_ struct{} `type:"structure"`

	// The NextToken value to include in a future DescribeVolumes request. When
	// the results of a DescribeVolumes request exceed MaxResults, this value can
	// be used to retrieve the next page of results. This value is null when there
	// are no more results to return.
	NextToken *string `locationName:"nextToken" type:"string"`

	// Information about the volumes.
	Volumes []*Volume `locationName:"volumeSet" locationNameList:"item" type:"list"`

	RequestId *string `locationName:"requestId" type:"string"`
}

// String returns the string representation
func (s DescribeVolumesOutput) String() string {
	return awsutil.Prettify(s)
}

// GoString returns the string representation
func (s DescribeVolumesOutput) GoString() string {
	return s.String()
}

// SetNextToken sets the NextToken field's value.
func (s *DescribeVolumesOutput) SetNextToken(v string) *DescribeVolumesOutput {
	s.NextToken = &v
	return s
}
func (s *DescribeVolumesOutput) SetRequesterId(v string) *DescribeVolumesOutput {
	s.RequestId = &v
	return s
}

// SetVolumes sets the Volumes field's value.
func (s *DescribeVolumesOutput) SetVolumes(v []*Volume) *DescribeVolumesOutput {
	s.Volumes = v
	return s
}

// Describes a volume.
// Please also see https://docs.aws.amazon.com/goto/WebAPI/ec2-2016-11-15/Volume
type Volume struct {
	_ struct{} `type:"structure"`

	// Information about the volume attachments.
	Attachments []*VolumeAttachment `locationName:"attachmentSet" locationNameList:"item" type:"list"`

	// The Availability Zone for the volume.
	AvailabilityZone *string `locationName:"availabilityZone" type:"string"`

	// The time stamp when volume creation was initiated.
	CreateTime *time.Time `locationName:"createTime" type:"timestamp" timestampFormat:"iso8601"`

	// Indicates whether the volume will be encrypted.
	Encrypted *bool `locationName:"encrypted" type:"boolean"`

	Iops *int64 `locationName:"iops" type:"integer"`

	// The full ARN of the AWS Key Management Service (AWS KMS) customer master
	// key (CMK) that was used to protect the volume encryption key for the volume.
	KmsKeyId *string `locationName:"kmsKeyId" type:"string"`

	// The size of the volume, in GiBs.
	Size *int64 `locationName:"size" type:"integer"`

	// The snapshot from which the volume was created, if applicable.
	SnapshotId *string `locationName:"snapshotId" type:"string"`

	// The volume state.
	State *string `locationName:"status" type:"string" enum:"VolumeState"`

	// Any tags assigned to the volume.
	Tags []*Tag `locationName:"tagSet" locationNameList:"item" type:"list"`

	// The ID of the volume.
	VolumeId *string `locationName:"volumeId" type:"string"`

	// The volume type. This can be gp2 for General Purpose SSD, io1 for Provisioned
	// IOPS SSD, st1 for Throughput Optimized HDD, sc1 for Cold HDD, or standard
	// for Magnetic volumes.
	VolumeType *string `locationName:"volumeType" type:"string" enum:"VolumeType"`
}

// String returns the string representation
func (s Volume) String() string {
	return awsutil.Prettify(s)
}

// GoString returns the string representation
func (s Volume) GoString() string {
	return s.String()
}

// SetAttachments sets the Attachments field's value.
func (s *Volume) SetAttachments(v []*VolumeAttachment) *Volume {
	s.Attachments = v
	return s
}

// SetAvailabilityZone sets the AvailabilityZone field's value.
func (s *Volume) SetAvailabilityZone(v string) *Volume {
	s.AvailabilityZone = &v
	return s
}

// SetCreateTime sets the CreateTime field's value.
func (s *Volume) SetCreateTime(v time.Time) *Volume {
	s.CreateTime = &v
	return s
}

// SetEncrypted sets the Encrypted field's value.
func (s *Volume) SetEncrypted(v bool) *Volume {
	s.Encrypted = &v
	return s
}

// SetIops sets the Iops field's value.
func (s *Volume) SetIops(v int64) *Volume {
	s.Iops = &v
	return s
}

// SetKmsKeyId sets the KmsKeyId field's value.
func (s *Volume) SetKmsKeyId(v string) *Volume {
	s.KmsKeyId = &v
	return s
}

// SetSize sets the Size field's value.
func (s *Volume) SetSize(v int64) *Volume {
	s.Size = &v
	return s
}

// SetSnapshotId sets the SnapshotId field's value.
func (s *Volume) SetSnapshotId(v string) *Volume {
	s.SnapshotId = &v
	return s
}

// SetState sets the State field's value.
func (s *Volume) SetState(v string) *Volume {
	s.State = &v
	return s
}

// SetTags sets the Tags field's value.
func (s *Volume) SetTags(v []*Tag) *Volume {
	s.Tags = v
	return s
}

// SetVolumeId sets the VolumeId field's value.
func (s *Volume) SetVolumeId(v string) *Volume {
	s.VolumeId = &v
	return s
}

// SetVolumeType sets the VolumeType field's value.
func (s *Volume) SetVolumeType(v string) *Volume {
	s.VolumeType = &v
	return s
}

type VolumeAttachment struct {
	_ struct{} `type:"structure"`

	// The time stamp when the attachment initiated.
	AttachTime *time.Time `locationName:"attachTime" type:"timestamp" timestampFormat:"iso8601"`

	// Indicates whether the EBS volume is deleted on instance termination.
	DeleteOnTermination *bool `locationName:"deleteOnTermination" type:"boolean"`

	// The device name.
	Device *string `locationName:"device" type:"string"`

	// The ID of the instance.
	InstanceId *string `locationName:"instanceId" type:"string"`

	// The attachment state of the volume.
	State *string `locationName:"status" type:"string" enum:"VolumeAttachmentState"`

	// The ID of the volume.
	VolumeId *string `locationName:"volumeId" type:"string"`
}

// String returns the string representation
func (s VolumeAttachment) String() string {
	return awsutil.Prettify(s)
}

// GoString returns the string representation
func (s VolumeAttachment) GoString() string {
	return s.String()
}

// SetAttachTime sets the AttachTime field's value.
func (s *VolumeAttachment) SetAttachTime(v time.Time) *VolumeAttachment {
	s.AttachTime = &v
	return s
}

// SetDeleteOnTermination sets the DeleteOnTermination field's value.
func (s *VolumeAttachment) SetDeleteOnTermination(v bool) *VolumeAttachment {
	s.DeleteOnTermination = &v
	return s
}

// SetDevice sets the Device field's value.
func (s *VolumeAttachment) SetDevice(v string) *VolumeAttachment {
	s.Device = &v
	return s
}

// SetInstanceId sets the InstanceId field's value.
func (s *VolumeAttachment) SetInstanceId(v string) *VolumeAttachment {
	s.InstanceId = &v
	return s
}

// SetState sets the State field's value.
func (s *VolumeAttachment) SetState(v string) *VolumeAttachment {
	s.State = &v
	return s
}

// SetVolumeId sets the VolumeId field's value.
func (s *VolumeAttachment) SetVolumeId(v string) *VolumeAttachment {
	s.VolumeId = &v
	return s
}

type AttachVolumeInput struct {
	_ struct{} `type:"structure"`

	Device *string `type:"string" required:"true"`

	DryRun *bool `locationName:"dryRun" type:"boolean"`

	// The ID of the instance.
	//
	// InstanceId is a required field
	InstanceId *string `type:"string" required:"true"`

	VolumeId *string `type:"string" required:"true"`
}

type DetachVolumeInput struct {
	_ struct{} `type:"structure"`

	// The device name.
	Device *string `type:"string"`

	DryRun *bool `locationName:"dryRun" type:"boolean"`

	Force *bool `type:"boolean"`

	// The ID of the instance.
	InstanceId *string `type:"string"`

	VolumeId *string `type:"string" required:"true"`
}
type CreateSubnetInput struct {
	_ struct{} `type:"structure"`

	// The Availability Zone for the subnet.
	//
	// Default: AWS selects one for you. If you create more than one subnet in your
	// VPC, we may not necessarily select a different zone for each subnet.
	AvailabilityZone *string `type:"string"`

	// The IPv4 network range for the subnet, in CIDR notation. For example, 10.0.0.0/24.
	//
	// CidrBlock is a required field
	CidrBlock *string `type:"string" required:"true"`

	// Checks whether you have the required permissions for the action, without
	// actually making the request, and provides an error response. If you have
	// the required permissions, the error response is DryRunOperation. Otherwise,
	// it is UnauthorizedOperation.
	DryRun *bool `locationName:"dryRun" type:"boolean"`

	// The IPv6 network range for the subnet, in CIDR notation. The subnet size
	// must use a /64 prefix length.
	Ipv6CidrBlock *string `type:"string"`

	// The ID of the VPC.
	//
	// VpcId is a required field
	VpcId *string `type:"string" required:"true"`
}

type CreateSubnetOutput struct {
	_ struct{} `type:"structure"`

	// Information about the subnet.
	Subnet *Subnet `locationName:"subnet" type:"structure"`
}

type DescribeInstanceStatusInput struct {
	_ struct{} `type:"structure"`

	DryRun *bool `locationName:"dryRun" type:"boolean"`

	Filters []*Filter `locationName:"Filter" locationNameList:"Filter" type:"list"`

	IncludeAllInstances *bool `locationName:"includeAllInstances" type:"boolean"`

	InstanceIds []*string `locationName:"InstanceId" locationNameList:"InstanceId" type:"list"`

	MaxResults *int64 `type:"integer"`

	NextToken *string `type:"string"`
}

func (s DescribeInstanceStatusInput) String() string {
	return awsutil.Prettify(s)
}

func (s DescribeInstanceStatusInput) GoString() string {
	return s.String()
}

func (s *DescribeInstanceStatusInput) SetDryRun(v bool) *DescribeInstanceStatusInput {
	s.DryRun = &v
	return s
}

func (s *DescribeInstanceStatusInput) SetFilters(v []*Filter) *DescribeInstanceStatusInput {
	s.Filters = v
	return s
}

func (s *DescribeInstanceStatusInput) SetIncludeAllInstances(v bool) *DescribeInstanceStatusInput {
	s.IncludeAllInstances = &v
	return s
}

func (s *DescribeInstanceStatusInput) SetInstanceIds(v []*string) *DescribeInstanceStatusInput {
	s.InstanceIds = v
	return s
}

func (s *DescribeInstanceStatusInput) SetMaxResults(v int64) *DescribeInstanceStatusInput {
	s.MaxResults = &v
	return s
}

func (s *DescribeInstanceStatusInput) SetNextToken(v string) *DescribeInstanceStatusInput {
	s.NextToken = &v
	return s
}

type DescribeInstanceStatusOutput struct {
	_ struct{} `type:"structure"`

	InstanceStatuses []*InstanceStatus `locationName:"instanceStatusSet" locationNameList:"item" type:"list"`

	NextToken *string `locationName:"nextToken" type:"string"`

	RequestId *string `locationName:"requestId" type:"string"`
}

func (s DescribeInstanceStatusOutput) String() string {
	return awsutil.Prettify(s)
}

func (s DescribeInstanceStatusOutput) GoString() string {
	return s.String()
}

func (s *DescribeInstanceStatusOutput) SetInstanceStatuses(v []*InstanceStatus) *DescribeInstanceStatusOutput {
	s.InstanceStatuses = v
	return s
}

func (s *DescribeInstanceStatusOutput) SetNextToken(v string) *DescribeInstanceStatusOutput {
	s.NextToken = &v
	return s
}

//CreateInternetGatewayInput Contains the parameters for CreateInternetGateway.
type CreateInternetGatewayInput struct {
	_ struct{} `type:"structure"`

	// Checks whether you have the required permissions for the action, without
	// actually making the request, and provides an error response. If you have
	// the required permissions, the error response is DryRunOperation. Otherwise,
	// it is UnauthorizedOperation.
	DryRun *bool `locationName:"dryRun" type:"boolean"`

	// The ID of the subnet.
	//
	// SubnetId is a required field
	SubnetId *string `type:"string" required:"true"`
}

type DeleteSubnetInput struct {
	_ struct{} `type:"structure"`

	// Checks whether you have the required permissions for the action, without
	// actually making the request, and provides an error response. If you have
	// the required permissions, the error response is DryRunOperation. Otherwise,
	// it is UnauthorizedOperation.
	DryRun *bool `locationName:"dryRun" type:"boolean"`

	// The ID of the subnet.
	//
	// SubnetId is a required field
	SubnetId *string `type:"string" required:"true"`
}

// String returns the string representation
func (s DeleteSubnetInput) String() string {
	return awsutil.Prettify(s)
}

// GoString returns the string representation
func (s DeleteSubnetInput) GoString() string {
	return s.String()
}

// Validate inspects the fields of the type to determine if they are valid.
func (s *DeleteSubnetInput) Validate() error {
	invalidParams := request.ErrInvalidParams{Context: "DeleteSubnetInput"}
	if s.SubnetId == nil {
		invalidParams.Add(request.NewErrParamRequired("SubnetId"))
	}

	if invalidParams.Len() > 0 {
		return invalidParams
	}
	return nil
}

// SetDryRun sets the DryRun field's value.
func (s *DeleteSubnetInput) SetDryRun(v bool) *DeleteSubnetInput {
	s.DryRun = &v
	return s
}

// SetSubnetId sets the SubnetId field's value.
func (s *DeleteSubnetInput) SetSubnetId(v string) *DeleteSubnetInput {
	s.SubnetId = &v
	return s
}

type DeleteSubnetOutput struct {
	_ struct{} `type:"structure"`
}

type Subnet struct {
	_ struct{} `type:"structure"`

	// Indicates whether a network interface created in this subnet (including a
	// network interface created by RunInstances) receives an IPv6 address.
	AssignIpv6AddressOnCreation *bool `locationName:"assignIpv6AddressOnCreation" type:"boolean"`

	// The Availability Zone of the subnet.
	AvailabilityZone *string `locationName:"availabilityZone" type:"string"`

	// The number of unused private IPv4 addresses in the subnet. Note that the
	// IPv4 addresses for any stopped instances are considered unavailable.
	AvailableIpAddressCount *int64 `locationName:"availableIpAddressCount" type:"integer"`

	// The IPv4 CIDR block assigned to the subnet.
	CidrBlock *string `locationName:"cidrBlock" type:"string"`

	// Indicates whether this is the default subnet for the Availability Zone.
	DefaultForAz *bool `locationName:"defaultForAz" type:"boolean"`

	// Information about the IPv6 CIDR blocks associated with the subnet.

	// Indicates whether instances launched in this subnet receive a public IPv4
	// address.
	MapPublicIpOnLaunch *bool `locationName:"mapPublicIpOnLaunch" type:"boolean"`

	// The current state of the subnet.
	State *string `locationName:"state" type:"string" enum:"SubnetState"`

	// The ID of the subnet.
	SubnetId *string `locationName:"subnetId" type:"string"`

	// Any tags assigned to the subnet.
	Tags []*Tag `locationName:"tagSet" locationNameList:"item" type:"list"`

	// The ID of the VPC the subnet is in.
	VpcId *string `locationName:"vpcId" type:"string"`
}

type DescribeSubnetsInput struct {
	_ struct{} `type:"structure"`

	// Checks whether you have the required permissions for the action, without
	// actually making the request, and provides an error response. If you have
	// the required permissions, the error response is DryRunOperation. Otherwise,
	// it is UnauthorizedOperation.
	DryRun *bool `locationName:"dryRun" type:"boolean"`

	// One or more filters.
	//
	//    * availabilityZone - The Availability Zone for the subnet. You can also
	//    use availability-zone as the filter name.
	//
	//    * available-ip-address-count - The number of IPv4 addresses in the subnet
	//    that are available.
	//
	//    * cidrBlock - The IPv4 CIDR block of the subnet. The CIDR block you specify
	//    must exactly match the subnet's CIDR block for information to be returned
	//    for the subnet. You can also use cidr or cidr-block as the filter names.
	//
	//    * defaultForAz - Indicates whether this is the default subnet for the
	//    Availability Zone. You can also use default-for-az as the filter name.
	//
	//    * ipv6-cidr-block-association.ipv6-cidr-block - An IPv6 CIDR block associated
	//    with the subnet.
	//
	//    * ipv6-cidr-block-association.association-id - An association ID for an
	//    IPv6 CIDR block associated with the subnet.
	//
	//    * ipv6-cidr-block-association.state - The state of an IPv6 CIDR block
	//    associated with the subnet.
	//
	//    * state - The state of the subnet (pending | available).
	//
	//    * subnet-id - The ID of the subnet.
	//
	//    * tag:key=value - The key/value combination of a tag assigned to the resource.
	//    Specify the key of the tag in the filter name and the value of the tag
	//    in the filter value. For example, for the tag Purpose=X, specify tag:Purpose
	//    for the filter name and X for the filter value.
	//
	//    * tag-key - The key of a tag assigned to the resource. This filter is
	//    independent of the tag-value filter. For example, if you use both the
	//    filter "tag-key=Purpose" and the filter "tag-value=X", you get any resources
	//    assigned both the tag key Purpose (regardless of what the tag's value
	//    is), and the tag value X (regardless of what the tag's key is). If you
	//    want to list only resources where Purpose is X, see the tag:key=value
	//    filter.
	//
	//    * tag-value - The value of a tag assigned to the resource. This filter
	//    is independent of the tag-key filter.
	//
	//    * vpc-id - The ID of the VPC for the subnet.
	Filters []*Filter `locationName:"Filter" locationNameList:"Filter" type:"list"`

	// One or more subnet IDs.
	//
	// Default: Describes all your subnets.
	SubnetIds []*string `locationName:"SubnetId" locationNameList:"SubnetId" type:"list"`
}
type DescribeSubnetsOutput struct {
	_ struct{} `type:"structure"`

	// Information about one or more subnets.
	Subnets []*Subnet `locationName:"subnetSet" locationNameList:"item" type:"list"`

	RequestId *string `locationName:"requestId" type:"string"`
}

// String returns the string representation
func (s DescribeSubnetsOutput) String() string {
	return awsutil.Prettify(s)
}

// GoString returns the string representation
func (s DescribeSubnetsOutput) GoString() string {
	return s.String()
}

// SetSubnets sets the Subnets field's value.
func (s *DescribeSubnetsOutput) SetSubnets(v []*Subnet) *DescribeSubnetsOutput {
	s.Subnets = v
	return s
}
func (s *DescribeSubnetsOutput) SetRequesterId(v *string) *DescribeSubnetsOutput {
	s.RequestId = v
	return s
}

// Contains the output of CreateNatGateway.
// Please also see https://docs.aws.amazon.com/goto/WebAPI/ec2-2016-11-15/CreateNatGatewayResult
type CreateNatGatewayOutput struct {
	_ struct{} `type:"structure"`

	// Unique, case-sensitive identifier to ensure the idempotency of the request.
	// Only returned if a client token was provided in the request.
	ClientToken *string `locationName:"clientToken" type:"string"`

	// Information about the NAT gateway.
	NatGateway *NatGateway `locationName:"natGateway" type:"structure"`
}

// Describes a NAT gateway.
// Please also see https://docs.aws.amazon.com/goto/WebAPI/ec2-2016-11-15/NatGateway
type NatGateway struct {
	_ struct{} `type:"structure"`

	// The date and time the NAT gateway was created.
	CreateTime *time.Time `locationName:"createTime" type:"timestamp" timestampFormat:"iso8601"`

	// The date and time the NAT gateway was deleted, if applicable.
	DeleteTime *time.Time `locationName:"deleteTime" type:"timestamp" timestampFormat:"iso8601"`

	// If the NAT gateway could not be created, specifies the error code for the
	// failure. (InsufficientFreeAddressesInSubnet | Gateway.NotAttached | InvalidAllocationID.NotFound
	// | Resource.AlreadyAssociated | InternalError | InvalidSubnetID.NotFound)
	FailureCode *string `locationName:"failureCode" type:"string"`

	// If the NAT gateway could not be created, specifies the error message for
	// the failure, that corresponds to the error code.
	//
	//    * For InsufficientFreeAddressesInSubnet: "Subnet has insufficient free
	//    addresses to create this NAT gateway"
	//
	//    * For Gateway.NotAttached: "Network vpc-xxxxxxxx has no Internet gateway
	//    attached"
	//
	//    * For InvalidAllocationID.NotFound: "Elastic IP address eipalloc-xxxxxxxx
	//    could not be associated with this NAT gateway"
	//
	//    * For Resource.AlreadyAssociated: "Elastic IP address eipalloc-xxxxxxxx
	//    is already associated"
	//
	//    * For InternalError: "Network interface eni-xxxxxxxx, created and used
	//    internally by this NAT gateway is in an invalid state. Please try again."
	//
	//    * For InvalidSubnetID.NotFound: "The specified subnet subnet-xxxxxxxx
	//    does not exist or could not be found."
	FailureMessage *string `locationName:"failureMessage" type:"string"`

	// Information about the IP addresses and network interface associated with
	// the NAT gateway.
	NatGatewayAddresses []*NatGatewayAddress `locationName:"natGatewayAddressSet" locationNameList:"item" type:"list"`

	// The ID of the NAT gateway.
	NatGatewayId *string `locationName:"natGatewayId" type:"string"`

	// Reserved. If you need to sustain traffic greater than the documented limits
	// (http://docs.aws.amazon.com/AmazonVPC/latest/UserGuide/vpc-nat-gateway.html),
	// contact us through the Support Center (https://console.aws.amazon.com/support/home?).
	ProvisionedBandwidth *ProvisionedBandwidth `locationName:"provisionedBandwidth" type:"structure"`

	// The state of the NAT gateway.
	//
	//    * pending: The NAT gateway is being created and is not ready to process
	//    traffic.
	//
	//    * failed: The NAT gateway could not be created. Check the failureCode
	//    and failureMessage fields for the reason.
	//
	//    * available: The NAT gateway is able to process traffic. This status remains
	//    until you delete the NAT gateway, and does not indicate the health of
	//    the NAT gateway.
	//
	//    * deleting: The NAT gateway is in the process of being terminated and
	//    may still be processing traffic.
	//
	//    * deleted: The NAT gateway has been terminated and is no longer processing
	//    traffic.
	State *string `locationName:"state" type:"string" enum:"NatGatewayState"`

	// The ID of the subnet in which the NAT gateway is located.
	SubnetId *string `locationName:"subnetId" type:"string"`

	// The ID of the VPC in which the NAT gateway is located.
	VpcId *string `locationName:"vpcId" type:"string"`
}

// Describes the IP addresses and network interface associated with a NAT gateway.
// Please also see https://docs.aws.amazon.com/goto/WebAPI/ec2-2016-11-15/NatGatewayAddress
type NatGatewayAddress struct {
	_ struct{} `type:"structure"`

	// The allocation ID of the Elastic IP address that's associated with the NAT
	// gateway.
	AllocationId *string `locationName:"allocationId" type:"string"`

	// The ID of the network interface associated with the NAT gateway.
	NetworkInterfaceId *string `locationName:"networkInterfaceId" type:"string"`

	// The private IP address associated with the Elastic IP address.
	PrivateIp *string `locationName:"privateIp" type:"string"`

	// The Elastic IP address associated with the NAT gateway.
	PublicIp *string `locationName:"publicIp" type:"string"`
}

type ProvisionedBandwidth struct {
	_ struct{} `type:"structure"`

	// Reserved. If you need to sustain traffic greater than the documented limits
	// (http://docs.aws.amazon.com/AmazonVPC/latest/UserGuide/vpc-nat-gateway.html),
	// contact us through the Support Center (https://console.aws.amazon.com/support/home?).
	ProvisionTime *time.Time `locationName:"provisionTime" type:"timestamp" timestampFormat:"iso8601"`

	// Reserved. If you need to sustain traffic greater than the documented limits
	// (http://docs.aws.amazon.com/AmazonVPC/latest/UserGuide/vpc-nat-gateway.html),
	// contact us through the Support Center (https://console.aws.amazon.com/support/home?).
	Provisioned *string `locationName:"provisioned" type:"string"`

	// Reserved. If you need to sustain traffic greater than the documented limits
	// (http://docs.aws.amazon.com/AmazonVPC/latest/UserGuide/vpc-nat-gateway.html),
	// contact us through the Support Center (https://console.aws.amazon.com/support/home?).
	RequestTime *time.Time `locationName:"requestTime" type:"timestamp" timestampFormat:"iso8601"`

	// Reserved. If you need to sustain traffic greater than the documented limits
	// (http://docs.aws.amazon.com/AmazonVPC/latest/UserGuide/vpc-nat-gateway.html),
	// contact us through the Support Center (https://console.aws.amazon.com/support/home?).
	Requested *string `locationName:"requested" type:"string"`

	// Reserved. If you need to sustain traffic greater than the documented limits
	// (http://docs.aws.amazon.com/AmazonVPC/latest/UserGuide/vpc-nat-gateway.html),
	// contact us through the Support Center (https://console.aws.amazon.com/support/home?).
	Status *string `locationName:"status" type:"string"`
}
type DescribeNatGatewaysInput struct {
	_ struct{} `type:"structure"`

	// One or more filters.
	//
	//    * nat-gateway-id - The ID of the NAT gateway.
	//
	//    * state - The state of the NAT gateway (pending | failed | available |
	//    deleting | deleted).
	//
	//    * subnet-id - The ID of the subnet in which the NAT gateway resides.
	//
	//    * vpc-id - The ID of the VPC in which the NAT gateway resides.
	Filter []*Filter `locationNameList:"Filter" type:"list"`

	// The maximum number of items to return for this request. The request returns
	// a token that you can specify in a subsequent call to get the next set of
	// results.
	//
	// Constraint: If the value specified is greater than 1000, we return only 1000
	// items.
	MaxResults *int64 `type:"integer"`

	// One or more NAT gateway IDs.
	NatGatewayIds []*string `locationName:"NatGatewayId" locationNameList:"item" type:"list"`

	// The token to retrieve the next page of results.
	NextToken *string `type:"string"`
}

type DescribeNatGatewaysOutput struct {
	_ struct{} `type:"structure"`

	// Information about the NAT gateways.
	NatGateways []*NatGateway `locationName:"natGatewaySet" locationNameList:"item" type:"list"`

	// The token to use to retrieve the next page of results. This value is null
	// when there are no more results to return.
	NextToken *string `locationName:"nextToken" type:"string"`

	RequestId *string `locationName:"requestId" type:"string"`
}

type DeleteNatGatewayInput struct {
	_ struct{} `type:"structure"`

	// The ID of the NAT gateway.
	//
	// NatGatewayId is a required field
	NatGatewayId *string `type:"string" required:"true"`
}

type DeleteNatGatewayOutput struct {
	_ struct{} `type:"structure"`

	// The ID of the NAT gateway.
	NatGatewayId *string `locationName:"natGatewayId" type:"string"`
}

// Contains the parameters for CreateVpc.
type CreateVpcInput struct {
	_ struct{} `type:"structure"`

	// Requests an Amazon-provided IPv6 CIDR block with a /56 prefix length for
	// the VPC. You cannot specify the range of IP addresses, or the size of the
	// CIDR block.
	AmazonProvidedIpv6CidrBlock *bool `locationName:"amazonProvidedIpv6CidrBlock" type:"boolean"`

	// The IPv4 network range for the VPC, in CIDR notation. For example, 10.0.0.0/16.
	//
	// CidrBlock is a required field
	CidrBlock *string `type:"string" required:"true"`

	// Checks whether you have the required permissions for the action, without
	// actually making the request, and provides an error response. If you have
	// the required permissions, the error response is DryRunOperation. Otherwise,
	// it is UnauthorizedOperation.
	DryRun *bool `locationName:"dryRun" type:"boolean"`

	// The tenancy options for instances launched into the VPC. For default, instances
	// are launched with shared tenancy by default. You can launch instances with
	// any tenancy into a shared tenancy VPC. For dedicated, instances are launched
	// as dedicated tenancy instances by default. You can only launch instances
	// with a tenancy of dedicated or host into a dedicated tenancy VPC.
	//
	// Important: The host value cannot be used with this parameter. Use the default
	// or dedicated values only.
	//
	// Default: default
	InstanceTenancy *string `locationName:"instanceTenancy" type:"string" enum:"Tenancy"`
}

// Contains the output of CreateVpc.
type CreateVpcOutput struct {
	_ struct{} `type:"structure"`

	// Information about the VPC.
	Vpc *Vpc `locationName:"vpc" type:"structure"`
}

// Contains the parameters for DescribeVpcs.
type DescribeVpcsInput struct {
	_ struct{} `type:"structure"`

	// Checks whether you have the required permissions for the action, without
	// actually making the request, and provides an error response. If you have
	// the required permissions, the error response is DryRunOperation. Otherwise,
	// it is UnauthorizedOperation.
	DryRun *bool `locationName:"dryRun" type:"boolean"`

	// One or more filters.
	//
	//    * cidr - The primary IPv4 CIDR block of the VPC. The CIDR block you specify
	//    must exactly match the VPC's CIDR block for information to be returned
	//    for the VPC. Must contain the slash followed by one or two digits (for
	//    example, /28).
	//
	//    * cidr-block-association.cidr-block - An IPv4 CIDR block associated with
	//    the VPC.
	//
	//    * cidr-block-association.association-id - The association ID for an IPv4
	//    CIDR block associated with the VPC.
	//
	//    * cidr-block-association.state - The state of an IPv4 CIDR block associated
	//    with the VPC.
	//
	//    * dhcp-options-id - The ID of a set of DHCP options.
	//
	//    * ipv6-cidr-block-association.ipv6-cidr-block - An IPv6 CIDR block associated
	//    with the VPC.
	//
	//    * ipv6-cidr-block-association.association-id - The association ID for
	//    an IPv6 CIDR block associated with the VPC.
	//
	//    * ipv6-cidr-block-association.state - The state of an IPv6 CIDR block
	//    associated with the VPC.
	//
	//    * isDefault - Indicates whether the VPC is the default VPC.
	//
	//    * state - The state of the VPC (pending | available).
	//
	//    * tag:key=value - The key/value combination of a tag assigned to the resource.
	//    Specify the key of the tag in the filter name and the value of the tag
	//    in the filter value. For example, for the tag Purpose=X, specify tag:Purpose
	//    for the filter name and X for the filter value.
	//
	//    * tag-key - The key of a tag assigned to the resource. This filter is
	//    independent of the tag-value filter. For example, if you use both the
	//    filter "tag-key=Purpose" and the filter "tag-value=X", you get any resources
	//    assigned both the tag key Purpose (regardless of what the tag's value
	//    is), and the tag value X (regardless of what the tag's key is). If you
	//    want to list only resources where Purpose is X, see the tag:key=value
	//    filter.
	//
	//    * tag-value - The value of a tag assigned to the resource. This filter
	//    is independent of the tag-key filter.
	//
	//    * vpc-id - The ID of the VPC.
	Filters []*Filter `locationName:"Filter" locationNameList:"Filter" type:"list"`

	// One or more VPC IDs.
	//
	// Default: Describes all your VPCs.
	VpcIds []*string `locationName:"VpcId" locationNameList:"VpcId" type:"list"`
}

// Contains the output of DescribeVpcs.
type DescribeVpcsOutput struct {
	_ struct{} `type:"structure"`

	// Information about one or more VPCs.
	Vpcs []*Vpc `locationName:"vpcSet" locationNameList:"item" type:"list"`

	RequestId *string `locationName:"requestId" type:"string"`
}

// Describes a VPC.
type Vpc struct {
	_ struct{} `type:"structure"`

	// The primary IPv4 CIDR block for the VPC.
	CidrBlock *string `locationName:"cidrBlock" type:"string"`

	// Information about the IPv4 CIDR blocks associated with the VPC.
	CidrBlockAssociationSet []*VpcCidrBlockAssociation `locationName:"cidrBlockAssociationSet" locationNameList:"item" type:"list"`

	// The ID of the set of DHCP options you've associated with the VPC (or default
	// if the default options are associated with the VPC).
	DhcpOptionsId *string `locationName:"dhcpOptionsId" type:"string"`

	// The allowed tenancy of instances launched into the VPC.
	InstanceTenancy *string `locationName:"instanceTenancy" type:"string" enum:"Tenancy"`

	// Information about the IPv6 CIDR blocks associated with the VPC.
	Ipv6CidrBlockAssociationSet []*VpcIpv6CidrBlockAssociation `locationName:"ipv6CidrBlockAssociationSet" locationNameList:"item" type:"list"`

	// Indicates whether the VPC is the default VPC.
	IsDefault *bool `locationName:"isDefault" type:"boolean"`

	// The current state of the VPC.
	State *string `locationName:"state" type:"string" enum:"VpcState"`

	// Any tags assigned to the VPC.
	Tags []*Tag `locationName:"tagSet" locationNameList:"item" type:"list"`

	// The ID of the VPC.
	VpcId *string `locationName:"vpcId" type:"string"`
}

// Describes an IPv4 CIDR block associated with a VPC.
type VpcCidrBlockAssociation struct {
	_ struct{} `type:"structure"`

	// The association ID for the IPv4 CIDR block.
	AssociationId *string `locationName:"associationId" type:"string"`

	// The IPv4 CIDR block.
	CidrBlock *string `locationName:"cidrBlock" type:"string"`

	// Information about the state of the CIDR block.
	CidrBlockState *VpcCidrBlockState `locationName:"cidrBlockState" type:"structure"`
}

// Describes the state of a CIDR block.
type VpcCidrBlockState struct {
	_ struct{} `type:"structure"`

	// The state of the CIDR block.
	State *string `locationName:"state" type:"string" enum:"VpcCidrBlockStateCode"`

	// A message about the status of the CIDR block, if applicable.
	StatusMessage *string `locationName:"statusMessage" type:"string"`
}

// Describes an IPv6 CIDR block associated with a VPC.
type VpcIpv6CidrBlockAssociation struct {
	_ struct{} `type:"structure"`

	// The association ID for the IPv6 CIDR block.
	AssociationId *string `locationName:"associationId" type:"string"`

	// The IPv6 CIDR block.
	Ipv6CidrBlock *string `locationName:"ipv6CidrBlock" type:"string"`

	// Information about the state of the CIDR block.
	Ipv6CidrBlockState *VpcCidrBlockState `locationName:"ipv6CidrBlockState" type:"structure"`
}

// Contains the parameters for DeleteVpc.
type DeleteVpcInput struct {
	_ struct{} `type:"structure"`

	// Checks whether you have the required permissions for the action, without
	// actually making the request, and provides an error response. If you have
	// the required permissions, the error response is DryRunOperation. Otherwise,
	// it is UnauthorizedOperation.
	DryRun *bool `locationName:"dryRun" type:"boolean"`

	// The ID of the VPC.
	//
	// VpcId is a required field
	VpcId *string `type:"string" required:"true"`
}

type DeleteVpcOutput struct {
	_ struct{} `type:"structure"`
}

//CreateInternetGatewayOutput Contains the output of CreateInternetGateway.
type CreateInternetGatewayOutput struct {
	_ struct{} `type:"structure"`

	// Information about the Internet gateway.
	InternetGateway *InternetGateway `locationName:"internetGateway" type:"structure"`
}

//InternetGateway Describes an Internet gateway.
type InternetGateway struct {
	_ struct{} `type:"structure"`

	// Any VPCs attached to the Internet gateway.
	Attachments []*InternetGatewayAttachment `locationName:"attachmentSet" locationNameList:"item" type:"list"`

	// The ID of the Internet gateway.
	InternetGatewayId *string `locationName:"internetGatewayId" type:"string"`

	// Any tags assigned to the Internet gateway.
	Tags []*Tag `locationName:"tagSet" locationNameList:"item" type:"list"`
}

//InternetGatewayAttachment Describes the attachment of a VPC to an Internet gateway or an egress-only
// Internet gateway.
type InternetGatewayAttachment struct {
	_ struct{} `type:"structure"`

	// The current state of the attachment. For an Internet gateway, the state is
	// available when attached to a VPC; otherwise, this value is not returned.
	State *string `locationName:"state" type:"string" enum:"AttachmentStatus"`

	// The ID of the VPC.
	VpcId *string `locationName:"vpcId" type:"string"`
}

type ModifyVpcAttributeInput struct {
	_ struct{} `type:"structure"`

	// Indicates whether the instances launched in the VPC get DNS hostnames. If
	// enabled, instances in the VPC get DNS hostnames; otherwise, they do not.
	//
	// You cannot modify the DNS resolution and DNS hostnames attributes in the
	// same request. Use separate requests for each attribute. You can only enable
	// DNS hostnames if you've enabled DNS support.
	EnableDnsHostnames *AttributeBooleanValue `type:"structure"`

	// Indicates whether the DNS resolution is supported for the VPC. If enabled,
	// queries to the Amazon provided DNS server at the 169.254.169.253 IP address,
	// or the reserved IP address at the base of the VPC network range "plus two"
	// will succeed. If disabled, the Amazon provided DNS service in the VPC that
	// resolves public DNS hostnames to IP addresses is not enabled.
	//
	// You cannot modify the DNS resolution and DNS hostnames attributes in the
	// same request. Use separate requests for each attribute.
	EnableDnsSupport *AttributeBooleanValue `type:"structure"`

	// The ID of the VPC.
	//
	// VpcId is a required field
	VpcId *string `locationName:"vpcId" type:"string" required:"true"`
}

// String returns the string representation
func (s ModifyVpcAttributeInput) String() string {
	return awsutil.Prettify(s)
}

// GoString returns the string representation
func (s ModifyVpcAttributeInput) GoString() string {
	return s.String()
}

// Validate inspects the fields of the type to determine if they are valid.
func (s *ModifyVpcAttributeInput) Validate() error {
	invalidParams := request.ErrInvalidParams{Context: "ModifyVpcAttributeInput"}
	if s.VpcId == nil {
		invalidParams.Add(request.NewErrParamRequired("VpcId"))
	}

	if invalidParams.Len() > 0 {
		return invalidParams
	}
	return nil
}

// SetEnableDnsHostnames sets the EnableDnsHostnames field's value.
func (s *ModifyVpcAttributeInput) SetEnableDnsHostnames(v *AttributeBooleanValue) *ModifyVpcAttributeInput {
	s.EnableDnsHostnames = v
	return s
}

// SetEnableDnsSupport sets the EnableDnsSupport field's value.
func (s *ModifyVpcAttributeInput) SetEnableDnsSupport(v *AttributeBooleanValue) *ModifyVpcAttributeInput {
	s.EnableDnsSupport = v
	return s
}

// SetVpcId sets the VpcId field's value.
func (s *ModifyVpcAttributeInput) SetVpcId(v string) *ModifyVpcAttributeInput {
	s.VpcId = &v
	return s
}

// Please also see https://docs.aws.amazon.com/goto/WebAPI/ec2-2016-11-15/ModifyVpcAttributeOutput
type ModifyVpcAttributeOutput struct {
	_ struct{} `type:"structure"`
}

// String returns the string representation
func (s ModifyVpcAttributeOutput) String() string {
	return awsutil.Prettify(s)
}

// GoString returns the string representation
func (s ModifyVpcAttributeOutput) GoString() string {
	return s.String()
}

// Contains the parameters for DescribeInternetGateways.
type DescribeInternetGatewaysInput struct {
	_ struct{} `type:"structure"`

	// Checks whether you have the required permissions for the action, without
	// actually making the request, and provides an error response. If you have
	// the required permissions, the error response is DryRunOperation. Otherwise,
	// it is UnauthorizedOperation.
	DryRun *bool `locationName:"dryRun" type:"boolean"`

	// One or more filters.
	//
	//    * attachment.state - The current state of the attachment between the gateway
	//    and the VPC (available). Present only if a VPC is attached.
	//
	//    * attachment.vpc-id - The ID of an attached VPC.
	//
	//    * internet-gateway-id - The ID of the Internet gateway.
	//
	//    * tag:key=value - The key/value combination of a tag assigned to the resource.
	//    Specify the key of the tag in the filter name and the value of the tag
	//    in the filter value. For example, for the tag Purpose=X, specify tag:Purpose
	//    for the filter name and X for the filter value.
	//
	//    * tag-key - The key of a tag assigned to the resource. This filter is
	//    independent of the tag-value filter. For example, if you use both the
	//    filter "tag-key=Purpose" and the filter "tag-value=X", you get any resources
	//    assigned both the tag key Purpose (regardless of what the tag's value
	//    is), and the tag value X (regardless of what the tag's key is). If you
	//    want to list only resources where Purpose is X, see the tag:key=value
	//    filter.
	//
	//    * tag-value - The value of a tag assigned to the resource. This filter
	//    is independent of the tag-key filter.
	Filters []*Filter `locationName:"Filter" locationNameList:"Filter" type:"list"`

	// One or more Internet gateway IDs.
	//
	// Default: Describes all your Internet gateways.
	InternetGatewayIds []*string `locationName:"internetGatewayId" locationNameList:"item" type:"list"`
}

// String returns the string representation
func (s DescribeInternetGatewaysInput) String() string {
	return awsutil.Prettify(s)
}

// GoString returns the string representation
func (s DescribeInternetGatewaysInput) GoString() string {
	return s.String()
}

// SetDryRun sets the DryRun field's value.
func (s *DescribeInternetGatewaysInput) SetDryRun(v bool) *DescribeInternetGatewaysInput {
	s.DryRun = &v
	return s
}

// SetFilters sets the Filters field's value.
func (s *DescribeInternetGatewaysInput) SetFilters(v []*Filter) *DescribeInternetGatewaysInput {
	s.Filters = v
	return s
}

// SetInternetGatewayIds sets the InternetGatewayIds field's value.
func (s *DescribeInternetGatewaysInput) SetInternetGatewayIds(v []*string) *DescribeInternetGatewaysInput {
	s.InternetGatewayIds = v
	return s
}

//DescribeInternetGatewaysOutput Contains the output of DescribeInternetGateways.
type DescribeInternetGatewaysOutput struct {
	_ struct{} `type:"structure"`

	// Information about one or more Internet gateways.
	InternetGateways []*InternetGateway `locationName:"internetGatewaySet" locationNameList:"item" type:"list"`
	RequestId        *string            `locationName:"requestId" type:"string"`
}

type DescribeVpcAttributeInput struct {
	_ struct{} `type:"structure"`

	// The VPC attribute.
	//
	// Attribute is a required field
	Attribute *string `type:"string" required:"true" enum:"VpcAttributeName"`

	// Checks whether you have the required permissions for the action, without
	// actually making the request, and provides an error response. If you have
	// the required permissions, the error response is DryRunOperation. Otherwise,
	// it is UnauthorizedOperation.
	DryRun *bool `locationName:"dryRun" type:"boolean"`

	// The ID of the VPC.
	//
	// VpcId is a required field
	VpcId *string `type:"string" required:"true"`

	Filters []*Filter `locationName:"Filter" locationNameList:"Filter" type:"list"`
}

func (s *DescribeVpcAttributeInput) SetFilters(v []*Filter) *DescribeVpcAttributeInput {
	s.Filters = v
	return s
}

// String returns the string representation
func (s DescribeVpcAttributeInput) String() string {
	return awsutil.Prettify(s)
}

// GoString returns the string representation
func (s DescribeVpcAttributeInput) GoString() string {
	return s.String()
}

// Validate inspects the fields of the type to determine if they are valid.
func (s *DescribeVpcAttributeInput) Validate() error {
	invalidParams := request.ErrInvalidParams{Context: "DescribeVpcAttributeInput"}
	if s.Attribute == nil {
		invalidParams.Add(request.NewErrParamRequired("Attribute"))
	}
	if s.VpcId == nil {
		invalidParams.Add(request.NewErrParamRequired("VpcId"))
	}

	if invalidParams.Len() > 0 {
		return invalidParams
	}
	return nil
}

// SetAttribute sets the Attribute field's value.
func (s *DescribeVpcAttributeInput) SetAttribute(v string) *DescribeVpcAttributeInput {
	s.Attribute = &v
	return s
}

// SetDryRun sets the DryRun field's value.
func (s *DescribeVpcAttributeInput) SetDryRun(v bool) *DescribeVpcAttributeInput {
	s.DryRun = &v
	return s
}

// SetVpcId sets the VpcId field's value.
func (s *DescribeVpcAttributeInput) SetVpcId(v string) *DescribeVpcAttributeInput {
	s.VpcId = &v
	return s
}

type DescribeVpcAttributeOutput struct {
	_ struct{} `type:"structure"`

	// Indicates whether the instances launched in the VPC get DNS hostnames. If
	// this attribute is true, instances in the VPC get DNS hostnames; otherwise,
	// they do not.
	EnableDnsHostnames *AttributeBooleanValue `locationName:"enableDnsHostnames" type:"structure"`

	// Indicates whether DNS resolution is enabled for the VPC. If this attribute
	// is true, the Amazon DNS server resolves DNS hostnames for your instances
	// to their corresponding IP addresses; otherwise, it does not.
	EnableDnsSupport *AttributeBooleanValue `locationName:"enableDnsSupport" type:"structure"`

	// The ID of the VPC.
	VpcId *string `locationName:"vpcId" type:"string"`

	RequestId *string `locationName:"requestId" type:"string"`
}

// String returns the string representation
func (s DescribeVpcAttributeOutput) String() string {
	return awsutil.Prettify(s)
}

// GoString returns the string representation
func (s DescribeVpcAttributeOutput) GoString() string {
	return s.String()
}

// SetEnableDnsHostnames sets the EnableDnsHostnames field's value.
func (s *DescribeVpcAttributeOutput) SetEnableDnsHostnames(v *AttributeBooleanValue) *DescribeVpcAttributeOutput {
	s.EnableDnsHostnames = v
	return s
}

// SetEnableDnsSupport sets the EnableDnsSupport field's value.
func (s *DescribeVpcAttributeOutput) SetRequesterId(v *string) *DescribeVpcAttributeOutput {
	s.RequestId = v
	return s
}

func (s *DescribeVpcAttributeOutput) SetEnableDnsSupport(v *AttributeBooleanValue) *DescribeVpcAttributeOutput {
	s.EnableDnsSupport = v
	return s
}

// SetVpcId sets the VpcId field's value.
func (s *DescribeVpcAttributeOutput) SetVpcId(v string) *DescribeVpcAttributeOutput {
	s.VpcId = &v
	return s
}

type AttachInternetGatewayInput struct {
	_ struct{} `type:"structure"`

	// Checks whether you have the required permissions for the action, without
	// actually making the request, and provides an error response. If you have
	// the required permissions, the error response is DryRunOperation. Otherwise,
	// it is UnauthorizedOperation.
	DryRun *bool `locationName:"dryRun" type:"boolean"`

	// The ID of the Internet gateway.
	//
	// InternetGatewayId is a required field
	InternetGatewayId *string `locationName:"internetGatewayId" type:"string" required:"true"`

	// The ID of the VPC.
	//
	// VpcId is a required field
	VpcId *string `locationName:"vpcId" type:"string" required:"true"`
}

// String returns the string representation
func (s AttachInternetGatewayInput) String() string {
	return awsutil.Prettify(s)
}

// GoString returns the string representation
func (s AttachInternetGatewayInput) GoString() string {
	return s.String()
}

// Validate inspects the fields of the type to determine if they are valid.
func (s *AttachInternetGatewayInput) Validate() error {
	invalidParams := request.ErrInvalidParams{Context: "AttachInternetGatewayInput"}
	if s.InternetGatewayId == nil {
		invalidParams.Add(request.NewErrParamRequired("InternetGatewayId"))
	}
	if s.VpcId == nil {
		invalidParams.Add(request.NewErrParamRequired("VpcId"))
	}

	if invalidParams.Len() > 0 {
		return invalidParams
	}
	return nil
}

// SetDryRun sets the DryRun field's value.
func (s *AttachInternetGatewayInput) SetDryRun(v bool) *AttachInternetGatewayInput {
	s.DryRun = &v
	return s
}

// SetInternetGatewayId sets the InternetGatewayId field's value.
func (s *AttachInternetGatewayInput) SetInternetGatewayId(v string) *AttachInternetGatewayInput {
	s.InternetGatewayId = &v
	return s
}

// SetVpcId sets the VpcId field's value.
func (s *AttachInternetGatewayInput) SetVpcId(v string) *AttachInternetGatewayInput {
	s.VpcId = &v
	return s
}

type DeleteInternetGatewayInput struct {
	_ struct{} `type:"structure"`

	// Checks whether you have the required permissions for the action, without
	// actually making the request, and provides an error response. If you have
	// the required permissions, the error response is DryRunOperation. Otherwise,
	// it is UnauthorizedOperation.
	DryRun *bool `locationName:"dryRun" type:"boolean"`

	// The ID of the Internet gateway.
	//
	// InternetGatewayId is a required field
	InternetGatewayId *string `locationName:"internetGatewayId" type:"string" required:"true"`
}

// String returns the string representation
func (s DeleteInternetGatewayInput) String() string {
	return awsutil.Prettify(s)
}

// GoString returns the string representation
func (s DeleteInternetGatewayInput) GoString() string {
	return s.String()
}

// Validate inspects the fields of the type to determine if they are valid.
func (s *DeleteInternetGatewayInput) Validate() error {
	invalidParams := request.ErrInvalidParams{Context: "DeleteInternetGatewayInput"}
	if s.InternetGatewayId == nil {
		invalidParams.Add(request.NewErrParamRequired("InternetGatewayId"))
	}

	if invalidParams.Len() > 0 {
		return invalidParams
	}
	return nil
}

// SetDryRun sets the DryRun field's value.
func (s *DeleteInternetGatewayInput) SetDryRun(v bool) *DeleteInternetGatewayInput {
	s.DryRun = &v
	return s
}

// SetInternetGatewayId sets the InternetGatewayId field's value.
func (s *DeleteInternetGatewayInput) SetInternetGatewayId(v string) *DeleteInternetGatewayInput {
	s.InternetGatewayId = &v
	return s
}

// Please also see https://docs.aws.amazon.com/goto/WebAPI/ec2-2016-11-15/DeleteInternetGatewayOutput
type DeleteInternetGatewayOutput struct {
	_ struct{} `type:"structure"`
}

// String returns the string representation
func (s DeleteInternetGatewayOutput) String() string {
	return awsutil.Prettify(s)
}

// GoString returns the string representation
func (s DeleteInternetGatewayOutput) GoString() string {
	return s.String()
}

// Contains the parameters for CreateNatGateway.
// Please also see https://docs.aws.amazon.com/goto/WebAPI/ec2-2016-11-15/CreateNatGatewayRequest
type CreateNatGatewayInput struct {
	_ struct{} `type:"structure"`

	// The allocation ID of an Elastic IP address to associate with the NAT gateway.
	// If the Elastic IP address is associated with another resource, you must first
	// disassociate it.
	//
	// AllocationId is a required field
	AllocationId *string `type:"string" required:"true"`

	// Unique, case-sensitive identifier you provide to ensure the idempotency of
	// the request. For more information, see How to Ensure Idempotency (http://docs.aws.amazon.com/AWSEC2/latest/APIReference/Run_Instance_Idempotency.html).
	//
	// Constraint: Maximum 64 ASCII characters.
	ClientToken *string `type:"string"`

	// The subnet in which to create the NAT gateway.
	//
	// SubnetId is a required field
	SubnetId *string `type:"string" required:"true"`
}

type AttachInternetGatewayOutput struct {
	_ struct{} `type:"structure"`
}

// String returns the string representation
func (s AttachInternetGatewayOutput) String() string {
	return awsutil.Prettify(s)
}

// GoString returns the string representation
func (s AttachInternetGatewayOutput) GoString() string {
	return s.String()
}

type DetachInternetGatewayOutput struct {
	_ struct{} `type:"structure"`
}

type DetachInternetGatewayInput struct {
	_ struct{} `type:"structure"`

	// Checks whether you have the required permissions for the action, without
	// actually making the request, and provides an error response. If you have
	// the required permissions, the error response is DryRunOperation. Otherwise,
	// it is UnauthorizedOperation.
	DryRun *bool `locationName:"dryRun" type:"boolean"`

	// The ID of the Internet gateway.
	//
	// InternetGatewayId is a required field
	InternetGatewayId *string `locationName:"internetGatewayId" type:"string" required:"true"`

	// The ID of the VPC.
	//
	// VpcId is a required field
	VpcId *string `locationName:"vpcId" type:"string" required:"true"`
}

type CreateAccessKeyInput struct {
	_ struct{} `type:"structure"`

	AccessKeyId     *string `type:"string" required:"false"`
	SecretAccessKey *string `type:"string" required:"false"`
	Tags            []*Tag  `locationName:"tagSet" locationNameList:"item" type:"list"`
}
type CreateAccessKeyOutput struct {
	_                struct{} `type:"structure"`
	AccessKey        *string  `locationName:"accessKey" type:"structure"`
	ResponseMetadata *string  `locationName:"responseMetaData" type:"structure"`
}
type DeleteAccessKeyInput struct {
	_           struct{} `type:"structure"`
	AccessKeyId *string  `type:"string" required:"true"`
}
type DeleteAccessKeyOutput struct {
	_                struct{} `type:"structure"`
	ResponseMetadata *string  `locationName:"responseMetaData" type:"structure"`
	Return           *bool    `locationName:"deleteAccessKey" type:"boolean"`
}
type UpdateAccessKeyInput struct {
	_           struct{} `type:"structure"`
	AccessKeyId *string  `type:"string" required:"true"`
	Status      *string  `locationName:"status" type:"string" enum:"StatusType"`
}
type UpdateAccessKeyOutput struct {
	_                struct{} `type:"structure"`
	ResponseMetadata *string  `locationName:"responseMetaData" type:"structure"`
	Return           *bool    `locationName:"updateAccessKey" type:"boolean"`
}
type DescribeAccessKeyInput struct {
	_               struct{} `type:"structure"`
	AccessKeyId     *string  `type:"string" required:"false"`
	SecretAccessKey *string  `type:"string" required:"false"`
	Tags            []*Tag   `locationName:"tagSet" locationNameList:"item" type:"list"`
}
type DescribeAccessKeyOutput struct {
	_                struct{} `type:"structure"`
	AccessKey        *string  `locationName:"accessKey" type:"structure"`
	ResponseMetadata *string  `locationName:"responseMetaData" type:"structure"`
}

// Contains the parameters for DeleteDhcpOptions.
// Please also see https://docs.aws.amazon.com/goto/WebAPI/ec2-2016-11-15/DeleteDhcpOptionsRequest
type DeleteDhcpOptionsInput struct {
	_ struct{} `type:"structure"`

	// The ID of the DHCP options set.
	//
	// DhcpOptionsId is a required field
	DhcpOptionsId *string `type:"string" required:"true"`

	// The Internet-routable IP address for the customer gateway's outside interface.
	// The address must be static.
	//
	// PublicIp is a required field
	PublicIp *string `locationName:"IpAddress" type:"string" required:"true"`

	// The type of VPN connection that this customer gateway supports (ipsec.1).
	//
	// Type is a required field
	Type *string `type:"string" required:"true" enum:"GatewayType"`
}

// String returns the string representation
func (s DeleteDhcpOptionsInput) String() string {
	return awsutil.Prettify(s)
}

// String returns the string representation
func (s CreateCustomerGatewayInput) String() string {
	return awsutil.Prettify(s)
}

type CreateCustomerGatewayInput struct {
	_ struct{} `type:"structure"`

	// For devices that support BGP, the customer gateway's BGP ASN.
	//
	// Default: 65000
	//
	// BgpAsn is a required field
	BgpAsn *int64 `type:"integer" required:"true"`

	// Checks whether you have the required permissions for the action, without
	// actually making the request, and provides an error response. If you have
	// the required permissions, the error response is DryRunOperation. Otherwise,
	// it is UnauthorizedOperation.
	DryRun *bool `locationName:"dryRun" type:"boolean"`

	// PublicIp is a required field
	PublicIp *string `locationName:"IpAddress" type:"string" required:"true"`

	// The type of VPN connection that this customer gateway supports (ipsec.1).
	//
	// Type is a required field
	Type *string `type:"string" required:"true" enum:"GatewayType"`
}

// GoString returns the string representation
func (s DeleteDhcpOptionsInput) GoString() string {
	return s.String()
}
func (s CreateCustomerGatewayInput) GoString() string {
	return s.String()
}

// Validate inspects the fields of the type to determine if they are valid.
func (s *DeleteDhcpOptionsInput) Validate() error {
	invalidParams := request.ErrInvalidParams{Context: "DeleteDhcpOptionsInput"}
	if s.DhcpOptionsId == nil {
		invalidParams.Add(request.NewErrParamRequired("DhcpOptionsId"))
	}
	if invalidParams.Len() > 0 {
		return invalidParams
	}
	return nil
}
func (s *CreateCustomerGatewayInput) Validate() error {
	invalidParams := request.ErrInvalidParams{Context: "CreateCustomerGatewayInput"}
	if s.BgpAsn == nil {
		invalidParams.Add(request.NewErrParamRequired("BgpAsn"))
	}

	if invalidParams.Len() > 0 {
		return invalidParams
	}
	return nil
}

// SetDhcpOptionsId sets the DhcpOptionsId field's value.
func (s *DeleteDhcpOptionsInput) SetDhcpOptionsId(v string) *DeleteDhcpOptionsInput {
	s.DhcpOptionsId = &v
	return s
}

// SetBgpAsn sets the BgpAsn field's value.
func (s *CreateCustomerGatewayInput) SetBgpAsn(v int64) *CreateCustomerGatewayInput {
	s.BgpAsn = &v
	return s
}

func (s *CreateCustomerGatewayInput) SetDryRun(v bool) *CreateCustomerGatewayInput {
	s.DryRun = &v
	return s
}

// Please also see https://docs.aws.amazon.com/goto/WebAPI/ec2-2016-11-15/DeleteDhcpOptionsOutput
type DeleteDhcpOptionsOutput struct {
	_ struct{} `type:"structure"`
}

// String returns the string representation
func (s DeleteDhcpOptionsOutput) String() string {
	return awsutil.Prettify(s)
}

// SetPublicIp sets the PublicIp field's value.
func (s *CreateCustomerGatewayInput) SetPublicIp(v string) *CreateCustomerGatewayInput {
	s.PublicIp = &v
	return s
}

// SetType sets the Type field's value.
func (s *CreateCustomerGatewayInput) SetType(v string) *CreateCustomerGatewayInput {
	s.Type = &v
	return s
}

// Contains the output of CreateCustomerGateway.
// Please also see https://docs.aws.amazon.com/goto/WebAPI/ec2-2016-11-15/CreateCustomerGatewayResult
type CreateCustomerGatewayOutput struct {
	_ struct{} `type:"structure"`

	// Information about the customer gateway.
	CustomerGateway *CustomerGateway `locationName:"customerGateway" type:"structure"`
}

// String returns the string representation
func (s CreateCustomerGatewayOutput) String() string {
	return awsutil.Prettify(s)
}

// GoString returns the string representation
func (s DeleteDhcpOptionsOutput) GoString() string {
	return s.String()
}

// Please also see https://docs.aws.amazon.com/goto/WebAPI/ec2-2016-11-15/NewDhcpConfiguration
type NewDhcpConfiguration struct {
	_ struct{} `type:"structure"`

	Key *string `locationName:"key" type:"string"`

	Values []*string `locationName:"Value" locationNameList:"item" type:"list"`
}

// String returns the string representation
func (s NewDhcpConfiguration) String() string {
	return awsutil.Prettify(s)
}
func (s CreateCustomerGatewayOutput) GoString() string {
	return s.String()
}

// SetCustomerGateway sets the CustomerGateway field's value.
func (s *CreateCustomerGatewayOutput) SetCustomerGateway(v *CustomerGateway) *CreateCustomerGatewayOutput {
	s.CustomerGateway = v
	return s
}

type CustomerGateway struct {
	_ struct{} `type:"structure"`

	// The customer gateway's Border Gateway Protocol (BGP) Autonomous System Number
	// (ASN).
	BgpAsn *string `locationName:"bgpAsn" type:"string"`

	// The ID of the customer gateway.
	CustomerGatewayId *string `locationName:"customerGatewayId" type:"string"`

	// The Internet-routable IP address of the customer gateway's outside interface.
	IpAddress *string `locationName:"ipAddress" type:"string"`

	// The current state of the customer gateway (pending | available | deleting
	// | deleted).
	State *string `locationName:"state" type:"string"`

	// Any tags assigned to the customer gateway.
	Tags []*Tag `locationName:"tagSet" locationNameList:"item" type:"list"`

	// The type of VPN connection the customer gateway supports (ipsec.1).
	Type *string `locationName:"type" type:"string"`
}

// String returns the string representation
func (s CustomerGateway) String() string {
	return awsutil.Prettify(s)
}

// GoString returns the string representation
func (s NewDhcpConfiguration) GoString() string {
	return s.String()
}

// SetKey sets the Key field's value.
func (s *NewDhcpConfiguration) SetKey(v string) *NewDhcpConfiguration {
	s.Key = &v
	return s
}

// SetValues sets the Values field's value.
func (s *NewDhcpConfiguration) SetValues(v []*string) *NewDhcpConfiguration {
	s.Values = v
	return s
}

// Contains the parameters for CreateDhcpOptions.
// Please also see https://docs.aws.amazon.com/goto/WebAPI/ec2-2016-11-15/CreateDhcpOptionsRequest
type CreateDhcpOptionsInput struct {
	_ struct{} `type:"structure"`

	// A DHCP configuration option.
	//
	// DhcpConfigurations is a required field
	DhcpConfigurations []*NewDhcpConfiguration `locationName:"dhcpConfiguration" locationNameList:"item" type:"list" required:"true"`
	// Checks whether you have the required permissions for the action, without
	// actually making the request, and provides an error response. If you have
	// the required permissions, the error response is DryRunOperation. Otherwise,
	// it is UnauthorizedOperation.
	DryRun *bool `locationName:"dryRun" type:"boolean"`
}

func (s CustomerGateway) GoString() string {
	return s.String()
}

// SetBgpAsn sets the BgpAsn field's value.
func (s *CustomerGateway) SetBgpAsn(v string) *CustomerGateway {
	s.BgpAsn = &v
	return s
}

// SetCustomerGatewayId sets the CustomerGatewayId field's value.
func (s *CustomerGateway) SetCustomerGatewayId(v string) *CustomerGateway {
	s.CustomerGatewayId = &v
	return s
}

// SetIpAddress sets the IpAddress field's value.
func (s *CustomerGateway) SetIpAddress(v string) *CustomerGateway {
	s.IpAddress = &v
	return s
}

// SetState sets the State field's value.
func (s *CustomerGateway) SetState(v string) *CustomerGateway {
	s.State = &v
	return s
}

// SetTags sets the Tags field's value.
func (s *CustomerGateway) SetTags(v []*Tag) *CustomerGateway {
	s.Tags = v
	return s
}

// SetType sets the Type field's value.
func (s *CustomerGateway) SetType(v string) *CustomerGateway {
	s.Type = &v
	return s
}

// Contains the parameters for DeleteCustomerGateway.
// Please also see https://docs.aws.amazon.com/goto/WebAPI/ec2-2016-11-15/DeleteCustomerGatewayRequest
type DeleteCustomerGatewayInput struct {
	_ struct{} `type:"structure"`

	// The ID of the customer gateway.
	//
	// CustomerGatewayId is a required field
	CustomerGatewayId *string `type:"string" required:"true"`
	// Checks whether you have the required permissions for the action, without
	// actually making the request, and provides an error response. If you have
	// the required permissions, the error response is DryRunOperation. Otherwise,
	// it is UnauthorizedOperation.
	DryRun *bool `locationName:"dryRun" type:"boolean"`
}

// String returns the string representation
func (s CreateDhcpOptionsInput) String() string {
	return awsutil.Prettify(s)
}
func (s DeleteCustomerGatewayInput) String() string {
	return awsutil.Prettify(s)
}

// GoString returns the string representation
func (s CreateDhcpOptionsInput) GoString() string {
	return s.String()
}
func (s DeleteCustomerGatewayInput) GoString() string {
	return s.String()
}

// Validate inspects the fields of the type to determine if they are valid.
func (s *CreateDhcpOptionsInput) Validate() error {
	invalidParams := request.ErrInvalidParams{Context: "CreateDhcpOptionsInput"}
	if s.DhcpConfigurations == nil {
		invalidParams.Add(request.NewErrParamRequired("DhcpConfigurations"))
	}

	if invalidParams.Len() > 0 {
		return invalidParams
	}
	return nil
}
func (s *DeleteCustomerGatewayInput) Validate() error {
	invalidParams := request.ErrInvalidParams{Context: "DeleteCustomerGatewayInput"}
	if s.CustomerGatewayId == nil {
		invalidParams.Add(request.NewErrParamRequired("CustomerGatewayId"))
	}

	if invalidParams.Len() > 0 {
		return invalidParams
	}
	return nil
}

// SetDhcpConfigurations sets the DhcpConfigurations field's value.
func (s *CreateDhcpOptionsInput) SetDhcpConfigurations(v []*NewDhcpConfiguration) *CreateDhcpOptionsInput {
	s.DhcpConfigurations = v
	return s
}

// SetCustomerGatewayId sets the CustomerGatewayId field's value.
func (s *DeleteCustomerGatewayInput) SetCustomerGatewayId(v string) *DeleteCustomerGatewayInput {
	s.CustomerGatewayId = &v
	return s
}

// SetDryRun sets the DryRun field's value.
func (s *CreateDhcpOptionsInput) SetDryRun(v bool) *CreateDhcpOptionsInput {
	s.DryRun = &v
	return s
}
func (s *DeleteCustomerGatewayInput) SetDryRun(v bool) *DeleteCustomerGatewayInput {
	s.DryRun = &v
	return s
}

// Contains the output of CreateDhcpOptions.
// Please also see https://docs.aws.amazon.com/goto/WebAPI/ec2-2016-11-15/CreateDhcpOptionsResult
type CreateDhcpOptionsOutput struct {
	_ struct{} `type:"structure"`

	// A set of DHCP options.
	DhcpOptions *DhcpOptions `locationName:"dhcpOptions" type:"structure"`
}

// String returns the string representation
func (s CreateDhcpOptionsOutput) String() string {
	return awsutil.Prettify(s)
}

// GoString returns the string representation
func (s CreateDhcpOptionsOutput) GoString() string {
	return s.String()
}

// SetDhcpOptions sets the DhcpOptions field's value.
func (s *CreateDhcpOptionsOutput) SetDhcpOptions(v *DhcpOptions) *CreateDhcpOptionsOutput {
	s.DhcpOptions = v
	return s
}

// Describes a set of DHCP options.
// Please also see https://docs.aws.amazon.com/goto/WebAPI/ec2-2016-11-15/DhcpOptions
type DhcpOptions struct {
	_ struct{} `type:"structure"`

	// One or more DHCP options in the set.
	DhcpConfigurations []*DhcpConfiguration `locationName:"dhcpConfigurationSet" locationNameList:"item" type:"list"`

	// The ID of the set of DHCP options.
	DhcpOptionsId *string `locationName:"dhcpOptionsId" type:"string"`

	// Any tags assigned to the DHCP options set.
	Tags []*Tag `locationName:"tagSet" locationNameList:"item" type:"list"`
}

// Describes a DHCP configuration option.
// Please also see https://docs.aws.amazon.com/goto/WebAPI/ec2-2016-11-15/DhcpConfiguration
type DhcpConfiguration struct {
	_ struct{} `type:"structure"`

	// The name of a DHCP option.
	Key *string `locationName:"key" type:"string"`

	// One or more values for the DHCP option.
	Values []*AttributeValue `locationName:"valueSet" locationNameList:"item" type:"list"`
}

// String returns the string representation
func (s DhcpConfiguration) String() string {
	return awsutil.Prettify(s)
}

// GoString returns the string representation
func (s DhcpConfiguration) GoString() string {
	return s.String()
}

// SetKey sets the Key field's value.
func (s *DhcpConfiguration) SetKey(v string) *DhcpConfiguration {
	s.Key = &v
	return s
}

// SetValues sets the Values field's value.
func (s *DhcpConfiguration) SetValues(v []*AttributeValue) *DhcpConfiguration {
	s.Values = v
	return s
}

// String returns the string representation
func (s DhcpOptions) String() string {
	return awsutil.Prettify(s)
}

// Please also see https://docs.aws.amazon.com/goto/WebAPI/ec2-2016-11-15/DeleteCustomerGatewayOutput
type DeleteCustomerGatewayOutput struct {
	_ struct{} `type:"structure"`
}

// String returns the string representation
func (s DeleteCustomerGatewayOutput) String() string {
	return awsutil.Prettify(s)
}

// GoString returns the string representation
func (s DhcpOptions) GoString() string {
	return s.String()
}

// SetDhcpConfigurations sets the DhcpConfigurations field's value.
func (s *DhcpOptions) SetDhcpConfigurations(v []*DhcpConfiguration) *DhcpOptions {
	s.DhcpConfigurations = v
	return s
}

// SetDhcpOptionsId sets the DhcpOptionsId field's value.
func (s *DhcpOptions) SetDhcpOptionsId(v string) *DhcpOptions {
	s.DhcpOptionsId = &v
	return s
}

// SetTags sets the Tags field's value.
func (s *DhcpOptions) SetTags(v []*Tag) *DhcpOptions {
	s.Tags = v
	return s
}

// Contains the parameters for DescribeDhcpOptions.
// Please also see https://docs.aws.amazon.com/goto/WebAPI/ec2-2016-11-15/DescribeDhcpOptionsRequest
type DescribeDhcpOptionsInput struct {
	_ struct{} `type:"structure"`

	// The IDs of one or more DHCP options sets.
	//
	// Default: Describes all your DHCP options sets.
	DhcpOptionsIds []*string `locationName:"DhcpOptionsId" locationNameList:"DhcpOptionsId" type:"list"`
	// Checks whether you have the required permissions for the action, without
	// actually making the request, and provides an error response. If you have
	// the required permissions, the error response is DryRunOperation. Otherwise,
	// it is UnauthorizedOperation.
	DryRun *bool `locationName:"dryRun" type:"boolean"`

	// One or more filters.
	//
	//    * dhcp-options-id - The ID of a set of DHCP options.
	//
	//    * key - The key for one of the options (for example, domain-name).
	//
	//    * value - The value for one of the options.
	//    * bgp-asn - The customer gateway's Border Gateway Protocol (BGP) Autonomous
	//    System Number (ASN).
	//
	//    * customer-gateway-id - The ID of the customer gateway.
	//
	//    * ip-address - The IP address of the customer gateway's Internet-routable
	//    external interface.
	//
	//    * state - The state of the customer gateway (pending | available | deleting
	//    | deleted).
	//
	//    * type - The type of customer gateway. Currently, the only supported type
	//    is ipsec.1.
	//
	//    * tag:key=value - The key/value combination of a tag assigned to the resource.
	//    Specify the key of the tag in the filter name and the value of the tag
	//    in the filter value. For example, for the tag Purpose=X, specify tag:Purpose
	//    for the filter name and X for the filter value.
	//
	//    * tag-key - The key of a tag assigned to the resource. This filter is
	//    independent of the tag-value filter. For example, if you use both the
	//    filter "tag-key=Purpose" and the filter "tag-value=X", you get any resources
	//    assigned both the tag key Purpose (regardless of what the tag's value
	//    is), and the tag value X (regardless of what the tag's key is). If you
	//    want to list only resources where Purpose is X, see the tag:key=value
	//    filter.
	//
	//    * tag-value - The value of a tag assigned to the resource. This filter
	//    is independent of the tag-key filter.
	Filters []*Filter `locationName:"Filter" locationNameList:"Filter" type:"list"`
}

func (s DeleteCustomerGatewayOutput) GoString() string {
	return s.String()
}

type DescribeCustomerGatewaysInput struct {
	_ struct{} `type:"structure"`

	// One or more customer gateway IDs.
	//
	// Default: Describes all your customer gateways.
	CustomerGatewayIds []*string `locationName:"CustomerGatewayId" locationNameList:"CustomerGatewayId" type:"list"`

	// Checks whether you have the required permissions for the action, without
	// actually making the request, and provides an error response. If you have
	// the required permissions, the error response is DryRunOperation. Otherwise,
	// it is UnauthorizedOperation.
	DryRun *bool `locationName:"dryRun" type:"boolean"`

	// One or more filters.
	//
	//    * dhcp-options-id - The ID of a set of DHCP options.
	//
	//    * key - The key for one of the options (for example, domain-name).
	//
	//    * value - The value for one of the options.
	//    * bgp-asn - The customer gateway's Border Gateway Protocol (BGP) Autonomous
	//    System Number (ASN).
	//
	//    * customer-gateway-id - The ID of the customer gateway.
	//
	//    * ip-address - The IP address of the customer gateway's Internet-routable
	//    external interface.
	//
	//    * state - The state of the customer gateway (pending | available | deleting
	//    | deleted).
	//
	//    * type - The type of customer gateway. Currently, the only supported type
	//    is ipsec.1.
	//
	//    * tag:key=value - The key/value combination of a tag assigned to the resource.
	//    Specify the key of the tag in the filter name and the value of the tag
	//    in the filter value. For example, for the tag Purpose=X, specify tag:Purpose
	//    for the filter name and X for the filter value.
	//
	//    * tag-key - The key of a tag assigned to the resource. This filter is
	//    independent of the tag-value filter. For example, if you use both the
	//    filter "tag-key=Purpose" and the filter "tag-value=X", you get any resources
	//    assigned both the tag key Purpose (regardless of what the tag's value
	//    is), and the tag value X (regardless of what the tag's key is). If you
	//    want to list only resources where Purpose is X, see the tag:key=value
	//    filter.
	//
	//    * tag-value - The value of a tag assigned to the resource. This filter
	//    is independent of the tag-key filter.
	Filters []*Filter `locationName:"Filter" locationNameList:"Filter" type:"list"`
}

// String returns the string representation
func (s DescribeDhcpOptionsInput) String() string {
	return awsutil.Prettify(s)
}
func (s DescribeCustomerGatewaysInput) String() string {
	return awsutil.Prettify(s)
}

// GoString returns the string representation
func (s DescribeDhcpOptionsInput) GoString() string {
	return s.String()
}

// SetDhcpOptionsIds sets the DhcpOptionsIds field's value.
func (s *DescribeDhcpOptionsInput) SetDhcpOptionsIds(v []*string) *DescribeDhcpOptionsInput {
	s.DhcpOptionsIds = v
	return s
}
func (s DescribeCustomerGatewaysInput) GoString() string {
	return s.String()
}

// SetCustomerGatewayIds sets the CustomerGatewayIds field's value.
func (s *DescribeCustomerGatewaysInput) SetCustomerGatewayIds(v []*string) *DescribeCustomerGatewaysInput {
	s.CustomerGatewayIds = v
	return s
}

// SetDryRun sets the DryRun field's value.
func (s *DescribeDhcpOptionsInput) SetDryRun(v bool) *DescribeDhcpOptionsInput {
	s.DryRun = &v
	return s
}
func (s *DescribeCustomerGatewaysInput) SetDryRun(v bool) *DescribeCustomerGatewaysInput {
	s.DryRun = &v
	return s
}

// SetFilters sets the Filters field's value.
func (s *DescribeDhcpOptionsInput) SetFilters(v []*Filter) *DescribeDhcpOptionsInput {
	s.Filters = v
	return s
}
func (s *DescribeCustomerGatewaysInput) SetFilters(v []*Filter) *DescribeCustomerGatewaysInput {
	s.Filters = v
	return s
}

// Contains the output of DescribeDhcpOptions.
// Please also see https://docs.aws.amazon.com/goto/WebAPI/ec2-2016-11-15/DescribeDhcpOptionsResult
type DescribeDhcpOptionsOutput struct {
	_         struct{} `type:"structure"`
	RequestId *string  `locationName:"requestId" type:"string"`

	// Information about one or more DHCP options sets.
	DhcpOptions []*DhcpOptions `locationName:"dhcpOptionsSet" locationNameList:"item" type:"list"`
}

// String returns the string representation
func (s DescribeDhcpOptionsOutput) String() string {
	return awsutil.Prettify(s)
}

// GoString returns the string representation
func (s DescribeDhcpOptionsOutput) GoString() string {
	return s.String()
}

// SetDhcpOptions sets the DhcpOptions field's value.
func (s *DescribeDhcpOptionsOutput) SetDhcpOptions(v []*DhcpOptions) *DescribeDhcpOptionsOutput {
	s.DhcpOptions = v
	return s
}

// Contains the parameters for AssociateDhcpOptions.
// Please also see https://docs.aws.amazon.com/goto/WebAPI/ec2-2016-11-15/AssociateDhcpOptionsRequest
type AssociateDhcpOptionsInput struct {
	_ struct{} `type:"structure"`

	// The ID of the DHCP options set, or default to associate no DHCP options with
	// the VPC.
	//
	// DhcpOptionsId is a required field
	DhcpOptionsId *string `type:"string" required:"true"`

	// Checks whether you have the required permissions for the action, without
	// actually making the request, and provides an error response. If you have
	// the required permissions, the error response is DryRunOperation. Otherwise,
	// it is UnauthorizedOperation.
	DryRun *bool `locationName:"dryRun" type:"boolean"`

	// The ID of the VPC.
	//
	// VpcId is a required field
	VpcId *string `type:"string" required:"true"`
}

// String returns the string representation
func (s AssociateDhcpOptionsInput) String() string {
	return awsutil.Prettify(s)
}

// Contains the output of DescribeCustomerGateways.
// Please also see https://docs.aws.amazon.com/goto/WebAPI/ec2-2016-11-15/DescribeCustomerGatewaysResult
type DescribeCustomerGatewaysOutput struct {
	_ struct{} `type:"structure"`

	// Information about one or more customer gateways.
	CustomerGateways []*CustomerGateway `locationName:"customerGatewaySet" locationNameList:"item" type:"list"`

	RequestId *string `locationName:"requestId" type:"string"`
}

// String returns the string representation
func (s DescribeCustomerGatewaysOutput) String() string {
	return awsutil.Prettify(s)
}

// GoString returns the string representation
func (s AssociateDhcpOptionsInput) GoString() string {
	return s.String()
}

// Validate inspects the fields of the type to determine if they are valid.
func (s *AssociateDhcpOptionsInput) Validate() error {
	invalidParams := request.ErrInvalidParams{Context: "AssociateDhcpOptionsInput"}
	if s.DhcpOptionsId == nil {
		invalidParams.Add(request.NewErrParamRequired("DhcpOptionsId"))
	}
	if s.VpcId == nil {
		invalidParams.Add(request.NewErrParamRequired("VpcId"))
	}

	if invalidParams.Len() > 0 {
		return invalidParams
	}
	return nil
}

// SetDhcpOptionsId sets the DhcpOptionsId field's value.
func (s *AssociateDhcpOptionsInput) SetDhcpOptionsId(v string) *AssociateDhcpOptionsInput {
	s.DhcpOptionsId = &v
	return s
}

// SetDryRun sets the DryRun field's value.
func (s *AssociateDhcpOptionsInput) SetDryRun(v bool) *AssociateDhcpOptionsInput {
	s.DryRun = &v
	return s
}

// SetVpcId sets the VpcId field's value.
func (s *AssociateDhcpOptionsInput) SetVpcId(v string) *AssociateDhcpOptionsInput {
	s.VpcId = &v
	return s
}

// Please also see https://docs.aws.amazon.com/goto/WebAPI/ec2-2016-11-15/AssociateDhcpOptionsOutput
type AssociateDhcpOptionsOutput struct {
	_ struct{} `type:"structure"`
}

// String returns the string representation
func (s AssociateDhcpOptionsOutput) String() string {
	return awsutil.Prettify(s)
}

// GoString returns the string representation
func (s AssociateDhcpOptionsOutput) GoString() string {
	return s.String()
}
func (s DescribeCustomerGatewaysOutput) GoString() string {
	return s.String()
}

// SetCustomerGateways sets the CustomerGateways field's value.
func (s *DescribeCustomerGatewaysOutput) SetCustomerGateways(v []*CustomerGateway) *DescribeCustomerGatewaysOutput {
	s.CustomerGateways = v
	return s
}
func (s *DescribeCustomerGatewaysOutput) SetRequesterId(v *string) *DescribeCustomerGatewaysOutput {
	s.RequestId = v
	return s
}

type CreateRouteInput struct {
	_ struct{} `type:"structure"`

	// The IPv4 CIDR address block used for the destination match. Routing decisions
	// are based on the most specific match.
	DestinationCidrBlock *string `locationName:"destinationCidrBlock" type:"string"`

	// The IPv6 CIDR block used for the destination match. Routing decisions are
	// based on the most specific match.
	DestinationIpv6CidrBlock *string `locationName:"destinationIpv6CidrBlock" type:"string"`

	// Checks whether you have the required permissions for the action, without
	// actually making the request, and provides an error response. If you have
	// the required permissions, the error response is DryRunOperation. Otherwise,
	// it is UnauthorizedOperation.
	DryRun *bool `locationName:"dryRun" type:"boolean"`

	// [IPv6 traffic only] The ID of an egress-only Internet gateway.
	EgressOnlyInternetGatewayId *string `locationName:"egressOnlyInternetGatewayId" type:"string"`

	// The ID of an Internet gateway or virtual private gateway attached to your
	// VPC.
	GatewayId *string `locationName:"gatewayId" type:"string"`

	// The ID of a NAT instance in your VPC. The operation fails if you specify
	// an instance ID unless exactly one network interface is attached.
	InstanceId *string `locationName:"instanceId" type:"string"`

	// [IPv4 traffic only] The ID of a NAT gateway.
	NatGatewayId *string `locationName:"natGatewayId" type:"string"`

	// The ID of a network interface.
	NetworkInterfaceId *string `locationName:"networkInterfaceId" type:"string"`

	// The ID of the route table for the route.
	//
	// RouteTableId is a required field
	RouteTableId *string `locationName:"routeTableId" type:"string" required:"true"`

	// The ID of a VPC peering connection.
	VpcPeeringConnectionId *string `locationName:"vpcPeeringConnectionId" type:"string"`
}

// String returns the string representation
func (s CreateRouteInput) String() string {
	return awsutil.Prettify(s)
}

// GoString returns the string representation
func (s CreateRouteInput) GoString() string {
	return s.String()
}

// Validate inspects the fields of the type to determine if they are valid.
func (s *CreateRouteInput) Validate() error {
	invalidParams := request.ErrInvalidParams{Context: "CreateRouteInput"}
	if s.RouteTableId == nil {
		invalidParams.Add(request.NewErrParamRequired("RouteTableId"))
	}

	if invalidParams.Len() > 0 {
		return invalidParams
	}
	return nil
}

// SetDestinationCidrBlock sets the DestinationCidrBlock field's value.
func (s *CreateRouteInput) SetDestinationCidrBlock(v string) *CreateRouteInput {
	s.DestinationCidrBlock = &v
	return s
}

// SetDestinationIpv6CidrBlock sets the DestinationIpv6CidrBlock field's value.
func (s *CreateRouteInput) SetDestinationIpv6CidrBlock(v string) *CreateRouteInput {
	s.DestinationIpv6CidrBlock = &v
	return s
}

// SetDryRun sets the DryRun field's value.
func (s *CreateRouteInput) SetDryRun(v bool) *CreateRouteInput {
	s.DryRun = &v
	return s
}

// SetEgressOnlyInternetGatewayId sets the EgressOnlyInternetGatewayId field's value.
func (s *CreateRouteInput) SetEgressOnlyInternetGatewayId(v string) *CreateRouteInput {
	s.EgressOnlyInternetGatewayId = &v
	return s
}

// SetGatewayId sets the GatewayId field's value.
func (s *CreateRouteInput) SetGatewayId(v string) *CreateRouteInput {
	s.GatewayId = &v
	return s
}

// SetInstanceId sets the InstanceId field's value.
func (s *CreateRouteInput) SetInstanceId(v string) *CreateRouteInput {
	s.InstanceId = &v
	return s
}

// SetNatGatewayId sets the NatGatewayId field's value.
func (s *CreateRouteInput) SetNatGatewayId(v string) *CreateRouteInput {
	s.NatGatewayId = &v
	return s
}

// SetNetworkInterfaceId sets the NetworkInterfaceId field's value.
func (s *CreateRouteInput) SetNetworkInterfaceId(v string) *CreateRouteInput {
	s.NetworkInterfaceId = &v
	return s
}

// SetRouteTableId sets the RouteTableId field's value.
func (s *CreateRouteInput) SetRouteTableId(v string) *CreateRouteInput {
	s.RouteTableId = &v
	return s
}

// SetVpcPeeringConnectionId sets the VpcPeeringConnectionId field's value.
func (s *CreateRouteInput) SetVpcPeeringConnectionId(v string) *CreateRouteInput {
	s.VpcPeeringConnectionId = &v
	return s
}

// Contains the output of CreateRoute.
// Please also see https://docs.aws.amazon.com/goto/WebAPI/ec2-2016-11-15/CreateRouteResult
type CreateRouteOutput struct {
	_ struct{} `type:"structure"`

	// Returns true if the request succeeds; otherwise, it returns an error.
	Return *bool `locationName:"return" type:"boolean"`
}

// String returns the string representation
func (s CreateRouteOutput) String() string {
	return awsutil.Prettify(s)
}

// GoString returns the string representation
func (s CreateRouteOutput) GoString() string {
	return s.String()
}

// SetReturn sets the Return field's value.
func (s *CreateRouteOutput) SetReturn(v bool) *CreateRouteOutput {
	s.Return = &v
	return s
}

type Route struct {
	_ struct{} `type:"structure"`

	// The IPv4 CIDR block used for the destination match.
	DestinationCidrBlock *string `locationName:"destinationCidrBlock" type:"string"`

	// The IPv6 CIDR block used for the destination match.
	DestinationIpv6CidrBlock *string `locationName:"destinationIpv6CidrBlock" type:"string"`

	// The prefix of the AWS service.
	DestinationPrefixListId *string `locationName:"destinationPrefixListId" type:"string"`

	// The ID of the egress-only Internet gateway.
	EgressOnlyInternetGatewayId *string `locationName:"egressOnlyInternetGatewayId" type:"string"`

	// The ID of a gateway attached to your VPC.
	GatewayId *string `locationName:"gatewayId" type:"string"`

	// The ID of a NAT instance in your VPC.
	InstanceId *string `locationName:"instanceId" type:"string"`

	// The AWS account ID of the owner of the instance.
	InstanceOwnerId *string `locationName:"instanceOwnerId" type:"string"`

	// The ID of a NAT gateway.
	NatGatewayId *string `locationName:"natGatewayId" type:"string"`

	// The ID of the network interface.
	NetworkInterfaceId *string `locationName:"networkInterfaceId" type:"string"`

	// Describes how the route was created.
	//
	//    * CreateRouteTable - The route was automatically created when the route
	//    table was created.
	//
	//    * CreateRoute - The route was manually added to the route table.
	//
	//    * EnableVgwRoutePropagation - The route was propagated by route propagation.
	Origin *string `locationName:"origin" type:"string" enum:"RouteOrigin"`

	// The state of the route. The blackhole state indicates that the route's target
	// isn't available (for example, the specified gateway isn't attached to the
	// VPC, or the specified NAT instance has been terminated).
	State *string `locationName:"state" type:"string" enum:"RouteState"`

	// The ID of the VPC peering connection.
	VpcPeeringConnectionId *string `locationName:"vpcPeeringConnectionId" type:"string"`
}

// String returns the string representation
func (s Route) String() string {
	return awsutil.Prettify(s)
}

// GoString returns the string representation
func (s Route) GoString() string {
	return s.String()
}

// SetDestinationCidrBlock sets the DestinationCidrBlock field's value.
func (s *Route) SetDestinationCidrBlock(v string) *Route {
	s.DestinationCidrBlock = &v
	return s
}

// SetDestinationIpv6CidrBlock sets the DestinationIpv6CidrBlock field's value.
func (s *Route) SetDestinationIpv6CidrBlock(v string) *Route {
	s.DestinationIpv6CidrBlock = &v
	return s
}

// SetDestinationPrefixListId sets the DestinationPrefixListId field's value.
func (s *Route) SetDestinationPrefixListId(v string) *Route {
	s.DestinationPrefixListId = &v
	return s
}

// SetEgressOnlyInternetGatewayId sets the EgressOnlyInternetGatewayId field's value.
func (s *Route) SetEgressOnlyInternetGatewayId(v string) *Route {
	s.EgressOnlyInternetGatewayId = &v
	return s
}

// SetGatewayId sets the GatewayId field's value.
func (s *Route) SetGatewayId(v string) *Route {
	s.GatewayId = &v
	return s
}

// SetInstanceId sets the InstanceId field's value.
func (s *Route) SetInstanceId(v string) *Route {
	s.InstanceId = &v
	return s
}

// SetInstanceOwnerId sets the InstanceOwnerId field's value.
func (s *Route) SetInstanceOwnerId(v string) *Route {
	s.InstanceOwnerId = &v
	return s
}

// SetNatGatewayId sets the NatGatewayId field's value.
func (s *Route) SetNatGatewayId(v string) *Route {
	s.NatGatewayId = &v
	return s
}

// SetNetworkInterfaceId sets the NetworkInterfaceId field's value.
func (s *Route) SetNetworkInterfaceId(v string) *Route {
	s.NetworkInterfaceId = &v
	return s
}

// SetOrigin sets the Origin field's value.
func (s *Route) SetOrigin(v string) *Route {
	s.Origin = &v
	return s
}

// SetState sets the State field's value.
func (s *Route) SetState(v string) *Route {
	s.State = &v
	return s
}

// SetVpcPeeringConnectionId sets the VpcPeeringConnectionId field's value.
func (s *Route) SetVpcPeeringConnectionId(v string) *Route {
	s.VpcPeeringConnectionId = &v
	return s
}

type ReplaceRouteInput struct {
	_ struct{} `type:"structure"`

	// The IPv4 CIDR address block used for the destination match. The value you
	// provide must match the CIDR of an existing route in the table.
	DestinationCidrBlock *string `locationName:"destinationCidrBlock" type:"string"`

	// The IPv6 CIDR address block used for the destination match. The value you
	// provide must match the CIDR of an existing route in the table.
	DestinationIpv6CidrBlock *string `locationName:"destinationIpv6CidrBlock" type:"string"`

	// Checks whether you have the required permissions for the action, without
	// actually making the request, and provides an error response. If you have
	// the required permissions, the error response is DryRunOperation. Otherwise,
	// it is UnauthorizedOperation.
	DryRun *bool `locationName:"dryRun" type:"boolean"`

	// [IPv6 traffic only] The ID of an egress-only Internet gateway.
	EgressOnlyInternetGatewayId *string `locationName:"egressOnlyInternetGatewayId" type:"string"`

	// The ID of an Internet gateway or virtual private gateway.
	GatewayId *string `locationName:"gatewayId" type:"string"`

	// The ID of a NAT instance in your VPC.
	InstanceId *string `locationName:"instanceId" type:"string"`

	// [IPv4 traffic only] The ID of a NAT gateway.
	NatGatewayId *string `locationName:"natGatewayId" type:"string"`

	// The ID of a network interface.
	NetworkInterfaceId *string `locationName:"networkInterfaceId" type:"string"`

	// The ID of the route table.
	//
	// RouteTableId is a required field
	RouteTableId *string `locationName:"routeTableId" type:"string" required:"true"`

	// The ID of a VPC peering connection.
	VpcPeeringConnectionId *string `locationName:"vpcPeeringConnectionId" type:"string"`
}

// String returns the string representation
func (s ReplaceRouteInput) String() string {
	return awsutil.Prettify(s)
}

// GoString returns the string representation
func (s ReplaceRouteInput) GoString() string {
	return s.String()
}

// Validate inspects the fields of the type to determine if they are valid.
func (s *ReplaceRouteInput) Validate() error {
	invalidParams := request.ErrInvalidParams{Context: "ReplaceRouteInput"}
	if s.RouteTableId == nil {
		invalidParams.Add(request.NewErrParamRequired("RouteTableId"))
	}

	if invalidParams.Len() > 0 {
		return invalidParams
	}
	return nil
}

// SetDestinationCidrBlock sets the DestinationCidrBlock field's value.
func (s *ReplaceRouteInput) SetDestinationCidrBlock(v string) *ReplaceRouteInput {
	s.DestinationCidrBlock = &v
	return s
}

// SetDestinationIpv6CidrBlock sets the DestinationIpv6CidrBlock field's value.
func (s *ReplaceRouteInput) SetDestinationIpv6CidrBlock(v string) *ReplaceRouteInput {
	s.DestinationIpv6CidrBlock = &v
	return s
}

// SetDryRun sets the DryRun field's value.
func (s *ReplaceRouteInput) SetDryRun(v bool) *ReplaceRouteInput {
	s.DryRun = &v
	return s
}

// SetEgressOnlyInternetGatewayId sets the EgressOnlyInternetGatewayId field's value.
func (s *ReplaceRouteInput) SetEgressOnlyInternetGatewayId(v string) *ReplaceRouteInput {
	s.EgressOnlyInternetGatewayId = &v
	return s
}

// SetGatewayId sets the GatewayId field's value.
func (s *ReplaceRouteInput) SetGatewayId(v string) *ReplaceRouteInput {
	s.GatewayId = &v
	return s
}

// SetInstanceId sets the InstanceId field's value.
func (s *ReplaceRouteInput) SetInstanceId(v string) *ReplaceRouteInput {
	s.InstanceId = &v
	return s
}

// SetNatGatewayId sets the NatGatewayId field's value.
func (s *ReplaceRouteInput) SetNatGatewayId(v string) *ReplaceRouteInput {
	s.NatGatewayId = &v
	return s
}

// SetNetworkInterfaceId sets the NetworkInterfaceId field's value.
func (s *ReplaceRouteInput) SetNetworkInterfaceId(v string) *ReplaceRouteInput {
	s.NetworkInterfaceId = &v
	return s
}

// SetRouteTableId sets the RouteTableId field's value.
func (s *ReplaceRouteInput) SetRouteTableId(v string) *ReplaceRouteInput {
	s.RouteTableId = &v
	return s
}

// SetVpcPeeringConnectionId sets the VpcPeeringConnectionId field's value.
func (s *ReplaceRouteInput) SetVpcPeeringConnectionId(v string) *ReplaceRouteInput {
	s.VpcPeeringConnectionId = &v
	return s
}

// Please also see https://docs.aws.amazon.com/goto/WebAPI/ec2-2016-11-15/ReplaceRouteOutput
type ReplaceRouteOutput struct {
	_ struct{} `type:"structure"`
}

// String returns the string representation
func (s ReplaceRouteOutput) String() string {
	return awsutil.Prettify(s)
}

// GoString returns the string representation
func (s ReplaceRouteOutput) GoString() string {
	return s.String()
}

type DeleteRouteInput struct {
	_ struct{} `type:"structure"`

	// The IPv4 CIDR range for the route. The value you specify must match the CIDR
	// for the route exactly.
	DestinationCidrBlock *string `locationName:"destinationCidrBlock" type:"string"`

	// The IPv6 CIDR range for the route. The value you specify must match the CIDR
	// for the route exactly.
	DestinationIpv6CidrBlock *string `locationName:"destinationIpv6CidrBlock" type:"string"`

	// Checks whether you have the required permissions for the action, without
	// actually making the request, and provides an error response. If you have
	// the required permissions, the error response is DryRunOperation. Otherwise,
	// it is UnauthorizedOperation.
	DryRun *bool `locationName:"dryRun" type:"boolean"`

	// The ID of the route table.
	//
	// RouteTableId is a required field
	RouteTableId *string `locationName:"routeTableId" type:"string" required:"true"`
}

// String returns the string representation
func (s DeleteRouteInput) String() string {
	return awsutil.Prettify(s)
}

// GoString returns the string representation
func (s DeleteRouteInput) GoString() string {
	return s.String()
}

// Validate inspects the fields of the type to determine if they are valid.
func (s *DeleteRouteInput) Validate() error {
	invalidParams := request.ErrInvalidParams{Context: "DeleteRouteInput"}
	if s.RouteTableId == nil {
		invalidParams.Add(request.NewErrParamRequired("RouteTableId"))
	}

	if invalidParams.Len() > 0 {
		return invalidParams
	}
	return nil
}

// SetDestinationCidrBlock sets the DestinationCidrBlock field's value.
func (s *DeleteRouteInput) SetDestinationCidrBlock(v string) *DeleteRouteInput {
	s.DestinationCidrBlock = &v
	return s
}

// SetDestinationIpv6CidrBlock sets the DestinationIpv6CidrBlock field's value.
func (s *DeleteRouteInput) SetDestinationIpv6CidrBlock(v string) *DeleteRouteInput {
	s.DestinationIpv6CidrBlock = &v
	return s
}

// SetDryRun sets the DryRun field's value.
func (s *DeleteRouteInput) SetDryRun(v bool) *DeleteRouteInput {
	s.DryRun = &v
	return s
}

// SetRouteTableId sets the RouteTableId field's value.
func (s *DeleteRouteInput) SetRouteTableId(v string) *DeleteRouteInput {
	s.RouteTableId = &v
	return s
}

// Please also see https://docs.aws.amazon.com/goto/WebAPI/ec2-2016-11-15/DeleteRouteOutput
type DeleteRouteOutput struct {
	_ struct{} `type:"structure"`
}

// String returns the string representation
func (s DeleteRouteOutput) String() string {
	return awsutil.Prettify(s)
}

// GoString returns the string representation
func (s DeleteRouteOutput) GoString() string {
	return s.String()
}

type DescribeRouteTablesInput struct {
	_ struct{} `type:"structure"`

	DryRun *bool `locationName:"dryRun" type:"boolean"`

	//    * vpc-id - The ID of the VPC for the route table.
	Filters []*Filter `locationName:"Filter" locationNameList:"Filter" type:"list"`

	// One or more route table IDs.
	//
	// Default: Describes all your route tables.
	RouteTableIds []*string `locationName:"RouteTableId" locationNameList:"item" type:"list"`
}

// String returns the string representation
func (s DescribeRouteTablesInput) String() string {
	return awsutil.Prettify(s)
}

// GoString returns the string representation
func (s DescribeRouteTablesInput) GoString() string {
	return s.String()
}

// SetDryRun sets the DryRun field's value.
func (s *DescribeRouteTablesInput) SetDryRun(v bool) *DescribeRouteTablesInput {
	s.DryRun = &v
	return s
}

// SetFilters sets the Filters field's value.
func (s *DescribeRouteTablesInput) SetFilters(v []*Filter) *DescribeRouteTablesInput {
	s.Filters = v
	return s
}

// SetRouteTableIds sets the RouteTableIds field's value.
func (s *DescribeRouteTablesInput) SetRouteTableIds(v []*string) *DescribeRouteTablesInput {
	s.RouteTableIds = v
	return s
}

// Contains the output of DescribeRouteTables.
// Please also see https://docs.aws.amazon.com/goto/WebAPI/ec2-2016-11-15/DescribeRouteTablesResult
type DescribeRouteTablesOutput struct {
	_ struct{} `type:"structure"`

	// Information about one or more route tables.
	RouteTables []*RouteTable `locationName:"routeTableSet" locationNameList:"item" type:"list"`
	RequestId   *string       `locationName:"requestId" type:"string"`
}

// String returns the string representation
func (s DescribeRouteTablesOutput) String() string {
	return awsutil.Prettify(s)
}

// GoString returns the string representation
func (s DescribeRouteTablesOutput) GoString() string {
	return s.String()
}

// SetRouteTables sets the RouteTables field's value.
func (s *DescribeRouteTablesOutput) SetRouteTables(v []*RouteTable) *DescribeRouteTablesOutput {
	s.RouteTables = v
	return s
}

type RouteTable struct {
	_ struct{} `type:"structure"`

	// The associations between the route table and one or more subnets.
	Associations []*RouteTableAssociation `locationName:"associationSet" locationNameList:"item" type:"list"`

	// Any virtual private gateway (VGW) propagating routes.
	PropagatingVgws []*PropagatingVgw `locationName:"propagatingVgwSet" locationNameList:"item" type:"list"`

	// The ID of the route table.
	RouteTableId *string `locationName:"routeTableId" type:"string"`

	// The routes in the route table.
	Routes []*Route `locationName:"routeSet" locationNameList:"item" type:"list"`

	// Any tags assigned to the route table.
	Tags []*Tag `locationName:"tagSet" locationNameList:"item" type:"list"`

	// The ID of the VPC.
	VpcId *string `locationName:"vpcId" type:"string"`
}

// String returns the string representation
func (s RouteTable) String() string {
	return awsutil.Prettify(s)
}

// GoString returns the string representation
func (s RouteTable) GoString() string {
	return s.String()
}

// SetAssociations sets the Associations field's value.
func (s *RouteTable) SetAssociations(v []*RouteTableAssociation) *RouteTable {
	s.Associations = v
	return s
}

// SetPropagatingVgws sets the PropagatingVgws field's value.
func (s *RouteTable) SetPropagatingVgws(v []*PropagatingVgw) *RouteTable {
	s.PropagatingVgws = v
	return s
}

// SetRouteTableId sets the RouteTableId field's value.
func (s *RouteTable) SetRouteTableId(v string) *RouteTable {
	s.RouteTableId = &v
	return s
}

// SetRoutes sets the Routes field's value.
func (s *RouteTable) SetRoutes(v []*Route) *RouteTable {
	s.Routes = v
	return s
}

// SetTags sets the Tags field's value.
func (s *RouteTable) SetTags(v []*Tag) *RouteTable {
	s.Tags = v
	return s
}

// SetVpcId sets the VpcId field's value.
func (s *RouteTable) SetVpcId(v string) *RouteTable {
	s.VpcId = &v
	return s
}

// Describes an association between a route table and a subnet.
// Please also see https://docs.aws.amazon.com/goto/WebAPI/ec2-2016-11-15/RouteTableAssociation
type RouteTableAssociation struct {
	_ struct{} `type:"structure"`

	// Indicates whether this is the main route table.
	Main *bool `locationName:"main" type:"boolean"`

	// The ID of the association between a route table and a subnet.
	RouteTableAssociationId *string `locationName:"routeTableAssociationId" type:"string"`

	// The ID of the route table.
	RouteTableId *string `locationName:"routeTableId" type:"string"`

	// The ID of the subnet. A subnet ID is not returned for an implicit association.
	SubnetId *string `locationName:"subnetId" type:"string"`
}

// String returns the string representation
func (s RouteTableAssociation) String() string {
	return awsutil.Prettify(s)
}

// GoString returns the string representation
func (s RouteTableAssociation) GoString() string {
	return s.String()
}

// SetMain sets the Main field's value.
func (s *RouteTableAssociation) SetMain(v bool) *RouteTableAssociation {
	s.Main = &v
	return s
}

// SetRouteTableAssociationId sets the RouteTableAssociationId field's value.
func (s *RouteTableAssociation) SetRouteTableAssociationId(v string) *RouteTableAssociation {
	s.RouteTableAssociationId = &v
	return s
}

// SetRouteTableId sets the RouteTableId field's value.
func (s *RouteTableAssociation) SetRouteTableId(v string) *RouteTableAssociation {
	s.RouteTableId = &v
	return s
}

// SetSubnetId sets the SubnetId field's value.
func (s *RouteTableAssociation) SetSubnetId(v string) *RouteTableAssociation {
	s.SubnetId = &v
	return s
}

type PropagatingVgw struct {
	_ struct{} `type:"structure"`

	// The ID of the virtual private gateway (VGW).
	GatewayId *string `locationName:"gatewayId" type:"string"`
}

// String returns the string representation
func (s PropagatingVgw) String() string {
	return awsutil.Prettify(s)
}

// GoString returns the string representation
func (s PropagatingVgw) GoString() string {
	return s.String()
}

// SetGatewayId sets the GatewayId field's value.
func (s *PropagatingVgw) SetGatewayId(v string) *PropagatingVgw {
	s.GatewayId = &v
	return s
}

type CreateRouteTableInput struct {
	_ struct{} `type:"structure"`

	// Checks whether you have the required permissions for the action, without
	// actually making the request, and provides an error response. If you have
	// the required permissions, the error response is DryRunOperation. Otherwise,
	// it is UnauthorizedOperation.
	DryRun *bool `locationName:"dryRun" type:"boolean"`

	// The ID of the VPC.
	//
	// VpcId is a required field
	VpcId *string `locationName:"vpcId" type:"string" required:"true"`
}

// String returns the string representation
func (s CreateRouteTableInput) String() string {
	return awsutil.Prettify(s)
}

// GoString returns the string representation
func (s CreateRouteTableInput) GoString() string {
	return s.String()
}

// Validate inspects the fields of the type to determine if they are valid.
func (s *CreateRouteTableInput) Validate() error {
	invalidParams := request.ErrInvalidParams{Context: "CreateRouteTableInput"}
	if s.VpcId == nil {
		invalidParams.Add(request.NewErrParamRequired("VpcId"))
	}

	if invalidParams.Len() > 0 {
		return invalidParams
	}
	return nil
}

// SetDryRun sets the DryRun field's value.
func (s *CreateRouteTableInput) SetDryRun(v bool) *CreateRouteTableInput {
	s.DryRun = &v
	return s
}

// SetVpcId sets the VpcId field's value.
func (s *CreateRouteTableInput) SetVpcId(v string) *CreateRouteTableInput {
	s.VpcId = &v
	return s
}

// Contains the output of CreateRouteTable.
// Please also see https://docs.aws.amazon.com/goto/WebAPI/ec2-2016-11-15/CreateRouteTableResult
type CreateRouteTableOutput struct {
	_ struct{} `type:"structure"`

	// Information about the route table.
	RouteTable *RouteTable `locationName:"routeTable" type:"structure"`

	RequestId *string `locationName:"requestId" type:"string"`
}

// String returns the string representation
func (s CreateRouteTableOutput) String() string {
	return awsutil.Prettify(s)
}

// GoString returns the string representation
func (s CreateRouteTableOutput) GoString() string {
	return s.String()
}

// SetRouteTable sets the RouteTable field's value.
func (s *CreateRouteTableOutput) SetRouteTable(v *RouteTable) *CreateRouteTableOutput {
	s.RouteTable = v
	return s
}

type DisableVgwRoutePropagationInput struct {
	_ struct{} `type:"structure"`

	// The ID of the virtual private gateway.
	//
	// GatewayId is a required field
	GatewayId *string `type:"string" required:"true"`

	// The ID of the route table.
	//
	// RouteTableId is a required field
	RouteTableId *string `type:"string" required:"true"`
}

// String returns the string representation
func (s DisableVgwRoutePropagationInput) String() string {
	return awsutil.Prettify(s)
}

// GoString returns the string representation
func (s DisableVgwRoutePropagationInput) GoString() string {
	return s.String()
}

// Validate inspects the fields of the type to determine if they are valid.
func (s *DisableVgwRoutePropagationInput) Validate() error {
	invalidParams := request.ErrInvalidParams{Context: "DisableVgwRoutePropagationInput"}
	if s.GatewayId == nil {
		invalidParams.Add(request.NewErrParamRequired("GatewayId"))
	}
	if s.RouteTableId == nil {
		invalidParams.Add(request.NewErrParamRequired("RouteTableId"))
	}

	if invalidParams.Len() > 0 {
		return invalidParams
	}
	return nil
}

// SetGatewayId sets the GatewayId field's value.
func (s *DisableVgwRoutePropagationInput) SetGatewayId(v string) *DisableVgwRoutePropagationInput {
	s.GatewayId = &v
	return s
}

// SetRouteTableId sets the RouteTableId field's value.
func (s *DisableVgwRoutePropagationInput) SetRouteTableId(v string) *DisableVgwRoutePropagationInput {
	s.RouteTableId = &v
	return s
}

// Please also see https://docs.aws.amazon.com/goto/WebAPI/ec2-2016-11-15/DisableVgwRoutePropagationOutput
type DisableVgwRoutePropagationOutput struct {
	_ struct{} `type:"structure"`
}

// String returns the string representation
func (s DisableVgwRoutePropagationOutput) String() string {
	return awsutil.Prettify(s)
}

// GoString returns the string representation
func (s DisableVgwRoutePropagationOutput) GoString() string {
	return s.String()
}

type EnableVgwRoutePropagationInput struct {
	_ struct{} `type:"structure"`

	// The ID of the virtual private gateway.
	//
	// GatewayId is a required field
	GatewayId *string `type:"string" required:"true"`

	// The ID of the route table.
	//
	// RouteTableId is a required field
	RouteTableId *string `type:"string" required:"true"`
}

// String returns the string representation
func (s EnableVgwRoutePropagationInput) String() string {
	return awsutil.Prettify(s)
}

// GoString returns the string representation
func (s EnableVgwRoutePropagationInput) GoString() string {
	return s.String()
}

// Validate inspects the fields of the type to determine if they are valid.
func (s *EnableVgwRoutePropagationInput) Validate() error {
	invalidParams := request.ErrInvalidParams{Context: "EnableVgwRoutePropagationInput"}
	if s.GatewayId == nil {
		invalidParams.Add(request.NewErrParamRequired("GatewayId"))
	}
	if s.RouteTableId == nil {
		invalidParams.Add(request.NewErrParamRequired("RouteTableId"))
	}

	if invalidParams.Len() > 0 {
		return invalidParams
	}
	return nil
}

// SetGatewayId sets the GatewayId field's value.
func (s *EnableVgwRoutePropagationInput) SetGatewayId(v string) *EnableVgwRoutePropagationInput {
	s.GatewayId = &v
	return s
}

// SetRouteTableId sets the RouteTableId field's value.
func (s *EnableVgwRoutePropagationInput) SetRouteTableId(v string) *EnableVgwRoutePropagationInput {
	s.RouteTableId = &v
	return s
}

// Please also see https://docs.aws.amazon.com/goto/WebAPI/ec2-2016-11-15/EnableVgwRoutePropagationOutput
type EnableVgwRoutePropagationOutput struct {
	_ struct{} `type:"structure"`
}

// String returns the string representation
func (s EnableVgwRoutePropagationOutput) String() string {
	return awsutil.Prettify(s)
}

// GoString returns the string representation
func (s EnableVgwRoutePropagationOutput) GoString() string {
	return s.String()
}

type DisassociateRouteTableInput struct {
	_ struct{} `type:"structure"`

	// The association ID representing the current association between the route
	// table and subnet.
	//
	// AssociationId is a required field
	AssociationId *string `locationName:"associationId" type:"string" required:"true"`

	// Checks whether you have the required permissions for the action, without
	// actually making the request, and provides an error response. If you have
	// the required permissions, the error response is DryRunOperation. Otherwise,
	// it is UnauthorizedOperation.
	DryRun *bool `locationName:"dryRun" type:"boolean"`
}

// String returns the string representation
func (s DisassociateRouteTableInput) String() string {
	return awsutil.Prettify(s)
}

// GoString returns the string representation
func (s DisassociateRouteTableInput) GoString() string {
	return s.String()
}

// Validate inspects the fields of the type to determine if they are valid.
func (s *DisassociateRouteTableInput) Validate() error {
	invalidParams := request.ErrInvalidParams{Context: "DisassociateRouteTableInput"}
	if s.AssociationId == nil {
		invalidParams.Add(request.NewErrParamRequired("AssociationId"))
	}

	if invalidParams.Len() > 0 {
		return invalidParams
	}
	return nil
}

// SetAssociationId sets the AssociationId field's value.
func (s *DisassociateRouteTableInput) SetAssociationId(v string) *DisassociateRouteTableInput {
	s.AssociationId = &v
	return s
}

// SetDryRun sets the DryRun field's value.
func (s *DisassociateRouteTableInput) SetDryRun(v bool) *DisassociateRouteTableInput {
	s.DryRun = &v
	return s
}

// Please also see https://docs.aws.amazon.com/goto/WebAPI/ec2-2016-11-15/DisassociateRouteTableOutput
type DisassociateRouteTableOutput struct {
	_ struct{} `type:"structure"`
}

// String returns the string representation
func (s DisassociateRouteTableOutput) String() string {
	return awsutil.Prettify(s)
}

// GoString returns the string representation
func (s DisassociateRouteTableOutput) GoString() string {
	return s.String()
}

type DeleteRouteTableInput struct {
	_ struct{} `type:"structure"`

	// Checks whether you have the required permissions for the action, without
	// actually making the request, and provides an error response. If you have
	// the required permissions, the error response is DryRunOperation. Otherwise,
	// it is UnauthorizedOperation.
	DryRun *bool `locationName:"dryRun" type:"boolean"`

	// The ID of the route table.
	//
	// RouteTableId is a required field
	RouteTableId *string `locationName:"routeTableId" type:"string" required:"true"`
}

// String returns the string representation
func (s DeleteRouteTableInput) String() string {
	return awsutil.Prettify(s)
}

// GoString returns the string representation
func (s DeleteRouteTableInput) GoString() string {
	return s.String()
}

// Validate inspects the fields of the type to determine if they are valid.
func (s *DeleteRouteTableInput) Validate() error {
	invalidParams := request.ErrInvalidParams{Context: "DeleteRouteTableInput"}
	if s.RouteTableId == nil {
		invalidParams.Add(request.NewErrParamRequired("RouteTableId"))
	}

	if invalidParams.Len() > 0 {
		return invalidParams
	}
	return nil
}

// SetDryRun sets the DryRun field's value.
func (s *DeleteRouteTableInput) SetDryRun(v bool) *DeleteRouteTableInput {
	s.DryRun = &v
	return s
}

// SetRouteTableId sets the RouteTableId field's value.
func (s *DeleteRouteTableInput) SetRouteTableId(v string) *DeleteRouteTableInput {
	s.RouteTableId = &v
	return s
}

// Please also see https://docs.aws.amazon.com/goto/WebAPI/ec2-2016-11-15/DeleteRouteTableOutput
type DeleteRouteTableOutput struct {
	_ struct{} `type:"structure"`
}

// String returns the string representation
func (s DeleteRouteTableOutput) String() string {
	return awsutil.Prettify(s)
}

// GoString returns the string representation
func (s DeleteRouteTableOutput) GoString() string {
	return s.String()
}

type AssociateRouteTableInput struct {
	_ struct{} `type:"structure"`

	// Checks whether you have the required permissions for the action, without
	// actually making the request, and provides an error response. If you have
	// the required permissions, the error response is DryRunOperation. Otherwise,
	// it is UnauthorizedOperation.
	DryRun *bool `locationName:"dryRun" type:"boolean"`

	// The ID of the route table.
	//
	// RouteTableId is a required field
	RouteTableId *string `locationName:"routeTableId" type:"string" required:"true"`

	// The ID of the subnet.
	//
	// SubnetId is a required field
	SubnetId *string `locationName:"subnetId" type:"string" required:"true"`
}

// String returns the string representation
func (s AssociateRouteTableInput) String() string {
	return awsutil.Prettify(s)
}

// GoString returns the string representation
func (s AssociateRouteTableInput) GoString() string {
	return s.String()
}

// Validate inspects the fields of the type to determine if they are valid.
func (s *AssociateRouteTableInput) Validate() error {
	invalidParams := request.ErrInvalidParams{Context: "AssociateRouteTableInput"}
	if s.RouteTableId == nil {
		invalidParams.Add(request.NewErrParamRequired("RouteTableId"))
	}
	if s.SubnetId == nil {
		invalidParams.Add(request.NewErrParamRequired("SubnetId"))
	}

	if invalidParams.Len() > 0 {
		return invalidParams
	}
	return nil
}

// SetDryRun sets the DryRun field's value.
func (s *AssociateRouteTableInput) SetDryRun(v bool) *AssociateRouteTableInput {
	s.DryRun = &v
	return s
}

// SetRouteTableId sets the RouteTableId field's value.
func (s *AssociateRouteTableInput) SetRouteTableId(v string) *AssociateRouteTableInput {
	s.RouteTableId = &v
	return s
}

// SetSubnetId sets the SubnetId field's value.
func (s *AssociateRouteTableInput) SetSubnetId(v string) *AssociateRouteTableInput {
	s.SubnetId = &v
	return s
}

// Contains the output of AssociateRouteTable.
// Please also see https://docs.aws.amazon.com/goto/WebAPI/ec2-2016-11-15/AssociateRouteTableResult
type AssociateRouteTableOutput struct {
	_ struct{} `type:"structure"`

	// The route table association ID (needed to disassociate the route table).
	AssociationId *string `locationName:"associationId" type:"string"`
}

// String returns the string representation
func (s AssociateRouteTableOutput) String() string {
	return awsutil.Prettify(s)
}

// GoString returns the string representation
func (s AssociateRouteTableOutput) GoString() string {
	return s.String()
}

// SetAssociationId sets the AssociationId field's value.
func (s *AssociateRouteTableOutput) SetAssociationId(v string) *AssociateRouteTableOutput {
	s.AssociationId = &v
	return s
}

type ReplaceRouteTableAssociationInput struct {
	_ struct{} `type:"structure"`

	// The association ID.
	//
	// AssociationId is a required field
	AssociationId *string `locationName:"associationId" type:"string" required:"true"`

	// Checks whether you have the required permissions for the action, without
	// actually making the request, and provides an error response. If you have
	// the required permissions, the error response is DryRunOperation. Otherwise,
	// it is UnauthorizedOperation.
	DryRun *bool `locationName:"dryRun" type:"boolean"`

	// The ID of the new route table to associate with the subnet.
	//
	// RouteTableId is a required field
	RouteTableId *string `locationName:"routeTableId" type:"string" required:"true"`
}

// String returns the string representation
func (s ReplaceRouteTableAssociationInput) String() string {
	return awsutil.Prettify(s)
}

// GoString returns the string representation
func (s ReplaceRouteTableAssociationInput) GoString() string {
	return s.String()
}

// Validate inspects the fields of the type to determine if they are valid.
func (s *ReplaceRouteTableAssociationInput) Validate() error {
	invalidParams := request.ErrInvalidParams{Context: "ReplaceRouteTableAssociationInput"}
	if s.AssociationId == nil {
		invalidParams.Add(request.NewErrParamRequired("AssociationId"))
	}
	if s.RouteTableId == nil {
		invalidParams.Add(request.NewErrParamRequired("RouteTableId"))
	}

	if invalidParams.Len() > 0 {
		return invalidParams
	}
	return nil
}

// SetAssociationId sets the AssociationId field's value.
func (s *ReplaceRouteTableAssociationInput) SetAssociationId(v string) *ReplaceRouteTableAssociationInput {
	s.AssociationId = &v
	return s
}

// SetDryRun sets the DryRun field's value.
func (s *ReplaceRouteTableAssociationInput) SetDryRun(v bool) *ReplaceRouteTableAssociationInput {
	s.DryRun = &v
	return s
}

// SetRouteTableId sets the RouteTableId field's value.
func (s *ReplaceRouteTableAssociationInput) SetRouteTableId(v string) *ReplaceRouteTableAssociationInput {
	s.RouteTableId = &v
	return s
}

// Contains the output of ReplaceRouteTableAssociation.
// Please also see https://docs.aws.amazon.com/goto/WebAPI/ec2-2016-11-15/ReplaceRouteTableAssociationResult
type ReplaceRouteTableAssociationOutput struct {
	_ struct{} `type:"structure"`

	// The ID of the new association.
	NewAssociationId *string `locationName:"newAssociationId" type:"string"`
}

// String returns the string representation
func (s ReplaceRouteTableAssociationOutput) String() string {
	return awsutil.Prettify(s)
}

// GoString returns the string representation
func (s ReplaceRouteTableAssociationOutput) GoString() string {
	return s.String()
}

// SetNewAssociationId sets the NewAssociationId field's value.
func (s *ReplaceRouteTableAssociationOutput) SetNewAssociationId(v string) *ReplaceRouteTableAssociationOutput {
	s.NewAssociationId = &v
	return s
}

// String returns the string representation
func (s DescribeVpcsInput) String() string {
	return awsutil.Prettify(s)
}

// GoString returns the string representation
func (s DescribeVpcsInput) GoString() string {
	return s.String()
}

// SetDryRun sets the DryRun field's value.
func (s *DescribeVpcsInput) SetDryRun(v bool) *DescribeVpcsInput {
	s.DryRun = &v
	return s
}

// SetFilters sets the Filters field's value.
func (s *DescribeVpcsInput) SetFilters(v []*Filter) *DescribeVpcsInput {
	s.Filters = v
	return s
}

// SetVpcIds sets the VpcIds field's value.
func (s *DescribeVpcsInput) SetVpcIds(v []*string) *DescribeVpcsInput {
	s.VpcIds = v
	return s
}

// // Contains the output of DescribeVpcs.
// // Please also see https://docs.aws.amazon.com/goto/WebAPI/ec2-2016-11-15/DescribeVpcsResult
// type DescribeVpcsOutput struct {
// 	_ struct{} `type:"structure"`

// 	// Information about one or more VPCs.
// 	Vpcs []*Vpc `locationName:"vpcSet" locationNameList:"item" type:"list"`
// }

// // String returns the string representation
// func (s DescribeVpcsOutput) String() string {
// 	return awsutil.Prettify(s)
// }

// GoString returns the string representation
// func (s DescribeVpcsOutput) GoString() string {
// 	return s.String()
// }

// SetVpcs sets the Vpcs field's value.
func (s *DescribeVpcsOutput) SetVpcs(v []*Vpc) *DescribeVpcsOutput {
	s.Vpcs = v
	return s
}

type VpnConnectionOptionsSpecification struct {
	_ struct{} `type:"structure"`

	// Indicates whether the VPN connection uses static routes only. Static routes
	// must be used for devices that don't support BGP.
	StaticRoutesOnly *bool `locationName:"staticRoutesOnly" type:"boolean"`
}

// String returns the string representation
func (s VpnConnectionOptionsSpecification) String() string {
	return awsutil.Prettify(s)
}

// GoString returns the string representation
func (s VpnConnectionOptionsSpecification) GoString() string {
	return s.String()
}

// SetStaticRoutesOnly sets the StaticRoutesOnly field's value.
func (s *VpnConnectionOptionsSpecification) SetStaticRoutesOnly(v bool) *VpnConnectionOptionsSpecification {
	s.StaticRoutesOnly = &v
	return s
}

type CreateVpnGatewayInput struct {
	_ struct{} `type:"structure"`

	// The Availability Zone for the virtual private gateway.
	AvailabilityZone *string `type:"string"`

	// Checks whether you have the required permissions for the action, without
	// actually making the request, and provides an error response. If you have
	// the required permissions, the error response is DryRunOperation. Otherwise,
	// it is UnauthorizedOperation.
	DryRun *bool `locationName:"dryRun" type:"boolean"`

	// The type of VPN connection this virtual private gateway supports.
	//
	// Type is a required field
	Type *string `type:"string" required:"true" enum:"GatewayType"`
}

// String returns the string representation
func (s CreateVpnGatewayInput) String() string {
	return awsutil.Prettify(s)
}

// GoString returns the string representation
func (s CreateVpnGatewayInput) GoString() string {
	return s.String()
}

// Validate inspects the fields of the type to determine if they are valid.
func (s *CreateVpnGatewayInput) Validate() error {
	invalidParams := request.ErrInvalidParams{Context: "CreateVpnGatewayInput"}
	if s.Type == nil {
		invalidParams.Add(request.NewErrParamRequired("Type"))
	}

	if invalidParams.Len() > 0 {
		return invalidParams
	}
	return nil
}

// SetAvailabilityZone sets the AvailabilityZone field's value.
func (s *CreateVpnGatewayInput) SetAvailabilityZone(v string) *CreateVpnGatewayInput {
	s.AvailabilityZone = &v
	return s
}

// SetDryRun sets the DryRun field's value.
func (s *CreateVpnGatewayInput) SetDryRun(v bool) *CreateVpnGatewayInput {
	s.DryRun = &v
	return s
}

// SetType sets the Type field's value.
func (s *CreateVpnGatewayInput) SetType(v string) *CreateVpnGatewayInput {
	s.Type = &v
	return s
}

type CreateVpnConnectionInput struct {
	_ struct{} `type:"structure"`

	// The ID of the customer gateway.
	//
	// CustomerGatewayId is a required field
	CustomerGatewayId *string `type:"string" required:"true"`

	// Checks whether you have the required permissions for the action, without
	// actually making the request, and provides an error response. If you have
	// the required permissions, the error response is DryRunOperation. Otherwise,
	// it is UnauthorizedOperation.
	DryRun *bool `locationName:"dryRun" type:"boolean"`

	// Indicates whether the VPN connection requires static routes. If you are creating
	// a VPN connection for a device that does not support BGP, you must specify
	// true.
	//
	// Default: false
	Options *VpnConnectionOptionsSpecification `locationName:"options" type:"structure"`

	// The type of VPN connection (ipsec.1).
	//
	// Type is a required field
	Type *string `type:"string" required:"true"`

	// The ID of the virtual private gateway.
	//
	// VpnGatewayId is a required field
	VpnGatewayId *string `type:"string" required:"true"`
}

// String returns the string representation
func (s CreateVpnConnectionInput) String() string {
	return awsutil.Prettify(s)
}

// GoString returns the string representation
func (s CreateVpnConnectionInput) GoString() string {
	return s.String()
}

// Validate inspects the fields of the type to determine if they are valid.
func (s *CreateVpnConnectionInput) Validate() error {
	invalidParams := request.ErrInvalidParams{Context: "CreateVpnConnectionInput"}
	if s.CustomerGatewayId == nil {
		invalidParams.Add(request.NewErrParamRequired("CustomerGatewayId"))
	}
	if s.Type == nil {
		invalidParams.Add(request.NewErrParamRequired("Type"))
	}
	if s.VpnGatewayId == nil {
		invalidParams.Add(request.NewErrParamRequired("VpnGatewayId"))
	}

	if invalidParams.Len() > 0 {
		return invalidParams
	}
	return nil
}

// SetCustomerGatewayId sets the CustomerGatewayId field's value.
func (s *CreateVpnConnectionInput) SetCustomerGatewayId(v string) *CreateVpnConnectionInput {
	s.CustomerGatewayId = &v
	return s
}

// SetDryRun sets the DryRun field's value.
func (s *CreateVpnConnectionInput) SetDryRun(v bool) *CreateVpnConnectionInput {
	s.DryRun = &v
	return s
}

// SetOptions sets the Options field's value.
func (s *CreateVpnConnectionInput) SetOptions(v *VpnConnectionOptionsSpecification) *CreateVpnConnectionInput {
	s.Options = v
	return s
}

// SetType sets the Type field's value.
func (s *CreateVpnConnectionInput) SetType(v string) *CreateVpnConnectionInput {
	s.Type = &v
	return s
}

// SetVpnGatewayId sets the VpnGatewayId field's value.
func (s *CreateVpnConnectionInput) SetVpnGatewayId(v string) *CreateVpnConnectionInput {
	s.VpnGatewayId = &v
	return s
}

// Contains the output of CreateVpnConnection.
// Please also see https://docs.aws.amazon.com/goto/WebAPI/ec2-2016-11-15/CreateVpnConnectionResult
type CreateVpnConnectionOutput struct {
	_ struct{} `type:"structure"`

	// Information about the VPN connection.
	VpnConnection *VpnConnection `locationName:"vpnConnection" type:"structure"`
}

// String returns the string representation
func (s CreateVpnConnectionOutput) String() string {
	return awsutil.Prettify(s)
}

// GoString returns the string representation
func (s CreateVpnConnectionOutput) GoString() string {
	return s.String()
}

// SetVpnConnection sets the VpnConnection field's value.
func (s *CreateVpnConnectionOutput) SetVpnConnection(v *VpnConnection) *CreateVpnConnectionOutput {
	s.VpnConnection = v
	return s
}

// Contains the output of CreateVpnGateway.
// Please also see https://docs.aws.amazon.com/goto/WebAPI/ec2-2016-11-15/CreateVpnGatewayResult
type CreateVpnGatewayOutput struct {
	_ struct{} `type:"structure"`

	// Information about the virtual private gateway.
	VpnGateway *VpnGateway `locationName:"vpnGateway" type:"structure"`
}

// String returns the string representation
func (s CreateVpnGatewayOutput) String() string {
	return awsutil.Prettify(s)
}

type VpnConnection struct {
	_ struct{} `type:"structure"`

	// The configuration information for the VPN connection's customer gateway (in
	// the native XML format). This element is always present in the CreateVpnConnection
	// response; however, it's present in the DescribeVpnConnections response only
	// if the VPN connection is in the pending or available state.
	CustomerGatewayConfiguration *string `locationName:"customerGatewayConfiguration" type:"string"`

	// The ID of the customer gateway at your end of the VPN connection.
	CustomerGatewayId *string `locationName:"customerGatewayId" type:"string"`

	// The VPN connection options.
	Options *VpnConnectionOptions `locationName:"options" type:"structure"`

	// The static routes associated with the VPN connection.
	Routes []*VpnStaticRoute `locationName:"routes" locationNameList:"item" type:"list"`

	// The current state of the VPN connection.
	State *string `locationName:"state" type:"string" enum:"VpnState"`

	// Any tags assigned to the VPN connection.
	Tags []*Tag `locationName:"tagSet" locationNameList:"item" type:"list"`

	// The type of VPN connection.
	Type *string `locationName:"type" type:"string" enum:"GatewayType"`

	// Information about the VPN tunnel.
	VgwTelemetry []*VgwTelemetry `locationName:"vgwTelemetry" locationNameList:"item" type:"list"`

	// The ID of the VPN connection.
	VpnConnectionId *string `locationName:"vpnConnectionId" type:"string"`

	// The ID of the virtual private gateway at the AWS side of the VPN connection.
	VpnGatewayId *string `locationName:"vpnGatewayId" type:"string"`
}

// String returns the string representation
func (s VpnConnection) String() string {
	return awsutil.Prettify(s)
}

// GoString returns the string representation
func (s VpnConnection) GoString() string {
	return s.String()
}

// SetCustomerGatewayConfiguration sets the CustomerGatewayConfiguration field's value.
func (s *VpnConnection) SetCustomerGatewayConfiguration(v string) *VpnConnection {
	s.CustomerGatewayConfiguration = &v
	return s
}

// SetCustomerGatewayId sets the CustomerGatewayId field's value.
func (s *VpnConnection) SetCustomerGatewayId(v string) *VpnConnection {
	s.CustomerGatewayId = &v
	return s
}

// SetOptions sets the Options field's value.
func (s *VpnConnection) SetOptions(v *VpnConnectionOptions) *VpnConnection {
	s.Options = v
	return s
}

// SetRoutes sets the Routes field's value.
func (s *VpnConnection) SetRoutes(v []*VpnStaticRoute) *VpnConnection {
	s.Routes = v
	return s
}

// SetState sets the State field's value.
func (s *VpnConnection) SetState(v string) *VpnConnection {
	s.State = &v
	return s
}

// SetTags sets the Tags field's value.
func (s *VpnConnection) SetTags(v []*Tag) *VpnConnection {
	s.Tags = v
	return s
}

// SetType sets the Type field's value.
func (s *VpnConnection) SetType(v string) *VpnConnection {
	s.Type = &v
	return s
}

// SetVgwTelemetry sets the VgwTelemetry field's value.
func (s *VpnConnection) SetVgwTelemetry(v []*VgwTelemetry) *VpnConnection {
	s.VgwTelemetry = v
	return s
}

// SetVpnConnectionId sets the VpnConnectionId field's value.
func (s *VpnConnection) SetVpnConnectionId(v string) *VpnConnection {
	s.VpnConnectionId = &v
	return s
}

// SetVpnGatewayId sets the VpnGatewayId field's value.
func (s *VpnConnection) SetVpnGatewayId(v string) *VpnConnection {
	s.VpnGatewayId = &v
	return s
}
func (s CreateVpnGatewayOutput) GoString() string {
	return s.String()
}

// SetVpnGateway sets the VpnGateway field's value.
func (s *CreateVpnGatewayOutput) SetVpnGateway(v *VpnGateway) *CreateVpnGatewayOutput {
	s.VpnGateway = v
	return s
}

type VpnGateway struct {
	_ struct{} `type:"structure"`

	// The Availability Zone where the virtual private gateway was created, if applicable.
	// This field may be empty or not returned.
	AvailabilityZone *string `locationName:"availabilityZone" type:"string"`

	// The current state of the virtual private gateway.
	State *string `locationName:"state" type:"string" enum:"VpnState"`

	// Any tags assigned to the virtual private gateway.
	Tags []*Tag `locationName:"tagSet" locationNameList:"item" type:"list"`

	// The type of VPN connection the virtual private gateway supports.
	Type *string `locationName:"type" type:"string" enum:"GatewayType"`

	// Any VPCs attached to the virtual private gateway.
	VpcAttachments []*VpcAttachment `locationName:"attachments" locationNameList:"item" type:"list"`

	// The ID of the virtual private gateway.
	VpnGatewayId *string `locationName:"vpnGatewayId" type:"string"`
}

func (s VpnGateway) String() string {
	return awsutil.Prettify(s)
}

func (s VpnGateway) GoString() string {
	return s.String()
}

// SetAvailabilityZone sets the AvailabilityZone field's value.
func (s *VpnGateway) SetAvailabilityZone(v string) *VpnGateway {
	s.AvailabilityZone = &v
	return s
}

func (s *VpnGateway) SetState(v string) *VpnGateway {
	s.State = &v
	return s
}

func (s *VpnGateway) SetTags(v []*Tag) *VpnGateway {
	s.Tags = v
	return s
}

func (s *VpnGateway) SetType(v string) *VpnGateway {
	s.Type = &v
	return s
}

// SetVpcAttachments sets the VpcAttachments field's value.
func (s *VpnGateway) SetVpcAttachments(v []*VpcAttachment) *VpnGateway {
	s.VpcAttachments = v
	return s
}

func (s *VpnGateway) SetVpnGatewayId(v string) *VpnGateway {
	s.VpnGatewayId = &v
	return s
}

type VpnConnectionOptions struct {
	_ struct{} `type:"structure"`

	// Indicates whether the VPN connection uses static routes only. Static routes
	// must be used for devices that don't support BGP.
	StaticRoutesOnly *bool `locationName:"staticRoutesOnly" type:"boolean"`
}

type VpcAttachment struct {
	_ struct{} `type:"structure"`

	// The current state of the attachment.
	State *string `locationName:"state" type:"string" enum:"AttachmentStatus"`

	// The ID of the VPC.
	VpcId *string `locationName:"vpcId" type:"string"`
}

// String returns the string representation
func (s VpcAttachment) String() string {
	return awsutil.Prettify(s)
}

// SetStaticRoutesOnly sets the StaticRoutesOnly field's value.
func (s *VpnConnectionOptions) SetStaticRoutesOnly(v bool) *VpnConnectionOptions {
	s.StaticRoutesOnly = &v
	return s
}

type VpnStaticRoute struct {
	_ struct{} `type:"structure"`

	// The CIDR block associated with the local subnet of the customer data center.
	DestinationCidrBlock *string `locationName:"destinationCidrBlock" type:"string"`

	// Indicates how the routes were provided.
	Source *string `locationName:"source" type:"string" enum:"VpnStaticRouteSource"`

	// The current state of the static route.
	State *string `locationName:"state" type:"string" enum:"VpnState"`
}

// String returns the string representation
func (s VpnStaticRoute) String() string {
	return s.String()
}
func (s VpcAttachment) GoString() string {
	return s.String()
}

// SetState sets the State field's value.
func (s *VpcAttachment) SetState(v string) *VpcAttachment {
	s.State = &v
	return s
}

// SetVpcId sets the VpcId field's value.
func (s *VpcAttachment) SetVpcId(v string) *VpcAttachment {
	s.VpcId = &v
	return s
}

type DescribeVpnGatewaysInput struct {
	_ struct{} `type:"structure"`

	// Checks whether you have the required permissions for the action, without
	// actually making the request, and provides an error response. If you have
	// the required permissions, the error response is DryRunOperation. Otherwise,
	// it is UnauthorizedOperation.
	DryRun *bool `locationName:"dryRun" type:"boolean"`

	// One or more filters.
	//
	//    * attachment.state - The current state of the attachment between the gateway
	//    and the VPC (attaching | attached | detaching | detached).
	//
	//    * attachment.vpc-id - The ID of an attached VPC.
	//
	//    * availability-zone - The Availability Zone for the virtual private gateway
	//    (if applicable).
	//
	//    * state - The state of the virtual private gateway (pending | available
	//    | deleting | deleted).
	//
	//    * tag:key=value - The key/value combination of a tag assigned to the resource.
	//    Specify the key of the tag in the filter name and the value of the tag
	//    in the filter value. For example, for the tag Purpose=X, specify tag:Purpose
	//    for the filter name and X for the filter value.
	//
	//    * tag-key - The key of a tag assigned to the resource. This filter is
	//    independent of the tag-value filter. For example, if you use both the
	//    filter "tag-key=Purpose" and the filter "tag-value=X", you get any resources
	//    assigned both the tag key Purpose (regardless of what the tag's value
	//    is), and the tag value X (regardless of what the tag's key is). If you
	//    want to list only resources where Purpose is X, see the tag:key=value
	//    filter.
	//
	//    * tag-value - The value of a tag assigned to the resource. This filter
	//    is independent of the tag-key filter.
	//
	//    * type - The type of virtual private gateway. Currently the only supported
	//    type is ipsec.1.
	//
	//    * vpn-gateway-id - The ID of the virtual private gateway.
	Filters []*Filter `locationName:"Filter" locationNameList:"Filter" type:"list"`

	// One or more virtual private gateway IDs.
	//
	// Default: Describes all your virtual private gateways.
	VpnGatewayIds []*string `locationName:"VpnGatewayId" locationNameList:"VpnGatewayId" type:"list"`
}

// String returns the string representation
func (s DescribeVpnGatewaysInput) String() string {
	return awsutil.Prettify(s)
}

// GoString returns the string representation
func (s VpnStaticRoute) GoString() string {
	return s.String()
}

// SetDestinationCidrBlock sets the DestinationCidrBlock field's value.
func (s *VpnStaticRoute) SetDestinationCidrBlock(v string) *VpnStaticRoute {
	s.DestinationCidrBlock = &v
	return s
}

// SetSource sets the Source field's value.
func (s *VpnStaticRoute) SetSource(v string) *VpnStaticRoute {
	s.Source = &v
	return s
}

// SetState sets the State field's value.
func (s *VpnStaticRoute) SetState(v string) *VpnStaticRoute {
	s.State = &v
	return s
}

type VgwTelemetry struct {
	_ struct{} `type:"structure"`

	// The number of accepted routes.
	AcceptedRouteCount *int64 `locationName:"acceptedRouteCount" type:"integer"`

	// The date and time of the last change in status.
	LastStatusChange *time.Time `locationName:"lastStatusChange" type:"timestamp" timestampFormat:"iso8601"`

	// The Internet-routable IP address of the virtual private gateway's outside
	// interface.
	OutsideIpAddress *string `locationName:"outsideIpAddress" type:"string"`

	// The status of the VPN tunnel.
	Status *string `locationName:"status" type:"string" enum:"TelemetryStatus"`

	// If an error occurs, a description of the error.
	StatusMessage *string `locationName:"statusMessage" type:"string"`
}

// String returns the string representation
func (s VgwTelemetry) String() string {
	return s.String()
}
func (s DescribeVpnGatewaysInput) GoString() string {
	return s.String()
}

// SetDryRun sets the DryRun field's value.
func (s *DescribeVpnGatewaysInput) SetDryRun(v bool) *DescribeVpnGatewaysInput {
	s.DryRun = &v
	return s
}

// SetFilters sets the Filters field's value.
func (s *DescribeVpnGatewaysInput) SetFilters(v []*Filter) *DescribeVpnGatewaysInput {
	s.Filters = v
	return s
}

// SetVpnGatewayIds sets the VpnGatewayIds field's value.
func (s *DescribeVpnGatewaysInput) SetVpnGatewayIds(v []*string) *DescribeVpnGatewaysInput {
	s.VpnGatewayIds = v
	return s
}

// Contains the output of DescribeVpnGateways.
// Please also see https://docs.aws.amazon.com/goto/WebAPI/ec2-2016-11-15/DescribeVpnGatewaysResult
type DescribeVpnGatewaysOutput struct {
	_ struct{} `type:"structure"`

	// Information about one or more virtual private gateways.
	VpnGateways []*VpnGateway `locationName:"vpnGatewaySet" locationNameList:"item" type:"list"`
	RequestId   *string       `locationName:"requestId" type:"string"`
}

// String returns the string representation
func (s DescribeVpnGatewaysOutput) String() string {
	return awsutil.Prettify(s)
}

// GoString returns the string representation
func (s DescribeVpnGatewaysOutput) GoString() string {
	return s.String()
}

// SetVpnGateways sets the VpnGateways field's value.
func (s *DescribeVpnGatewaysOutput) SetVpnGateways(v []*VpnGateway) *DescribeVpnGatewaysOutput {
	s.VpnGateways = v
	return s
}

type DeleteVpnGatewayInput struct {
	_ struct{} `type:"structure"`

	// Checks whether you have the required permissions for the action, without
	// actually making the request, and provides an error response. If you have
	// the required permissions, the error response is DryRunOperation. Otherwise,
	// it is UnauthorizedOperation.
	DryRun *bool `locationName:"dryRun" type:"boolean"`

	// The ID of the virtual private gateway.
	//
	// VpnGatewayId is a required field
	VpnGatewayId *string `type:"string" required:"true"`
}

// String returns the string representation
func (s DeleteVpnGatewayInput) String() string {
	return awsutil.Prettify(s)
}

// GoString returns the string representation
func (s VgwTelemetry) GoString() string {
	return s.String()
}

// SetAcceptedRouteCount sets the AcceptedRouteCount field's value.
func (s *VgwTelemetry) SetAcceptedRouteCount(v int64) *VgwTelemetry {
	s.AcceptedRouteCount = &v
	return s
}

// SetLastStatusChange sets the LastStatusChange field's value.
func (s *VgwTelemetry) SetLastStatusChange(v time.Time) *VgwTelemetry {
	s.LastStatusChange = &v
	return s
}

// SetOutsideIpAddress sets the OutsideIpAddress field's value.
func (s *VgwTelemetry) SetOutsideIpAddress(v string) *VgwTelemetry {
	s.OutsideIpAddress = &v
	return s
}

// SetStatus sets the Status field's value.
func (s *VgwTelemetry) SetStatus(v string) *VgwTelemetry {
	s.Status = &v
	return s
}

// SetStatusMessage sets the StatusMessage field's value.
func (s *VgwTelemetry) SetStatusMessage(v string) *VgwTelemetry {
	s.StatusMessage = &v
	return s
}

type DescribeVpnConnectionsInput struct {
	_ struct{} `type:"structure"`

	// Checks whether you have the required permissions for the action, without
	// actually making the request, and provides an error response. If you have
	// the required permissions, the error response is DryRunOperation. Otherwise,
	// it is UnauthorizedOperation.
	DryRun *bool `locationName:"dryRun" type:"boolean"`

	// One or more filters.
	//
	//    * customer-gateway-configuration - The configuration information for the
	//    customer gateway.
	//
	//    * customer-gateway-id - The ID of a customer gateway associated with the
	//    VPN connection.
	//
	//    * state - The state of the VPN connection (pending | available | deleting
	//    | deleted).
	//
	//    * option.static-routes-only - Indicates whether the connection has static
	//    routes only. Used for devices that do not support Border Gateway Protocol
	//    (BGP).
	//
	//    * route.destination-cidr-block - The destination CIDR block. This corresponds
	//    to the subnet used in a customer data center.
	//
	//    * bgp-asn - The BGP Autonomous System Number (ASN) associated with a BGP
	//    device.
	//
	//    * tag:key=value - The key/value combination of a tag assigned to the resource.
	//    Specify the key of the tag in the filter name and the value of the tag
	//    in the filter value. For example, for the tag Purpose=X, specify tag:Purpose
	//    for the filter name and X for the filter value.
	//
	//    * tag-key - The key of a tag assigned to the resource. This filter is
	//    independent of the tag-value filter. For example, if you use both the
	//    filter "tag-key=Purpose" and the filter "tag-value=X", you get any resources
	//    assigned both the tag key Purpose (regardless of what the tag's value
	//    is), and the tag value X (regardless of what the tag's key is). If you
	//    want to list only resources where Purpose is X, see the tag:key=value
	//    filter.
	//
	//    * tag-value - The value of a tag assigned to the resource. This filter
	//    is independent of the tag-key filter.
	//
	//    * type - The type of VPN connection. Currently the only supported type
	//    is ipsec.1.
	//
	//    * vpn-connection-id - The ID of the VPN connection.
	//
	//    * vpn-gateway-id - The ID of a virtual private gateway associated with
	//    the VPN connection.
	Filters []*Filter `locationName:"Filter" locationNameList:"Filter" type:"list"`

	// One or more VPN connection IDs.
	//
	// Default: Describes your VPN connections.
	VpnConnectionIds []*string `locationName:"VpnConnectionId" locationNameList:"VpnConnectionId" type:"list"`
}

// String returns the string representation
func (s DescribeVpnConnectionsInput) String() string {
	return awsutil.Prettify(s)
}

// GoString returns the string representation
func (s DescribeVpnConnectionsInput) GoString() string {
	return s.String()
}

// SetDryRun sets the DryRun field's value.
func (s *DescribeVpnConnectionsInput) SetDryRun(v bool) *DescribeVpnConnectionsInput {
	s.DryRun = &v
	return s
}

// SetFilters sets the Filters field's value.
func (s *DescribeVpnConnectionsInput) SetFilters(v []*Filter) *DescribeVpnConnectionsInput {
	s.Filters = v
	return s
}

// SetVpnConnectionIds sets the VpnConnectionIds field's value.
func (s *DescribeVpnConnectionsInput) SetVpnConnectionIds(v []*string) *DescribeVpnConnectionsInput {
	s.VpnConnectionIds = v
	return s
}

// Contains the output of DescribeVpnConnections.
// Please also see https://docs.aws.amazon.com/goto/WebAPI/ec2-2016-11-15/DescribeVpnConnectionsResult
type DescribeVpnConnectionsOutput struct {
	_ struct{} `type:"structure"`

	// Information about one or more VPN connections.
	VpnConnections []*VpnConnection `locationName:"vpnConnectionSet" locationNameList:"item" type:"list"`
	RequestId      *string          `locationName:"requestId" type:"string"`
}

// String returns the string representation
func (s DescribeVpnConnectionsOutput) String() string {
	return awsutil.Prettify(s)
}

// GoString returns the string representation
func (s DescribeVpnConnectionsOutput) GoString() string {
	return s.String()
}

// SetVpnConnections sets the VpnConnections field's value.
func (s *DescribeVpnConnectionsOutput) SetVpnConnections(v []*VpnConnection) *DescribeVpnConnectionsOutput {
	s.VpnConnections = v
	return s
}

func (s DeleteVpnGatewayInput) GoString() string {
	return s.String()
}

// Validate inspects the fields of the type to determine if they are valid.
func (s *DeleteVpnGatewayInput) Validate() error {
	invalidParams := request.ErrInvalidParams{Context: "DeleteVpnGatewayInput"}
	if s.VpnGatewayId == nil {
		invalidParams.Add(request.NewErrParamRequired("VpnGatewayId"))
	}

	if invalidParams.Len() > 0 {
		return invalidParams
	}
	return nil
}

// SetDryRun sets the DryRun field's value.
func (s *DeleteVpnGatewayInput) SetDryRun(v bool) *DeleteVpnGatewayInput {
	s.DryRun = &v
	return s
}

// SetVpnGatewayId sets the VpnGatewayId field's value.
func (s *DeleteVpnGatewayInput) SetVpnGatewayId(v string) *DeleteVpnGatewayInput {
	s.VpnGatewayId = &v
	return s
}

// Please also see https://docs.aws.amazon.com/goto/WebAPI/ec2-2016-11-15/DeleteVpnGatewayOutput
type DeleteVpnGatewayOutput struct {
	_ struct{} `type:"structure"`
}

// String returns the string representation
func (s DeleteVpnGatewayOutput) String() string {
	return awsutil.Prettify(s)
}

// GoString returns the string representation
func (s DeleteVpnGatewayOutput) GoString() string {
	return s.String()
}

type AttachVpnGatewayInput struct {
	_ struct{} `type:"structure"`

	// Checks whether you have the required permissions for the action, without
	// actually making the request, and provides an error response. If you have
	// the required permissions, the error response is DryRunOperation. Otherwise,
	// it is UnauthorizedOperation.
	DryRun *bool `locationName:"dryRun" type:"boolean"`

	// The ID of the VPC.
	//
	// VpcId is a required field
	VpcId *string `type:"string" required:"true"`

	// The ID of the virtual private gateway.
	//
	// VpnGatewayId is a required field
	VpnGatewayId *string `type:"string" required:"true"`
}

// String returns the string representation
func (s AttachVpnGatewayInput) String() string {
	return awsutil.Prettify(s)
}

// GoString returns the string representation
func (s AttachVpnGatewayInput) GoString() string {
	return s.String()
}

// Validate inspects the fields of the type to determine if they are valid.
func (s *AttachVpnGatewayInput) Validate() error {
	invalidParams := request.ErrInvalidParams{Context: "AttachVpnGatewayInput"}
	if s.VpcId == nil {
		invalidParams.Add(request.NewErrParamRequired("VpcId"))
	}
	if s.VpnGatewayId == nil {
		invalidParams.Add(request.NewErrParamRequired("VpnGatewayId"))
	}

	if invalidParams.Len() > 0 {
		return invalidParams
	}
	return nil
}

// SetDryRun sets the DryRun field's value.
func (s *AttachVpnGatewayInput) SetDryRun(v bool) *AttachVpnGatewayInput {
	s.DryRun = &v
	return s
}

// SetVpcId sets the VpcId field's value.
func (s *AttachVpnGatewayInput) SetVpcId(v string) *AttachVpnGatewayInput {
	s.VpcId = &v
	return s
}

// SetVpnGatewayId sets the VpnGatewayId field's value.
func (s *AttachVpnGatewayInput) SetVpnGatewayId(v string) *AttachVpnGatewayInput {
	s.VpnGatewayId = &v
	return s
}

// Contains the output of AttachVpnGateway.
// Please also see https://docs.aws.amazon.com/goto/WebAPI/ec2-2016-11-15/AttachVpnGatewayResult
type AttachVpnGatewayOutput struct {
	_ struct{} `type:"structure"`

	// Information about the attachment.
	VpcAttachment *VpcAttachment `locationName:"attachment" type:"structure"`
}

// String returns the string representation
func (s AttachVpnGatewayOutput) String() string {
	return awsutil.Prettify(s)
}

// GoString returns the string representation
func (s AttachVpnGatewayOutput) GoString() string {
	return s.String()
}

// SetVpcAttachment sets the VpcAttachment field's value.
func (s *AttachVpnGatewayOutput) SetVpcAttachment(v *VpcAttachment) *AttachVpnGatewayOutput {
	s.VpcAttachment = v
	return s
}

type DeleteVpnConnectionInput struct {
	_ struct{} `type:"structure"`

	// Checks whether you have the required permissions for the action, without
	// actually making the request, and provides an error response. If you have
	// the required permissions, the error response is DryRunOperation. Otherwise,
	// it is UnauthorizedOperation.
	DryRun *bool `locationName:"dryRun" type:"boolean"`

	// The ID of the VPN connection.
	//
	// VpnConnectionId is a required field
	VpnConnectionId *string `type:"string" required:"true"`
}

// String returns the string representation
func (s DeleteVpnConnectionInput) String() string {
	return awsutil.Prettify(s)
}

// GoString returns the string representation
func (s DeleteVpnConnectionInput) GoString() string {
	return s.String()
}

// Validate inspects the fields of the type to determine if they are valid.
func (s *DeleteVpnConnectionInput) Validate() error {
	invalidParams := request.ErrInvalidParams{Context: "DeleteVpnConnectionInput"}
	if s.VpnConnectionId == nil {
		invalidParams.Add(request.NewErrParamRequired("VpnConnectionId"))
	}

	if invalidParams.Len() > 0 {
		return invalidParams
	}
	return nil
}

// SetDryRun sets the DryRun field's value.
func (s *DeleteVpnConnectionInput) SetDryRun(v bool) *DeleteVpnConnectionInput {
	s.DryRun = &v
	return s
}

// SetVpnConnectionId sets the VpnConnectionId field's value.
func (s *DeleteVpnConnectionInput) SetVpnConnectionId(v string) *DeleteVpnConnectionInput {
	s.VpnConnectionId = &v
	return s
}

// Please also see https://docs.aws.amazon.com/goto/WebAPI/ec2-2016-11-15/DeleteVpnConnectionOutput
type DeleteVpnConnectionOutput struct {
	_ struct{} `type:"structure"`
}

// String returns the string representation
func (s DeleteVpnConnectionOutput) String() string {
	return awsutil.Prettify(s)
}

// GoString returns the string representation
func (s DeleteVpnConnectionOutput) GoString() string {
	return s.String()
}

type DetachVpnGatewayInput struct {
	_ struct{} `type:"structure"`

	// Checks whether you have the required permissions for the action, without
	// actually making the request, and provides an error response. If you have
	// the required permissions, the error response is DryRunOperation. Otherwise,
	// it is UnauthorizedOperation.
	DryRun *bool `locationName:"dryRun" type:"boolean"`

	// The ID of the VPC.
	//
	// VpcId is a required field
	VpcId *string `type:"string" required:"true"`

	// The ID of the virtual private gateway.
	//
	// VpnGatewayId is a required field
	VpnGatewayId *string `type:"string" required:"true"`
}

// String returns the string representation
func (s DetachVpnGatewayInput) String() string {
	return awsutil.Prettify(s)
}

// GoString returns the string representation
func (s DetachVpnGatewayInput) GoString() string {
	return s.String()
}

// Validate inspects the fields of the type to determine if they are valid.
func (s *DetachVpnGatewayInput) Validate() error {
	invalidParams := request.ErrInvalidParams{Context: "DetachVpnGatewayInput"}
	if s.VpcId == nil {
		invalidParams.Add(request.NewErrParamRequired("VpcId"))
	}
	if s.VpnGatewayId == nil {
		invalidParams.Add(request.NewErrParamRequired("VpnGatewayId"))
	}

	if invalidParams.Len() > 0 {
		return invalidParams
	}
	return nil
}

// SetDryRun sets the DryRun field's value.
func (s *DetachVpnGatewayInput) SetDryRun(v bool) *DetachVpnGatewayInput {
	s.DryRun = &v
	return s
}

// SetVpcId sets the VpcId field's value.
func (s *DetachVpnGatewayInput) SetVpcId(v string) *DetachVpnGatewayInput {
	s.VpcId = &v
	return s
}

// SetVpnGatewayId sets the VpnGatewayId field's value.
func (s *DetachVpnGatewayInput) SetVpnGatewayId(v string) *DetachVpnGatewayInput {
	s.VpnGatewayId = &v
	return s
}

// Please also see https://docs.aws.amazon.com/goto/WebAPI/ec2-2016-11-15/DetachVpnGatewayOutput
type DetachVpnGatewayOutput struct {
	_ struct{} `type:"structure"`
}

// String returns the string representation
func (s DetachVpnGatewayOutput) String() string {
	return awsutil.Prettify(s)
}

// GoString returns the string representation
func (s DetachVpnGatewayOutput) GoString() string {
	return s.String()
}

<<<<<<< HEAD
type CreateImageExportTaskInput struct {
	_           struct{}                           `type:"structure"`
	ExportToOsu *ImageExportToOsuTaskSpecification `locationName:"exportToOsu" type:"structure"`
	ImageId     *string                            `locationName:"imageId" type:"string"`
}

type ImageExportToOsuTaskSpecification struct {
	_               struct{}                           `type:"structure"`
	DiskImageFormat *string                            `locationName:"diskImageFormat" type:"string"`
	OsuAkSk         *ExportToOsuAccessKeySpecification `locationName:"osuAkSk" type:"structure"`
	OsuBucket       *string                            `locationName:"osuBucket" type:"string"`
	OsuManifestUrl  *string                            `locationName:"osuManifestUrl" type:"string"`
	OsuPrefix       *string                            `locationName:"osuPrefix" type:"string"`
}

type ExportToOsuAccessKeySpecification struct {
	_         struct{} `type:"structure"`
	AccessKey *string  `locationName:"accessKey" type:"string"`
	SecretKey *string  `locationName:"secretKey" type:"string"`
}

type CreateImageExportTaskOutput struct {
	_               struct{}         `type:"structure"`
	ImageExportTask *ImageExportTask `locationName:"imageExportTask" type:"structre"`
	RequestId       *string          `locationName:"requestId" type:"string"`
}

type ImageExportTask struct {
	_                 struct{}                           `type:"structure"`
	Completion        *int64                             `locationName:"completion" type:"string"`
	ExportToOsu       *ImageExportToOsuTaskSpecification `locationName:"exportToOsu" type:"structre"`
	ImageExport       *ImageExport                       `locationName:"imageExport" type:"structre"`
	ImageExportTaskId *string                            `locationName:"imageExportTaskId" type:"string"`
	ImageId           *string                            `locationName:"imageId" type:"string"`
	State             *string                            `locationName:"state" type:"string"`
	StatusMessage     *string                            `locationName:"statusMessage" type:"string"`
}

type ImageExport struct {
	_       struct{} `type:"structure"`
	ImageId *string  `locationName:"imageId" type:"string"`
}

type DescribeImageExportTasksInput struct {
	_                 struct{}  `type:"structure"`
	ImageExportTaskId []*string `locationName:"imageExportTaskId" locationNameList:"item" type:"list"`
}

type DescribeImageExportTasksOutput struct {
	_               struct{}           `type:"structure"`
	ImageExportTask []*ImageExportTask `locationName:"imageExportTask" locationNameList:"item" type:"list"`
	RequestId       *string            `locationName:"requestId" type:"string"`
=======
type CreateVpnConnectionRouteInput struct {
	_ struct{} `type:"structure"`

	// The CIDR block associated with the local subnet of the customer network.
	//
	// DestinationCidrBlock is a required field
	DestinationCidrBlock *string `type:"string" required:"true"`

	// The ID of the VPN connection.
	//
	// VpnConnectionId is a required field
	VpnConnectionId *string `type:"string" required:"true"`
}

// String returns the string representation
func (s CreateVpnConnectionRouteInput) String() string {
	return awsutil.Prettify(s)
}

// GoString returns the string representation
func (s CreateVpnConnectionRouteInput) GoString() string {
	return s.String()
}

// Validate inspects the fields of the type to determine if they are valid.
func (s *CreateVpnConnectionRouteInput) Validate() error {
	invalidParams := request.ErrInvalidParams{Context: "CreateVpnConnectionRouteInput"}
	if s.DestinationCidrBlock == nil {
		invalidParams.Add(request.NewErrParamRequired("DestinationCidrBlock"))
	}
	if s.VpnConnectionId == nil {
		invalidParams.Add(request.NewErrParamRequired("VpnConnectionId"))
	}

	if invalidParams.Len() > 0 {
		return invalidParams
	}
	return nil
}

// SetDestinationCidrBlock sets the DestinationCidrBlock field's value.
func (s *CreateVpnConnectionRouteInput) SetDestinationCidrBlock(v string) *CreateVpnConnectionRouteInput {
	s.DestinationCidrBlock = &v
	return s
}

// SetVpnConnectionId sets the VpnConnectionId field's value.
func (s *CreateVpnConnectionRouteInput) SetVpnConnectionId(v string) *CreateVpnConnectionRouteInput {
	s.VpnConnectionId = &v
	return s
}

// Please also see https://docs.aws.amazon.com/goto/WebAPI/ec2-2016-11-15/CreateVpnConnectionRouteOutput
type CreateVpnConnectionRouteOutput struct {
	_ struct{} `type:"structure"`
}

// String returns the string representation
func (s CreateVpnConnectionRouteOutput) String() string {
	return awsutil.Prettify(s)
}

// GoString returns the string representation
func (s CreateVpnConnectionRouteOutput) GoString() string {
	return s.String()
}

type DeleteVpnConnectionRouteInput struct {
	_ struct{} `type:"structure"`

	// The CIDR block associated with the local subnet of the customer network.
	//
	// DestinationCidrBlock is a required field
	DestinationCidrBlock *string `type:"string" required:"true"`

	// The ID of the VPN connection.
	//
	// VpnConnectionId is a required field
	VpnConnectionId *string `type:"string" required:"true"`
}

// String returns the string representation
func (s DeleteVpnConnectionRouteInput) String() string {
	return awsutil.Prettify(s)
}

// GoString returns the string representation
func (s DeleteVpnConnectionRouteInput) GoString() string {
	return s.String()
}

// Validate inspects the fields of the type to determine if they are valid.
func (s *DeleteVpnConnectionRouteInput) Validate() error {
	invalidParams := request.ErrInvalidParams{Context: "DeleteVpnConnectionRouteInput"}
	if s.DestinationCidrBlock == nil {
		invalidParams.Add(request.NewErrParamRequired("DestinationCidrBlock"))
	}
	if s.VpnConnectionId == nil {
		invalidParams.Add(request.NewErrParamRequired("VpnConnectionId"))
	}

	if invalidParams.Len() > 0 {
		return invalidParams
	}
	return nil
}

// SetDestinationCidrBlock sets the DestinationCidrBlock field's value.
func (s *DeleteVpnConnectionRouteInput) SetDestinationCidrBlock(v string) *DeleteVpnConnectionRouteInput {
	s.DestinationCidrBlock = &v
	return s
}

// SetVpnConnectionId sets the VpnConnectionId field's value.
func (s *DeleteVpnConnectionRouteInput) SetVpnConnectionId(v string) *DeleteVpnConnectionRouteInput {
	s.VpnConnectionId = &v
	return s
}

// Please also see https://docs.aws.amazon.com/goto/WebAPI/ec2-2016-11-15/DeleteVpnConnectionRouteOutput
type DeleteVpnConnectionRouteOutput struct {
	_ struct{} `type:"structure"`
}

// String returns the string representation
func (s DeleteVpnConnectionRouteOutput) String() string {
	return awsutil.Prettify(s)
}

// GoString returns the string representation
func (s DeleteVpnConnectionRouteOutput) GoString() string {
	return s.String()
}

type DescribeAvailabilityZonesInput struct {
	_ struct{} `type:"structure"`

	// Checks whether you have the required permissions for the action, without
	// actually making the request, and provides an error response. If you have
	// the required permissions, the error response is DryRunOperation. Otherwise,
	// it is UnauthorizedOperation.
	DryRun *bool `locationName:"dryRun" type:"boolean"`

	// One or more filters.
	//
	//    * message - Information about the Availability Zone.
	//
	//    * region-name - The name of the region for the Availability Zone (for
	//    example, us-east-1).
	//
	//    * state - The state of the Availability Zone (available | information
	//    | impaired | unavailable).
	//
	//    * zone-name - The name of the Availability Zone (for example, us-east-1a).
	Filters []*Filter `locationName:"Filter" locationNameList:"Filter" type:"list"`

	// The names of one or more Availability Zones.
	ZoneNames []*string `locationName:"ZoneName" locationNameList:"ZoneName" type:"list"`
}

// String returns the string representation
func (s DescribeAvailabilityZonesInput) String() string {
	return awsutil.Prettify(s)
}

// GoString returns the string representation
func (s DescribeAvailabilityZonesInput) GoString() string {
	return s.String()
}

// SetDryRun sets the DryRun field's value.
func (s *DescribeAvailabilityZonesInput) SetDryRun(v bool) *DescribeAvailabilityZonesInput {
	s.DryRun = &v
	return s
}

// SetFilters sets the Filters field's value.
func (s *DescribeAvailabilityZonesInput) SetFilters(v []*Filter) *DescribeAvailabilityZonesInput {
	s.Filters = v
	return s
}

// SetZoneNames sets the ZoneNames field's value.
func (s *DescribeAvailabilityZonesInput) SetZoneNames(v []*string) *DescribeAvailabilityZonesInput {
	s.ZoneNames = v
	return s
}

// Contains the output of DescribeAvailabiltyZones.
// Please also see https://docs.aws.amazon.com/goto/WebAPI/ec2-2016-11-15/DescribeAvailabilityZonesResult
type DescribeAvailabilityZonesOutput struct {
	_ struct{} `type:"structure"`

	// Information about one or more Availability Zones.
	AvailabilityZones []*AvailabilityZone `locationName:"availabilityZoneInfo" locationNameList:"item" type:"list"`

	RequestId *string `locationName:"requestId" type:"string"`
}

// String returns the string representation
func (s DescribeAvailabilityZonesOutput) String() string {
	return awsutil.Prettify(s)
}

// GoString returns the string representation
func (s DescribeAvailabilityZonesOutput) GoString() string {
	return s.String()
}

// SetAvailabilityZones sets the AvailabilityZones field's value.
func (s *DescribeAvailabilityZonesOutput) SetAvailabilityZones(v []*AvailabilityZone) *DescribeAvailabilityZonesOutput {
	s.AvailabilityZones = v
	return s
}

type AvailabilityZone struct {
	_ struct{} `type:"structure"`

	// Any messages about the Availability Zone.
	Messages []*AvailabilityZoneMessage `locationName:"messageSet" locationNameList:"item" type:"list"`

	// The name of the region.
	RegionName *string `locationName:"regionName" type:"string"`

	// The state of the Availability Zone.
	State *string `locationName:"zoneState" type:"string" enum:"AvailabilityZoneState"`

	// The name of the Availability Zone.
	ZoneName *string `locationName:"zoneName" type:"string"`
}

// String returns the string representation
func (s AvailabilityZone) String() string {
	return awsutil.Prettify(s)
}

// GoString returns the string representation
func (s AvailabilityZone) GoString() string {
	return s.String()
}

// SetMessages sets the Messages field's value.
func (s *AvailabilityZone) SetMessages(v []*AvailabilityZoneMessage) *AvailabilityZone {
	s.Messages = v
	return s
}

// SetRegionName sets the RegionName field's value.
func (s *AvailabilityZone) SetRegionName(v string) *AvailabilityZone {
	s.RegionName = &v
	return s
}

// SetState sets the State field's value.
func (s *AvailabilityZone) SetState(v string) *AvailabilityZone {
	s.State = &v
	return s
}

// SetZoneName sets the ZoneName field's value.
func (s *AvailabilityZone) SetZoneName(v string) *AvailabilityZone {
	s.ZoneName = &v
	return s
}

type AvailabilityZoneMessage struct {
	_ struct{} `type:"structure"`

	// The message about the Availability Zone.
	Message *string `locationName:"message" type:"string"`
}

// String returns the string representation
func (s AvailabilityZoneMessage) String() string {
	return awsutil.Prettify(s)
}

// GoString returns the string representation
func (s AvailabilityZoneMessage) GoString() string {
	return s.String()
}

// SetMessage sets the Message field's value.
func (s *AvailabilityZoneMessage) SetMessage(v string) *AvailabilityZoneMessage {
	s.Message = &v
	return s
}

type DescribePrefixListsInput struct {
	_ struct{} `type:"structure"`

	// Checks whether you have the required permissions for the action, without
	// actually making the request, and provides an error response. If you have
	// the required permissions, the error response is DryRunOperation. Otherwise,
	// it is UnauthorizedOperation.
	DryRun *bool `type:"boolean"`

	// One or more filters.
	//
	//    * prefix-list-id: The ID of a prefix list.
	//
	//    * prefix-list-name: The name of a prefix list.
	Filters []*Filter `locationName:"Filter" locationNameList:"Filter" type:"list"`

	// The maximum number of items to return for this request. The request returns
	// a token that you can specify in a subsequent call to get the next set of
	// results.
	//
	// Constraint: If the value specified is greater than 1000, we return only 1000
	// items.
	MaxResults *int64 `type:"integer"`

	// The token for the next set of items to return. (You received this token from
	// a prior call.)
	NextToken *string `type:"string"`

	// One or more prefix list IDs.
	PrefixListIds []*string `locationName:"PrefixListId" locationNameList:"item" type:"list"`
}

// String returns the string representation
func (s DescribePrefixListsInput) String() string {
	return awsutil.Prettify(s)
}

// GoString returns the string representation
func (s DescribePrefixListsInput) GoString() string {
	return s.String()
}

// SetDryRun sets the DryRun field's value.
func (s *DescribePrefixListsInput) SetDryRun(v bool) *DescribePrefixListsInput {
	s.DryRun = &v
	return s
}

// SetFilters sets the Filters field's value.
func (s *DescribePrefixListsInput) SetFilters(v []*Filter) *DescribePrefixListsInput {
	s.Filters = v
	return s
}

// SetMaxResults sets the MaxResults field's value.
func (s *DescribePrefixListsInput) SetMaxResults(v int64) *DescribePrefixListsInput {
	s.MaxResults = &v
	return s
}

// SetNextToken sets the NextToken field's value.
func (s *DescribePrefixListsInput) SetNextToken(v string) *DescribePrefixListsInput {
	s.NextToken = &v
	return s
}

// SetPrefixListIds sets the PrefixListIds field's value.
func (s *DescribePrefixListsInput) SetPrefixListIds(v []*string) *DescribePrefixListsInput {
	s.PrefixListIds = v
	return s
}

// Contains the output of DescribePrefixLists.
// Please also see https://docs.aws.amazon.com/goto/WebAPI/ec2-2016-11-15/DescribePrefixListsResult
type DescribePrefixListsOutput struct {
	_ struct{} `type:"structure"`

	// The token to use when requesting the next set of items. If there are no additional
	// items to return, the string is empty.
	NextToken *string `locationName:"nextToken" type:"string"`

	// All available prefix lists.
	PrefixLists []*PrefixList `locationName:"prefixListSet" locationNameList:"item" type:"list"`

	RequestId *string `locationName:"requestId" type:"string"`
}

// String returns the string representation
func (s DescribePrefixListsOutput) String() string {
	return awsutil.Prettify(s)
}

// GoString returns the string representation
func (s DescribePrefixListsOutput) GoString() string {
	return s.String()
}

// SetNextToken sets the NextToken field's value.
func (s *DescribePrefixListsOutput) SetNextToken(v string) *DescribePrefixListsOutput {
	s.NextToken = &v
	return s
}

// SetPrefixLists sets the PrefixLists field's value.
func (s *DescribePrefixListsOutput) SetPrefixLists(v []*PrefixList) *DescribePrefixListsOutput {
	s.PrefixLists = v
	return s
}

type PrefixList struct {
	_ struct{} `type:"structure"`

	// The IP address range of the AWS service.
	Cidrs []*string `locationName:"cidrSet" locationNameList:"item" type:"list"`

	// The ID of the prefix.
	PrefixListId *string `locationName:"prefixListId" type:"string"`

	// The name of the prefix.
	PrefixListName *string `locationName:"prefixListName" type:"string"`
}

// String returns the string representation
func (s PrefixList) String() string {
	return awsutil.Prettify(s)
}

// GoString returns the string representation
func (s PrefixList) GoString() string {
	return s.String()
}

// SetCidrs sets the Cidrs field's value.
func (s *PrefixList) SetCidrs(v []*string) *PrefixList {
	s.Cidrs = v
	return s
}

// SetPrefixListId sets the PrefixListId field's value.
func (s *PrefixList) SetPrefixListId(v string) *PrefixList {
	s.PrefixListId = &v
	return s
}

// SetPrefixListName sets the PrefixListName field's value.
func (s *PrefixList) SetPrefixListName(v string) *PrefixList {
	s.PrefixListName = &v
	return s
}

type DescribeQuotasInput struct {
	_ struct{} `type:"structure"`

	DryRun *bool `type:"boolean"`

	// One or more filters.
	//
	//    * prefix-list-id: The ID of a prefix list.
	//
	//    * prefix-list-name: The name of a prefix list.
	Filters []*Filter `locationName:"Filter" locationNameList:"Filter" type:"list"`

	// The maximum number of items to return for this request. The request returns
	// a token that you can specify in a subsequent call to get the next set of
	// results.
	//
	// Constraint: If the value specified is greater than 1000, we return only 1000
	// items.
	MaxResults *int64 `type:"integer"`

	// The token for the next set of items to return. (You received this token from
	// a prior call.)
	NextToken *string `type:"string"`

	// One or more prefix list IDs.
	QuotaName []*string `locationName:"QuotaName" locationNameList:"item" type:"list"`
}

type DescribeQuotasOutput struct {
	_ struct{} `type:"structure"`

	// The token to use when requesting the next set of items. If there are no additional
	// items to return, the string is empty.
	NextToken *string `locationName:"nextToken" type:"string"`

	// All available prefix lists.
	ReferenceQuotaSet []*ReferenceQuota `locationName:"referenceQuotaSet" locationNameList:"item" type:"list"`
	RequestId         *string           `locationName:"requestId" type:"string"`
}

type DescribeRegionsInput struct {
	_ struct{} `type:"structure"`

	// Checks whether you have the required permissions for the action, without
	// actually making the request, and provides an error response. If you have
	// the required permissions, the error response is DryRunOperation. Otherwise,
	// it is UnauthorizedOperation.
	DryRun *bool `locationName:"dryRun" type:"boolean"`

	// One or more filters.
	//
	//    * endpoint - The endpoint of the region (for example, ec2.us-east-1.amazonaws.com).
	//
	//    * region-name - The name of the region (for example, us-east-1).
	Filters []*Filter `locationName:"Filter" locationNameList:"Filter" type:"list"`

	// The names of one or more regions.
	RegionNames []*string `locationName:"RegionName" locationNameList:"RegionName" type:"list"`
}

// String returns the string representation
func (s DescribeRegionsInput) String() string {
	return awsutil.Prettify(s)
}

// GoString returns the string representation
func (s DescribeRegionsInput) GoString() string {
	return s.String()
}

// SetDryRun sets the DryRun field's value.
func (s *DescribeRegionsInput) SetDryRun(v bool) *DescribeRegionsInput {
	s.DryRun = &v
	return s
}

// SetFilters sets the Filters field's value.
func (s *DescribeRegionsInput) SetFilters(v []*Filter) *DescribeRegionsInput {
	s.Filters = v
	return s
}

// SetRegionNames sets the RegionNames field's value.
func (s *DescribeRegionsInput) SetRegionNames(v []*string) *DescribeRegionsInput {
	s.RegionNames = v
	return s
}

// Contains the output of DescribeRegions.
// Please also see https://docs.aws.amazon.com/goto/WebAPI/ec2-2016-11-15/DescribeRegionsResult
type DescribeRegionsOutput struct {
	_ struct{} `type:"structure"`

	// Information about one or more regions.
	Regions   []*Region `locationName:"regionInfo" locationNameList:"item" type:"list"`
	RequestId *string   `locationName:"requestId" type:"string"`
}

// String returns the string representation
func (s DescribeRegionsOutput) String() string {
	return awsutil.Prettify(s)
}

// GoString returns the string representation
func (s DescribeRegionsOutput) GoString() string {
	return s.String()
}

// SetRegions sets the Regions field's value.
func (s *DescribeRegionsOutput) SetRegions(v []*Region) *DescribeRegionsOutput {
	s.Regions = v
	return s
}

type ReferenceQuota struct {
	QuotaSet  []*QuotaSet `locationName:"quotaSet" locationNameList:"item" type:"list"`
	Reference *string     `locationName:"reference" type:"string"`
}

type QuotaSet struct {
	Description    *string `locationName:"description" type:"string"`
	DisplayName    *string `locationName:"displayName" type:"string"`
	GroupName      *string `locationName:"groupName" type:"string"`
	MaxQuotaValue  *string `locationName:"maxQuotaValue" type:"string"`
	Name           *string `locationName:"name" type:"string"`
	OwnerId        *string `locationName:"ownerId" type:"string"`
	UsedQuotaValue *string `locationName:"usedQuotaValue" type:"string"`
}

type Region struct {
	_ struct{} `type:"structure"`

	// The region service endpoint.
	Endpoint *string `locationName:"regionEndpoint" type:"string"`

	// The name of the region.
	RegionName *string `locationName:"regionName" type:"string"`
}

// String returns the string representation
func (s Region) String() string {
	return awsutil.Prettify(s)
}

// GoString returns the string representation
func (s Region) GoString() string {
	return s.String()
}

// SetEndpoint sets the Endpoint field's value.
func (s *Region) SetEndpoint(v string) *Region {
	s.Endpoint = &v
	return s
}

// SetRegionName sets the RegionName field's value.
func (s *Region) SetRegionName(v string) *Region {
	s.RegionName = &v
	return s
>>>>>>> 79c7ab59
}<|MERGE_RESOLUTION|>--- conflicted
+++ resolved
@@ -6382,7 +6382,6 @@
 	return s.String()
 }
 
-<<<<<<< HEAD
 type CreateImageExportTaskInput struct {
 	_           struct{}                           `type:"structure"`
 	ExportToOsu *ImageExportToOsuTaskSpecification `locationName:"exportToOsu" type:"structure"`
@@ -6435,7 +6434,8 @@
 	_               struct{}           `type:"structure"`
 	ImageExportTask []*ImageExportTask `locationName:"imageExportTask" locationNameList:"item" type:"list"`
 	RequestId       *string            `locationName:"requestId" type:"string"`
-=======
+}
+
 type CreateVpnConnectionRouteInput struct {
 	_ struct{} `type:"structure"`
 
@@ -7033,5 +7033,4 @@
 func (s *Region) SetRegionName(v string) *Region {
 	s.RegionName = &v
 	return s
->>>>>>> 79c7ab59
 }