package fcu

import (
	"time"

	"github.com/aws/aws-sdk-go/aws/awsutil"
)

const (
	// InstanceAttributeNameUserData is a InstanceAttributeName enum value
	InstanceAttributeNameUserData = "userData"
)

// DescribeInstancesInput Contains the parameters for DescribeInstances.
type DescribeInstancesInput struct {
	Filters []*Filter `locationName:"Filter" locationNameList:"Filter" type:"list"`

	InstanceIds []*string `locationName:"InstanceId" locationNameList:"InstanceId" type:"list"`

	MaxResults *int64 `locationName:"maxResults" type:"integer"`

	NextToken *string `locationName:"nextToken" type:"string"`
}

// Filter can be used to match a set of resources by various criteria.
type Filter struct {
	Name *string `type:"string"`

	Values []*string `locationName:"Value" locationNameList:"item" type:"list"`
}

// DescribeInstancesOutput struct
type DescribeInstancesOutput struct {
	_ struct{} `type:"structure"`

	NextToken *string `locationName:"nextToken" type:"string"`

	Reservations []*Reservation `locationName:"reservationSet" locationNameList:"item" type:"list"`
}

type GroupIdentifier struct {
	_ struct{} `type:"structure"`

	// The ID of the security group.
	GroupId *string `locationName:"groupId" type:"string"`

	// The name of the security group.
	GroupName *string `locationName:"groupName" type:"string"`
}

// Describes a reservation.
// See also, https://docs.aws.amazon.com/goto/WebAPI/ec2-2016-11-15/Reservation
type Reservation struct {
	_ struct{} `type:"structure"`

	// [EC2-Classic only] One or more security groups.
	Groups []*GroupIdentifier `locationName:"groupSet" locationNameList:"item" type:"list"`

	// One or more instances.
	Instances []*Instance `locationName:"instancesSet" locationNameList:"item" type:"list"`

	// The ID of the AWS account that owns the reservation.
	OwnerId *string `locationName:"ownerId" type:"string"`

	// The ID of the requester that launched the instances on your behalf (for example,
	// AWS Management Console or Auto Scaling).
	RequesterId *string `locationName:"requesterId" type:"string"`

	// The ID of the reservation.
	ReservationId *string `locationName:"reservationId" type:"string"`
}

// Instance struct
type Instance struct {
	AmiLaunchIndex *int64 `locationName:"amiLaunchIndex" type:"integer"`

	Architecture *string `locationName:"architecture" type:"string" enum:"ArchitectureValues"`

	BlockDeviceMappings []*InstanceBlockDeviceMapping `locationName:"blockDeviceMapping" locationNameList:"item" type:"list"`

	ClientToken *string `locationName:"clientToken" type:"string"`

	DnsName *string `type:"string"`

	EbsOptimized *bool `locationName:"ebsOptimized" type:"boolean"`

	GroupSet []*GroupIdentifier `locationName:"groupSet" locationNameList:"item" type:"list"`

	Hypervisor *string `locationName:"hypervisor" type:"string" enum:"HypervisorType"`

	IamInstanceProfile *IamInstanceProfile `locationName:"iamInstanceProfile" type:"structure"`

	ImageId *string `locationName:"imageId" type:"string"`

	InstanceId *string `locationName:"instanceId" type:"string"`

	InstanceLifecycle *string `locationName:"instanceLifecycle" type:"string" enum:"InstanceLifecycleType"`

	InstanceState *InstanceState `locationName:"instanceState" type:"structure"`

	InstanceType *string `locationName:"instanceType" type:"string" enum:"InstanceType"`

	IpAddress *string `type:"string"`

	KernelId *string `locationName:"kernelId" type:"string"`

	KeyName *string `locationName:"keyName" type:"string"`

	Monitoring *Monitoring `locationName:"monitoring" type:"structure"`

	NetworkInterfaces []*InstanceNetworkInterface `locationName:"networkInterfaceSet" locationNameList:"item" type:"list"`

	Placement *Placement `locationName:"placement" type:"structure"`

	Platform *string `locationName:"platform" type:"string" enum:"PlatformValues"`

	PrivateDnsName *string `locationName:"privateDnsName" type:"string"`

	PrivateIpAddress *string `locationName:"privateIpAddress" type:"string"`

	ProductCodes []*ProductCode `locationName:"productCodes" locationNameList:"item" type:"list"`

	RamdiskId *string `locationName:"ramdiskId" type:"string"`

	Reason *string `locationName:"ramdiskId" type:"string"`

	RootDeviceName *string `locationName:"rootDeviceName" type:"string"`

	RootDeviceType *string `locationName:"rootDeviceType" type:"string" enum:"DeviceType"`

	SourceDestCheck *bool `locationName:"sourceDestCheck" type:"boolean"`

	SpotInstanceRequestId *string `locationName:"spotInstanceRequestId" type:"string"`

	SriovNetSupport *string `locationName:"sriovNetSupport" type:"string"`

	State *InstanceState `locationName:"instanceState" type:"structure"`

	StateReason *StateReason `locationName:"stateReason" type:"structure"`

	SubnetId *string `locationName:"subnetId" type:"string"`

	Tags []*Tag `locationName:"tagSet" locationNameList:"item" type:"list"`

	VirtualizationType *string `locationName:"virtualizationType" type:"string" enum:"VirtualizationType"`

	VpcId *string `locationName:"vpcId" type:"string"`
}

// InstanceBlockDeviceMapping struct
type InstanceBlockDeviceMapping struct {
	DeviceName *string `locationName:"deviceName" type:"string"`

	Ebs *EbsInstanceBlockDevice `locationName:"ebs" type:"structure"`
}

// InstanceBlockDeviceMappingSpecification struct
type InstanceBlockDeviceMappingSpecification struct {
	_ struct{} `type:"structure"`

	// The device name exposed to the instance (for example, /dev/sdh or xvdh).
	DeviceName *string `locationName:"deviceName" type:"string"`

	// Parameters used to automatically set up EBS volumes when the instance is
	// launched.
	Ebs *EbsInstanceBlockDeviceSpecification `locationName:"ebs" type:"structure"`

	// suppress the specified device included in the block device mapping.
	NoDevice *string `locationName:"noDevice" type:"string"`

	// The virtual device name.
	VirtualName *string `locationName:"virtualName" type:"string"`
}

// InstanceCapacity struct
type InstanceCapacity struct {
	_ struct{} `type:"structure"`

	// The number of instances that can still be launched onto the Dedicated Host.
	AvailableCapacity *int64 `locationName:"availableCapacity" type:"integer"`

	// The instance type size supported by the Dedicated Host.
	InstanceType *string `locationName:"instanceType" type:"string"`

	// The total number of instances that can be launched onto the Dedicated Host.
	TotalCapacity *int64 `locationName:"totalCapacity" type:"integer"`
}

// InstanceCount struct
type InstanceCount struct {
	_ struct{} `type:"structure"`

	// The number of listed Reserved Instances in the state specified by the state.
	InstanceCount *int64 `locationName:"instanceCount" type:"integer"`

	// The states of the listed Reserved Instances.
	State *string `locationName:"state" type:"string" enum:"ListingState"`
}

// InstanceExportDetails struct
type InstanceExportDetails struct {
	_ struct{} `type:"structure"`

	// The ID of the resource being exported.
	InstanceId *string `locationName:"instanceId" type:"string"`

	// The target virtualization environment.
	TargetEnvironment *string `locationName:"targetEnvironment" type:"string" enum:"ExportEnvironment"`
}

// InstanceMonitoring struct
type InstanceMonitoring struct {
	_ struct{} `type:"structure"`

	// The ID of the instance.
	InstanceId *string `locationName:"instanceId" type:"string"`

	// The monitoring for the instance.
	Monitoring *Monitoring `locationName:"monitoring" type:"structure"`
}

// InstanceNetworkInterface struct
type InstanceNetworkInterface struct {
	Association *InstanceNetworkInterfaceAssociation `locationName:"association" type:"structure"`

	Attachment *InstanceNetworkInterfaceAttachment `locationName:"attachment" type:"structure"`

	Description *string `locationName:"description" type:"string"`

	Groups []*GroupIdentifier `locationName:"groupSet" locationNameList:"item" type:"list"`

	MacAddress *string `locationName:"macAddress" type:"string"`

	NetworkInterfaceId *string `locationName:"networkInterfaceId" type:"string"`

	OwnerId *string `locationName:"ownerId" type:"string"`

	PrivateDnsName *string `locationName:"privateDnsName" type:"string"`

	PrivateIpAddress *string `locationName:"privateIpAddress" type:"string"`

	PrivateIpAddresses []*InstancePrivateIpAddress `locationName:"privateIpAddressesSet" locationNameList:"item" type:"list"`

	SourceDestCheck *bool `locationName:"sourceDestCheck" type:"boolean"`

	Status *string `locationName:"status" type:"string" enum:"NetworkInterfaceStatus"`

	SubnetId *string `locationName:"subnetId" type:"string"`

	VpcId *string `locationName:"vpcId" type:"string"`
}

// InstanceNetworkInterfaceAssociation struct
type InstanceNetworkInterfaceAssociation struct {
	IpOwnerId *string `locationName:"ipOwnerId" type:"string"`

	PublicDnsName *string `locationName:"publicDnsName" type:"string"`

	PublicIp *string `locationName:"publicIp" type:"string"`
}

// InstanceNetworkInterfaceAttachment struct
type InstanceNetworkInterfaceAttachment struct {
	AttachmentId *string `locationName:"attachmentId" type:"string"`

	DeleteOnTermination *bool `locationName:"deleteOnTermination" type:"boolean"`

	DeviceIndex *int64 `locationName:"deviceIndex" type:"integer"`

	Status *string `locationName:"status" type:"string" enum:"AttachmentStatus"`
}

// InstanceNetworkInterfaceSpecification struct
type InstanceNetworkInterfaceSpecification struct {
	_ struct{} `type:"structure"`

	// Indicates whether to assign a public IPv4 address to an instance you launch
	// in a VPC. The public IP address can only be assigned to a network interface
	// for eth0, and can only be assigned to a new network interface, not an existing
	// one. You cannot specify more than one network interface in the request. If
	// launching into a default subnet, the default value is true.
	AssociatePublicIpAddress *bool `locationName:"associatePublicIpAddress" type:"boolean"`

	// If set to true, the interface is deleted when the instance is terminated.
	// You can specify true only if creating a new network interface when launching
	// an instance.
	DeleteOnTermination *bool `locationName:"deleteOnTermination" type:"boolean"`

	// The description of the network interface. Applies only if creating a network
	// interface when launching an instance.
	Description *string `locationName:"description" type:"string"`

	// The index of the device on the instance for the network interface attachment.
	// If you are specifying a network interface in a RunInstances request, you
	// must provide the device index.
	DeviceIndex *int64 `locationName:"deviceIndex" type:"integer"`

	// The IDs of the security groups for the network interface. Applies only if
	// creating a network interface when launching an instance.
	Groups []*string `locationName:"SecurityGroupId" locationNameList:"SecurityGroupId" type:"list"`

	// A number of IPv6 addresses to assign to the network interface. Amazon EC2
	// chooses the IPv6 addresses from the range of the subnet. You cannot specify
	// this option and the option to assign specific IPv6 addresses in the same
	// request. You can specify this option if you've specified a minimum number
	// of instances to launch.
	Ipv6AddressCount *int64 `locationName:"ipv6AddressCount" type:"integer"`

	// The ID of the network interface.
	NetworkInterfaceId *string `locationName:"networkInterfaceId" type:"string"`

	// The private IPv4 address of the network interface. Applies only if creating
	// a network interface when launching an instance. You cannot specify this option
	// if you're launching more than one instance in a RunInstances request.
	PrivateIpAddress *string `locationName:"privateIpAddress" type:"string"`

	// One or more private IPv4 addresses to assign to the network interface. Only
	// one private IPv4 address can be designated as primary. You cannot specify
	// this option if you're launching more than one instance in a RunInstances
	// request.
	PrivateIpAddresses []*PrivateIpAddressSpecification `locationName:"privateIpAddressesSet" queryName:"PrivateIpAddresses" locationNameList:"item" type:"list"`

	// The number of secondary private IPv4 addresses. You can't specify this option
	// and specify more than one private IP address using the private IP addresses
	// option. You cannot specify this option if you're launching more than one
	// instance in a RunInstances request.
	SecondaryPrivateIpAddressCount *int64 `locationName:"secondaryPrivateIpAddressCount" type:"integer"`

	// The ID of the subnet associated with the network string. Applies only if
	// creating a network interface when launching an instance.
	SubnetId *string `locationName:"subnetId" type:"string"`
}

// InstancePrivateIpAddress struct
type InstancePrivateIpAddress struct {
	Association *InstanceNetworkInterfaceAssociation `locationName:"association" type:"structure"`

	Primary *bool `locationName:"primary" type:"boolean"`

	PrivateDnsName *string `locationName:"privateDnsName" type:"string"`

	PrivateIpAddress *string `locationName:"privateIpAddress" type:"string"`
}

// InstanceState struct
type InstanceState struct {
	Code *int64 `locationName:"code" type:"integer"`

	Name *string `locationName:"name" type:"string" enum:"InstanceStateName"`
}

// InstanceStateChange struct
type InstanceStateChange struct {
	_ struct{} `type:"structure"`

	// The current state of the instance.
	CurrentState *InstanceState `locationName:"currentState" type:"structure"`

	// The ID of the instance.
	InstanceId *string `locationName:"instanceId" type:"string"`

	// The previous state of the instance.
	PreviousState *InstanceState `locationName:"previousState" type:"structure"`
}

// Describes the status of an instance.
// Please also see https://docs.aws.amazon.com/goto/WebAPI/ec2-2016-11-15/InstanceStatus
type InstanceStatus struct {
	_ struct{} `type:"structure"`

	// The Availability Zone of the instance.
	AvailabilityZone *string `locationName:"availabilityZone" type:"string"`

	// Any scheduled events associated with the instance.
	Events []*InstanceStatusEvent `locationName:"eventsSet" locationNameList:"item" type:"list"`

	// The ID of the instance.
	InstanceId *string `locationName:"instanceId" type:"string"`

	// The intended state of the instance. DescribeInstanceStatus requires that
	// an instance be in the running state.
	InstanceState *InstanceState `locationName:"instanceState" type:"structure"`

	// Reports impaired functionality that stems from issues internal to the instance,
	// such as impaired reachability.
	InstanceStatus *InstanceStatusSummary `locationName:"instanceStatus" type:"structure"`

	// Reports impaired functionality that stems from issues related to the systems
	// that support an instance, such as hardware failures and network connectivity
	// problems.
	SystemStatus *InstanceStatusSummary `locationName:"systemStatus" type:"structure"`
}

// Describes the instance status.
// Please also see https://docs.aws.amazon.com/goto/WebAPI/ec2-2016-11-15/InstanceStatusDetails
type InstanceStatusDetails struct {
	_ struct{} `type:"structure"`

	// The time when a status check failed. For an instance that was launched and
	// impaired, this is the time when the instance was launched.
	ImpairedSince *time.Time `locationName:"impairedSince" type:"timestamp" timestampFormat:"iso8601"`

	// The type of instance status.
	Name *string `locationName:"name" type:"string" enum:"StatusName"`

	// The status.
	Status *string `locationName:"status" type:"string" enum:"StatusType"`
}

// Describes a scheduled event for an instance.
// Please also see https://docs.aws.amazon.com/goto/WebAPI/ec2-2016-11-15/InstanceStatusEvent
type InstanceStatusEvent struct {
	_ struct{} `type:"structure"`

	// The event code.
	Code *string `locationName:"code" type:"string" enum:"EventCode"`

	// A description of the event.
	//
	// After a scheduled event is completed, it can still be described for up to
	// a week. If the event has been completed, this description starts with the
	// following text: [Completed].
	Description *string `locationName:"description" type:"string"`

	// The latest scheduled end time for the event.
	NotAfter *time.Time `locationName:"notAfter" type:"timestamp" timestampFormat:"iso8601"`

	// The earliest scheduled start time for the event.
	NotBefore *time.Time `locationName:"notBefore" type:"timestamp" timestampFormat:"iso8601"`
}

// Describes the status of an instance.
// Please also see https://docs.aws.amazon.com/goto/WebAPI/ec2-2016-11-15/InstanceStatusSummary
type InstanceStatusSummary struct {
	_ struct{} `type:"structure"`

	// The system instance health or application instance health.
	Details []*InstanceStatusDetails `locationName:"details" locationNameList:"item" type:"list"`

	// The status.
	Status *string `locationName:"status" type:"string" enum:"SummaryStatus"`
}

// String returns the string representation
func (s InstanceStatusSummary) String() string {
	return awsutil.Prettify(s)
}

// GoString returns the string representation
func (s InstanceStatusSummary) GoString() string {
	return s.String()
}

// SetDetails sets the Details field's value.
func (s *InstanceStatusSummary) SetDetails(v []*InstanceStatusDetails) *InstanceStatusSummary {
	s.Details = v
	return s
}

// SetStatus sets the Status field's value.
func (s *InstanceStatusSummary) SetStatus(v string) *InstanceStatusSummary {
	s.Status = &v
	return s
}

// EbsInstanceBlockDevice struct
type EbsInstanceBlockDevice struct {
	AttachTime *time.Time `locationName:"attachTime" type:"timestamp" timestampFormat:"iso8601"`

	DeleteOnTermination *bool `locationName:"deleteOnTermination" type:"boolean"`

	Status *string `locationName:"status" type:"string" enum:"AttachmentStatus"`

	VolumeId *string `locationName:"volumeId" type:"string"`
}

// Describes information used to set up an EBS volume specified in a block device
// mapping.
// Please also see https://docs.aws.amazon.com/goto/WebAPI/ec2-2016-11-15/EbsInstanceBlockDeviceSpecification
type EbsInstanceBlockDeviceSpecification struct {
	_ struct{} `type:"structure"`

	// Indicates whether the volume is deleted on instance termination.
	DeleteOnTermination *bool `locationName:"deleteOnTermination" type:"boolean"`

	// The ID of the EBS volume.
	VolumeId *string `locationName:"volumeId" type:"string"`
}

// IamInstanceProfile struct
type IamInstanceProfile struct {
	Arn *string `locationName:"arn" type:"string"`

	Id *string `locationName:"id" type:"string"`
}

// Describes the monitoring of an instance.
// Please also see https://docs.aws.amazon.com/goto/WebAPI/ec2-2016-11-15/Monitoring
type Monitoring struct {
	_ struct{} `type:"structure"`

	// Indicates whether detailed monitoring is enabled. Otherwise, basic monitoring
	// is enabled.
	State *string `locationName:"state" type:"string" enum:"MonitoringState"`
}

// Placement struct
type Placement struct {
	Affinity *string `locationName:"affinity" type:"string"`

	AvailabilityZone *string `locationName:"availabilityZone" type:"string"`

	GroupName *string `locationName:"groupName" type:"string"`

	HostId *string `locationName:"hostId" type:"string"`

	Tenancy *string `locationName:"tenancy" type:"string" enum:"Tenancy"`
}

// ProductCode struct.
type ProductCode struct {
	ProductCode *string `locationName:"productCode" type:"string"`

	Type *string `locationName:"type" type:"string" enum:"ProductCodeValues"`
}

// StateReason struct
type StateReason struct {
	Code    *string `locationName:"code" type:"string"`
	Message *string `locationName:"message" type:"string"`
}

// Describes a tag.
// Please also see https://docs.aws.amazon.com/goto/WebAPI/ec2-2016-11-15/Tag
type Tag struct {
	_ struct{} `type:"structure"`

	// The key of the tag.
	//
	// Constraints: Tag keys are case-sensitive and accept a maximum of 127 Unicode
	// characters. May not begin with aws:
	Key *string `locationName:"key" type:"string"`

	// The value of the tag.
	//
	// Constraints: Tag values are case-sensitive and accept a maximum of 255 Unicode
	// characters.
	Value *string `locationName:"value" type:"string"`
}

// Describes a secondary private IPv4 address for a network interface.
// Please also see https://docs.aws.amazon.com/goto/WebAPI/ec2-2016-11-15/PrivateIpAddressSpecification
type PrivateIpAddressSpecification struct {
	_ struct{} `type:"structure"`

	// Indicates whether the private IPv4 address is the primary private IPv4 address.
	// Only one IPv4 address can be designated as primary.
	Primary *bool `locationName:"primary" type:"boolean"`

	// The private IPv4 addresses.
	//
	// PrivateIpAddress is a required field
	PrivateIpAddress *string `locationName:"privateIpAddress" type:"string" required:"true"`
}

// Contains the parameters for DescribeInstanceAttribute.
// Please also see https://docs.aws.amazon.com/goto/WebAPI/ec2-2016-11-15/DescribeInstanceAttributeRequest
type DescribeInstanceAttributeInput struct {
	_ struct{} `type:"structure"`

	// The instance attribute.
	//
	// Note: The enaSupport attribute is not supported at this time.
	//
	// Attribute is a required field
	Attribute *string `locationName:"attribute" type:"string" required:"true" enum:"InstanceAttributeName"`

	// Checks whether you have the required permissions for the action, without
	// actually making the request, and provides an error response. If you have
	// the required permissions, the error response is DryRunOperation. Otherwise,
	// it is UnauthorizedOperation.
	DryRun *bool `locationName:"dryRun" type:"boolean"`

	// The ID of the instance.
	//
	// InstanceId is a required field
	InstanceId *string `locationName:"instanceId" type:"string" required:"true"`
}

// Describes an instance attribute.
// Please also see https://docs.aws.amazon.com/goto/WebAPI/ec2-2016-11-15/InstanceAttribute
type DescribeInstanceAttributeOutput struct {
	_ struct{} `type:"structure"`

	// The block device mapping of the instance.
	BlockDeviceMappings []*InstanceBlockDeviceMapping `locationName:"blockDeviceMapping" locationNameList:"item" type:"list"`

	// If the value is true, you can't terminate the instance through the Amazon
	// EC2 console, CLI, or API; otherwise, you can.
	DisableApiTermination *AttributeBooleanValue `locationName:"disableApiTermination" type:"structure"`

	// Indicates whether the instance is optimized for EBS I/O.
	EbsOptimized *AttributeBooleanValue `locationName:"ebsOptimized" type:"structure"`

	// Indicates whether enhanced networking with ENA is enabled.
	EnaSupport *AttributeBooleanValue `locationName:"enaSupport" type:"structure"`

	// The security groups associated with the instance.
	Groups []*GroupIdentifier `locationName:"groupSet" locationNameList:"item" type:"list"`

	// The ID of the instance.
	InstanceId *string `locationName:"instanceId" type:"string"`

	// Indicates whether an instance stops or terminates when you initiate shutdown
	// from the instance (using the operating system command for system shutdown).
	InstanceInitiatedShutdownBehavior *AttributeValue `locationName:"instanceInitiatedShutdownBehavior" type:"structure"`

	// The instance type.
	InstanceType *AttributeValue `locationName:"instanceType" type:"structure"`

	// The kernel ID.
	KernelId *AttributeValue `locationName:"kernel" type:"structure"`

	// A list of product codes.
	ProductCodes []*ProductCode `locationName:"productCodes" locationNameList:"item" type:"list"`

	// The RAM disk ID.
	RamdiskId *AttributeValue `locationName:"ramdisk" type:"structure"`

	// The name of the root device (for example, /dev/sda1 or /dev/xvda).
	RootDeviceName *AttributeValue `locationName:"rootDeviceName" type:"structure"`

	// Indicates whether source/destination checking is enabled. A value of true
	// means checking is enabled, and false means checking is disabled. This value
	// must be false for a NAT instance to perform NAT.
	SourceDestCheck *AttributeBooleanValue `locationName:"sourceDestCheck" type:"structure"`

	// Indicates whether enhanced networking with the Intel 82599 Virtual Function
	// interface is enabled.
	SriovNetSupport *AttributeValue `locationName:"sriovNetSupport" type:"structure"`

	// The user data.
	UserData *AttributeValue `locationName:"userData" type:"structure"`
}

// Describes a value for a resource attribute that is a Boolean value.
// Please also see https://docs.aws.amazon.com/goto/WebAPI/ec2-2016-11-15/AttributeBooleanValue
type AttributeBooleanValue struct {
	_ struct{} `type:"structure"`

	// The attribute value. The valid values are true or false.
	Value *bool `locationName:"value" type:"boolean"`
}

// Describes a value for a resource attribute that is a String.
// Please also see https://docs.aws.amazon.com/goto/WebAPI/ec2-2016-11-15/AttributeValue
type AttributeValue struct {
	_ struct{} `type:"structure"`

	// The attribute value. Note that the value is case-sensitive.
	Value *string `locationName:"value" type:"string"`
}

//RunInstancesInput is the specification to run the an instance
type RunInstancesInput struct {
	_ struct{} `type:"structure"`

	// One or more block device mapping entries. You can't specify both a snapshot
	// Id and an encryption value. This is because only blank volumes can be encrypted
	// on creation. If a snapshot is the basis for a volume, it is not blank and
	// its encryption status is used for the volume encryption status.
	BlockDeviceMappings []*BlockDeviceMapping `locationName:"BlockDeviceMapping" locationNameList:"BlockDeviceMapping" type:"list"`

	// Unique, case-sensitive identifier you provide to ensure the idempotency of
	// the request. For more information, see Ensuring Idempotency (http://docs.aws.amazon.com/AWSEC2/latest/APIReference/Run_Instance_Idempotency.html).
	//
	// Constraints: Maximum 64 ASCII characters
	ClientToken *string `locationName:"clientToken" type:"string"`

	// If you set this parameter to true, you can't terminate the instance using
	// the Amazon EC2 console, CLI, or API; otherwise, you can. To change this attribute
	// to false after launch, use ModifyInstanceAttribute. Alternatively, if you
	// set InstanceInitiatedShutdownBehavior to terminate, you can terminate the
	// instance by running the shutdown command from the instance.
	//
	// Default: false
	DisableAPITermination *bool `locationName:"disableApiTermination" type:"boolean"`

	// Checks whether you have the required permissions for the action, without
	// actually making the request, and provides an error response. If you have
	// the required permissions, the error response is DryRunOperation. Otherwise,
	// it is UnauthorizedOperation.
	DryRun *bool `locationName:"dryRun" type:"boolean"`

	// Indicates whether the instance is optimized for Amazon EBS I/O. This optimization
	// provides dedicated throughput to Amazon EBS and an optimized configuration
	// stack to provide optimal Amazon EBS I/O performance. This optimization isn't
	// available with all instance types. Additional usage charges apply when using
	// an EBS-optimized instance.
	//
	// Default: false
	EbsOptimized *bool `locationName:"ebsOptimized" type:"boolean"`

	// The Id of the AMI, which you can get by calling DescribeImages. An AMI is
	// required to launch an instance and must be specified here or in a launch
	// template.
	ImageId *string `type:"string"`

	// Indicates whether an instance stops or terminates when you initiate shutdown
	// from the instance (using the operating system command for system shutdown).
	//
	// Default: stop
	InstanceInitiatedShutdownBehavior *string `locationName:"instanceInitiatedShutdownBehavior" type:"string" enum:"ShutdownBehavior"`

	// The instance type. For more information, see Instance Types (http://docs.aws.amazon.com/AWSEC2/latest/UserGuide/instance-types.html)
	// in the Amazon Elastic Compute Cloud User Guide.
	//
	// Default: m1.small
	InstanceType *string `type:"string" enum:"InstanceType"`

	// The name of the key pair. You can create a key pair using CreateKeyPair or
	// ImportKeyPair.
	//
	// If you do not specify a key pair, you can't connect to the instance unless
	// you choose an AMI that is configured to allow users another way to log in.
	KeyName *string `type:"string"`

	// The maximum number of instances to launch. If you specify more instances
	// than Amazon EC2 can launch in the target Availability Zone, Amazon EC2 launches
	// the largest possible number of instances above MinCount.
	//
	// Constraints: Between 1 and the maximum number you're allowed for the specified
	// instance type. For more information about the default limits, and how to
	// request an increase, see How many instances can I run in Amazon EC2 (http://aws.amazon.com/ec2/faqs/#How_many_instances_can_I_run_in_Amazon_EC2)
	// in the Amazon EC2 FAQ.
	//
	// MaxCount is a required field
	MaxCount *int64 `type:"integer" required:"true"`

	// The minimum number of instances to launch. If you specify a minimum that
	// is more instances than Amazon EC2 can launch in the target Availability Zone,
	// Amazon EC2 launches no instances.
	//
	// Constraints: Between 1 and the maximum number you're allowed for the specified
	// instance type. For more information about the default limits, and how to
	// request an increase, see How many instances can I run in Amazon EC2 (http://aws.amazon.com/ec2/faqs/#How_many_instances_can_I_run_in_Amazon_EC2)
	// in the Amazon EC2 General FAQ.
	//
	// MinCount is a required field
	MinCount *int64 `type:"integer" required:"true"`

	// One or more network interfaces.
	NetworkInterfaces []*InstanceNetworkInterfaceSpecification `locationName:"networkInterface" locationNameList:"item" type:"list"`

	// The placement for the instance.
	Placement *Placement `type:"structure"`

	// [EC2-VPC] The primary IPv4 address. You must specify a value from the IPv4
	// address range of the subnet.
	//
	// Only one private IP address can be designated as primary. You can't specify
	// this option if you've specified the option to designate a private IP address
	// as the primary IP address in a network interface specification. You cannot
	// specify this option if you're launching more than one instance in the request.
	PrivateIPAddress *string `locationName:"privateIpAddress" type:"string"`

	// The Id of the RAM disk.
	//
	// We recommend that you use PV-GRUB instead of kernels and RAM disks. For more
	// information, see  PV-GRUB (http://docs.aws.amazon.com/AWSEC2/latest/UserGuide/UserProvidedkernels.html)
	// in the Amazon Elastic Compute Cloud User Guide.
	RamdiskId *string `type:"string"`

	// One or more security group Ids. You can create a security group using CreateSecurityGroup.
	//
	// Default: Amazon EC2 uses the default security group.
	SecurityGroupIds []*string `locationName:"SecurityGroupId" locationNameList:"SecurityGroupId" type:"list"`

	// [EC2-Classic, default VPC] One or more security group names. For a nondefault
	// VPC, you must use security group Ids instead.
	//
	// Default: Amazon EC2 uses the default security group.
	SecurityGroups []*string `locationName:"SecurityGroup" locationNameList:"SecurityGroup" type:"list"`

	// [EC2-VPC] The Id of the subnet to launch the instance into.
	SubnetId *string `type:"string"`

	// The user data to make available to the instance. For more information, see
	// Running Commands on Your Linux Instance at Launch (http://docs.aws.amazon.com/AWSEC2/latest/UserGuide/user-data.html)
	// (Linux) and Adding User Data (http://docs.aws.amazon.com/AWSEC2/latest/WindowsGuide/ec2-instance-metadata.html#instancedata-add-user-data)
	// (Windows). If you are using a command line tool, base64-encoding is performed
	// for you, and you can load the text from a file. Otherwise, you must provide
	// base64-encoded text.
	UserData *string `type:"string"`
}

//BlockDeviceMapping input to specify the mapping
type BlockDeviceMapping struct {
	_ struct{} `type:"structure"`

	// The device name (for example, /dev/sdh or xvdh).
	DeviceName *string `locationName:"deviceName" type:"string"`

	Ebs *EbsBlockDevice `locationName:"ebs" type:"structure"`

	// Suppresses the specified device included in the block device mapping of the
	// AMI.
	NoDevice *string `locationName:"noDevice" type:"string"`

	// The virtual device name (ephemeralN). Instance store volumes are numbered
	// starting from 0. An instance type with 2 available instance store volumes
	// can specify mappings for ephemeral0 and ephemeral1.The number of available
	// instance store volumes depends on the instance type. After you connect to
	// the instance, you must mount the volume.
	//
	// Constraints: For M3 instances, you must specify instance store volumes in
	// the block device mapping for the instance. When you launch an M3 instance,
	// we ignore any instance store volumes specified in the block device mapping
	// for the AMI.
	VirtualName *string `locationName:"virtualName" type:"string"`
}

//PrivateIPAddressSpecification ...
type PrivateIPAddressSpecification struct {
	_ struct{} `type:"structure"`

	// Indicates whether the private IPv4 address is the primary private IPv4 address.
	// Only one IPv4 address can be designated as primary.
	Primary *bool `locationName:"primary" type:"boolean"`

	// The private IPv4 addresses.
	//
	// PrivateIpAddress is a required field
	PrivateIPAddress *string `locationName:"privateIpAddress" type:"string" required:"true"`
}

<<<<<<< HEAD
type TerminateInstancesInput struct {
	_ struct{} `type:"structure"`

	InstanceIds []*string `locationName:"InstanceId" locationNameList:"InstanceId" type:"list" required:"true"`
}

type TerminateInstancesOutput struct {
	_ struct{} `type:"structure"`

	// Information about one or more terminated instances.
	TerminatingInstances []*InstanceStateChange `locationName:"instancesSet" locationNameList:"item" type:"list"`
=======
type ModifyInstanceKeyPairInput struct {
	_ struct{} `type:"structure"`

	// The ID of the Windows instance.
	InstanceId *string `locationName:"instanceId" type:"string"`

	KeyName *string `locationName:"keyName" type:"string"`
}

type EbsBlockDevice struct {
	_ struct{} `type:"structure"`

	// Indicates whether the EBS volume is deleted on instance termination.
	DeleteOnTermination *bool `locationName:"deleteOnTermination" type:"boolean"`

	// Indicates whether the EBS volume is encrypted. Encrypted volumes can only
	// be attached to instances that support Amazon EBS encryption. If you are creating
	// a volume from a snapshot, you can't specify an encryption value. This is
	// because only blank volumes can be encrypted on creation.
	Encrypted *bool `locationName:"encrypted" type:"boolean"`

	// The number of I/O operations per second (IOPS) that the volume supports.
	// For io1, this represents the number of IOPS that are provisioned for the
	// volume. For gp2, this represents the baseline performance of the volume and
	// the rate at which the volume accumulates I/O credits for bursting. For more
	// information about General Purpose SSD baseline performance, I/O credits,
	// and bursting, see Amazon EBS Volume Types (http://docs.aws.amazon.com/AWSEC2/latest/UserGuide/EBSVolumeTypes.html)
	// in the Amazon Elastic Compute Cloud User Guide.
	//
	// Constraint: Range is 100-20000 IOPS for io1 volumes and 100-10000 IOPS for
	// gp2 volumes.
	//
	// Condition: This parameter is required for requests to create io1 volumes;
	// it is not used in requests to create gp2, st1, sc1, or standard volumes.
	Iops *int64 `locationName:"iops" type:"integer"`

	// ID for a user-managed CMK under which the EBS volume is encrypted.
	//
	// Note: This parameter is only supported on BlockDeviceMapping objects called
	// by RunInstances (http://docs.aws.amazon.com/AWSEC2/latest/APIReference/API_RunInstances.html),
	// RequestSpotFleet (http://docs.aws.amazon.com/AWSEC2/latest/APIReference/API_RequestSpotFleet.html),
	// and RequestSpotInstances (http://docs.aws.amazon.com/AWSEC2/latest/APIReference/API_RequestSpotInstances.html).
	KmsKeyId *string `type:"string"`

	// The ID of the snapshot.
	SnapshotId *string `locationName:"snapshotId" type:"string"`

	// The size of the volume, in GiB.
	//
	// Constraints: 1-16384 for General Purpose SSD (gp2), 4-16384 for Provisioned
	// IOPS SSD (io1), 500-16384 for Throughput Optimized HDD (st1), 500-16384 for
	// Cold HDD (sc1), and 1-1024 for Magnetic (standard) volumes. If you specify
	// a snapshot, the volume size must be equal to or larger than the snapshot
	// size.
	//
	// Default: If you're creating the volume from a snapshot and don't specify
	// a volume size, the default is the snapshot size.
	VolumeSize *int64 `locationName:"volumeSize" type:"integer"`

	// The volume type: gp2, io1, st1, sc1, or standard.
	//
	// Default: standard
	VolumeType *string `locationName:"volumeType" type:"string" enum:"VolumeType"`
}

type GetPasswordDataInput struct {
	_ struct{} `type:"structure"`

	// The ID of the Windows instance.
	//
	// InstanceId is a required field
	InstanceId *string `type:"string" required:"true"`
}

type GetPasswordDataOutput struct {
	_ struct{} `type:"structure"`

	// The ID of the Windows instance.
	InstanceId *string `locationName:"instanceId" type:"string"`

	// The password of the instance. Returns an empty string if the password is
	// not available.
	PasswordData *string `locationName:"passwordData" type:"string"`

	// The time the data was last updated.
	Timestamp *time.Time `locationName:"timestamp" type:"timestamp" timestampFormat:"iso8601"`
>>>>>>> f1f49888
}<|MERGE_RESOLUTION|>--- conflicted
+++ resolved
@@ -834,19 +834,6 @@
 	PrivateIPAddress *string `locationName:"privateIpAddress" type:"string" required:"true"`
 }
 
-<<<<<<< HEAD
-type TerminateInstancesInput struct {
-	_ struct{} `type:"structure"`
-
-	InstanceIds []*string `locationName:"InstanceId" locationNameList:"InstanceId" type:"list" required:"true"`
-}
-
-type TerminateInstancesOutput struct {
-	_ struct{} `type:"structure"`
-
-	// Information about one or more terminated instances.
-	TerminatingInstances []*InstanceStateChange `locationName:"instancesSet" locationNameList:"item" type:"list"`
-=======
 type ModifyInstanceKeyPairInput struct {
 	_ struct{} `type:"structure"`
 
@@ -933,5 +920,17 @@
 
 	// The time the data was last updated.
 	Timestamp *time.Time `locationName:"timestamp" type:"timestamp" timestampFormat:"iso8601"`
->>>>>>> f1f49888
+}
+
+type TerminateInstancesInput struct {
+	_ struct{} `type:"structure"`
+
+	InstanceIds []*string `locationName:"InstanceId" locationNameList:"InstanceId" type:"list" required:"true"`
+}
+
+type TerminateInstancesOutput struct {
+	_ struct{} `type:"structure"`
+
+	// Information about one or more terminated instances.
+	TerminatingInstances []*InstanceStateChange `locationName:"instancesSet" locationNameList:"item" type:"list"`
 }