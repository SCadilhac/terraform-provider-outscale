package fcu

import (
	"time"

	"github.com/aws/aws-sdk-go/aws/awsutil"
	"github.com/aws/aws-sdk-go/aws/request"
)

const (
	InstanceAttributeNameUserData = "userData"
)

type DescribeInstancesInput struct {
	Filters []*Filter `locationName:"Filter" locationNameList:"Filter" type:"list"`

	InstanceIds []*string `locationName:"InstanceId" locationNameList:"InstanceId" type:"list"`

	MaxResults *int64 `locationName:"maxResults" type:"integer"`

	NextToken *string `locationName:"nextToken" type:"string"`
}

type Filter struct {
	Name *string `type:"string"`

	Values []*string `locationName:"Value" locationNameList:"item" type:"list"`
}

type DescribeInstancesOutput struct {
	_ struct{} `type:"structure"`

	NextToken *string `locationName:"nextToken" type:"string"`

	OwnerId *string `locationName:"ownerId" locationNameList:"item" type:"string"`

	RequestId *string `locationName:"requestId" type:"string"`

	ReservationId *string `locationName:"reservationId" locationNameList:"item" type:"string"`

	Reservations []*Reservation `locationName:"reservationSet" locationNameList:"item" type:"list"`

	GroupSet []*GroupIdentifier `locationName:"groupSet" locationNameList:"item" type:"list"`
}

type GroupIdentifier struct {
	_ struct{} `type:"structure"`

	GroupId *string `locationName:"groupId" type:"string"`

	GroupName *string `locationName:"groupName" type:"string"`
}

type Reservation struct {
	_ struct{} `type:"structure"`

	Groups []*GroupIdentifier `locationName:"groupSet" locationNameList:"item" type:"list"`

	Instances []*Instance `locationName:"instancesSet" locationNameList:"item" type:"list"`

	OwnerId *string `locationName:"ownerId" type:"string"`

	RequestId *string `locationName:"requestId" type:"string"`

	ReservationId *string `locationName:"reservationId" type:"string"`
}

type Instance struct {
	AmiLaunchIndex *int64 `locationName:"amiLaunchIndex" type:"integer"`

	Architecture *string `locationName:"architecture" type:"string" enum:"ArchitectureValues"`

	BlockDeviceMappings []*InstanceBlockDeviceMapping `locationName:"blockDeviceMapping" locationNameList:"item" type:"list"`

	ClientToken *string `locationName:"clientToken" type:"string"`

	DnsName *string `locationName:"dnsName" type:"string"`

	EbsOptimized *bool `locationName:"ebsOptimized" type:"boolean"`

	GroupSet []*GroupIdentifier `locationName:"groupSet" locationNameList:"item" type:"list"`

	Hypervisor *string `locationName:"hypervisor" type:"string" enum:"HypervisorType"`

	IamInstanceProfile *IamInstanceProfile `locationName:"iamInstanceProfile" type:"structure"`

	ImageId *string `locationName:"imageId" type:"string"`

	InstanceId *string `locationName:"instanceId" type:"string"`

	InstanceLifecycle *string `locationName:"instanceLifecycle" type:"string" enum:"InstanceLifecycleType"`

	InstanceState *InstanceState `locationName:"instanceState" type:"structure"`

	InstanceType *string `locationName:"instanceType" type:"string" enum:"InstanceType"`

	IpAddress *string `locationName:"ipAddress" type:"string"`

	KernelId *string `locationName:"kernelId" type:"string"`

	KeyName *string `locationName:"keyName" type:"string"`

	Monitoring *Monitoring `locationName:"monitoring" type:"structure"`

	NetworkInterfaces []*InstanceNetworkInterface `locationName:"networkInterfaceSet" locationNameList:"item" type:"list"`

	Placement *Placement `locationName:"placement" type:"structure"`

	Platform *string `locationName:"platform" type:"string" enum:"PlatformValues"`

	PrivateDnsName *string `locationName:"privateDnsName" type:"string"`

	PrivateIpAddress *string `locationName:"privateIpAddress" type:"string"`

	ProductCodes []*ProductCode `locationName:"productCodes" locationNameList:"item" type:"list"`

	RamdiskId *string `locationName:"ramdiskId" type:"string"`

	Reason *string `locationName:"reason" type:"string"`

	RootDeviceName *string `locationName:"rootDeviceName" type:"string"`

	RootDeviceType *string `locationName:"rootDeviceType" type:"string" enum:"DeviceType"`

	SourceDestCheck *bool `locationName:"sourceDestCheck" type:"boolean"`

	SpotInstanceRequestId *string `locationName:"spotInstanceRequestId" type:"string"`

	SriovNetSupport *string `locationName:"sriovNetSupport" type:"string"`

	State *InstanceState `locationName:"instanceState" type:"structure"`

	StateReason *StateReason `locationName:"stateReason" type:"structure"`

	SubnetId *string `locationName:"subnetId" type:"string"`

	Tags []*Tag `locationName:"tagSet" locationNameList:"item" type:"list"`

	VirtualizationType *string `locationName:"virtualizationType" type:"string" enum:"VirtualizationType"`

	VpcId *string `locationName:"vpcId" type:"string"`
}

type InstanceBlockDeviceMapping struct {
	DeviceName *string `locationName:"deviceName" type:"string"`

	Ebs *EbsInstanceBlockDevice `locationName:"ebs" type:"structure"`
}

type InstanceBlockDeviceMappingSpecification struct {
	_ struct{} `type:"structure"`

	DeviceName *string `locationName:"deviceName" type:"string"`

	Ebs *EbsInstanceBlockDeviceSpecification `locationName:"ebs" type:"structure"`

	NoDevice *string `locationName:"noDevice" type:"string"`

	VirtualName *string `locationName:"virtualName" type:"string"`
}

type InstanceCapacity struct {
	_ struct{} `type:"structure"`

	AvailableCapacity *int64 `locationName:"availableCapacity" type:"integer"`

	InstanceType *string `locationName:"instanceType" type:"string"`

	TotalCapacity *int64 `locationName:"totalCapacity" type:"integer"`
}

type InstanceCount struct {
	_ struct{} `type:"structure"`

	InstanceCount *int64 `locationName:"instanceCount" type:"integer"`

	State *string `locationName:"state" type:"string" enum:"ListingState"`
}

type InstanceExportDetails struct {
	_ struct{} `type:"structure"`

	InstanceId *string `locationName:"instanceId" type:"string"`

	TargetEnvironment *string `locationName:"targetEnvironment" type:"string" enum:"ExportEnvironment"`
}

type InstanceMonitoring struct {
	_ struct{} `type:"structure"`

	InstanceId *string `locationName:"instanceId" type:"string"`

	Monitoring *Monitoring `locationName:"monitoring" type:"structure"`
}

type InstanceNetworkInterface struct {
	Association *InstanceNetworkInterfaceAssociation `locationName:"association" type:"structure"`

	Attachment *InstanceNetworkInterfaceAttachment `locationName:"attachment" type:"structure"`

	Description *string `locationName:"description" type:"string"`

	Groups []*GroupIdentifier `locationName:"groupSet" locationNameList:"item" type:"list"`

	MacAddress *string `locationName:"macAddress" type:"string"`

	NetworkInterfaceId *string `locationName:"networkInterfaceId" type:"string"`

	OwnerId *string `locationName:"ownerId" type:"string"`

	PrivateDnsName *string `locationName:"privateDnsName" type:"string"`

	PrivateIpAddress *string `locationName:"privateIpAddress" type:"string"`

	PrivateIpAddresses []*InstancePrivateIpAddress `locationName:"privateIpAddressesSet" locationNameList:"item" type:"list"`

	SourceDestCheck *bool `locationName:"sourceDestCheck" type:"bool"`

	Status *string `locationName:"status" type:"string" enum:"NetworkInterfaceStatus"`

	SubnetId *string `locationName:"subnetId" type:"string"`

	VpcId *string `locationName:"vpcId" type:"string"`
}

type InstanceNetworkInterfaceAssociation struct {
	IpOwnerId *string `locationName:"ipOwnerId" type:"string"`

	PublicDnsName *string `locationName:"publicDnsName" type:"string"`

	PublicIp *string `locationName:"publicIp" type:"string"`
}

type InstanceNetworkInterfaceAttachment struct {
	AttachmentId *string `locationName:"attachmentId" type:"string"`

	DeleteOnTermination *bool `locationName:"deleteOnTermination" type:"boolean"`

	DeviceIndex *int64 `locationName:"deviceIndex" type:"integer"`

	Status *string `locationName:"status" type:"string" enum:"AttachmentStatus"`
}

type InstanceNetworkInterfaceSpecification struct {
	_ struct{} `type:"structure"`

	AssociatePublicIpAddress *bool `locationName:"associatePublicIpAddress" type:"boolean"`

	DeleteOnTermination *bool `locationName:"deleteOnTermination" type:"boolean"`

	Description *string `locationName:"description" type:"string"`

	DeviceIndex *int64 `locationName:"deviceIndex" type:"integer"`

	Groups []*string `locationName:"SecurityGroupId" locationNameList:"SecurityGroupId" type:"list"`

	Ipv6AddressCount *int64 `locationName:"ipv6AddressCount" type:"integer"`

	NetworkInterfaceId *string `locationName:"networkInterfaceId" type:"string"`

	PrivateIpAddress *string `locationName:"privateIpAddress" type:"string"`

	PrivateIpAddresses []*PrivateIpAddressSpecification `locationName:"privateIpAddressesSet" queryName:"PrivateIpAddresses" locationNameList:"item" type:"list"`

	SecurityGroupIds []*string `locationName:"SecurityGroupId" locationNameList:"SecurityGroupId" type:"list"`

	SecondaryPrivateIpAddressCount *int64 `locationName:"secondaryPrivateIpAddressCount" type:"integer"`

	SubnetId *string `locationName:"subnetId" type:"string"`
}

type InstancePrivateIpAddress struct {
	Association *InstanceNetworkInterfaceAssociation `locationName:"association" type:"structure"`

	Primary *bool `locationName:"primary" type:"boolean"`

	PrivateDnsName *string `locationName:"privateDnsName" type:"string"`

	PrivateIpAddress *string `locationName:"privateIpAddress" type:"string"`
}

type InstanceState struct {
	Code *int64 `locationName:"code" type:"integer"`

	Name *string `locationName:"name" type:"string" enum:"InstanceStateName"`
}

type InstanceStateChange struct {
	_ struct{} `type:"structure"`

	CurrentState *InstanceState `locationName:"currentState" type:"structure"`

	InstanceId *string `locationName:"instanceId" type:"string"`

	PreviousState *InstanceState `locationName:"previousState" type:"structure"`
}

type InstanceStatus struct {
	_ struct{} `type:"structure"`

	AvailabilityZone *string `locationName:"availabilityZone" type:"string"`

	Events []*InstanceStatusEvent `locationName:"eventsSet" locationNameList:"item" type:"list"`

	InstanceId *string `locationName:"instanceId" type:"string"`

	InstanceState *InstanceState `locationName:"instanceState" type:"structure"`

	InstanceStatus *InstanceStatusSummary `locationName:"instanceStatus" type:"structure"`

	SystemStatus *InstanceStatusSummary `locationName:"systemStatus" type:"structure"`
}

type InstanceStatusDetails struct {
	_ struct{} `type:"structure"`

	ImpairedSince *time.Time `locationName:"impairedSince" type:"timestamp" timestampFormat:"iso8601"`

	Name *string `locationName:"name" type:"string" enum:"StatusName"`

	Status *string `locationName:"status" type:"string" enum:"StatusType"`
}

type InstanceStatusEvent struct {
	_ struct{} `type:"structure"`

	Code *string `locationName:"code" type:"string" enum:"EventCode"`

	Description *string `locationName:"description" type:"string"`

	NotAfter *time.Time `locationName:"notAfter" type:"timestamp" timestampFormat:"iso8601"`

	NotBefore *time.Time `locationName:"notBefore" type:"timestamp" timestampFormat:"iso8601"`
}

type InstanceStatusSummary struct {
	_ struct{} `type:"structure"`

	Details []*InstanceStatusDetails `locationName:"details" locationNameList:"item" type:"list"`

	Status *string `locationName:"status" type:"string" enum:"SummaryStatus"`
}

type EbsInstanceBlockDevice struct {
	AttachTime *time.Time `locationName:"attachTime" type:"timestamp" timestampFormat:"iso8601"`

	DeleteOnTermination *bool `locationName:"deleteOnTermination" type:"boolean"`

	Status *string `locationName:"status" type:"string" enum:"AttachmentStatus"`

	VolumeId *string `locationName:"volumeId" type:"string"`
}

type EbsInstanceBlockDeviceSpecification struct {
	_ struct{} `type:"structure"`

	DeleteOnTermination *bool `locationName:"deleteOnTermination" type:"boolean"`

	VolumeId *string `locationName:"volumeId" type:"string"`
}

type IamInstanceProfile struct {
	Arn *string `locationName:"arn" type:"string"`

	Id *string `locationName:"id" type:"string"`
}

type Monitoring struct {
	_ struct{} `type:"structure"`

	State *string `locationName:"state" type:"string" enum:"MonitoringState"`
}

type Placement struct {
	Affinity *string `locationName:"affinity" type:"string"`

	AvailabilityZone *string `locationName:"availabilityZone" type:"string"`

	GroupName *string `locationName:"groupName" type:"string"`

	HostId *string `locationName:"hostId" type:"string"`

	Tenancy *string `locationName:"tenancy" type:"string" enum:"Tenancy"`
}

type ProductCode struct {
	ProductCode *string `locationName:"productCode" type:"string"`

	Type *string `locationName:"type" type:"string" enum:"ProductCodeValues"`
}

type StateReason struct {
	Code    *string `locationName:"code" type:"string"`
	Message *string `locationName:"message" type:"string"`
}

type Tag struct {
	_ struct{} `type:"structure"`

	Key *string `locationName:"key" type:"string"`

	Value *string `locationName:"value" type:"string"`
}

type PrivateIpAddressSpecification struct {
	_ struct{} `type:"structure"`

	Primary *bool `locationName:"primary" type:"boolean"`

	PrivateIpAddress *string `locationName:"privateIpAddress" type:"string" required:"true"`
}

type DescribeInstanceAttributeInput struct {
	_ struct{} `type:"structure"`

	Attribute *string `locationName:"attribute" type:"string" required:"true" enum:"InstanceAttributeName"`

	DryRun *bool `locationName:"dryRun" type:"boolean"`

	InstanceId *string `locationName:"instanceId" type:"string" required:"true"`
}

type DescribeInstanceAttributeOutput struct {
	_ struct{} `type:"structure"`

	BlockDeviceMappings []*InstanceBlockDeviceMapping `locationName:"blockDeviceMapping" locationNameList:"item" type:"list"`

	DisableApiTermination *AttributeBooleanValue `locationName:"disableApiTermination" type:"structure"`

	EbsOptimized *AttributeBooleanValue `locationName:"ebsOptimized" type:"structure"`

	EnaSupport *AttributeBooleanValue `locationName:"enaSupport" type:"structure"`

	Groups []*GroupIdentifier `locationName:"groupSet" locationNameList:"item" type:"list"`

	InstanceId *string `locationName:"instanceId" type:"string"`

	InstanceInitiatedShutdownBehavior *AttributeValue `locationName:"instanceInitiatedShutdownBehavior" type:"structure"`

	InstanceType *AttributeValue `locationName:"instanceType" type:"structure"`

	KernelId *AttributeValue `locationName:"kernel" type:"structure"`

	ProductCodes []*ProductCode `locationName:"productCodes" locationNameList:"item" type:"list"`

	RamdiskId *AttributeValue `locationName:"ramdisk" type:"structure"`

	RootDeviceName *AttributeValue `locationName:"rootDeviceName" type:"structure"`

	SourceDestCheck *AttributeBooleanValue `locationName:"sourceDestCheck" type:"structure"`

	SriovNetSupport *AttributeValue `locationName:"sriovNetSupport" type:"structure"`

	UserData *AttributeValue `locationName:"userData" type:"structure"`

	RequestId *string `locationName:"requestId" type:"string"`
}

type AttributeBooleanValue struct {
	_ struct{} `type:"structure"`

	Value *bool `locationName:"value" type:"boolean"`
}

type AttributeValue struct {
	_ struct{} `type:"structure"`

	Value *string `locationName:"value" type:"string"`
}

type RunInstancesInput struct {
	_ struct{} `type:"structure"`

	BlockDeviceMappings []*BlockDeviceMapping `locationName:"BlockDeviceMapping" locationNameList:"BlockDeviceMapping" type:"list"`

	ClientToken *string `locationName:"clientToken" type:"string"`

	DisableApiTermination *bool `locationName:"disableApiTermination" type:"boolean"`

	DryRun *bool `locationName:"dryRun" type:"boolean"`

	EbsOptimized *bool `locationName:"ebsOptimized" type:"boolean"`

	ImageId *string `type:"string"`

	InstanceInitiatedShutdownBehavior *string `locationName:"instanceInitiatedShutdownBehavior" type:"string" enum:"ShutdownBehavior"`

	InstanceType *string `type:"string" enum:"InstanceType"`

	InstanceName *string `type:"string" enum:"InstanceName"`

	KeyName *string `locationName:"keyName" type:"string"`

	MaxCount *int64 `type:"integer" required:"true"`

	MinCount *int64 `type:"integer" required:"true"`

	NetworkInterfaces []*InstanceNetworkInterfaceSpecification `locationName:"networkInterface" locationNameList:"item" type:"list"`

	Placement *Placement `type:"structure"`

	PrivateIPAddress *string `locationName:"privateIpAddress" type:"string"`

	PrivateIPAddresses *string `locationName:"privateIpAddresses" type:"string"`

	RamdiskId *string `type:"string"`

	SecurityGroupIds []*string `locationName:"SecurityGroupId" locationNameList:"SecurityGroupId" type:"list"`

	SecurityGroups []*string `locationName:"SecurityGroup" locationNameList:"SecurityGroup" type:"list"`

	SubnetId *string `type:"string"`

	TagSpecifications []*TagSpecification `locationName:"TagSpecification" locationNameList:"item" type:"list"`

	UserData *string `type:"string"`

	OwnerId *string `type:"string"`

	RequestId *string `locationName:"requestId" type:"string"`

	ReservationId *string `type:"string"`

	PasswordData *string `type:"string"`
}

type BlockDeviceMapping struct {
	_ struct{} `type:"structure"`

	DeviceName *string `locationName:"deviceName" type:"string"`

	Ebs *EbsBlockDevice `locationName:"ebs" type:"structure"`

	NoDevice *string `locationName:"noDevice" type:"string"`

	VirtualName *string `locationName:"virtualName" type:"string"`
}

type PrivateIPAddressSpecification struct {
	_ struct{} `type:"structure"`

	Primary *bool `locationName:"primary" type:"boolean"`

	PrivateIPAddress *string `locationName:"privateIpAddress" type:"string" required:"true"`
}

type ModifyInstanceKeyPairInput struct {
	_ struct{} `type:"structure"`

	InstanceId *string `locationName:"instanceId" type:"string"`

	KeyName *string `locationName:"keyName" type:"string"`
}

type EbsBlockDevice struct {
	_ struct{} `type:"structure"`

	DeleteOnTermination *bool `locationName:"deleteOnTermination" type:"boolean"`

	Encrypted *bool `locationName:"encrypted" type:"boolean"`

	Iops *int64 `locationName:"iops" type:"integer"`

	KmsKeyId *string `type:"string"`

	SnapshotId *string `locationName:"snapshotId" type:"string"`

	VolumeSize *int64 `locationName:"volumeSize" type:"integer"`

	VolumeType *string `locationName:"volumeType" type:"string" enum:"VolumeType"`
}

type GetPasswordDataInput struct {
	_ struct{} `type:"structure"`

	InstanceId *string `type:"string" required:"true"`
}

type GetPasswordDataOutput struct {
	_ struct{} `type:"structure"`

	InstanceId *string `locationName:"instanceId" type:"string"`

	PasswordData *string `locationName:"passwordData" type:"string"`

	Timestamp *time.Time `locationName:"timestamp" type:"timestamp" timestampFormat:"iso8601"`
}

type TerminateInstancesInput struct {
	InstanceIds []*string `locationName:"InstanceId" locationNameList:"InstanceId" type:"list" required:"true"`
}

type TerminateInstancesOutput struct {
	_ struct{} `type:"structure"`

	TerminatingInstances []*InstanceStateChange `locationName:"instancesSet" locationNameList:"item" type:"list"`
}
type PublicIP struct {
	AllocationId             *string `locationName:"allocationId" type:"string"`
	AssociationId            *string `locationName:"associationId" type:"string"`
	Domain                   *string `locationName:"domain" type:"string"`
	InstanceId               *string `locationName:"instanceId" type:"string"`
	NetworkInterfaceId       *string `locationName:"networkInterfaceId" type:"string"`
	NetworkInterface_ownerId *string `locationName:"networkInterface_ownerId" type:"string"`
	PrivateIpAddress         *string `locationName:"privateIpAddress" type:"string"`
	PublicIp                 *string `locationName:"publicIp" type:"string"`
}

type AllocateAddressInput struct {
	_ struct{} `type:"structure"`

	Domain *string `type:"string" enum:"DomainType"`

	DryRun *bool `locationName:"dryRun" type:"boolean"`
}

type AllocateAddressOutput struct {
	_ struct{} `type:"structure"`

	AllocationId *string `locationName:"allocationId" type:"string"`

	Domain *string `locationName:"domain" type:"string" enum:"DomainType"`

	PublicIp *string `locationName:"publicIp" type:"string"`
}

type DescribeAddressesInput struct {
	_ struct{} `type:"structure"`

	AllocationIds []*string `locationName:"AllocationId" locationNameList:"AllocationId" type:"list"`

	DryRun *bool `locationName:"dryRun" type:"boolean"`

	Filters []*Filter `locationName:"Filter" locationNameList:"Filter" type:"list"`

	PublicIps []*string `locationName:"PublicIp" locationNameList:"PublicIp" type:"list"`
}

type DescribeAddressesOutput struct {
	_ struct{} `type:"structure"`

	Addresses []*Address `locationName:"addressesSet" locationNameList:"item" type:"list"`

	RequestId *string `locationName:"requestId" type:"string"`
}

func (s DescribeAddressesOutput) String() string {
	return awsutil.Prettify(s)
}

func (s DescribeAddressesOutput) GoString() string {
	return s.String()
}

func (s *DescribeAddressesOutput) SetAddresses(v []*Address) *DescribeAddressesOutput {
	s.Addresses = v
	return s
}

func (s *DescribeAddressesOutput) SetRequestId(v string) *DescribeAddressesOutput {
	s.RequestId = &v
	return s
}

type Address struct {
	_ struct{} `type:"structure"`

	AllocationId *string `locationName:"allocationId" type:"string"`

	AssociationId *string `locationName:"associationId" type:"string"`

	AllowReassociation *bool `locationName:"allowReassociation" type:"bool"`

	Domain *string `locationName:"domain" type:"string" enum:"DomainType"`

	InstanceId *string `locationName:"instanceId" type:"string"`

	NetworkInterfaceId *string `locationName:"networkInterfaceId" type:"string"`

	NetworkInterfaceOwnerId *string `locationName:"networkInterfaceOwnerId" type:"string"`

	PrivateIpAddress *string `locationName:"privateIpAddress" type:"string"`

	PublicIp *string `locationName:"publicIp" type:"string"`
}

type ModifyInstanceAttributeInput struct {
	_ struct{} `type:"structure"`

	Attribute *string `locationName:"attribute" type:"string" enum:"InstanceAttributeName"`

	BlockDeviceMappings []*BlockDeviceMapping `locationName:"blockDeviceMapping" locationNameList:"item" type:"list"`

	DisableApiTermination *AttributeBooleanValue `locationName:"disableApiTermination" type:"structure"`

	DeleteOnTermination *AttributeBooleanValue `locationName:"deleteOnTermination" type:"structure"`

	EbsOptimized *AttributeBooleanValue `locationName:"ebsOptimized" type:"structure"`

	Groups []*string `locationName:"GroupId" locationNameList:"groupId" type:"list"`

	InstanceId *string `locationName:"instanceId" type:"string" required:"true"`

	InstanceInitiatedShutdownBehavior *AttributeValue `locationName:"instanceInitiatedShutdownBehavior" type:"structure"`

	InstanceType *AttributeValue `locationName:"instanceType" type:"structure"`

	SourceDestCheck *AttributeBooleanValue `type:"structure"`

	UserData *BlobAttributeValue `locationName:"userData" type:"structure"`

	Value *string `locationName:"value" type:"string"`
}

func (s ModifyInstanceAttributeInput) String() string {
	return awsutil.Prettify(s)
}

func (s ModifyInstanceAttributeInput) GoString() string {
	return s.String()
}

func (s *ModifyInstanceAttributeInput) Validate() error {
	invalidParams := request.ErrInvalidParams{Context: "ModifyInstanceAttributeInput"}
	if s.InstanceId == nil {
		invalidParams.Add(request.NewErrParamRequired("InstanceId"))
	}

	if invalidParams.Len() > 0 {
		return invalidParams
	}
	return nil
}

func (s *ModifyInstanceAttributeInput) SetAttribute(v string) *ModifyInstanceAttributeInput {
	s.Attribute = &v
	return s
}

func (s *ModifyInstanceAttributeInput) SetBlockDeviceMappings(v []*BlockDeviceMapping) *ModifyInstanceAttributeInput {
	s.BlockDeviceMappings = v
	return s
}

func (s *ModifyInstanceAttributeInput) SetDisableApiTermination(v *AttributeBooleanValue) *ModifyInstanceAttributeInput {
	s.DisableApiTermination = v
	return s
}

func (s *ModifyInstanceAttributeInput) SetEbsOptimized(v *AttributeBooleanValue) *ModifyInstanceAttributeInput {
	s.EbsOptimized = v
	return s
}

func (s *ModifyInstanceAttributeInput) SetGroups(v []*string) *ModifyInstanceAttributeInput {
	s.Groups = v
	return s
}

func (s *ModifyInstanceAttributeInput) SetInstanceId(v string) *ModifyInstanceAttributeInput {
	s.InstanceId = &v
	return s
}

func (s *ModifyInstanceAttributeInput) SetInstanceInitiatedShutdownBehavior(v *AttributeValue) *ModifyInstanceAttributeInput {
	s.InstanceInitiatedShutdownBehavior = v
	return s
}

func (s *ModifyInstanceAttributeInput) SetInstanceType(v *AttributeValue) *ModifyInstanceAttributeInput {
	s.InstanceType = v
	return s
}

func (s *ModifyInstanceAttributeInput) SetSourceDestCheck(v *AttributeBooleanValue) *ModifyInstanceAttributeInput {
	s.SourceDestCheck = v
	return s
}

func (s *ModifyInstanceAttributeInput) SetUserData(v *BlobAttributeValue) *ModifyInstanceAttributeInput {
	s.UserData = v
	return s
}

func (s *ModifyInstanceAttributeInput) SetValue(v string) *ModifyInstanceAttributeInput {
	s.Value = &v
	return s
}

type BlobAttributeValue struct {
	_ struct{} `type:"structure"`

	Value []byte `locationName:"value" type:"blob"`
}

type StopInstancesInput struct {
	_ struct{} `type:"structure"`

	DryRun *bool `locationName:"dryRun" type:"boolean"`

	Force *bool `locationName:"force" type:"boolean"`

	InstanceIds []*string `locationName:"InstanceId" locationNameList:"InstanceId" type:"list" required:"true"`
}

type StopInstancesOutput struct {
	_ struct{} `type:"structure"`

	StoppingInstances []*InstanceStateChange `locationName:"instancesSet" locationNameList:"item" type:"list"`
}
type ModifyInstanceAttributeOutput struct {
	_ struct{} `type:"structure"`
}

type StartInstancesInput struct {
	_ struct{} `type:"structure"`

	AdditionalInfo *string `locationName:"additionalInfo" type:"string"`

	DryRun *bool `locationName:"dryRun" type:"boolean"`

	InstanceIds []*string `locationName:"InstanceId" locationNameList:"InstanceId" type:"list" required:"true"`
}

type StartInstancesOutput struct {
	_ struct{} `type:"structure"`

	StartingInstances []*InstanceStateChange `locationName:"instancesSet" locationNameList:"item" type:"list"`
}

type AssociateAddressInput struct {
	_ struct{} `type:"structure"`

	AllocationId *string `type:"string"`

	AllowReassociation *bool `locationName:"allowReassociation" type:"boolean"`

	InstanceId *string `type:"string"`

	NetworkInterfaceId *string `locationName:"networkInterfaceId" type:"string"`

	PrivateIpAddress *string `locationName:"privateIpAddress" type:"string"`

	PublicIp *string `type:"string"`
}

type AssociateAddressOutput struct {
	_ struct{} `type:"structure"`

	AssociationId *string `locationName:"associationId" type:"string"`

	RequestId *string `locationName:"requestId" type:"string"`
}

type DisassociateAddressInput struct {
	_ struct{} `type:"structure"`

	AssociationId *string `type:"string"`

	PublicIp *string `type:"string"`
}

type DisassociateAddressOutput struct {
	_ struct{} `type:"structure"`

	RequestId *string `locationName:"requestId" type:"string"`
	Return    *bool   `locationName:"return" type:"boolean"`
}

type ReleaseAddressInput struct {
	_ struct{} `type:"structure"`

	AllocationId *string `type:"string"`

	DryRun *bool `locationName:"dryRun" type:"boolean"`

	PublicIp *string `type:"string"`
}

type ReleaseAddressOutput struct {
	_ struct{} `type:"structure"`
}
type RegisterImageInput struct {
	_ struct{} `type:"structure"`

	Architecture *string `locationName:"architecture" type:"string" enum:"ArchitectureValues"`

	BillingProducts []*string `locationName:"BillingProduct" locationNameList:"item" type:"list"`

	BlockDeviceMappings []*BlockDeviceMapping `locationName:"BlockDeviceMapping" locationNameList:"BlockDeviceMapping" type:"list"`

	Description *string `locationName:"description" type:"string"`

	DryRun *bool `locationName:"dryRun" type:"boolean"`

	EnaSupport *bool `locationName:"enaSupport" type:"boolean"`

	ImageLocation *string `type:"string"`

	InstanceId *string `type:"string"`

	NoReboot *bool `type:"boolean"`

	KernelId *string `locationName:"kernelId" type:"string"`

	Name *string `locationName:"name" type:"string" required:"true"`

	RamdiskId *string `locationName:"ramdiskId" type:"string"`

	RootDeviceName *string `locationName:"rootDeviceName" type:"string"`

	SriovNetSupport *string `locationName:"sriovNetSupport" type:"string"`

	VirtualizationType *string `locationName:"virtualizationType" type:"string"`
}

type RegisterImageOutput struct {
	_ struct{} `type:"structure"`

	ImageId *string `locationName:"imageId" type:"string"`
}

type DeregisterImageInput struct {
	_ struct{} `type:"structure"`

	DryRun *bool `locationName:"dryRun" type:"boolean"`

	ImageId *string `type:"string" required:"true"`
}

type DeregisterImageOutput struct {
	_ struct{} `type:"structure"`
}

type Image struct {
	_ struct{} `type:"structure"`

	Architecture *string `locationName:"architecture" type:"string" enum:"ArchitectureValues"`

	BlockDeviceMappings []*BlockDeviceMapping `locationName:"blockDeviceMapping" locationNameList:"item" type:"list"`

	CreationDate *string `locationName:"creationDate" type:"string"`

	Description *string `locationName:"description" type:"string"`

	EnaSupport *bool `locationName:"enaSupport" type:"boolean"`

	Hypervisor *string `locationName:"hypervisor" type:"string" enum:"HypervisorType"`

	ImageId *string `locationName:"imageId" type:"string"`

	ImageLocation *string `locationName:"imageLocation" type:"string"`

	ImageOwnerAlias *string `locationName:"imageOwnerAlias" type:"string"`

	ImageType *string `locationName:"imageType" type:"string" enum:"ImageTypeValues"`

	KernelId *string `locationName:"kernelId" type:"string"`

	Name *string `locationName:"name" type:"string"`

	OwnerId *string `locationName:"imageOwnerId" type:"string"`

	Platform *string `locationName:"platform" type:"string" enum:"PlatformValues"`

	ProductCodes []*ProductCode `locationName:"productCodes" locationNameList:"item" type:"list"`

	Public *bool `locationName:"isPublic" type:"boolean"`

	RamdiskId *string `locationName:"ramdiskId" type:"string"`

	RootDeviceName *string `locationName:"rootDeviceName" type:"string"`

	RootDeviceType *string `locationName:"rootDeviceType" type:"string" enum:"DeviceType"`

	SriovNetSupport *string `locationName:"sriovNetSupport" type:"string"`

	State *string `locationName:"imageState" type:"string" enum:"ImageState"`

	StateReason *StateReason `locationName:"stateReason" type:"structure"`

	Tags []*Tag `locationName:"tagSet" locationNameList:"item" type:"list"`

	VirtualizationType *string `locationName:"virtualizationType" type:"string" enum:"VirtualizationType"`
}

type DescribeImagesInput struct {
	_ struct{} `type:"structure"`

	DryRun *bool `locationName:"dryRun" type:"boolean"`

	ExecutableUsers []*string `locationName:"ExecutableBy" locationNameList:"ExecutableBy" type:"list"`

	Filters []*Filter `locationName:"Filter" locationNameList:"Filter" type:"list"`

	ImageIds []*string `locationName:"ImageId" locationNameList:"ImageId" type:"list"`

	Owners []*string `locationName:"Owner" locationNameList:"Owner" type:"list"`
}

type DescribeImagesOutput struct {
	_ struct{} `type:"structure"`

	Images []*Image `locationName:"imagesSet" locationNameList:"item" type:"list"`

	RequestId *string `locationName:"requestId" type:"String"`
}

func (s DescribeImagesOutput) String() string {
	return awsutil.Prettify(s)
}

func (s DescribeImagesOutput) GoString() string {
	return s.String()
}

func (s *DescribeImagesOutput) SetImages(v []*Image) *DescribeImagesOutput {
	s.Images = v
	return s
}
func (s *DescribeImagesOutput) SetRequestId(v *string) *DescribeImagesOutput {
	s.RequestId = v
	return s
}

type ModifyImageAttributeInput struct {
	_ struct{} `type:"structure"`

	Attribute *string `type:"string"`

	Description *AttributeValue `type:"structure"`

	DryRun *bool `locationName:"dryRun" type:"boolean"`

	ImageId *string `type:"string" required:"true"`

	LaunchPermission *LaunchPermissionModifications `type:"structure"`

	OperationType *string `type:"string" enum:"OperationType"`

	ProductCodes []*string `locationName:"ProductCode" locationNameList:"ProductCode" type:"list"`

	UserGroups []*string `locationName:"UserGroup" locationNameList:"UserGroup" type:"list"`

	UserIds []*string `locationName:"UserId" locationNameList:"UserId" type:"list"`

	Value *string `type:"string"`
}

type ModifyImageAttributeOutput struct {
	_ struct{} `type:"structure"`
}

type LaunchPermissionModifications struct {
	_ struct{} `type:"structure"`

	Add []*LaunchPermission `locationNameList:"item" type:"list"`

	Remove []*LaunchPermission `locationNameList:"item" type:"list"`
}

type LaunchPermission struct {
	_ struct{} `type:"structure"`

	Group *string `locationName:"group" type:"string" enum:"PermissionGroup"`

	UserId *string `locationName:"userId" type:"string"`
}

type DeleteTagsInput struct {
	_ struct{} `type:"structure"`

	DryRun *bool `locationName:"dryRun" type:"boolean"`

	Resources []*string `locationName:"resourceId" type:"list" required:"true"`

	Tags []*Tag `locationName:"tag" locationNameList:"item" type:"list"`
}

type DeleteTagsOutput struct {
	_ struct{} `type:"structure"`
}

type CreateTagsInput struct {
	_ struct{} `type:"structure"`

	DryRun *bool `locationName:"dryRun" type:"boolean"`

	Resources []*string `locationName:"ResourceId" type:"list" required:"true"`

	Tags []*Tag `locationName:"Tag" locationNameList:"item" type:"list" required:"true"`
}

type CreateTagsOutput struct {
	_ struct{} `type:"structure"`
}

type DescribeTagsInput struct {
	_ struct{} `type:"structure"`

	DryRun *bool `locationName:"dryRun" type:"boolean"`

	Filters []*Filter `locationName:"Filter" locationNameList:"Filter" type:"list"`

	MaxResults *int64 `locationName:"maxResults" type:"integer"`

	NextToken *string `locationName:"nextToken" type:"string"`
}

type DescribeTagsOutput struct {
	_ struct{} `type:"structure"`

	// The token to use to retrieve the next page of results. This value is null
	// when there are no more results to return..
	NextToken *string `locationName:"nextToken" type:"string"`

	// A list of tags.
	Tags []*TagDescription `locationName:"tagSet" locationNameList:"item" type:"list"`

	RequestId *string `locationName:"requestId" type:"string"`
}

// String returns the string representation
func (s DescribeTagsOutput) String() string {
	return awsutil.Prettify(s)
}

// GoString returns the string representation
func (s DescribeTagsOutput) GoString() string {
	return s.String()
}

// SetNextToken sets the NextToken field's value.
func (s *DescribeTagsOutput) SetNextToken(v string) *DescribeTagsOutput {
	s.NextToken = &v
	return s
}
func (s *DescribeTagsOutput) SetRequestId(v string) *DescribeTagsOutput {
	s.RequestId = &v
	return s
}

// SetTags sets the Tags field's value.
func (s *DescribeTagsOutput) SetTags(v []*TagDescription) *DescribeTagsOutput {
	s.Tags = v
	return s
}

type TagDescription struct {
	_ struct{} `type:"structure"`

	Key *string `locationName:"key" type:"string"`

	ResourceId *string `locationName:"resourceId" type:"string"`

	ResourceType *string `locationName:"resourceType" type:"string" enum:"ResourceType"`

	Value *string `locationName:"value" type:"string"`
}

type TagSpecification struct {
	_ struct{} `type:"structure"`

	ResourceType *string `locationName:"resourceType" type:"string" enum:"ResourceType"`

	Tags []*Tag `locationName:"Tag" locationNameList:"item" type:"list"`
}

// Contains the parameters for ImportKeyPair.
// Please also see https://docs.aws.amazon.com/goto/WebAPI/ec2-2016-11-15/ImportKeyPairRequest
type ImportKeyPairInput struct {
	_ struct{} `type:"structure"`

	// Checks whether you have the required permissions for the action, without
	// actually making the request, and provides an error response. If you have
	// the required permissions, the error response is DryRunOperation. Otherwise,
	// it is UnauthorizedOperation.
	DryRun *bool `locationName:"dryRun" type:"boolean"`

	// A unique name for the key pair.
	//
	// KeyName is a required field
	KeyName *string `locationName:"keyName" type:"string" required:"true"`

	// The public key. For API calls, the text must be base64-encoded. For command
	// line tools, base64 encoding is performed for you.
	//
	// PublicKeyMaterial is automatically base64 encoded/decoded by the SDK.
	//
	// PublicKeyMaterial is a required field
	PublicKeyMaterial []byte `locationName:"publicKeyMaterial" type:"blob" required:"true"`
}

// String returns the string representation

// SetDryRun sets the DryRun field's value.

// Contains the output of ImportKeyPair.
// Please also see https://docs.aws.amazon.com/goto/WebAPI/ec2-2016-11-15/ImportKeyPairResult
type ImportKeyPairOutput struct {
	_ struct{} `type:"structure"`

	// The MD5 public key fingerprint as specified in section 4 of RFC 4716.
	KeyFingerprint *string `locationName:"keyFingerprint" type:"string"`

	// The key pair name you provided.
	KeyName *string `locationName:"keyName" type:"string"`
}

// Contains the parameters for DescribeKeyPairs.
// Please also see https://docs.aws.amazon.com/goto/WebAPI/ec2-2016-11-15/DescribeKeyPairsRequest
type DescribeKeyPairsInput struct {
	_ struct{} `type:"structure"`

	// Checks whether you have the required permissions for the action, without
	// actually making the request, and provides an error response. If you have
	// the required permissions, the error response is DryRunOperation. Otherwise,
	// it is UnauthorizedOperation.
	DryRun *bool `locationName:"dryRun" type:"boolean"`

	// One or more filters.
	//
	//    * fingerprint - The fingerprint of the key pair.
	//
	//    * key-name - The name of the key pair.
	Filters []*Filter `locationName:"Filter" locationNameList:"Filter" type:"list"`

	// One or more key pair names.
	//
	// Default: Describes all your key pairs.
	KeyNames []*string `locationName:"KeyName" locationNameList:"KeyName" type:"list"`
}

// Contains the output of DescribeKeyPairs.
// Please also see https://docs.aws.amazon.com/goto/WebAPI/ec2-2016-11-15/DescribeKeyPairsResult
type DescribeKeyPairsOutput struct {
	_ struct{} `type:"structure"`

	// Information about one or more key pairs.
	KeyPairs  []*KeyPairInfo `locationName:"keySet" locationNameList:"item" type:"list"`
	RequestId *string        `locationName:"requestId" type:"String"`
}

// String returns the string representation

// Describes a key pair.
// Please also see https://docs.aws.amazon.com/goto/WebAPI/ec2-2016-11-15/KeyPairInfo
type KeyPairInfo struct {
	_ struct{} `type:"structure"`

	// If you used CreateKeyPair to create the key pair, this is the SHA-1 digest
	// of the DER encoded private key. If you used ImportKeyPair to provide AWS
	// the public key, this is the MD5 public key fingerprint as specified in section
	// 4 of RFC4716.
	KeyFingerprint *string `locationName:"keyFingerprint" type:"string"`

	// The name of the key pair.
	KeyName *string `locationName:"keyName" type:"string"`
}

// String returns the string representation

// Contains the parameters for DeleteKeyPair.
// Please also see https://docs.aws.amazon.com/goto/WebAPI/ec2-2016-11-15/DeleteKeyPairRequest
type DeleteKeyPairInput struct {
	_ struct{} `type:"structure"`

	// Checks whether you have the required permissions for the action, without
	// actually making the request, and provides an error response. If you have
	// the required permissions, the error response is DryRunOperation. Otherwise,
	// it is UnauthorizedOperation.
	DryRun *bool `locationName:"dryRun" type:"boolean"`

	// The name of the key pair.
	//
	// KeyName is a required field
	KeyName *string `type:"string" required:"true"`
}

// Please also see https://docs.aws.amazon.com/goto/WebAPI/ec2-2016-11-15/DeleteKeyPairOutput
type DeleteKeyPairOutput struct {
	_ struct{} `type:"structure"`
}

type CreateKeyPairInput struct {
	_ struct{} `type:"structure"`

	// Checks whether you have the required permissions for the action, without
	// actually making the request, and provides an error response. If you have
	// the required permissions, the error response is DryRunOperation. Otherwise,
	// it is UnauthorizedOperation.
	DryRun *bool `locationName:"dryRun" type:"boolean"`

	// A unique name for the key pair.
	//
	// Constraints: Up to 255 ASCII characters
	//
	// KeyName is a required field
	KeyName *string `type:"string" required:"true"`
}

// Describes a key pair.
// Please also see https://docs.aws.amazon.com/goto/WebAPI/ec2-2016-11-15/KeyPair
type CreateKeyPairOutput struct {
	_ struct{} `type:"structure"`

	// The SHA-1 digest of the DER encoded private key.
	KeyFingerprint *string `locationName:"keyFingerprint" type:"string"`

	// An unencrypted PEM encoded RSA private key.
	KeyMaterial *string `locationName:"keyMaterial" type:"string"`

	// The name of the key pair.
	KeyName *string `locationName:"keyName" type:"string"`

	// The name of the Request ID
	RequestId *string `locationName:"requestId" type:"String"`
}

type CreateSecurityGroupInput struct {
	_ struct{} `type:"structure"`

	Description *string `locationName:"GroupDescription" type:"string" required:"true"`

	DryRun *bool `locationName:"dryRun" type:"boolean"`

	GroupName *string `type:"string" required:"true"`

	VpcId *string `type:"string"`
}

type CreateSecurityGroupOutput struct {
	_ struct{} `type:"structure"`

	GroupId *string `locationName:"groupId" type:"string"`
}

type DescribeSecurityGroupsInput struct {
	_ struct{} `type:"structure"`

	DryRun *bool `locationName:"dryRun" type:"boolean"`

	Filters []*Filter `locationName:"Filter" locationNameList:"Filter" type:"list"`

	GroupIds []*string `locationName:"GroupId" locationNameList:"groupId" type:"list"`

	GroupNames []*string `locationName:"GroupName" locationNameList:"GroupName" type:"list"`
}

type DescribeSecurityGroupsOutput struct {
	_ struct{} `type:"structure"`

	// Information about one or more security groups.
	SecurityGroups []*SecurityGroup `locationName:"securityGroupInfo" locationNameList:"item" type:"list"`

	RequestId *string `locationName:"requestId" type:"String"`
}

// String returns the string representation
func (s DescribeSecurityGroupsOutput) String() string {
	return awsutil.Prettify(s)
}

// GoString returns the string representation
func (s DescribeSecurityGroupsOutput) GoString() string {
	return s.String()
}

// SetSecurityGroups sets the SecurityGroups field's value.
func (s *DescribeSecurityGroupsOutput) SetSecurityGroups(v []*SecurityGroup) *DescribeSecurityGroupsOutput {
	s.SecurityGroups = v
	return s
}

func (s *DescribeSecurityGroupsOutput) SetRequestId(v string) *DescribeSecurityGroupsOutput {
	s.RequestId = &v
	return s
}

type SecurityGroup struct {
	_ struct{} `type:"structure"`

	Description *string `locationName:"groupDescription" type:"string"`

	GroupId *string `locationName:"groupId" type:"string"`

	GroupName *string `locationName:"groupName" type:"string"`

	IpPermissions []*IpPermission `locationName:"ipPermissions" locationNameList:"item" type:"list"`

	IpPermissionsEgress []*IpPermission `locationName:"ipPermissionsEgress" locationNameList:"item" type:"list"`

	OwnerId *string `locationName:"ownerId" type:"string"`

	Tags []*Tag `locationName:"tagSet" locationNameList:"item" type:"list"`

	VpcId *string `locationName:"vpcId" type:"string"`
}

type IpPermission struct {
	_ struct{} `type:"structure"`

	FromPort *int64 `locationName:"fromPort" type:"integer"`

	IpProtocol *string `locationName:"ipProtocol" type:"string"`

	IpRanges []*IpRange `locationName:"ipRanges" locationNameList:"item" type:"list"`

	Ipv6Ranges []*Ipv6Range `locationName:"ipv6Ranges" locationNameList:"item" type:"list"`

	PrefixListIds []*PrefixListId `locationName:"prefixListIds" locationNameList:"item" type:"list"`

	ToPort *int64 `locationName:"toPort" type:"integer"`

	UserIdGroupPairs []*UserIdGroupPair `locationName:"groups" locationNameList:"item" type:"list"`
}

type IpRange struct {
	_ struct{} `type:"structure"`

	CidrIp *string `locationName:"cidrIp" type:"string"`
}

type Ipv6Range struct {
	_ struct{} `type:"structure"`

	CidrIpv6 *string `locationName:"cidrIpv6" type:"string"`
}

type PrefixListId struct {
	_ struct{} `type:"structure"`

	PrefixListId *string `locationName:"prefixListId" type:"string"`
}

type UserIdGroupPair struct {
	_ struct{} `type:"structure"`

	GroupId *string `locationName:"groupId" type:"string"`

	GroupName *string `locationName:"groupName" type:"string"`

	PeeringStatus *string `locationName:"peeringStatus" type:"string"`

	UserId *string `locationName:"userId" type:"string"`

	VpcId *string `locationName:"vpcId" type:"string"`

	VpcPeeringConnectionId *string `locationName:"vpcPeeringConnectionId" type:"string"`
}

type RevokeSecurityGroupEgressInput struct {
	_ struct{} `type:"structure"`

	CidrIp *string `locationName:"cidrIp" type:"string"`

	DryRun *bool `locationName:"dryRun" type:"boolean"`

	FromPort *int64 `locationName:"fromPort" type:"integer"`

	GroupId *string `locationName:"groupId" type:"string" required:"true"`

	IpPermissions []*IpPermission `locationName:"ipPermissions" locationNameList:"item" type:"list"`

	IpProtocol *string `locationName:"ipProtocol" type:"string"`

	SourceSecurityGroupName *string `locationName:"sourceSecurityGroupName" type:"string"`

	SourceSecurityGroupOwnerId *string `locationName:"sourceSecurityGroupOwnerId" type:"string"`

	ToPort *int64 `locationName:"toPort" type:"integer"`
}

type RevokeSecurityGroupEgressOutput struct {
	_ struct{} `type:"structure"`
}

type RevokeSecurityGroupIngressInput struct {
	_ struct{} `type:"structure"`

	CidrIp *string `type:"string"`

	DryRun *bool `locationName:"dryRun" type:"boolean"`

	FromPort *int64 `type:"integer"`

	GroupId *string `type:"string"`

	GroupName *string `type:"string"`

	IpPermissions []*IpPermission `locationNameList:"item" type:"list"`

	IpProtocol *string `type:"string"`

	SourceSecurityGroupName *string `type:"string"`

	SourceSecurityGroupOwnerId *string `type:"string"`

	ToPort *int64 `type:"integer"`
}

type RevokeSecurityGroupIngressOutput struct {
	_ struct{} `type:"structure"`
}

type AuthorizeSecurityGroupEgressInput struct {
	_ struct{} `type:"structure"`

	CidrIp *string `locationName:"cidrIp" type:"string"`

	DryRun *bool `locationName:"dryRun" type:"boolean"`

	FromPort *int64 `locationName:"fromPort" type:"integer"`

	GroupId *string `locationName:"groupId" type:"string" required:"true"`

	IpPermissions []*IpPermission `locationName:"ipPermissions" locationNameList:"item" type:"list"`

	IpProtocol *string `locationName:"ipProtocol" type:"string"`

	SourceSecurityGroupName *string `locationName:"sourceSecurityGroupName" type:"string"`

	SourceSecurityGroupOwnerId *string `locationName:"sourceSecurityGroupOwnerId" type:"string"`

	ToPort *int64 `locationName:"toPort" type:"integer"`
}

type AuthorizeSecurityGroupEgressOutput struct {
	_ struct{} `type:"structure"`
}

type AuthorizeSecurityGroupIngressInput struct {
	_ struct{} `type:"structure"`

	CidrIp *string `type:"string"`

	DryRun *bool `locationName:"dryRun" type:"boolean"`

	FromPort *int64 `type:"integer"`

	GroupId *string `type:"string"`

	GroupName *string `type:"string"`

	IpPermissions []*IpPermission `locationNameList:"item" type:"list"`

	IpProtocol *string `type:"string"`

	SourceSecurityGroupName *string `type:"string"`

	SourceSecurityGroupOwnerId *string `type:"string"`

	ToPort *int64 `type:"integer"`
}

type AuthorizeSecurityGroupIngressOutput struct {
	_ struct{} `type:"structure"`
}

type DeleteSecurityGroupInput struct {
	_ struct{} `type:"structure"`

	DryRun *bool `locationName:"dryRun" type:"boolean"`

	GroupId *string `type:"string"`

	GroupName *string `type:"string"`
}

type DeleteSecurityGroupOutput struct {
	_ struct{} `type:"structure"`
}

// Contains the parameters for CreateVolume.
// Please also see https://docs.aws.amazon.com/goto/WebAPI/ec2-2016-11-15/CreateVolumeRequest
type CreateVolumeInput struct {
	_ struct{} `type:"structure"`

	// The Availability Zone in which to create the volume. Use DescribeAvailabilityZones
	// to list the Availability Zones that are currently available to you.
	//
	// AvailabilityZone is a required field
	AvailabilityZone *string `type:"string" required:"true"`

	// Checks whether you have the required permissions for the action, without
	// actually making the request, and provides an error response. If you have
	// the required permissions, the error response is DryRunOperation. Otherwise,
	// it is UnauthorizedOperation.
	DryRun *bool `locationName:"dryRun" type:"boolean"`

	// Specifies whether the volume should be encrypted. Encrypted Amazon EBS volumes
	// may only be attached to instances that support Amazon EBS encryption. Volumes
	// that are created from encrypted snapshots are automatically encrypted. There
	// is no way to create an encrypted volume from an unencrypted snapshot or vice
	// versa. If your AMI uses encrypted volumes, you can only launch it on supported
	// instance types. For more information, see Amazon EBS Encryption (http://docs.aws.amazon.com/AWSEC2/latest/UserGuide/EBSEncryption.html)
	// in the Amazon Elastic Compute Cloud User Guide.
	Encrypted *bool `locationName:"encrypted" type:"boolean"`

	// Only valid for Provisioned IOPS SSD volumes. The number of I/O operations
	// per second (IOPS) to provision for the volume, with a maximum ratio of 50
	// IOPS/GiB.
	//
	// Constraint: Range is 100 to 20000 for Provisioned IOPS SSD volumes
	Iops *int64 `type:"integer"`

	// The full ARN of the AWS Key Management Service (AWS KMS) customer master
	// key (CMK) to use when creating the encrypted volume. This parameter is only
	// required if you want to use a non-default CMK; if this parameter is not specified,
	// the default CMK for EBS is used. The ARN contains the arn:aws:kms namespace,
	// followed by the region of the CMK, the AWS account ID of the CMK owner, the
	// key namespace, and then the CMK ID. For example, arn:aws:kms:us-east-1:012345678910:key/abcd1234-a123-456a-a12b-a123b4cd56ef.
	// If a KmsKeyId is specified, the Encrypted flag must also be set.
	KmsKeyId *string `type:"string"`

	// The size of the volume, in GiBs.
	//
	// Constraints: 1-16384 for gp2, 4-16384 for io1, 500-16384 for st1, 500-16384
	// for sc1, and 1-1024 for standard. If you specify a snapshot, the volume size
	// must be equal to or larger than the snapshot size.
	//
	// Default: If you're creating the volume from a snapshot and don't specify
	// a volume size, the default is the snapshot size.
	Size *int64 `type:"integer"`

	// The snapshot from which to create the volume.
	SnapshotId *string `type:"string"`

	// The tags to apply to the volume during creation.
	TagSpecifications []*TagSpecification `locationName:"TagSpecification" locationNameList:"item" type:"list"`

	// The volume type. This can be gp2 for General Purpose SSD, io1 for Provisioned
	// IOPS SSD, st1 for Throughput Optimized HDD, sc1 for Cold HDD, or standard
	// for Magnetic volumes.
	//
	// Default: standard
	VolumeType *string `type:"string" enum:"VolumeType"`
}

// Contains the parameters for DeleteVolume.
// Please also see https://docs.aws.amazon.com/goto/WebAPI/ec2-2016-11-15/DeleteVolumeRequest
type DeleteVolumeInput struct {
	_ struct{} `type:"structure"`

	// Checks whether you have the required permissions for the action, without
	// actually making the request, and provides an error response. If you have
	// the required permissions, the error response is DryRunOperation. Otherwise,
	// it is UnauthorizedOperation.
	DryRun *bool `locationName:"dryRun" type:"boolean"`

	// The ID of the volume.
	//
	// VolumeId is a required field
	VolumeId *string `type:"string" required:"true"`
}

// Please also see https://docs.aws.amazon.com/goto/WebAPI/ec2-2016-11-15/DeleteVolumeOutput
type DeleteVolumeOutput struct {
	_ struct{} `type:"structure"`
}

// Contains the parameters for DescribeVolumes.
// Please also see https://docs.aws.amazon.com/goto/WebAPI/ec2-2016-11-15/DescribeVolumesRequest
type DescribeVolumesInput struct {
	_ struct{} `type:"structure"`

	// Checks whether you have the required permissions for the action, without
	// actually making the request, and provides an error response. If you have
	// the required permissions, the error response is DryRunOperation. Otherwise,
	// it is UnauthorizedOperation.
	DryRun *bool `locationName:"dryRun" type:"boolean"`

	// One or more filters.
	//
	//    * attachment.attach-time - The time stamp when the attachment initiated.
	//
	//    * attachment.delete-on-termination - Whether the volume is deleted on
	//    instance termination.
	//
	//    * attachment.device - The device name that is exposed to the instance
	//    (for example, /dev/sda1).
	//
	//    * attachment.instance-id - The ID of the instance the volume is attached
	//    to.
	//
	//    * attachment.status - The attachment state (attaching | attached | detaching
	//    | detached).
	//
	//    * availability-zone - The Availability Zone in which the volume was created.
	//
	//    * create-time - The time stamp when the volume was created.
	//
	//    * encrypted - The encryption status of the volume.
	//
	//    * size - The size of the volume, in GiB.
	//
	//    * snapshot-id - The snapshot from which the volume was created.
	//
	//    * status - The status of the volume (creating | available | in-use | deleting
	//    | deleted | error).
	//
	//    * tag:key=value - The key/value combination of a tag assigned to the resource.
	//    Specify the key of the tag in the filter name and the value of the tag
	//    in the filter value. For example, for the tag Purpose=X, specify tag:Purpose
	//    for the filter name and X for the filter value.
	//
	//    * tag-key - The key of a tag assigned to the resource. This filter is
	//    independent of the tag-value filter. For example, if you use both the
	//    filter "tag-key=Purpose" and the filter "tag-value=X", you get any resources
	//    assigned both the tag key Purpose (regardless of what the tag's value
	//    is), and the tag value X (regardless of what the tag's key is). If you
	//    want to list only resources where Purpose is X, see the tag:key=value
	//    filter.
	//
	//    * tag-value - The value of a tag assigned to the resource. This filter
	//    is independent of the tag-key filter.
	//
	//    * volume-id - The volume ID.
	//
	//    * volume-type - The Amazon EBS volume type. This can be gp2 for General
	//    Purpose SSD, io1 for Provisioned IOPS SSD, st1 for Throughput Optimized
	//    HDD, sc1 for Cold HDD, or standard for Magnetic volumes.
	Filters []*Filter `locationName:"Filter" locationNameList:"Filter" type:"list"`

	// The maximum number of volume results returned by DescribeVolumes in paginated
	// output. When this parameter is used, DescribeVolumes only returns MaxResults
	// results in a single page along with a NextToken response element. The remaining
	// results of the initial request can be seen by sending another DescribeVolumes
	// request with the returned NextToken value. This value can be between 5 and
	// 500; if MaxResults is given a value larger than 500, only 500 results are
	// returned. If this parameter is not used, then DescribeVolumes returns all
	// results. You cannot specify this parameter and the volume IDs parameter in
	// the same request.
	MaxResults *int64 `locationName:"maxResults" type:"integer"`

	// The NextToken value returned from a previous paginated DescribeVolumes request
	// where MaxResults was used and the results exceeded the value of that parameter.
	// Pagination continues from the end of the previous results that returned the
	// NextToken value. This value is null when there are no more results to return.
	NextToken *string `locationName:"nextToken" type:"string"`

	// One or more volume IDs.
	VolumeIds []*string `locationName:"VolumeId" locationNameList:"VolumeId" type:"list"`
}

type DescribeVolumesOutput struct {
	_ struct{} `type:"structure"`

	// The NextToken value to include in a future DescribeVolumes request. When
	// the results of a DescribeVolumes request exceed MaxResults, this value can
	// be used to retrieve the next page of results. This value is null when there
	// are no more results to return.
	NextToken *string `locationName:"nextToken" type:"string"`

	// Information about the volumes.
	Volumes []*Volume `locationName:"volumeSet" locationNameList:"item" type:"list"`

	RequestId *string `locationName:"requestId" type:"string"`
}

// String returns the string representation
func (s DescribeVolumesOutput) String() string {
	return awsutil.Prettify(s)
}

// GoString returns the string representation
func (s DescribeVolumesOutput) GoString() string {
	return s.String()
}

// SetNextToken sets the NextToken field's value.
func (s *DescribeVolumesOutput) SetNextToken(v string) *DescribeVolumesOutput {
	s.NextToken = &v
	return s
}
func (s *DescribeVolumesOutput) SetRequesterId(v string) *DescribeVolumesOutput {
	s.RequestId = &v
	return s
}

// SetVolumes sets the Volumes field's value.
func (s *DescribeVolumesOutput) SetVolumes(v []*Volume) *DescribeVolumesOutput {
	s.Volumes = v
	return s
}

// Describes a volume.
// Please also see https://docs.aws.amazon.com/goto/WebAPI/ec2-2016-11-15/Volume
type Volume struct {
	_ struct{} `type:"structure"`

	// Information about the volume attachments.
	Attachments []*VolumeAttachment `locationName:"attachmentSet" locationNameList:"item" type:"list"`

	// The Availability Zone for the volume.
	AvailabilityZone *string `locationName:"availabilityZone" type:"string"`

	// The time stamp when volume creation was initiated.
	CreateTime *time.Time `locationName:"createTime" type:"timestamp" timestampFormat:"iso8601"`

	// Indicates whether the volume will be encrypted.
	Encrypted *bool `locationName:"encrypted" type:"boolean"`

	Iops *int64 `locationName:"iops" type:"integer"`

	// The full ARN of the AWS Key Management Service (AWS KMS) customer master
	// key (CMK) that was used to protect the volume encryption key for the volume.
	KmsKeyId *string `locationName:"kmsKeyId" type:"string"`

	// The size of the volume, in GiBs.
	Size *int64 `locationName:"size" type:"integer"`

	// The snapshot from which the volume was created, if applicable.
	SnapshotId *string `locationName:"snapshotId" type:"string"`

	// The volume state.
	State *string `locationName:"status" type:"string" enum:"VolumeState"`

	// Any tags assigned to the volume.
	Tags []*Tag `locationName:"tagSet" locationNameList:"item" type:"list"`

	// The ID of the volume.
	VolumeId *string `locationName:"volumeId" type:"string"`

	// The volume type. This can be gp2 for General Purpose SSD, io1 for Provisioned
	// IOPS SSD, st1 for Throughput Optimized HDD, sc1 for Cold HDD, or standard
	// for Magnetic volumes.
	VolumeType *string `locationName:"volumeType" type:"string" enum:"VolumeType"`
}

// String returns the string representation
func (s Volume) String() string {
	return awsutil.Prettify(s)
}

// GoString returns the string representation
func (s Volume) GoString() string {
	return s.String()
}

// SetAttachments sets the Attachments field's value.
func (s *Volume) SetAttachments(v []*VolumeAttachment) *Volume {
	s.Attachments = v
	return s
}

// SetAvailabilityZone sets the AvailabilityZone field's value.
func (s *Volume) SetAvailabilityZone(v string) *Volume {
	s.AvailabilityZone = &v
	return s
}

// SetCreateTime sets the CreateTime field's value.
func (s *Volume) SetCreateTime(v time.Time) *Volume {
	s.CreateTime = &v
	return s
}

// SetEncrypted sets the Encrypted field's value.
func (s *Volume) SetEncrypted(v bool) *Volume {
	s.Encrypted = &v
	return s
}

// SetIops sets the Iops field's value.
func (s *Volume) SetIops(v int64) *Volume {
	s.Iops = &v
	return s
}

// SetKmsKeyId sets the KmsKeyId field's value.
func (s *Volume) SetKmsKeyId(v string) *Volume {
	s.KmsKeyId = &v
	return s
}

// SetSize sets the Size field's value.
func (s *Volume) SetSize(v int64) *Volume {
	s.Size = &v
	return s
}

// SetSnapshotId sets the SnapshotId field's value.
func (s *Volume) SetSnapshotId(v string) *Volume {
	s.SnapshotId = &v
	return s
}

// SetState sets the State field's value.
func (s *Volume) SetState(v string) *Volume {
	s.State = &v
	return s
}

// SetTags sets the Tags field's value.
func (s *Volume) SetTags(v []*Tag) *Volume {
	s.Tags = v
	return s
}

// SetVolumeId sets the VolumeId field's value.
func (s *Volume) SetVolumeId(v string) *Volume {
	s.VolumeId = &v
	return s
}

// SetVolumeType sets the VolumeType field's value.
func (s *Volume) SetVolumeType(v string) *Volume {
	s.VolumeType = &v
	return s
}

type VolumeAttachment struct {
	_ struct{} `type:"structure"`

	// The time stamp when the attachment initiated.
	AttachTime *time.Time `locationName:"attachTime" type:"timestamp" timestampFormat:"iso8601"`

	// Indicates whether the EBS volume is deleted on instance termination.
	DeleteOnTermination *bool `locationName:"deleteOnTermination" type:"boolean"`

	// The device name.
	Device *string `locationName:"device" type:"string"`

	// The ID of the instance.
	InstanceId *string `locationName:"instanceId" type:"string"`

	// The attachment state of the volume.
	State *string `locationName:"status" type:"string" enum:"VolumeAttachmentState"`

	// The ID of the volume.
	VolumeId *string `locationName:"volumeId" type:"string"`
}

// String returns the string representation
func (s VolumeAttachment) String() string {
	return awsutil.Prettify(s)
}

// GoString returns the string representation
func (s VolumeAttachment) GoString() string {
	return s.String()
}

// SetAttachTime sets the AttachTime field's value.
func (s *VolumeAttachment) SetAttachTime(v time.Time) *VolumeAttachment {
	s.AttachTime = &v
	return s
}

// SetDeleteOnTermination sets the DeleteOnTermination field's value.
func (s *VolumeAttachment) SetDeleteOnTermination(v bool) *VolumeAttachment {
	s.DeleteOnTermination = &v
	return s
}

// SetDevice sets the Device field's value.
func (s *VolumeAttachment) SetDevice(v string) *VolumeAttachment {
	s.Device = &v
	return s
}

// SetInstanceId sets the InstanceId field's value.
func (s *VolumeAttachment) SetInstanceId(v string) *VolumeAttachment {
	s.InstanceId = &v
	return s
}

// SetState sets the State field's value.
func (s *VolumeAttachment) SetState(v string) *VolumeAttachment {
	s.State = &v
	return s
}

// SetVolumeId sets the VolumeId field's value.
func (s *VolumeAttachment) SetVolumeId(v string) *VolumeAttachment {
	s.VolumeId = &v
	return s
}

type AttachVolumeInput struct {
	_ struct{} `type:"structure"`

	Device *string `type:"string" required:"true"`

	DryRun *bool `locationName:"dryRun" type:"boolean"`

	// The ID of the instance.
	//
	// InstanceId is a required field
	InstanceId *string `type:"string" required:"true"`

	VolumeId *string `type:"string" required:"true"`
}

type DetachVolumeInput struct {
	_ struct{} `type:"structure"`

	// The device name.
	Device *string `type:"string"`

	DryRun *bool `locationName:"dryRun" type:"boolean"`

	Force *bool `type:"boolean"`

	// The ID of the instance.
	InstanceId *string `type:"string"`

	VolumeId *string `type:"string" required:"true"`
}
type CreateSubnetInput struct {
	_ struct{} `type:"structure"`

	// The Availability Zone for the subnet.
	//
	// Default: AWS selects one for you. If you create more than one subnet in your
	// VPC, we may not necessarily select a different zone for each subnet.
	AvailabilityZone *string `type:"string"`

	// The IPv4 network range for the subnet, in CIDR notation. For example, 10.0.0.0/24.
	//
	// CidrBlock is a required field
	CidrBlock *string `type:"string" required:"true"`

	// Checks whether you have the required permissions for the action, without
	// actually making the request, and provides an error response. If you have
	// the required permissions, the error response is DryRunOperation. Otherwise,
	// it is UnauthorizedOperation.
	DryRun *bool `locationName:"dryRun" type:"boolean"`

	// The IPv6 network range for the subnet, in CIDR notation. The subnet size
	// must use a /64 prefix length.
	Ipv6CidrBlock *string `type:"string"`

	// The ID of the VPC.
	//
	// VpcId is a required field
	VpcId *string `type:"string" required:"true"`
}

type CreateSubnetOutput struct {
	_ struct{} `type:"structure"`

	// Information about the subnet.
	Subnet *Subnet `locationName:"subnet" type:"structure"`
}

type DescribeInstanceStatusInput struct {
	_ struct{} `type:"structure"`

	DryRun *bool `locationName:"dryRun" type:"boolean"`

	Filters []*Filter `locationName:"Filter" locationNameList:"Filter" type:"list"`

	IncludeAllInstances *bool `locationName:"includeAllInstances" type:"boolean"`

	InstanceIds []*string `locationName:"InstanceId" locationNameList:"InstanceId" type:"list"`

	MaxResults *int64 `type:"integer"`

	NextToken *string `type:"string"`
}

func (s DescribeInstanceStatusInput) String() string {
	return awsutil.Prettify(s)
}

func (s DescribeInstanceStatusInput) GoString() string {
	return s.String()
}

func (s *DescribeInstanceStatusInput) SetDryRun(v bool) *DescribeInstanceStatusInput {
	s.DryRun = &v
	return s
}

func (s *DescribeInstanceStatusInput) SetFilters(v []*Filter) *DescribeInstanceStatusInput {
	s.Filters = v
	return s
}

func (s *DescribeInstanceStatusInput) SetIncludeAllInstances(v bool) *DescribeInstanceStatusInput {
	s.IncludeAllInstances = &v
	return s
}

func (s *DescribeInstanceStatusInput) SetInstanceIds(v []*string) *DescribeInstanceStatusInput {
	s.InstanceIds = v
	return s
}

func (s *DescribeInstanceStatusInput) SetMaxResults(v int64) *DescribeInstanceStatusInput {
	s.MaxResults = &v
	return s
}

func (s *DescribeInstanceStatusInput) SetNextToken(v string) *DescribeInstanceStatusInput {
	s.NextToken = &v
	return s
}

type DescribeInstanceStatusOutput struct {
	_ struct{} `type:"structure"`

	InstanceStatuses []*InstanceStatus `locationName:"instanceStatusSet" locationNameList:"item" type:"list"`

	NextToken *string `locationName:"nextToken" type:"string"`

	RequestId *string `locationName:"requestId" type:"string"`
}

func (s DescribeInstanceStatusOutput) String() string {
	return awsutil.Prettify(s)
}

func (s DescribeInstanceStatusOutput) GoString() string {
	return s.String()
}

func (s *DescribeInstanceStatusOutput) SetInstanceStatuses(v []*InstanceStatus) *DescribeInstanceStatusOutput {
	s.InstanceStatuses = v
	return s
}

func (s *DescribeInstanceStatusOutput) SetNextToken(v string) *DescribeInstanceStatusOutput {
	s.NextToken = &v
	return s
}

//CreateInternetGatewayInput Contains the parameters for CreateInternetGateway.
type CreateInternetGatewayInput struct {
	_ struct{} `type:"structure"`

	// Checks whether you have the required permissions for the action, without
	// actually making the request, and provides an error response. If you have
	// the required permissions, the error response is DryRunOperation. Otherwise,
	// it is UnauthorizedOperation.
	DryRun *bool `locationName:"dryRun" type:"boolean"`

	// The ID of the subnet.
	//
	// SubnetId is a required field
	SubnetId *string `type:"string" required:"true"`
}

type DeleteSubnetInput struct {
	_ struct{} `type:"structure"`

	// Checks whether you have the required permissions for the action, without
	// actually making the request, and provides an error response. If you have
	// the required permissions, the error response is DryRunOperation. Otherwise,
	// it is UnauthorizedOperation.
	DryRun *bool `locationName:"dryRun" type:"boolean"`

	// The ID of the subnet.
	//
	// SubnetId is a required field
	SubnetId *string `type:"string" required:"true"`
}

// String returns the string representation
func (s DeleteSubnetInput) String() string {
	return awsutil.Prettify(s)
}

// GoString returns the string representation
func (s DeleteSubnetInput) GoString() string {
	return s.String()
}

// Validate inspects the fields of the type to determine if they are valid.
func (s *DeleteSubnetInput) Validate() error {
	invalidParams := request.ErrInvalidParams{Context: "DeleteSubnetInput"}
	if s.SubnetId == nil {
		invalidParams.Add(request.NewErrParamRequired("SubnetId"))
	}

	if invalidParams.Len() > 0 {
		return invalidParams
	}
	return nil
}

// SetDryRun sets the DryRun field's value.
func (s *DeleteSubnetInput) SetDryRun(v bool) *DeleteSubnetInput {
	s.DryRun = &v
	return s
}

// SetSubnetId sets the SubnetId field's value.
func (s *DeleteSubnetInput) SetSubnetId(v string) *DeleteSubnetInput {
	s.SubnetId = &v
	return s
}

type DeleteSubnetOutput struct {
	_ struct{} `type:"structure"`
}

type Subnet struct {
	_ struct{} `type:"structure"`

	// Indicates whether a network interface created in this subnet (including a
	// network interface created by RunInstances) receives an IPv6 address.
	AssignIpv6AddressOnCreation *bool `locationName:"assignIpv6AddressOnCreation" type:"boolean"`

	// The Availability Zone of the subnet.
	AvailabilityZone *string `locationName:"availabilityZone" type:"string"`

	// The number of unused private IPv4 addresses in the subnet. Note that the
	// IPv4 addresses for any stopped instances are considered unavailable.
	AvailableIpAddressCount *int64 `locationName:"availableIpAddressCount" type:"integer"`

	// The IPv4 CIDR block assigned to the subnet.
	CidrBlock *string `locationName:"cidrBlock" type:"string"`

	// Indicates whether this is the default subnet for the Availability Zone.
	DefaultForAz *bool `locationName:"defaultForAz" type:"boolean"`

	// Information about the IPv6 CIDR blocks associated with the subnet.

	// Indicates whether instances launched in this subnet receive a public IPv4
	// address.
	MapPublicIpOnLaunch *bool `locationName:"mapPublicIpOnLaunch" type:"boolean"`

	// The current state of the subnet.
	State *string `locationName:"state" type:"string" enum:"SubnetState"`

	// The ID of the subnet.
	SubnetId *string `locationName:"subnetId" type:"string"`

	// Any tags assigned to the subnet.
	Tags []*Tag `locationName:"tagSet" locationNameList:"item" type:"list"`

	// The ID of the VPC the subnet is in.
	VpcId *string `locationName:"vpcId" type:"string"`
}

type DescribeSubnetsInput struct {
	_ struct{} `type:"structure"`

	// Checks whether you have the required permissions for the action, without
	// actually making the request, and provides an error response. If you have
	// the required permissions, the error response is DryRunOperation. Otherwise,
	// it is UnauthorizedOperation.
	DryRun *bool `locationName:"dryRun" type:"boolean"`

	// One or more filters.
	//
	//    * availabilityZone - The Availability Zone for the subnet. You can also
	//    use availability-zone as the filter name.
	//
	//    * available-ip-address-count - The number of IPv4 addresses in the subnet
	//    that are available.
	//
	//    * cidrBlock - The IPv4 CIDR block of the subnet. The CIDR block you specify
	//    must exactly match the subnet's CIDR block for information to be returned
	//    for the subnet. You can also use cidr or cidr-block as the filter names.
	//
	//    * defaultForAz - Indicates whether this is the default subnet for the
	//    Availability Zone. You can also use default-for-az as the filter name.
	//
	//    * ipv6-cidr-block-association.ipv6-cidr-block - An IPv6 CIDR block associated
	//    with the subnet.
	//
	//    * ipv6-cidr-block-association.association-id - An association ID for an
	//    IPv6 CIDR block associated with the subnet.
	//
	//    * ipv6-cidr-block-association.state - The state of an IPv6 CIDR block
	//    associated with the subnet.
	//
	//    * state - The state of the subnet (pending | available).
	//
	//    * subnet-id - The ID of the subnet.
	//
	//    * tag:key=value - The key/value combination of a tag assigned to the resource.
	//    Specify the key of the tag in the filter name and the value of the tag
	//    in the filter value. For example, for the tag Purpose=X, specify tag:Purpose
	//    for the filter name and X for the filter value.
	//
	//    * tag-key - The key of a tag assigned to the resource. This filter is
	//    independent of the tag-value filter. For example, if you use both the
	//    filter "tag-key=Purpose" and the filter "tag-value=X", you get any resources
	//    assigned both the tag key Purpose (regardless of what the tag's value
	//    is), and the tag value X (regardless of what the tag's key is). If you
	//    want to list only resources where Purpose is X, see the tag:key=value
	//    filter.
	//
	//    * tag-value - The value of a tag assigned to the resource. This filter
	//    is independent of the tag-key filter.
	//
	//    * vpc-id - The ID of the VPC for the subnet.
	Filters []*Filter `locationName:"Filter" locationNameList:"Filter" type:"list"`

	// One or more subnet IDs.
	//
	// Default: Describes all your subnets.
	SubnetIds []*string `locationName:"SubnetId" locationNameList:"SubnetId" type:"list"`
}
type DescribeSubnetsOutput struct {
	_ struct{} `type:"structure"`

	// Information about one or more subnets.
	Subnets []*Subnet `locationName:"subnetSet" locationNameList:"item" type:"list"`

	RequestId *string `locationName:"requestId" type:"string"`
}

// String returns the string representation
func (s DescribeSubnetsOutput) String() string {
	return awsutil.Prettify(s)
}

// GoString returns the string representation
func (s DescribeSubnetsOutput) GoString() string {
	return s.String()
}

// SetSubnets sets the Subnets field's value.
func (s *DescribeSubnetsOutput) SetSubnets(v []*Subnet) *DescribeSubnetsOutput {
	s.Subnets = v
	return s
}
func (s *DescribeSubnetsOutput) SetRequesterId(v *string) *DescribeSubnetsOutput {
	s.RequestId = v
	return s
}

// Contains the output of CreateNatGateway.
// Please also see https://docs.aws.amazon.com/goto/WebAPI/ec2-2016-11-15/CreateNatGatewayResult
type CreateNatGatewayOutput struct {
	_ struct{} `type:"structure"`

	// Unique, case-sensitive identifier to ensure the idempotency of the request.
	// Only returned if a client token was provided in the request.
	ClientToken *string `locationName:"clientToken" type:"string"`

	// Information about the NAT gateway.
	NatGateway *NatGateway `locationName:"natGateway" type:"structure"`
}

// Describes a NAT gateway.
// Please also see https://docs.aws.amazon.com/goto/WebAPI/ec2-2016-11-15/NatGateway
type NatGateway struct {
	_ struct{} `type:"structure"`

	// The date and time the NAT gateway was created.
	CreateTime *time.Time `locationName:"createTime" type:"timestamp" timestampFormat:"iso8601"`

	// The date and time the NAT gateway was deleted, if applicable.
	DeleteTime *time.Time `locationName:"deleteTime" type:"timestamp" timestampFormat:"iso8601"`

	// If the NAT gateway could not be created, specifies the error code for the
	// failure. (InsufficientFreeAddressesInSubnet | Gateway.NotAttached | InvalidAllocationID.NotFound
	// | Resource.AlreadyAssociated | InternalError | InvalidSubnetID.NotFound)
	FailureCode *string `locationName:"failureCode" type:"string"`

	// If the NAT gateway could not be created, specifies the error message for
	// the failure, that corresponds to the error code.
	//
	//    * For InsufficientFreeAddressesInSubnet: "Subnet has insufficient free
	//    addresses to create this NAT gateway"
	//
	//    * For Gateway.NotAttached: "Network vpc-xxxxxxxx has no Internet gateway
	//    attached"
	//
	//    * For InvalidAllocationID.NotFound: "Elastic IP address eipalloc-xxxxxxxx
	//    could not be associated with this NAT gateway"
	//
	//    * For Resource.AlreadyAssociated: "Elastic IP address eipalloc-xxxxxxxx
	//    is already associated"
	//
	//    * For InternalError: "Network interface eni-xxxxxxxx, created and used
	//    internally by this NAT gateway is in an invalid state. Please try again."
	//
	//    * For InvalidSubnetID.NotFound: "The specified subnet subnet-xxxxxxxx
	//    does not exist or could not be found."
	FailureMessage *string `locationName:"failureMessage" type:"string"`

	// Information about the IP addresses and network interface associated with
	// the NAT gateway.
	NatGatewayAddresses []*NatGatewayAddress `locationName:"natGatewayAddressSet" locationNameList:"item" type:"list"`

	// The ID of the NAT gateway.
	NatGatewayId *string `locationName:"natGatewayId" type:"string"`

	// Reserved. If you need to sustain traffic greater than the documented limits
	// (http://docs.aws.amazon.com/AmazonVPC/latest/UserGuide/vpc-nat-gateway.html),
	// contact us through the Support Center (https://console.aws.amazon.com/support/home?).
	ProvisionedBandwidth *ProvisionedBandwidth `locationName:"provisionedBandwidth" type:"structure"`

	// The state of the NAT gateway.
	//
	//    * pending: The NAT gateway is being created and is not ready to process
	//    traffic.
	//
	//    * failed: The NAT gateway could not be created. Check the failureCode
	//    and failureMessage fields for the reason.
	//
	//    * available: The NAT gateway is able to process traffic. This status remains
	//    until you delete the NAT gateway, and does not indicate the health of
	//    the NAT gateway.
	//
	//    * deleting: The NAT gateway is in the process of being terminated and
	//    may still be processing traffic.
	//
	//    * deleted: The NAT gateway has been terminated and is no longer processing
	//    traffic.
	State *string `locationName:"state" type:"string" enum:"NatGatewayState"`

	// The ID of the subnet in which the NAT gateway is located.
	SubnetId *string `locationName:"subnetId" type:"string"`

	// The ID of the VPC in which the NAT gateway is located.
	VpcId *string `locationName:"vpcId" type:"string"`
}

// Describes the IP addresses and network interface associated with a NAT gateway.
// Please also see https://docs.aws.amazon.com/goto/WebAPI/ec2-2016-11-15/NatGatewayAddress
type NatGatewayAddress struct {
	_ struct{} `type:"structure"`

	// The allocation ID of the Elastic IP address that's associated with the NAT
	// gateway.
	AllocationId *string `locationName:"allocationId" type:"string"`

	// The ID of the network interface associated with the NAT gateway.
	NetworkInterfaceId *string `locationName:"networkInterfaceId" type:"string"`

	// The private IP address associated with the Elastic IP address.
	PrivateIp *string `locationName:"privateIp" type:"string"`

	// The Elastic IP address associated with the NAT gateway.
	PublicIp *string `locationName:"publicIp" type:"string"`
}

type ProvisionedBandwidth struct {
	_ struct{} `type:"structure"`

	// Reserved. If you need to sustain traffic greater than the documented limits
	// (http://docs.aws.amazon.com/AmazonVPC/latest/UserGuide/vpc-nat-gateway.html),
	// contact us through the Support Center (https://console.aws.amazon.com/support/home?).
	ProvisionTime *time.Time `locationName:"provisionTime" type:"timestamp" timestampFormat:"iso8601"`

	// Reserved. If you need to sustain traffic greater than the documented limits
	// (http://docs.aws.amazon.com/AmazonVPC/latest/UserGuide/vpc-nat-gateway.html),
	// contact us through the Support Center (https://console.aws.amazon.com/support/home?).
	Provisioned *string `locationName:"provisioned" type:"string"`

	// Reserved. If you need to sustain traffic greater than the documented limits
	// (http://docs.aws.amazon.com/AmazonVPC/latest/UserGuide/vpc-nat-gateway.html),
	// contact us through the Support Center (https://console.aws.amazon.com/support/home?).
	RequestTime *time.Time `locationName:"requestTime" type:"timestamp" timestampFormat:"iso8601"`

	// Reserved. If you need to sustain traffic greater than the documented limits
	// (http://docs.aws.amazon.com/AmazonVPC/latest/UserGuide/vpc-nat-gateway.html),
	// contact us through the Support Center (https://console.aws.amazon.com/support/home?).
	Requested *string `locationName:"requested" type:"string"`

	// Reserved. If you need to sustain traffic greater than the documented limits
	// (http://docs.aws.amazon.com/AmazonVPC/latest/UserGuide/vpc-nat-gateway.html),
	// contact us through the Support Center (https://console.aws.amazon.com/support/home?).
	Status *string `locationName:"status" type:"string"`
}
type DescribeNatGatewaysInput struct {
	_ struct{} `type:"structure"`

	// One or more filters.
	//
	//    * nat-gateway-id - The ID of the NAT gateway.
	//
	//    * state - The state of the NAT gateway (pending | failed | available |
	//    deleting | deleted).
	//
	//    * subnet-id - The ID of the subnet in which the NAT gateway resides.
	//
	//    * vpc-id - The ID of the VPC in which the NAT gateway resides.
	Filter []*Filter `locationNameList:"Filter" type:"list"`

	// The maximum number of items to return for this request. The request returns
	// a token that you can specify in a subsequent call to get the next set of
	// results.
	//
	// Constraint: If the value specified is greater than 1000, we return only 1000
	// items.
	MaxResults *int64 `type:"integer"`

	// One or more NAT gateway IDs.
	NatGatewayIds []*string `locationName:"NatGatewayId" locationNameList:"item" type:"list"`

	// The token to retrieve the next page of results.
	NextToken *string `type:"string"`
}

type DescribeNatGatewaysOutput struct {
	_ struct{} `type:"structure"`

	// Information about the NAT gateways.
	NatGateways []*NatGateway `locationName:"natGatewaySet" locationNameList:"item" type:"list"`

	// The token to use to retrieve the next page of results. This value is null
	// when there are no more results to return.
	NextToken *string `locationName:"nextToken" type:"string"`

	RequestId *string `locationName:"requestId" type:"string"`
}

type DeleteNatGatewayInput struct {
	_ struct{} `type:"structure"`

	// The ID of the NAT gateway.
	//
	// NatGatewayId is a required field
	NatGatewayId *string `type:"string" required:"true"`
}

type DeleteNatGatewayOutput struct {
	_ struct{} `type:"structure"`

	// The ID of the NAT gateway.
	NatGatewayId *string `locationName:"natGatewayId" type:"string"`
}

// Contains the parameters for CreateVpc.
type CreateVpcInput struct {
	_ struct{} `type:"structure"`

	// Requests an Amazon-provided IPv6 CIDR block with a /56 prefix length for
	// the VPC. You cannot specify the range of IP addresses, or the size of the
	// CIDR block.
	AmazonProvidedIpv6CidrBlock *bool `locationName:"amazonProvidedIpv6CidrBlock" type:"boolean"`

	// The IPv4 network range for the VPC, in CIDR notation. For example, 10.0.0.0/16.
	//
	// CidrBlock is a required field
	CidrBlock *string `type:"string" required:"true"`

	// Checks whether you have the required permissions for the action, without
	// actually making the request, and provides an error response. If you have
	// the required permissions, the error response is DryRunOperation. Otherwise,
	// it is UnauthorizedOperation.
	DryRun *bool `locationName:"dryRun" type:"boolean"`

	// The tenancy options for instances launched into the VPC. For default, instances
	// are launched with shared tenancy by default. You can launch instances with
	// any tenancy into a shared tenancy VPC. For dedicated, instances are launched
	// as dedicated tenancy instances by default. You can only launch instances
	// with a tenancy of dedicated or host into a dedicated tenancy VPC.
	//
	// Important: The host value cannot be used with this parameter. Use the default
	// or dedicated values only.
	//
	// Default: default
	InstanceTenancy *string `locationName:"instanceTenancy" type:"string" enum:"Tenancy"`
}

// Contains the output of CreateVpc.
type CreateVpcOutput struct {
	_ struct{} `type:"structure"`

	// Information about the VPC.
	Vpc *Vpc `locationName:"vpc" type:"structure"`
}

// Contains the parameters for DescribeVpcs.
type DescribeVpcsInput struct {
	_ struct{} `type:"structure"`

	// Checks whether you have the required permissions for the action, without
	// actually making the request, and provides an error response. If you have
	// the required permissions, the error response is DryRunOperation. Otherwise,
	// it is UnauthorizedOperation.
	DryRun *bool `locationName:"dryRun" type:"boolean"`

	// One or more filters.
	//
	//    * cidr - The primary IPv4 CIDR block of the VPC. The CIDR block you specify
	//    must exactly match the VPC's CIDR block for information to be returned
	//    for the VPC. Must contain the slash followed by one or two digits (for
	//    example, /28).
	//
	//    * cidr-block-association.cidr-block - An IPv4 CIDR block associated with
	//    the VPC.
	//
	//    * cidr-block-association.association-id - The association ID for an IPv4
	//    CIDR block associated with the VPC.
	//
	//    * cidr-block-association.state - The state of an IPv4 CIDR block associated
	//    with the VPC.
	//
	//    * dhcp-options-id - The ID of a set of DHCP options.
	//
	//    * ipv6-cidr-block-association.ipv6-cidr-block - An IPv6 CIDR block associated
	//    with the VPC.
	//
	//    * ipv6-cidr-block-association.association-id - The association ID for
	//    an IPv6 CIDR block associated with the VPC.
	//
	//    * ipv6-cidr-block-association.state - The state of an IPv6 CIDR block
	//    associated with the VPC.
	//
	//    * isDefault - Indicates whether the VPC is the default VPC.
	//
	//    * state - The state of the VPC (pending | available).
	//
	//    * tag:key=value - The key/value combination of a tag assigned to the resource.
	//    Specify the key of the tag in the filter name and the value of the tag
	//    in the filter value. For example, for the tag Purpose=X, specify tag:Purpose
	//    for the filter name and X for the filter value.
	//
	//    * tag-key - The key of a tag assigned to the resource. This filter is
	//    independent of the tag-value filter. For example, if you use both the
	//    filter "tag-key=Purpose" and the filter "tag-value=X", you get any resources
	//    assigned both the tag key Purpose (regardless of what the tag's value
	//    is), and the tag value X (regardless of what the tag's key is). If you
	//    want to list only resources where Purpose is X, see the tag:key=value
	//    filter.
	//
	//    * tag-value - The value of a tag assigned to the resource. This filter
	//    is independent of the tag-key filter.
	//
	//    * vpc-id - The ID of the VPC.
	Filters []*Filter `locationName:"Filter" locationNameList:"Filter" type:"list"`

	// One or more VPC IDs.
	//
	// Default: Describes all your VPCs.
	VpcIds []*string `locationName:"VpcId" locationNameList:"VpcId" type:"list"`
}

// Contains the output of DescribeVpcs.
type DescribeVpcsOutput struct {
	_ struct{} `type:"structure"`

	// Information about one or more VPCs.
	Vpcs []*Vpc `locationName:"vpcSet" locationNameList:"item" type:"list"`

	RequestId *string `locationName:"requestId" type:"string"`
}

// Describes a VPC.
type Vpc struct {
	_ struct{} `type:"structure"`

	// The primary IPv4 CIDR block for the VPC.
	CidrBlock *string `locationName:"cidrBlock" type:"string"`

	// Information about the IPv4 CIDR blocks associated with the VPC.
	CidrBlockAssociationSet []*VpcCidrBlockAssociation `locationName:"cidrBlockAssociationSet" locationNameList:"item" type:"list"`

	// The ID of the set of DHCP options you've associated with the VPC (or default
	// if the default options are associated with the VPC).
	DhcpOptionsId *string `locationName:"dhcpOptionsId" type:"string"`

	// The allowed tenancy of instances launched into the VPC.
	InstanceTenancy *string `locationName:"instanceTenancy" type:"string" enum:"Tenancy"`

	// Information about the IPv6 CIDR blocks associated with the VPC.
	Ipv6CidrBlockAssociationSet []*VpcIpv6CidrBlockAssociation `locationName:"ipv6CidrBlockAssociationSet" locationNameList:"item" type:"list"`

	// Indicates whether the VPC is the default VPC.
	IsDefault *bool `locationName:"isDefault" type:"boolean"`

	// The current state of the VPC.
	State *string `locationName:"state" type:"string" enum:"VpcState"`

	// Any tags assigned to the VPC.
	Tags []*Tag `locationName:"tagSet" locationNameList:"item" type:"list"`

	// The ID of the VPC.
	VpcId *string `locationName:"vpcId" type:"string"`
}

// Describes an IPv4 CIDR block associated with a VPC.
type VpcCidrBlockAssociation struct {
	_ struct{} `type:"structure"`

	// The association ID for the IPv4 CIDR block.
	AssociationId *string `locationName:"associationId" type:"string"`

	// The IPv4 CIDR block.
	CidrBlock *string `locationName:"cidrBlock" type:"string"`

	// Information about the state of the CIDR block.
	CidrBlockState *VpcCidrBlockState `locationName:"cidrBlockState" type:"structure"`
}

// Describes the state of a CIDR block.
type VpcCidrBlockState struct {
	_ struct{} `type:"structure"`

	// The state of the CIDR block.
	State *string `locationName:"state" type:"string" enum:"VpcCidrBlockStateCode"`

	// A message about the status of the CIDR block, if applicable.
	StatusMessage *string `locationName:"statusMessage" type:"string"`
}

// Describes an IPv6 CIDR block associated with a VPC.
type VpcIpv6CidrBlockAssociation struct {
	_ struct{} `type:"structure"`

	// The association ID for the IPv6 CIDR block.
	AssociationId *string `locationName:"associationId" type:"string"`

	// The IPv6 CIDR block.
	Ipv6CidrBlock *string `locationName:"ipv6CidrBlock" type:"string"`

	// Information about the state of the CIDR block.
	Ipv6CidrBlockState *VpcCidrBlockState `locationName:"ipv6CidrBlockState" type:"structure"`
}

// Contains the parameters for DeleteVpc.
type DeleteVpcInput struct {
	_ struct{} `type:"structure"`

	// Checks whether you have the required permissions for the action, without
	// actually making the request, and provides an error response. If you have
	// the required permissions, the error response is DryRunOperation. Otherwise,
	// it is UnauthorizedOperation.
	DryRun *bool `locationName:"dryRun" type:"boolean"`

	// The ID of the VPC.
	//
	// VpcId is a required field
	VpcId *string `type:"string" required:"true"`
}

type DeleteVpcOutput struct {
	_ struct{} `type:"structure"`
}

//CreateInternetGatewayOutput Contains the output of CreateInternetGateway.
type CreateInternetGatewayOutput struct {
	_ struct{} `type:"structure"`

	// Information about the Internet gateway.
	InternetGateway *InternetGateway `locationName:"internetGateway" type:"structure"`
}

//InternetGateway Describes an Internet gateway.
type InternetGateway struct {
	_ struct{} `type:"structure"`

	// Any VPCs attached to the Internet gateway.
	Attachments []*InternetGatewayAttachment `locationName:"attachmentSet" locationNameList:"item" type:"list"`

	// The ID of the Internet gateway.
	InternetGatewayId *string `locationName:"internetGatewayId" type:"string"`

	// Any tags assigned to the Internet gateway.
	Tags []*Tag `locationName:"tagSet" locationNameList:"item" type:"list"`
}

//InternetGatewayAttachment Describes the attachment of a VPC to an Internet gateway or an egress-only
// Internet gateway.
type InternetGatewayAttachment struct {
	_ struct{} `type:"structure"`

	// The current state of the attachment. For an Internet gateway, the state is
	// available when attached to a VPC; otherwise, this value is not returned.
	State *string `locationName:"state" type:"string" enum:"AttachmentStatus"`

	// The ID of the VPC.
	VpcId *string `locationName:"vpcId" type:"string"`
}

type ModifyVpcAttributeInput struct {
	_ struct{} `type:"structure"`

	// Indicates whether the instances launched in the VPC get DNS hostnames. If
	// enabled, instances in the VPC get DNS hostnames; otherwise, they do not.
	//
	// You cannot modify the DNS resolution and DNS hostnames attributes in the
	// same request. Use separate requests for each attribute. You can only enable
	// DNS hostnames if you've enabled DNS support.
	EnableDnsHostnames *AttributeBooleanValue `type:"structure"`

	// Indicates whether the DNS resolution is supported for the VPC. If enabled,
	// queries to the Amazon provided DNS server at the 169.254.169.253 IP address,
	// or the reserved IP address at the base of the VPC network range "plus two"
	// will succeed. If disabled, the Amazon provided DNS service in the VPC that
	// resolves public DNS hostnames to IP addresses is not enabled.
	//
	// You cannot modify the DNS resolution and DNS hostnames attributes in the
	// same request. Use separate requests for each attribute.
	EnableDnsSupport *AttributeBooleanValue `type:"structure"`

	// The ID of the VPC.
	//
	// VpcId is a required field
	VpcId *string `locationName:"vpcId" type:"string" required:"true"`
}

// String returns the string representation
func (s ModifyVpcAttributeInput) String() string {
	return awsutil.Prettify(s)
}

// GoString returns the string representation
func (s ModifyVpcAttributeInput) GoString() string {
	return s.String()
}

// Validate inspects the fields of the type to determine if they are valid.
func (s *ModifyVpcAttributeInput) Validate() error {
	invalidParams := request.ErrInvalidParams{Context: "ModifyVpcAttributeInput"}
	if s.VpcId == nil {
		invalidParams.Add(request.NewErrParamRequired("VpcId"))
	}

	if invalidParams.Len() > 0 {
		return invalidParams
	}
	return nil
}

// SetEnableDnsHostnames sets the EnableDnsHostnames field's value.
func (s *ModifyVpcAttributeInput) SetEnableDnsHostnames(v *AttributeBooleanValue) *ModifyVpcAttributeInput {
	s.EnableDnsHostnames = v
	return s
}

// SetEnableDnsSupport sets the EnableDnsSupport field's value.
func (s *ModifyVpcAttributeInput) SetEnableDnsSupport(v *AttributeBooleanValue) *ModifyVpcAttributeInput {
	s.EnableDnsSupport = v
	return s
}

// SetVpcId sets the VpcId field's value.
func (s *ModifyVpcAttributeInput) SetVpcId(v string) *ModifyVpcAttributeInput {
	s.VpcId = &v
	return s
}

// Please also see https://docs.aws.amazon.com/goto/WebAPI/ec2-2016-11-15/ModifyVpcAttributeOutput
type ModifyVpcAttributeOutput struct {
	_ struct{} `type:"structure"`
}

// String returns the string representation
func (s ModifyVpcAttributeOutput) String() string {
	return awsutil.Prettify(s)
}

// GoString returns the string representation
func (s ModifyVpcAttributeOutput) GoString() string {
	return s.String()
}

// Contains the parameters for DescribeInternetGateways.
type DescribeInternetGatewaysInput struct {
	_ struct{} `type:"structure"`

	// Checks whether you have the required permissions for the action, without
	// actually making the request, and provides an error response. If you have
	// the required permissions, the error response is DryRunOperation. Otherwise,
	// it is UnauthorizedOperation.
	DryRun *bool `locationName:"dryRun" type:"boolean"`

	// One or more filters.
	//
	//    * attachment.state - The current state of the attachment between the gateway
	//    and the VPC (available). Present only if a VPC is attached.
	//
	//    * attachment.vpc-id - The ID of an attached VPC.
	//
	//    * internet-gateway-id - The ID of the Internet gateway.
	//
	//    * tag:key=value - The key/value combination of a tag assigned to the resource.
	//    Specify the key of the tag in the filter name and the value of the tag
	//    in the filter value. For example, for the tag Purpose=X, specify tag:Purpose
	//    for the filter name and X for the filter value.
	//
	//    * tag-key - The key of a tag assigned to the resource. This filter is
	//    independent of the tag-value filter. For example, if you use both the
	//    filter "tag-key=Purpose" and the filter "tag-value=X", you get any resources
	//    assigned both the tag key Purpose (regardless of what the tag's value
	//    is), and the tag value X (regardless of what the tag's key is). If you
	//    want to list only resources where Purpose is X, see the tag:key=value
	//    filter.
	//
	//    * tag-value - The value of a tag assigned to the resource. This filter
	//    is independent of the tag-key filter.
	Filters []*Filter `locationName:"Filter" locationNameList:"Filter" type:"list"`

	// One or more Internet gateway IDs.
	//
	// Default: Describes all your Internet gateways.
	InternetGatewayIds []*string `locationName:"internetGatewayId" locationNameList:"item" type:"list"`
}

// String returns the string representation
func (s DescribeInternetGatewaysInput) String() string {
	return awsutil.Prettify(s)
}

// GoString returns the string representation
func (s DescribeInternetGatewaysInput) GoString() string {
	return s.String()
}

// SetDryRun sets the DryRun field's value.
func (s *DescribeInternetGatewaysInput) SetDryRun(v bool) *DescribeInternetGatewaysInput {
	s.DryRun = &v
	return s
}

// SetFilters sets the Filters field's value.
func (s *DescribeInternetGatewaysInput) SetFilters(v []*Filter) *DescribeInternetGatewaysInput {
	s.Filters = v
	return s
}

// SetInternetGatewayIds sets the InternetGatewayIds field's value.
func (s *DescribeInternetGatewaysInput) SetInternetGatewayIds(v []*string) *DescribeInternetGatewaysInput {
	s.InternetGatewayIds = v
	return s
}

//DescribeInternetGatewaysOutput Contains the output of DescribeInternetGateways.
type DescribeInternetGatewaysOutput struct {
	_ struct{} `type:"structure"`

	// Information about one or more Internet gateways.
	InternetGateways []*InternetGateway `locationName:"internetGatewaySet" locationNameList:"item" type:"list"`
	RequestId        *string            `locationName:"requestId" type:"string"`
}

type DescribeVpcAttributeInput struct {
	_ struct{} `type:"structure"`

	// The VPC attribute.
	//
	// Attribute is a required field
	Attribute *string `type:"string" required:"true" enum:"VpcAttributeName"`

	// Checks whether you have the required permissions for the action, without
	// actually making the request, and provides an error response. If you have
	// the required permissions, the error response is DryRunOperation. Otherwise,
	// it is UnauthorizedOperation.
	DryRun *bool `locationName:"dryRun" type:"boolean"`

	// The ID of the VPC.
	//
	// VpcId is a required field
	VpcId *string `type:"string" required:"true"`

	Filters []*Filter `locationName:"Filter" locationNameList:"Filter" type:"list"`
}

func (s *DescribeVpcAttributeInput) SetFilters(v []*Filter) *DescribeVpcAttributeInput {
	s.Filters = v
	return s
}

// String returns the string representation
func (s DescribeVpcAttributeInput) String() string {
	return awsutil.Prettify(s)
}

// GoString returns the string representation
func (s DescribeVpcAttributeInput) GoString() string {
	return s.String()
}

// Validate inspects the fields of the type to determine if they are valid.
func (s *DescribeVpcAttributeInput) Validate() error {
	invalidParams := request.ErrInvalidParams{Context: "DescribeVpcAttributeInput"}
	if s.Attribute == nil {
		invalidParams.Add(request.NewErrParamRequired("Attribute"))
	}
	if s.VpcId == nil {
		invalidParams.Add(request.NewErrParamRequired("VpcId"))
	}

	if invalidParams.Len() > 0 {
		return invalidParams
	}
	return nil
}

// SetAttribute sets the Attribute field's value.
func (s *DescribeVpcAttributeInput) SetAttribute(v string) *DescribeVpcAttributeInput {
	s.Attribute = &v
	return s
}

// SetDryRun sets the DryRun field's value.
func (s *DescribeVpcAttributeInput) SetDryRun(v bool) *DescribeVpcAttributeInput {
	s.DryRun = &v
	return s
}

// SetVpcId sets the VpcId field's value.
func (s *DescribeVpcAttributeInput) SetVpcId(v string) *DescribeVpcAttributeInput {
	s.VpcId = &v
	return s
}

type DescribeVpcAttributeOutput struct {
	_ struct{} `type:"structure"`

	// Indicates whether the instances launched in the VPC get DNS hostnames. If
	// this attribute is true, instances in the VPC get DNS hostnames; otherwise,
	// they do not.
	EnableDnsHostnames *AttributeBooleanValue `locationName:"enableDnsHostnames" type:"structure"`

	// Indicates whether DNS resolution is enabled for the VPC. If this attribute
	// is true, the Amazon DNS server resolves DNS hostnames for your instances
	// to their corresponding IP addresses; otherwise, it does not.
	EnableDnsSupport *AttributeBooleanValue `locationName:"enableDnsSupport" type:"structure"`

	// The ID of the VPC.
	VpcId *string `locationName:"vpcId" type:"string"`

	RequestId *string `locationName:"requestId" type:"string"`
}

// String returns the string representation
func (s DescribeVpcAttributeOutput) String() string {
	return awsutil.Prettify(s)
}

// GoString returns the string representation
func (s DescribeVpcAttributeOutput) GoString() string {
	return s.String()
}

// SetEnableDnsHostnames sets the EnableDnsHostnames field's value.
func (s *DescribeVpcAttributeOutput) SetEnableDnsHostnames(v *AttributeBooleanValue) *DescribeVpcAttributeOutput {
	s.EnableDnsHostnames = v
	return s
}

// SetEnableDnsSupport sets the EnableDnsSupport field's value.
func (s *DescribeVpcAttributeOutput) SetRequesterId(v *string) *DescribeVpcAttributeOutput {
	s.RequestId = v
	return s
}

func (s *DescribeVpcAttributeOutput) SetEnableDnsSupport(v *AttributeBooleanValue) *DescribeVpcAttributeOutput {
	s.EnableDnsSupport = v
	return s
}

// SetVpcId sets the VpcId field's value.
func (s *DescribeVpcAttributeOutput) SetVpcId(v string) *DescribeVpcAttributeOutput {
	s.VpcId = &v
	return s
}

type AttachInternetGatewayInput struct {
	_ struct{} `type:"structure"`

	// Checks whether you have the required permissions for the action, without
	// actually making the request, and provides an error response. If you have
	// the required permissions, the error response is DryRunOperation. Otherwise,
	// it is UnauthorizedOperation.
	DryRun *bool `locationName:"dryRun" type:"boolean"`

	// The ID of the Internet gateway.
	//
	// InternetGatewayId is a required field
	InternetGatewayId *string `locationName:"internetGatewayId" type:"string" required:"true"`

	// The ID of the VPC.
	//
	// VpcId is a required field
	VpcId *string `locationName:"vpcId" type:"string" required:"true"`
}

// String returns the string representation
func (s AttachInternetGatewayInput) String() string {
	return awsutil.Prettify(s)
}

// GoString returns the string representation
func (s AttachInternetGatewayInput) GoString() string {
	return s.String()
}

// Validate inspects the fields of the type to determine if they are valid.
func (s *AttachInternetGatewayInput) Validate() error {
	invalidParams := request.ErrInvalidParams{Context: "AttachInternetGatewayInput"}
	if s.InternetGatewayId == nil {
		invalidParams.Add(request.NewErrParamRequired("InternetGatewayId"))
	}
	if s.VpcId == nil {
		invalidParams.Add(request.NewErrParamRequired("VpcId"))
	}

	if invalidParams.Len() > 0 {
		return invalidParams
	}
	return nil
}

// SetDryRun sets the DryRun field's value.
func (s *AttachInternetGatewayInput) SetDryRun(v bool) *AttachInternetGatewayInput {
	s.DryRun = &v
	return s
}

// SetInternetGatewayId sets the InternetGatewayId field's value.
func (s *AttachInternetGatewayInput) SetInternetGatewayId(v string) *AttachInternetGatewayInput {
	s.InternetGatewayId = &v
	return s
}

// SetVpcId sets the VpcId field's value.
func (s *AttachInternetGatewayInput) SetVpcId(v string) *AttachInternetGatewayInput {
	s.VpcId = &v
	return s
}

type DeleteInternetGatewayInput struct {
	_ struct{} `type:"structure"`

	// Checks whether you have the required permissions for the action, without
	// actually making the request, and provides an error response. If you have
	// the required permissions, the error response is DryRunOperation. Otherwise,
	// it is UnauthorizedOperation.
	DryRun *bool `locationName:"dryRun" type:"boolean"`

	// The ID of the Internet gateway.
	//
	// InternetGatewayId is a required field
	InternetGatewayId *string `locationName:"internetGatewayId" type:"string" required:"true"`
}

// String returns the string representation
func (s DeleteInternetGatewayInput) String() string {
	return awsutil.Prettify(s)
}

// GoString returns the string representation
func (s DeleteInternetGatewayInput) GoString() string {
	return s.String()
}

// Validate inspects the fields of the type to determine if they are valid.
func (s *DeleteInternetGatewayInput) Validate() error {
	invalidParams := request.ErrInvalidParams{Context: "DeleteInternetGatewayInput"}
	if s.InternetGatewayId == nil {
		invalidParams.Add(request.NewErrParamRequired("InternetGatewayId"))
	}

	if invalidParams.Len() > 0 {
		return invalidParams
	}
	return nil
}

// SetDryRun sets the DryRun field's value.
func (s *DeleteInternetGatewayInput) SetDryRun(v bool) *DeleteInternetGatewayInput {
	s.DryRun = &v
	return s
}

// SetInternetGatewayId sets the InternetGatewayId field's value.
func (s *DeleteInternetGatewayInput) SetInternetGatewayId(v string) *DeleteInternetGatewayInput {
	s.InternetGatewayId = &v
	return s
}

// Please also see https://docs.aws.amazon.com/goto/WebAPI/ec2-2016-11-15/DeleteInternetGatewayOutput
type DeleteInternetGatewayOutput struct {
	_ struct{} `type:"structure"`
}

// String returns the string representation
func (s DeleteInternetGatewayOutput) String() string {
	return awsutil.Prettify(s)
}

// GoString returns the string representation
func (s DeleteInternetGatewayOutput) GoString() string {
	return s.String()
}

// Contains the parameters for CreateNatGateway.
// Please also see https://docs.aws.amazon.com/goto/WebAPI/ec2-2016-11-15/CreateNatGatewayRequest
type CreateNatGatewayInput struct {
	_ struct{} `type:"structure"`

	// The allocation ID of an Elastic IP address to associate with the NAT gateway.
	// If the Elastic IP address is associated with another resource, you must first
	// disassociate it.
	//
	// AllocationId is a required field
	AllocationId *string `type:"string" required:"true"`

	// Unique, case-sensitive identifier you provide to ensure the idempotency of
	// the request. For more information, see How to Ensure Idempotency (http://docs.aws.amazon.com/AWSEC2/latest/APIReference/Run_Instance_Idempotency.html).
	//
	// Constraint: Maximum 64 ASCII characters.
	ClientToken *string `type:"string"`

	// The subnet in which to create the NAT gateway.
	//
	// SubnetId is a required field
	SubnetId *string `type:"string" required:"true"`
}

type AttachInternetGatewayOutput struct {
	_ struct{} `type:"structure"`
}

// String returns the string representation
func (s AttachInternetGatewayOutput) String() string {
	return awsutil.Prettify(s)
}

// GoString returns the string representation
func (s AttachInternetGatewayOutput) GoString() string {
	return s.String()
}

type DetachInternetGatewayOutput struct {
	_ struct{} `type:"structure"`
}

type DetachInternetGatewayInput struct {
	_ struct{} `type:"structure"`

	// Checks whether you have the required permissions for the action, without
	// actually making the request, and provides an error response. If you have
	// the required permissions, the error response is DryRunOperation. Otherwise,
	// it is UnauthorizedOperation.
	DryRun *bool `locationName:"dryRun" type:"boolean"`

	// The ID of the Internet gateway.
	//
	// InternetGatewayId is a required field
	InternetGatewayId *string `locationName:"internetGatewayId" type:"string" required:"true"`

	// The ID of the VPC.
	//
	// VpcId is a required field
	VpcId *string `locationName:"vpcId" type:"string" required:"true"`
}

type CreateAccessKeyInput struct {
	_ struct{} `type:"structure"`

	AccessKeyId     *string `type:"string" required:"false"`
	SecretAccessKey *string `type:"string" required:"false"`
	Tags            []*Tag  `locationName:"tagSet" locationNameList:"item" type:"list"`
}
type CreateAccessKeyOutput struct {
	_                struct{} `type:"structure"`
	AccessKey        *string  `locationName:"accessKey" type:"structure"`
	ResponseMetadata *string  `locationName:"responseMetaData" type:"structure"`
}
type DeleteAccessKeyInput struct {
	_           struct{} `type:"structure"`
	AccessKeyId *string  `type:"string" required:"true"`
}
type DeleteAccessKeyOutput struct {
	_                struct{} `type:"structure"`
	ResponseMetadata *string  `locationName:"responseMetaData" type:"structure"`
	Return           *bool    `locationName:"deleteAccessKey" type:"boolean"`
}
type UpdateAccessKeyInput struct {
	_           struct{} `type:"structure"`
	AccessKeyId *string  `type:"string" required:"true"`
	Status      *string  `locationName:"status" type:"string" enum:"StatusType"`
}
type UpdateAccessKeyOutput struct {
	_                struct{} `type:"structure"`
	ResponseMetadata *string  `locationName:"responseMetaData" type:"structure"`
	Return           *bool    `locationName:"updateAccessKey" type:"boolean"`
}
type DescribeAccessKeyInput struct {
	_               struct{} `type:"structure"`
	AccessKeyId     *string  `type:"string" required:"false"`
	SecretAccessKey *string  `type:"string" required:"false"`
	Tags            []*Tag   `locationName:"tagSet" locationNameList:"item" type:"list"`
}
type DescribeAccessKeyOutput struct {
	_                struct{} `type:"structure"`
	AccessKey        *string  `locationName:"accessKey" type:"structure"`
	ResponseMetadata *string  `locationName:"responseMetaData" type:"structure"`
}

// Contains the parameters for DeleteDhcpOptions.
// Please also see https://docs.aws.amazon.com/goto/WebAPI/ec2-2016-11-15/DeleteDhcpOptionsRequest
type DeleteDhcpOptionsInput struct {
	_ struct{} `type:"structure"`

	// The ID of the DHCP options set.
	//
	// DhcpOptionsId is a required field
	DhcpOptionsId *string `type:"string" required:"true"`

	// The Internet-routable IP address for the customer gateway's outside interface.
	// The address must be static.
	//
	// PublicIp is a required field
	PublicIp *string `locationName:"IpAddress" type:"string" required:"true"`

	// The type of VPN connection that this customer gateway supports (ipsec.1).
	//
	// Type is a required field
	Type *string `type:"string" required:"true" enum:"GatewayType"`
}

// String returns the string representation
func (s DeleteDhcpOptionsInput) String() string {
	return awsutil.Prettify(s)
}

// String returns the string representation
func (s CreateCustomerGatewayInput) String() string {
	return awsutil.Prettify(s)
}

type CreateCustomerGatewayInput struct {
	_ struct{} `type:"structure"`

	// For devices that support BGP, the customer gateway's BGP ASN.
	//
	// Default: 65000
	//
	// BgpAsn is a required field
	BgpAsn *int64 `type:"integer" required:"true"`

	// Checks whether you have the required permissions for the action, without
	// actually making the request, and provides an error response. If you have
	// the required permissions, the error response is DryRunOperation. Otherwise,
	// it is UnauthorizedOperation.
	DryRun *bool `locationName:"dryRun" type:"boolean"`

	// PublicIp is a required field
	PublicIp *string `locationName:"IpAddress" type:"string" required:"true"`

	// The type of VPN connection that this customer gateway supports (ipsec.1).
	//
	// Type is a required field
	Type *string `type:"string" required:"true" enum:"GatewayType"`
}

// GoString returns the string representation
func (s DeleteDhcpOptionsInput) GoString() string {
	return s.String()
}
func (s CreateCustomerGatewayInput) GoString() string {
	return s.String()
}

// Validate inspects the fields of the type to determine if they are valid.
func (s *DeleteDhcpOptionsInput) Validate() error {
	invalidParams := request.ErrInvalidParams{Context: "DeleteDhcpOptionsInput"}
	if s.DhcpOptionsId == nil {
		invalidParams.Add(request.NewErrParamRequired("DhcpOptionsId"))
	}
	if invalidParams.Len() > 0 {
		return invalidParams
	}
	return nil
}
func (s *CreateCustomerGatewayInput) Validate() error {
	invalidParams := request.ErrInvalidParams{Context: "CreateCustomerGatewayInput"}
	if s.BgpAsn == nil {
		invalidParams.Add(request.NewErrParamRequired("BgpAsn"))
	}

	if invalidParams.Len() > 0 {
		return invalidParams
	}
	return nil
}

// SetDhcpOptionsId sets the DhcpOptionsId field's value.
func (s *DeleteDhcpOptionsInput) SetDhcpOptionsId(v string) *DeleteDhcpOptionsInput {
	s.DhcpOptionsId = &v
	return s
}

// SetBgpAsn sets the BgpAsn field's value.
func (s *CreateCustomerGatewayInput) SetBgpAsn(v int64) *CreateCustomerGatewayInput {
	s.BgpAsn = &v
	return s
}

func (s *CreateCustomerGatewayInput) SetDryRun(v bool) *CreateCustomerGatewayInput {
	s.DryRun = &v
	return s
}

// Please also see https://docs.aws.amazon.com/goto/WebAPI/ec2-2016-11-15/DeleteDhcpOptionsOutput
type DeleteDhcpOptionsOutput struct {
	_ struct{} `type:"structure"`
}

// String returns the string representation
func (s DeleteDhcpOptionsOutput) String() string {
	return awsutil.Prettify(s)
}

// SetPublicIp sets the PublicIp field's value.
func (s *CreateCustomerGatewayInput) SetPublicIp(v string) *CreateCustomerGatewayInput {
	s.PublicIp = &v
	return s
}

// SetType sets the Type field's value.
func (s *CreateCustomerGatewayInput) SetType(v string) *CreateCustomerGatewayInput {
	s.Type = &v
	return s
}

// Contains the output of CreateCustomerGateway.
// Please also see https://docs.aws.amazon.com/goto/WebAPI/ec2-2016-11-15/CreateCustomerGatewayResult
type CreateCustomerGatewayOutput struct {
	_ struct{} `type:"structure"`

	// Information about the customer gateway.
	CustomerGateway *CustomerGateway `locationName:"customerGateway" type:"structure"`
}

// String returns the string representation
func (s CreateCustomerGatewayOutput) String() string {
	return awsutil.Prettify(s)
}

// GoString returns the string representation
func (s DeleteDhcpOptionsOutput) GoString() string {
	return s.String()
}

// Please also see https://docs.aws.amazon.com/goto/WebAPI/ec2-2016-11-15/NewDhcpConfiguration
type NewDhcpConfiguration struct {
	_ struct{} `type:"structure"`

	Key *string `locationName:"key" type:"string"`

	Values []*string `locationName:"Value" locationNameList:"item" type:"list"`
}

// String returns the string representation
func (s NewDhcpConfiguration) String() string {
	return awsutil.Prettify(s)
}
func (s CreateCustomerGatewayOutput) GoString() string {
	return s.String()
}

// SetCustomerGateway sets the CustomerGateway field's value.
func (s *CreateCustomerGatewayOutput) SetCustomerGateway(v *CustomerGateway) *CreateCustomerGatewayOutput {
	s.CustomerGateway = v
	return s
}

type CustomerGateway struct {
	_ struct{} `type:"structure"`

	// The customer gateway's Border Gateway Protocol (BGP) Autonomous System Number
	// (ASN).
	BgpAsn *string `locationName:"bgpAsn" type:"string"`

	// The ID of the customer gateway.
	CustomerGatewayId *string `locationName:"customerGatewayId" type:"string"`

	// The Internet-routable IP address of the customer gateway's outside interface.
	IpAddress *string `locationName:"ipAddress" type:"string"`

	// The current state of the customer gateway (pending | available | deleting
	// | deleted).
	State *string `locationName:"state" type:"string"`

	// Any tags assigned to the customer gateway.
	Tags []*Tag `locationName:"tagSet" locationNameList:"item" type:"list"`

	// The type of VPN connection the customer gateway supports (ipsec.1).
	Type *string `locationName:"type" type:"string"`
}

// String returns the string representation
func (s CustomerGateway) String() string {
	return awsutil.Prettify(s)
}

// GoString returns the string representation
func (s NewDhcpConfiguration) GoString() string {
	return s.String()
}

// SetKey sets the Key field's value.
func (s *NewDhcpConfiguration) SetKey(v string) *NewDhcpConfiguration {
	s.Key = &v
	return s
}

// SetValues sets the Values field's value.
func (s *NewDhcpConfiguration) SetValues(v []*string) *NewDhcpConfiguration {
	s.Values = v
	return s
}

// Contains the parameters for CreateDhcpOptions.
// Please also see https://docs.aws.amazon.com/goto/WebAPI/ec2-2016-11-15/CreateDhcpOptionsRequest
type CreateDhcpOptionsInput struct {
	_ struct{} `type:"structure"`

	// A DHCP configuration option.
	//
	// DhcpConfigurations is a required field
	DhcpConfigurations []*NewDhcpConfiguration `locationName:"dhcpConfiguration" locationNameList:"item" type:"list" required:"true"`
	// Checks whether you have the required permissions for the action, without
	// actually making the request, and provides an error response. If you have
	// the required permissions, the error response is DryRunOperation. Otherwise,
	// it is UnauthorizedOperation.
	DryRun *bool `locationName:"dryRun" type:"boolean"`
}

func (s CustomerGateway) GoString() string {
	return s.String()
}

// SetBgpAsn sets the BgpAsn field's value.
func (s *CustomerGateway) SetBgpAsn(v string) *CustomerGateway {
	s.BgpAsn = &v
	return s
}

// SetCustomerGatewayId sets the CustomerGatewayId field's value.
func (s *CustomerGateway) SetCustomerGatewayId(v string) *CustomerGateway {
	s.CustomerGatewayId = &v
	return s
}

// SetIpAddress sets the IpAddress field's value.
func (s *CustomerGateway) SetIpAddress(v string) *CustomerGateway {
	s.IpAddress = &v
	return s
}

// SetState sets the State field's value.
func (s *CustomerGateway) SetState(v string) *CustomerGateway {
	s.State = &v
	return s
}

// SetTags sets the Tags field's value.
func (s *CustomerGateway) SetTags(v []*Tag) *CustomerGateway {
	s.Tags = v
	return s
}

// SetType sets the Type field's value.
func (s *CustomerGateway) SetType(v string) *CustomerGateway {
	s.Type = &v
	return s
}

// Contains the parameters for DeleteCustomerGateway.
// Please also see https://docs.aws.amazon.com/goto/WebAPI/ec2-2016-11-15/DeleteCustomerGatewayRequest
type DeleteCustomerGatewayInput struct {
	_ struct{} `type:"structure"`

	// The ID of the customer gateway.
	//
	// CustomerGatewayId is a required field
	CustomerGatewayId *string `type:"string" required:"true"`
	// Checks whether you have the required permissions for the action, without
	// actually making the request, and provides an error response. If you have
	// the required permissions, the error response is DryRunOperation. Otherwise,
	// it is UnauthorizedOperation.
	DryRun *bool `locationName:"dryRun" type:"boolean"`
}

// String returns the string representation
func (s CreateDhcpOptionsInput) String() string {
	return awsutil.Prettify(s)
}
func (s DeleteCustomerGatewayInput) String() string {
	return awsutil.Prettify(s)
}

// GoString returns the string representation
func (s CreateDhcpOptionsInput) GoString() string {
	return s.String()
}
func (s DeleteCustomerGatewayInput) GoString() string {
	return s.String()
}

// Validate inspects the fields of the type to determine if they are valid.
func (s *CreateDhcpOptionsInput) Validate() error {
	invalidParams := request.ErrInvalidParams{Context: "CreateDhcpOptionsInput"}
	if s.DhcpConfigurations == nil {
		invalidParams.Add(request.NewErrParamRequired("DhcpConfigurations"))
	}

	if invalidParams.Len() > 0 {
		return invalidParams
	}
	return nil
}
func (s *DeleteCustomerGatewayInput) Validate() error {
	invalidParams := request.ErrInvalidParams{Context: "DeleteCustomerGatewayInput"}
	if s.CustomerGatewayId == nil {
		invalidParams.Add(request.NewErrParamRequired("CustomerGatewayId"))
	}

	if invalidParams.Len() > 0 {
		return invalidParams
	}
	return nil
}

// SetDhcpConfigurations sets the DhcpConfigurations field's value.
func (s *CreateDhcpOptionsInput) SetDhcpConfigurations(v []*NewDhcpConfiguration) *CreateDhcpOptionsInput {
	s.DhcpConfigurations = v
	return s
}

// SetCustomerGatewayId sets the CustomerGatewayId field's value.
func (s *DeleteCustomerGatewayInput) SetCustomerGatewayId(v string) *DeleteCustomerGatewayInput {
	s.CustomerGatewayId = &v
	return s
}

// SetDryRun sets the DryRun field's value.
func (s *CreateDhcpOptionsInput) SetDryRun(v bool) *CreateDhcpOptionsInput {
	s.DryRun = &v
	return s
}
func (s *DeleteCustomerGatewayInput) SetDryRun(v bool) *DeleteCustomerGatewayInput {
	s.DryRun = &v
	return s
}

// Contains the output of CreateDhcpOptions.
// Please also see https://docs.aws.amazon.com/goto/WebAPI/ec2-2016-11-15/CreateDhcpOptionsResult
type CreateDhcpOptionsOutput struct {
	_ struct{} `type:"structure"`

	// A set of DHCP options.
	DhcpOptions *DhcpOptions `locationName:"dhcpOptions" type:"structure"`
}

// String returns the string representation
func (s CreateDhcpOptionsOutput) String() string {
	return awsutil.Prettify(s)
}

// GoString returns the string representation
func (s CreateDhcpOptionsOutput) GoString() string {
	return s.String()
}

// SetDhcpOptions sets the DhcpOptions field's value.
func (s *CreateDhcpOptionsOutput) SetDhcpOptions(v *DhcpOptions) *CreateDhcpOptionsOutput {
	s.DhcpOptions = v
	return s
}

// Describes a set of DHCP options.
// Please also see https://docs.aws.amazon.com/goto/WebAPI/ec2-2016-11-15/DhcpOptions
type DhcpOptions struct {
	_ struct{} `type:"structure"`

	// One or more DHCP options in the set.
	DhcpConfigurations []*DhcpConfiguration `locationName:"dhcpConfigurationSet" locationNameList:"item" type:"list"`

	// The ID of the set of DHCP options.
	DhcpOptionsId *string `locationName:"dhcpOptionsId" type:"string"`

	// Any tags assigned to the DHCP options set.
	Tags []*Tag `locationName:"tagSet" locationNameList:"item" type:"list"`
}

// Describes a DHCP configuration option.
// Please also see https://docs.aws.amazon.com/goto/WebAPI/ec2-2016-11-15/DhcpConfiguration
type DhcpConfiguration struct {
	_ struct{} `type:"structure"`

	// The name of a DHCP option.
	Key *string `locationName:"key" type:"string"`

	// One or more values for the DHCP option.
	Values []*AttributeValue `locationName:"valueSet" locationNameList:"item" type:"list"`
}

// String returns the string representation
func (s DhcpConfiguration) String() string {
	return awsutil.Prettify(s)
}

// GoString returns the string representation
func (s DhcpConfiguration) GoString() string {
	return s.String()
}

// SetKey sets the Key field's value.
func (s *DhcpConfiguration) SetKey(v string) *DhcpConfiguration {
	s.Key = &v
	return s
}

// SetValues sets the Values field's value.
func (s *DhcpConfiguration) SetValues(v []*AttributeValue) *DhcpConfiguration {
	s.Values = v
	return s
}

// String returns the string representation
func (s DhcpOptions) String() string {
	return awsutil.Prettify(s)
}

// Please also see https://docs.aws.amazon.com/goto/WebAPI/ec2-2016-11-15/DeleteCustomerGatewayOutput
type DeleteCustomerGatewayOutput struct {
	_ struct{} `type:"structure"`
}

// String returns the string representation
func (s DeleteCustomerGatewayOutput) String() string {
	return awsutil.Prettify(s)
}

// GoString returns the string representation
func (s DhcpOptions) GoString() string {
	return s.String()
}

// SetDhcpConfigurations sets the DhcpConfigurations field's value.
func (s *DhcpOptions) SetDhcpConfigurations(v []*DhcpConfiguration) *DhcpOptions {
	s.DhcpConfigurations = v
	return s
}

// SetDhcpOptionsId sets the DhcpOptionsId field's value.
func (s *DhcpOptions) SetDhcpOptionsId(v string) *DhcpOptions {
	s.DhcpOptionsId = &v
	return s
}

// SetTags sets the Tags field's value.
func (s *DhcpOptions) SetTags(v []*Tag) *DhcpOptions {
	s.Tags = v
	return s
}

// Contains the parameters for DescribeDhcpOptions.
// Please also see https://docs.aws.amazon.com/goto/WebAPI/ec2-2016-11-15/DescribeDhcpOptionsRequest
type DescribeDhcpOptionsInput struct {
	_ struct{} `type:"structure"`

	// The IDs of one or more DHCP options sets.
	//
	// Default: Describes all your DHCP options sets.
	DhcpOptionsIds []*string `locationName:"DhcpOptionsId" locationNameList:"DhcpOptionsId" type:"list"`
	// Checks whether you have the required permissions for the action, without
	// actually making the request, and provides an error response. If you have
	// the required permissions, the error response is DryRunOperation. Otherwise,
	// it is UnauthorizedOperation.
	DryRun *bool `locationName:"dryRun" type:"boolean"`

	// One or more filters.
	//
	//    * dhcp-options-id - The ID of a set of DHCP options.
	//
	//    * key - The key for one of the options (for example, domain-name).
	//
	//    * value - The value for one of the options.
	//    * bgp-asn - The customer gateway's Border Gateway Protocol (BGP) Autonomous
	//    System Number (ASN).
	//
	//    * customer-gateway-id - The ID of the customer gateway.
	//
	//    * ip-address - The IP address of the customer gateway's Internet-routable
	//    external interface.
	//
	//    * state - The state of the customer gateway (pending | available | deleting
	//    | deleted).
	//
	//    * type - The type of customer gateway. Currently, the only supported type
	//    is ipsec.1.
	//
	//    * tag:key=value - The key/value combination of a tag assigned to the resource.
	//    Specify the key of the tag in the filter name and the value of the tag
	//    in the filter value. For example, for the tag Purpose=X, specify tag:Purpose
	//    for the filter name and X for the filter value.
	//
	//    * tag-key - The key of a tag assigned to the resource. This filter is
	//    independent of the tag-value filter. For example, if you use both the
	//    filter "tag-key=Purpose" and the filter "tag-value=X", you get any resources
	//    assigned both the tag key Purpose (regardless of what the tag's value
	//    is), and the tag value X (regardless of what the tag's key is). If you
	//    want to list only resources where Purpose is X, see the tag:key=value
	//    filter.
	//
	//    * tag-value - The value of a tag assigned to the resource. This filter
	//    is independent of the tag-key filter.
	Filters []*Filter `locationName:"Filter" locationNameList:"Filter" type:"list"`
}

func (s DeleteCustomerGatewayOutput) GoString() string {
	return s.String()
}

type DescribeCustomerGatewaysInput struct {
	_ struct{} `type:"structure"`

	// One or more customer gateway IDs.
	//
	// Default: Describes all your customer gateways.
	CustomerGatewayIds []*string `locationName:"CustomerGatewayId" locationNameList:"CustomerGatewayId" type:"list"`

	// Checks whether you have the required permissions for the action, without
	// actually making the request, and provides an error response. If you have
	// the required permissions, the error response is DryRunOperation. Otherwise,
	// it is UnauthorizedOperation.
	DryRun *bool `locationName:"dryRun" type:"boolean"`

	// One or more filters.
	//
	//    * dhcp-options-id - The ID of a set of DHCP options.
	//
	//    * key - The key for one of the options (for example, domain-name).
	//
	//    * value - The value for one of the options.
	//    * bgp-asn - The customer gateway's Border Gateway Protocol (BGP) Autonomous
	//    System Number (ASN).
	//
	//    * customer-gateway-id - The ID of the customer gateway.
	//
	//    * ip-address - The IP address of the customer gateway's Internet-routable
	//    external interface.
	//
	//    * state - The state of the customer gateway (pending | available | deleting
	//    | deleted).
	//
	//    * type - The type of customer gateway. Currently, the only supported type
	//    is ipsec.1.
	//
	//    * tag:key=value - The key/value combination of a tag assigned to the resource.
	//    Specify the key of the tag in the filter name and the value of the tag
	//    in the filter value. For example, for the tag Purpose=X, specify tag:Purpose
	//    for the filter name and X for the filter value.
	//
	//    * tag-key - The key of a tag assigned to the resource. This filter is
	//    independent of the tag-value filter. For example, if you use both the
	//    filter "tag-key=Purpose" and the filter "tag-value=X", you get any resources
	//    assigned both the tag key Purpose (regardless of what the tag's value
	//    is), and the tag value X (regardless of what the tag's key is). If you
	//    want to list only resources where Purpose is X, see the tag:key=value
	//    filter.
	//
	//    * tag-value - The value of a tag assigned to the resource. This filter
	//    is independent of the tag-key filter.
	Filters []*Filter `locationName:"Filter" locationNameList:"Filter" type:"list"`
}

// String returns the string representation
func (s DescribeDhcpOptionsInput) String() string {
	return awsutil.Prettify(s)
}
func (s DescribeCustomerGatewaysInput) String() string {
	return awsutil.Prettify(s)
}

// GoString returns the string representation
func (s DescribeDhcpOptionsInput) GoString() string {
	return s.String()
}

// SetDhcpOptionsIds sets the DhcpOptionsIds field's value.
func (s *DescribeDhcpOptionsInput) SetDhcpOptionsIds(v []*string) *DescribeDhcpOptionsInput {
	s.DhcpOptionsIds = v
	return s
}
func (s DescribeCustomerGatewaysInput) GoString() string {
	return s.String()
}

// SetCustomerGatewayIds sets the CustomerGatewayIds field's value.
func (s *DescribeCustomerGatewaysInput) SetCustomerGatewayIds(v []*string) *DescribeCustomerGatewaysInput {
	s.CustomerGatewayIds = v
	return s
}

// SetDryRun sets the DryRun field's value.
func (s *DescribeDhcpOptionsInput) SetDryRun(v bool) *DescribeDhcpOptionsInput {
	s.DryRun = &v
	return s
}
func (s *DescribeCustomerGatewaysInput) SetDryRun(v bool) *DescribeCustomerGatewaysInput {
	s.DryRun = &v
	return s
}

// SetFilters sets the Filters field's value.
func (s *DescribeDhcpOptionsInput) SetFilters(v []*Filter) *DescribeDhcpOptionsInput {
	s.Filters = v
	return s
}
func (s *DescribeCustomerGatewaysInput) SetFilters(v []*Filter) *DescribeCustomerGatewaysInput {
	s.Filters = v
	return s
}

// Contains the output of DescribeDhcpOptions.
// Please also see https://docs.aws.amazon.com/goto/WebAPI/ec2-2016-11-15/DescribeDhcpOptionsResult
type DescribeDhcpOptionsOutput struct {
	_         struct{} `type:"structure"`
	RequestId *string  `locationName:"requestId" type:"string"`

	// Information about one or more DHCP options sets.
	DhcpOptions []*DhcpOptions `locationName:"dhcpOptionsSet" locationNameList:"item" type:"list"`
}

// String returns the string representation
func (s DescribeDhcpOptionsOutput) String() string {
	return awsutil.Prettify(s)
}

// GoString returns the string representation
func (s DescribeDhcpOptionsOutput) GoString() string {
	return s.String()
}

// SetDhcpOptions sets the DhcpOptions field's value.
func (s *DescribeDhcpOptionsOutput) SetDhcpOptions(v []*DhcpOptions) *DescribeDhcpOptionsOutput {
	s.DhcpOptions = v
	return s
}

// Contains the parameters for AssociateDhcpOptions.
// Please also see https://docs.aws.amazon.com/goto/WebAPI/ec2-2016-11-15/AssociateDhcpOptionsRequest
type AssociateDhcpOptionsInput struct {
	_ struct{} `type:"structure"`

	// The ID of the DHCP options set, or default to associate no DHCP options with
	// the VPC.
	//
	// DhcpOptionsId is a required field
	DhcpOptionsId *string `type:"string" required:"true"`

	// Checks whether you have the required permissions for the action, without
	// actually making the request, and provides an error response. If you have
	// the required permissions, the error response is DryRunOperation. Otherwise,
	// it is UnauthorizedOperation.
	DryRun *bool `locationName:"dryRun" type:"boolean"`

	// The ID of the VPC.
	//
	// VpcId is a required field
	VpcId *string `type:"string" required:"true"`
}

// String returns the string representation
func (s AssociateDhcpOptionsInput) String() string {
	return awsutil.Prettify(s)
}

// Contains the output of DescribeCustomerGateways.
// Please also see https://docs.aws.amazon.com/goto/WebAPI/ec2-2016-11-15/DescribeCustomerGatewaysResult
type DescribeCustomerGatewaysOutput struct {
	_ struct{} `type:"structure"`

	// Information about one or more customer gateways.
	CustomerGateways []*CustomerGateway `locationName:"customerGatewaySet" locationNameList:"item" type:"list"`

	RequestId *string `locationName:"requestId" type:"string"`
}

// String returns the string representation
func (s DescribeCustomerGatewaysOutput) String() string {
	return awsutil.Prettify(s)
}

// GoString returns the string representation
func (s AssociateDhcpOptionsInput) GoString() string {
	return s.String()
}

// Validate inspects the fields of the type to determine if they are valid.
func (s *AssociateDhcpOptionsInput) Validate() error {
	invalidParams := request.ErrInvalidParams{Context: "AssociateDhcpOptionsInput"}
	if s.DhcpOptionsId == nil {
		invalidParams.Add(request.NewErrParamRequired("DhcpOptionsId"))
	}
	if s.VpcId == nil {
		invalidParams.Add(request.NewErrParamRequired("VpcId"))
	}

	if invalidParams.Len() > 0 {
		return invalidParams
	}
	return nil
}

// SetDhcpOptionsId sets the DhcpOptionsId field's value.
func (s *AssociateDhcpOptionsInput) SetDhcpOptionsId(v string) *AssociateDhcpOptionsInput {
	s.DhcpOptionsId = &v
	return s
}

// SetDryRun sets the DryRun field's value.
func (s *AssociateDhcpOptionsInput) SetDryRun(v bool) *AssociateDhcpOptionsInput {
	s.DryRun = &v
	return s
}

// SetVpcId sets the VpcId field's value.
func (s *AssociateDhcpOptionsInput) SetVpcId(v string) *AssociateDhcpOptionsInput {
	s.VpcId = &v
	return s
}

// Please also see https://docs.aws.amazon.com/goto/WebAPI/ec2-2016-11-15/AssociateDhcpOptionsOutput
type AssociateDhcpOptionsOutput struct {
	_ struct{} `type:"structure"`
}

// String returns the string representation
func (s AssociateDhcpOptionsOutput) String() string {
	return awsutil.Prettify(s)
}

// GoString returns the string representation
func (s AssociateDhcpOptionsOutput) GoString() string {
	return s.String()
}
func (s DescribeCustomerGatewaysOutput) GoString() string {
	return s.String()
}

// SetCustomerGateways sets the CustomerGateways field's value.
func (s *DescribeCustomerGatewaysOutput) SetCustomerGateways(v []*CustomerGateway) *DescribeCustomerGatewaysOutput {
	s.CustomerGateways = v
	return s
}
func (s *DescribeCustomerGatewaysOutput) SetRequesterId(v *string) *DescribeCustomerGatewaysOutput {
	s.RequestId = v
	return s
}

type CreateRouteInput struct {
	_ struct{} `type:"structure"`

	// The IPv4 CIDR address block used for the destination match. Routing decisions
	// are based on the most specific match.
	DestinationCidrBlock *string `locationName:"destinationCidrBlock" type:"string"`

	// The IPv6 CIDR block used for the destination match. Routing decisions are
	// based on the most specific match.
	DestinationIpv6CidrBlock *string `locationName:"destinationIpv6CidrBlock" type:"string"`

	// Checks whether you have the required permissions for the action, without
	// actually making the request, and provides an error response. If you have
	// the required permissions, the error response is DryRunOperation. Otherwise,
	// it is UnauthorizedOperation.
	DryRun *bool `locationName:"dryRun" type:"boolean"`

	// [IPv6 traffic only] The ID of an egress-only Internet gateway.
	EgressOnlyInternetGatewayId *string `locationName:"egressOnlyInternetGatewayId" type:"string"`

	// The ID of an Internet gateway or virtual private gateway attached to your
	// VPC.
	GatewayId *string `locationName:"gatewayId" type:"string"`

	// The ID of a NAT instance in your VPC. The operation fails if you specify
	// an instance ID unless exactly one network interface is attached.
	InstanceId *string `locationName:"instanceId" type:"string"`

	// [IPv4 traffic only] The ID of a NAT gateway.
	NatGatewayId *string `locationName:"natGatewayId" type:"string"`

	// The ID of a network interface.
	NetworkInterfaceId *string `locationName:"networkInterfaceId" type:"string"`

	// The ID of the route table for the route.
	//
	// RouteTableId is a required field
	RouteTableId *string `locationName:"routeTableId" type:"string" required:"true"`

	// The ID of a VPC peering connection.
	VpcPeeringConnectionId *string `locationName:"vpcPeeringConnectionId" type:"string"`
}

// String returns the string representation
func (s CreateRouteInput) String() string {
	return awsutil.Prettify(s)
}

// GoString returns the string representation
func (s CreateRouteInput) GoString() string {
	return s.String()
}

// Validate inspects the fields of the type to determine if they are valid.
func (s *CreateRouteInput) Validate() error {
	invalidParams := request.ErrInvalidParams{Context: "CreateRouteInput"}
	if s.RouteTableId == nil {
		invalidParams.Add(request.NewErrParamRequired("RouteTableId"))
	}

	if invalidParams.Len() > 0 {
		return invalidParams
	}
	return nil
}

// SetDestinationCidrBlock sets the DestinationCidrBlock field's value.
func (s *CreateRouteInput) SetDestinationCidrBlock(v string) *CreateRouteInput {
	s.DestinationCidrBlock = &v
	return s
}

// SetDestinationIpv6CidrBlock sets the DestinationIpv6CidrBlock field's value.
func (s *CreateRouteInput) SetDestinationIpv6CidrBlock(v string) *CreateRouteInput {
	s.DestinationIpv6CidrBlock = &v
	return s
}

// SetDryRun sets the DryRun field's value.
func (s *CreateRouteInput) SetDryRun(v bool) *CreateRouteInput {
	s.DryRun = &v
	return s
}

// SetEgressOnlyInternetGatewayId sets the EgressOnlyInternetGatewayId field's value.
func (s *CreateRouteInput) SetEgressOnlyInternetGatewayId(v string) *CreateRouteInput {
	s.EgressOnlyInternetGatewayId = &v
	return s
}

// SetGatewayId sets the GatewayId field's value.
func (s *CreateRouteInput) SetGatewayId(v string) *CreateRouteInput {
	s.GatewayId = &v
	return s
}

// SetInstanceId sets the InstanceId field's value.
func (s *CreateRouteInput) SetInstanceId(v string) *CreateRouteInput {
	s.InstanceId = &v
	return s
}

// SetNatGatewayId sets the NatGatewayId field's value.
func (s *CreateRouteInput) SetNatGatewayId(v string) *CreateRouteInput {
	s.NatGatewayId = &v
	return s
}

// SetNetworkInterfaceId sets the NetworkInterfaceId field's value.
func (s *CreateRouteInput) SetNetworkInterfaceId(v string) *CreateRouteInput {
	s.NetworkInterfaceId = &v
	return s
}

// SetRouteTableId sets the RouteTableId field's value.
func (s *CreateRouteInput) SetRouteTableId(v string) *CreateRouteInput {
	s.RouteTableId = &v
	return s
}

// SetVpcPeeringConnectionId sets the VpcPeeringConnectionId field's value.
func (s *CreateRouteInput) SetVpcPeeringConnectionId(v string) *CreateRouteInput {
	s.VpcPeeringConnectionId = &v
	return s
}

// Contains the output of CreateRoute.
// Please also see https://docs.aws.amazon.com/goto/WebAPI/ec2-2016-11-15/CreateRouteResult
type CreateRouteOutput struct {
	_ struct{} `type:"structure"`

	// Returns true if the request succeeds; otherwise, it returns an error.
	Return *bool `locationName:"return" type:"boolean"`
}

// String returns the string representation
func (s CreateRouteOutput) String() string {
	return awsutil.Prettify(s)
}

// GoString returns the string representation
func (s CreateRouteOutput) GoString() string {
	return s.String()
}

// SetReturn sets the Return field's value.
func (s *CreateRouteOutput) SetReturn(v bool) *CreateRouteOutput {
	s.Return = &v
	return s
}

type Route struct {
	_ struct{} `type:"structure"`

	// The IPv4 CIDR block used for the destination match.
	DestinationCidrBlock *string `locationName:"destinationCidrBlock" type:"string"`

	// The IPv6 CIDR block used for the destination match.
	DestinationIpv6CidrBlock *string `locationName:"destinationIpv6CidrBlock" type:"string"`

	// The prefix of the AWS service.
	DestinationPrefixListId *string `locationName:"destinationPrefixListId" type:"string"`

	// The ID of the egress-only Internet gateway.
	EgressOnlyInternetGatewayId *string `locationName:"egressOnlyInternetGatewayId" type:"string"`

	// The ID of a gateway attached to your VPC.
	GatewayId *string `locationName:"gatewayId" type:"string"`

	// The ID of a NAT instance in your VPC.
	InstanceId *string `locationName:"instanceId" type:"string"`

	// The AWS account ID of the owner of the instance.
	InstanceOwnerId *string `locationName:"instanceOwnerId" type:"string"`

	// The ID of a NAT gateway.
	NatGatewayId *string `locationName:"natGatewayId" type:"string"`

	// The ID of the network interface.
	NetworkInterfaceId *string `locationName:"networkInterfaceId" type:"string"`

	// Describes how the route was created.
	//
	//    * CreateRouteTable - The route was automatically created when the route
	//    table was created.
	//
	//    * CreateRoute - The route was manually added to the route table.
	//
	//    * EnableVgwRoutePropagation - The route was propagated by route propagation.
	Origin *string `locationName:"origin" type:"string" enum:"RouteOrigin"`

	// The state of the route. The blackhole state indicates that the route's target
	// isn't available (for example, the specified gateway isn't attached to the
	// VPC, or the specified NAT instance has been terminated).
	State *string `locationName:"state" type:"string" enum:"RouteState"`

	// The ID of the VPC peering connection.
	VpcPeeringConnectionId *string `locationName:"vpcPeeringConnectionId" type:"string"`
}

// String returns the string representation
func (s Route) String() string {
	return awsutil.Prettify(s)
}

// GoString returns the string representation
func (s Route) GoString() string {
	return s.String()
}

// SetDestinationCidrBlock sets the DestinationCidrBlock field's value.
func (s *Route) SetDestinationCidrBlock(v string) *Route {
	s.DestinationCidrBlock = &v
	return s
}

// SetDestinationIpv6CidrBlock sets the DestinationIpv6CidrBlock field's value.
func (s *Route) SetDestinationIpv6CidrBlock(v string) *Route {
	s.DestinationIpv6CidrBlock = &v
	return s
}

// SetDestinationPrefixListId sets the DestinationPrefixListId field's value.
func (s *Route) SetDestinationPrefixListId(v string) *Route {
	s.DestinationPrefixListId = &v
	return s
}

// SetEgressOnlyInternetGatewayId sets the EgressOnlyInternetGatewayId field's value.
func (s *Route) SetEgressOnlyInternetGatewayId(v string) *Route {
	s.EgressOnlyInternetGatewayId = &v
	return s
}

// SetGatewayId sets the GatewayId field's value.
func (s *Route) SetGatewayId(v string) *Route {
	s.GatewayId = &v
	return s
}

// SetInstanceId sets the InstanceId field's value.
func (s *Route) SetInstanceId(v string) *Route {
	s.InstanceId = &v
	return s
}

// SetInstanceOwnerId sets the InstanceOwnerId field's value.
func (s *Route) SetInstanceOwnerId(v string) *Route {
	s.InstanceOwnerId = &v
	return s
}

// SetNatGatewayId sets the NatGatewayId field's value.
func (s *Route) SetNatGatewayId(v string) *Route {
	s.NatGatewayId = &v
	return s
}

// SetNetworkInterfaceId sets the NetworkInterfaceId field's value.
func (s *Route) SetNetworkInterfaceId(v string) *Route {
	s.NetworkInterfaceId = &v
	return s
}

// SetOrigin sets the Origin field's value.
func (s *Route) SetOrigin(v string) *Route {
	s.Origin = &v
	return s
}

// SetState sets the State field's value.
func (s *Route) SetState(v string) *Route {
	s.State = &v
	return s
}

// SetVpcPeeringConnectionId sets the VpcPeeringConnectionId field's value.
func (s *Route) SetVpcPeeringConnectionId(v string) *Route {
	s.VpcPeeringConnectionId = &v
	return s
}

type ReplaceRouteInput struct {
	_ struct{} `type:"structure"`

	// The IPv4 CIDR address block used for the destination match. The value you
	// provide must match the CIDR of an existing route in the table.
	DestinationCidrBlock *string `locationName:"destinationCidrBlock" type:"string"`

	// The IPv6 CIDR address block used for the destination match. The value you
	// provide must match the CIDR of an existing route in the table.
	DestinationIpv6CidrBlock *string `locationName:"destinationIpv6CidrBlock" type:"string"`

	// Checks whether you have the required permissions for the action, without
	// actually making the request, and provides an error response. If you have
	// the required permissions, the error response is DryRunOperation. Otherwise,
	// it is UnauthorizedOperation.
	DryRun *bool `locationName:"dryRun" type:"boolean"`

	// [IPv6 traffic only] The ID of an egress-only Internet gateway.
	EgressOnlyInternetGatewayId *string `locationName:"egressOnlyInternetGatewayId" type:"string"`

	// The ID of an Internet gateway or virtual private gateway.
	GatewayId *string `locationName:"gatewayId" type:"string"`

	// The ID of a NAT instance in your VPC.
	InstanceId *string `locationName:"instanceId" type:"string"`

	// [IPv4 traffic only] The ID of a NAT gateway.
	NatGatewayId *string `locationName:"natGatewayId" type:"string"`

	// The ID of a network interface.
	NetworkInterfaceId *string `locationName:"networkInterfaceId" type:"string"`

	// The ID of the route table.
	//
	// RouteTableId is a required field
	RouteTableId *string `locationName:"routeTableId" type:"string" required:"true"`

	// The ID of a VPC peering connection.
	VpcPeeringConnectionId *string `locationName:"vpcPeeringConnectionId" type:"string"`
}

// String returns the string representation
func (s ReplaceRouteInput) String() string {
	return awsutil.Prettify(s)
}

// GoString returns the string representation
func (s ReplaceRouteInput) GoString() string {
	return s.String()
}

// Validate inspects the fields of the type to determine if they are valid.
func (s *ReplaceRouteInput) Validate() error {
	invalidParams := request.ErrInvalidParams{Context: "ReplaceRouteInput"}
	if s.RouteTableId == nil {
		invalidParams.Add(request.NewErrParamRequired("RouteTableId"))
	}

	if invalidParams.Len() > 0 {
		return invalidParams
	}
	return nil
}

// SetDestinationCidrBlock sets the DestinationCidrBlock field's value.
func (s *ReplaceRouteInput) SetDestinationCidrBlock(v string) *ReplaceRouteInput {
	s.DestinationCidrBlock = &v
	return s
}

// SetDestinationIpv6CidrBlock sets the DestinationIpv6CidrBlock field's value.
func (s *ReplaceRouteInput) SetDestinationIpv6CidrBlock(v string) *ReplaceRouteInput {
	s.DestinationIpv6CidrBlock = &v
	return s
}

// SetDryRun sets the DryRun field's value.
func (s *ReplaceRouteInput) SetDryRun(v bool) *ReplaceRouteInput {
	s.DryRun = &v
	return s
}

// SetEgressOnlyInternetGatewayId sets the EgressOnlyInternetGatewayId field's value.
func (s *ReplaceRouteInput) SetEgressOnlyInternetGatewayId(v string) *ReplaceRouteInput {
	s.EgressOnlyInternetGatewayId = &v
	return s
}

// SetGatewayId sets the GatewayId field's value.
func (s *ReplaceRouteInput) SetGatewayId(v string) *ReplaceRouteInput {
	s.GatewayId = &v
	return s
}

// SetInstanceId sets the InstanceId field's value.
func (s *ReplaceRouteInput) SetInstanceId(v string) *ReplaceRouteInput {
	s.InstanceId = &v
	return s
}

// SetNatGatewayId sets the NatGatewayId field's value.
func (s *ReplaceRouteInput) SetNatGatewayId(v string) *ReplaceRouteInput {
	s.NatGatewayId = &v
	return s
}

// SetNetworkInterfaceId sets the NetworkInterfaceId field's value.
func (s *ReplaceRouteInput) SetNetworkInterfaceId(v string) *ReplaceRouteInput {
	s.NetworkInterfaceId = &v
	return s
}

// SetRouteTableId sets the RouteTableId field's value.
func (s *ReplaceRouteInput) SetRouteTableId(v string) *ReplaceRouteInput {
	s.RouteTableId = &v
	return s
}

// SetVpcPeeringConnectionId sets the VpcPeeringConnectionId field's value.
func (s *ReplaceRouteInput) SetVpcPeeringConnectionId(v string) *ReplaceRouteInput {
	s.VpcPeeringConnectionId = &v
	return s
}

// Please also see https://docs.aws.amazon.com/goto/WebAPI/ec2-2016-11-15/ReplaceRouteOutput
type ReplaceRouteOutput struct {
	_ struct{} `type:"structure"`
}

// String returns the string representation
func (s ReplaceRouteOutput) String() string {
	return awsutil.Prettify(s)
}

// GoString returns the string representation
func (s ReplaceRouteOutput) GoString() string {
	return s.String()
}

type DeleteRouteInput struct {
	_ struct{} `type:"structure"`

	// The IPv4 CIDR range for the route. The value you specify must match the CIDR
	// for the route exactly.
	DestinationCidrBlock *string `locationName:"destinationCidrBlock" type:"string"`

	// The IPv6 CIDR range for the route. The value you specify must match the CIDR
	// for the route exactly.
	DestinationIpv6CidrBlock *string `locationName:"destinationIpv6CidrBlock" type:"string"`

	// Checks whether you have the required permissions for the action, without
	// actually making the request, and provides an error response. If you have
	// the required permissions, the error response is DryRunOperation. Otherwise,
	// it is UnauthorizedOperation.
	DryRun *bool `locationName:"dryRun" type:"boolean"`

	// The ID of the route table.
	//
	// RouteTableId is a required field
	RouteTableId *string `locationName:"routeTableId" type:"string" required:"true"`
}

// String returns the string representation
func (s DeleteRouteInput) String() string {
	return awsutil.Prettify(s)
}

// GoString returns the string representation
func (s DeleteRouteInput) GoString() string {
	return s.String()
}

// Validate inspects the fields of the type to determine if they are valid.
func (s *DeleteRouteInput) Validate() error {
	invalidParams := request.ErrInvalidParams{Context: "DeleteRouteInput"}
	if s.RouteTableId == nil {
		invalidParams.Add(request.NewErrParamRequired("RouteTableId"))
	}

	if invalidParams.Len() > 0 {
		return invalidParams
	}
	return nil
}

// SetDestinationCidrBlock sets the DestinationCidrBlock field's value.
func (s *DeleteRouteInput) SetDestinationCidrBlock(v string) *DeleteRouteInput {
	s.DestinationCidrBlock = &v
	return s
}

// SetDestinationIpv6CidrBlock sets the DestinationIpv6CidrBlock field's value.
func (s *DeleteRouteInput) SetDestinationIpv6CidrBlock(v string) *DeleteRouteInput {
	s.DestinationIpv6CidrBlock = &v
	return s
}

// SetDryRun sets the DryRun field's value.
func (s *DeleteRouteInput) SetDryRun(v bool) *DeleteRouteInput {
	s.DryRun = &v
	return s
}

// SetRouteTableId sets the RouteTableId field's value.
func (s *DeleteRouteInput) SetRouteTableId(v string) *DeleteRouteInput {
	s.RouteTableId = &v
	return s
}

// Please also see https://docs.aws.amazon.com/goto/WebAPI/ec2-2016-11-15/DeleteRouteOutput
type DeleteRouteOutput struct {
	_ struct{} `type:"structure"`
}

// String returns the string representation
func (s DeleteRouteOutput) String() string {
	return awsutil.Prettify(s)
}

// GoString returns the string representation
func (s DeleteRouteOutput) GoString() string {
	return s.String()
}

type DescribeRouteTablesInput struct {
	_ struct{} `type:"structure"`

	DryRun *bool `locationName:"dryRun" type:"boolean"`

	//    * vpc-id - The ID of the VPC for the route table.
	Filters []*Filter `locationName:"Filter" locationNameList:"Filter" type:"list"`

	// One or more route table IDs.
	//
	// Default: Describes all your route tables.
	RouteTableIds []*string `locationName:"RouteTableId" locationNameList:"item" type:"list"`
}

// String returns the string representation
func (s DescribeRouteTablesInput) String() string {
	return awsutil.Prettify(s)
}

// GoString returns the string representation
func (s DescribeRouteTablesInput) GoString() string {
	return s.String()
}

// SetDryRun sets the DryRun field's value.
func (s *DescribeRouteTablesInput) SetDryRun(v bool) *DescribeRouteTablesInput {
	s.DryRun = &v
	return s
}

// SetFilters sets the Filters field's value.
func (s *DescribeRouteTablesInput) SetFilters(v []*Filter) *DescribeRouteTablesInput {
	s.Filters = v
	return s
}

// SetRouteTableIds sets the RouteTableIds field's value.
func (s *DescribeRouteTablesInput) SetRouteTableIds(v []*string) *DescribeRouteTablesInput {
	s.RouteTableIds = v
	return s
}

// Contains the output of DescribeRouteTables.
// Please also see https://docs.aws.amazon.com/goto/WebAPI/ec2-2016-11-15/DescribeRouteTablesResult
type DescribeRouteTablesOutput struct {
	_ struct{} `type:"structure"`

	// Information about one or more route tables.
	RouteTables []*RouteTable `locationName:"routeTableSet" locationNameList:"item" type:"list"`
	RequestId   *string       `locationName:"requestId" type:"string"`
}

// String returns the string representation
func (s DescribeRouteTablesOutput) String() string {
	return awsutil.Prettify(s)
}

// GoString returns the string representation
func (s DescribeRouteTablesOutput) GoString() string {
	return s.String()
}

// SetRouteTables sets the RouteTables field's value.
func (s *DescribeRouteTablesOutput) SetRouteTables(v []*RouteTable) *DescribeRouteTablesOutput {
	s.RouteTables = v
	return s
}

type RouteTable struct {
	_ struct{} `type:"structure"`

	// The associations between the route table and one or more subnets.
	Associations []*RouteTableAssociation `locationName:"associationSet" locationNameList:"item" type:"list"`

	// Any virtual private gateway (VGW) propagating routes.
	PropagatingVgws []*PropagatingVgw `locationName:"propagatingVgwSet" locationNameList:"item" type:"list"`

	// The ID of the route table.
	RouteTableId *string `locationName:"routeTableId" type:"string"`

	// The routes in the route table.
	Routes []*Route `locationName:"routeSet" locationNameList:"item" type:"list"`

	// Any tags assigned to the route table.
	Tags []*Tag `locationName:"tagSet" locationNameList:"item" type:"list"`

	// The ID of the VPC.
	VpcId *string `locationName:"vpcId" type:"string"`
}

// String returns the string representation
func (s RouteTable) String() string {
	return awsutil.Prettify(s)
}

// GoString returns the string representation
func (s RouteTable) GoString() string {
	return s.String()
}

// SetAssociations sets the Associations field's value.
func (s *RouteTable) SetAssociations(v []*RouteTableAssociation) *RouteTable {
	s.Associations = v
	return s
}

// SetPropagatingVgws sets the PropagatingVgws field's value.
func (s *RouteTable) SetPropagatingVgws(v []*PropagatingVgw) *RouteTable {
	s.PropagatingVgws = v
	return s
}

// SetRouteTableId sets the RouteTableId field's value.
func (s *RouteTable) SetRouteTableId(v string) *RouteTable {
	s.RouteTableId = &v
	return s
}

// SetRoutes sets the Routes field's value.
func (s *RouteTable) SetRoutes(v []*Route) *RouteTable {
	s.Routes = v
	return s
}

// SetTags sets the Tags field's value.
func (s *RouteTable) SetTags(v []*Tag) *RouteTable {
	s.Tags = v
	return s
}

// SetVpcId sets the VpcId field's value.
func (s *RouteTable) SetVpcId(v string) *RouteTable {
	s.VpcId = &v
	return s
}

// Describes an association between a route table and a subnet.
// Please also see https://docs.aws.amazon.com/goto/WebAPI/ec2-2016-11-15/RouteTableAssociation
type RouteTableAssociation struct {
	_ struct{} `type:"structure"`

	// Indicates whether this is the main route table.
	Main *bool `locationName:"main" type:"boolean"`

	// The ID of the association between a route table and a subnet.
	RouteTableAssociationId *string `locationName:"routeTableAssociationId" type:"string"`

	// The ID of the route table.
	RouteTableId *string `locationName:"routeTableId" type:"string"`

	// The ID of the subnet. A subnet ID is not returned for an implicit association.
	SubnetId *string `locationName:"subnetId" type:"string"`
}

// String returns the string representation
func (s RouteTableAssociation) String() string {
	return awsutil.Prettify(s)
}

// GoString returns the string representation
func (s RouteTableAssociation) GoString() string {
	return s.String()
}

// SetMain sets the Main field's value.
func (s *RouteTableAssociation) SetMain(v bool) *RouteTableAssociation {
	s.Main = &v
	return s
}

// SetRouteTableAssociationId sets the RouteTableAssociationId field's value.
func (s *RouteTableAssociation) SetRouteTableAssociationId(v string) *RouteTableAssociation {
	s.RouteTableAssociationId = &v
	return s
}

// SetRouteTableId sets the RouteTableId field's value.
func (s *RouteTableAssociation) SetRouteTableId(v string) *RouteTableAssociation {
	s.RouteTableId = &v
	return s
}

// SetSubnetId sets the SubnetId field's value.
func (s *RouteTableAssociation) SetSubnetId(v string) *RouteTableAssociation {
	s.SubnetId = &v
	return s
}

type PropagatingVgw struct {
	_ struct{} `type:"structure"`

	// The ID of the virtual private gateway (VGW).
	GatewayId *string `locationName:"gatewayId" type:"string"`
}

// String returns the string representation
func (s PropagatingVgw) String() string {
	return awsutil.Prettify(s)
}

// GoString returns the string representation
func (s PropagatingVgw) GoString() string {
	return s.String()
}

// SetGatewayId sets the GatewayId field's value.
func (s *PropagatingVgw) SetGatewayId(v string) *PropagatingVgw {
	s.GatewayId = &v
	return s
}

type CreateRouteTableInput struct {
	_ struct{} `type:"structure"`

	// Checks whether you have the required permissions for the action, without
	// actually making the request, and provides an error response. If you have
	// the required permissions, the error response is DryRunOperation. Otherwise,
	// it is UnauthorizedOperation.
	DryRun *bool `locationName:"dryRun" type:"boolean"`

	// The ID of the VPC.
	//
	// VpcId is a required field
	VpcId *string `locationName:"vpcId" type:"string" required:"true"`
}

// String returns the string representation
func (s CreateRouteTableInput) String() string {
	return awsutil.Prettify(s)
}

// GoString returns the string representation
func (s CreateRouteTableInput) GoString() string {
	return s.String()
}

// Validate inspects the fields of the type to determine if they are valid.
func (s *CreateRouteTableInput) Validate() error {
	invalidParams := request.ErrInvalidParams{Context: "CreateRouteTableInput"}
	if s.VpcId == nil {
		invalidParams.Add(request.NewErrParamRequired("VpcId"))
	}

	if invalidParams.Len() > 0 {
		return invalidParams
	}
	return nil
}

// SetDryRun sets the DryRun field's value.
func (s *CreateRouteTableInput) SetDryRun(v bool) *CreateRouteTableInput {
	s.DryRun = &v
	return s
}

// SetVpcId sets the VpcId field's value.
func (s *CreateRouteTableInput) SetVpcId(v string) *CreateRouteTableInput {
	s.VpcId = &v
	return s
}

// Contains the output of CreateRouteTable.
// Please also see https://docs.aws.amazon.com/goto/WebAPI/ec2-2016-11-15/CreateRouteTableResult
type CreateRouteTableOutput struct {
	_ struct{} `type:"structure"`

	// Information about the route table.
	RouteTable *RouteTable `locationName:"routeTable" type:"structure"`

	RequestId *string `locationName:"requestId" type:"string"`
}

// String returns the string representation
func (s CreateRouteTableOutput) String() string {
	return awsutil.Prettify(s)
}

// GoString returns the string representation
func (s CreateRouteTableOutput) GoString() string {
	return s.String()
}

// SetRouteTable sets the RouteTable field's value.
func (s *CreateRouteTableOutput) SetRouteTable(v *RouteTable) *CreateRouteTableOutput {
	s.RouteTable = v
	return s
}

type DisableVgwRoutePropagationInput struct {
	_ struct{} `type:"structure"`

	// The ID of the virtual private gateway.
	//
	// GatewayId is a required field
	GatewayId *string `type:"string" required:"true"`

	// The ID of the route table.
	//
	// RouteTableId is a required field
	RouteTableId *string `type:"string" required:"true"`
}

// String returns the string representation
func (s DisableVgwRoutePropagationInput) String() string {
	return awsutil.Prettify(s)
}

// GoString returns the string representation
func (s DisableVgwRoutePropagationInput) GoString() string {
	return s.String()
}

// Validate inspects the fields of the type to determine if they are valid.
func (s *DisableVgwRoutePropagationInput) Validate() error {
	invalidParams := request.ErrInvalidParams{Context: "DisableVgwRoutePropagationInput"}
	if s.GatewayId == nil {
		invalidParams.Add(request.NewErrParamRequired("GatewayId"))
	}
	if s.RouteTableId == nil {
		invalidParams.Add(request.NewErrParamRequired("RouteTableId"))
	}

	if invalidParams.Len() > 0 {
		return invalidParams
	}
	return nil
}

// SetGatewayId sets the GatewayId field's value.
func (s *DisableVgwRoutePropagationInput) SetGatewayId(v string) *DisableVgwRoutePropagationInput {
	s.GatewayId = &v
	return s
}

// SetRouteTableId sets the RouteTableId field's value.
func (s *DisableVgwRoutePropagationInput) SetRouteTableId(v string) *DisableVgwRoutePropagationInput {
	s.RouteTableId = &v
	return s
}

// Please also see https://docs.aws.amazon.com/goto/WebAPI/ec2-2016-11-15/DisableVgwRoutePropagationOutput
type DisableVgwRoutePropagationOutput struct {
	_ struct{} `type:"structure"`
}

// String returns the string representation
func (s DisableVgwRoutePropagationOutput) String() string {
	return awsutil.Prettify(s)
}

// GoString returns the string representation
func (s DisableVgwRoutePropagationOutput) GoString() string {
	return s.String()
}

type EnableVgwRoutePropagationInput struct {
	_ struct{} `type:"structure"`

	// The ID of the virtual private gateway.
	//
	// GatewayId is a required field
	GatewayId *string `type:"string" required:"true"`

	// The ID of the route table.
	//
	// RouteTableId is a required field
	RouteTableId *string `type:"string" required:"true"`
}

// String returns the string representation
func (s EnableVgwRoutePropagationInput) String() string {
	return awsutil.Prettify(s)
}

// GoString returns the string representation
func (s EnableVgwRoutePropagationInput) GoString() string {
	return s.String()
}

// Validate inspects the fields of the type to determine if they are valid.
func (s *EnableVgwRoutePropagationInput) Validate() error {
	invalidParams := request.ErrInvalidParams{Context: "EnableVgwRoutePropagationInput"}
	if s.GatewayId == nil {
		invalidParams.Add(request.NewErrParamRequired("GatewayId"))
	}
	if s.RouteTableId == nil {
		invalidParams.Add(request.NewErrParamRequired("RouteTableId"))
	}

	if invalidParams.Len() > 0 {
		return invalidParams
	}
	return nil
}

// SetGatewayId sets the GatewayId field's value.
func (s *EnableVgwRoutePropagationInput) SetGatewayId(v string) *EnableVgwRoutePropagationInput {
	s.GatewayId = &v
	return s
}

// SetRouteTableId sets the RouteTableId field's value.
func (s *EnableVgwRoutePropagationInput) SetRouteTableId(v string) *EnableVgwRoutePropagationInput {
	s.RouteTableId = &v
	return s
}

// Please also see https://docs.aws.amazon.com/goto/WebAPI/ec2-2016-11-15/EnableVgwRoutePropagationOutput
type EnableVgwRoutePropagationOutput struct {
	_ struct{} `type:"structure"`
}

// String returns the string representation
func (s EnableVgwRoutePropagationOutput) String() string {
	return awsutil.Prettify(s)
}

// GoString returns the string representation
func (s EnableVgwRoutePropagationOutput) GoString() string {
	return s.String()
}

type DisassociateRouteTableInput struct {
	_ struct{} `type:"structure"`

	// The association ID representing the current association between the route
	// table and subnet.
	//
	// AssociationId is a required field
	AssociationId *string `locationName:"associationId" type:"string" required:"true"`

	// Checks whether you have the required permissions for the action, without
	// actually making the request, and provides an error response. If you have
	// the required permissions, the error response is DryRunOperation. Otherwise,
	// it is UnauthorizedOperation.
	DryRun *bool `locationName:"dryRun" type:"boolean"`
}

// String returns the string representation
func (s DisassociateRouteTableInput) String() string {
	return awsutil.Prettify(s)
}

// GoString returns the string representation
func (s DisassociateRouteTableInput) GoString() string {
	return s.String()
}

// Validate inspects the fields of the type to determine if they are valid.
func (s *DisassociateRouteTableInput) Validate() error {
	invalidParams := request.ErrInvalidParams{Context: "DisassociateRouteTableInput"}
	if s.AssociationId == nil {
		invalidParams.Add(request.NewErrParamRequired("AssociationId"))
	}

	if invalidParams.Len() > 0 {
		return invalidParams
	}
	return nil
}

// SetAssociationId sets the AssociationId field's value.
func (s *DisassociateRouteTableInput) SetAssociationId(v string) *DisassociateRouteTableInput {
	s.AssociationId = &v
	return s
}

// SetDryRun sets the DryRun field's value.
func (s *DisassociateRouteTableInput) SetDryRun(v bool) *DisassociateRouteTableInput {
	s.DryRun = &v
	return s
}

// Please also see https://docs.aws.amazon.com/goto/WebAPI/ec2-2016-11-15/DisassociateRouteTableOutput
type DisassociateRouteTableOutput struct {
	_ struct{} `type:"structure"`
}

// String returns the string representation
func (s DisassociateRouteTableOutput) String() string {
	return awsutil.Prettify(s)
}

// GoString returns the string representation
func (s DisassociateRouteTableOutput) GoString() string {
	return s.String()
}

type DeleteRouteTableInput struct {
	_ struct{} `type:"structure"`

	// Checks whether you have the required permissions for the action, without
	// actually making the request, and provides an error response. If you have
	// the required permissions, the error response is DryRunOperation. Otherwise,
	// it is UnauthorizedOperation.
	DryRun *bool `locationName:"dryRun" type:"boolean"`

	// The ID of the route table.
	//
	// RouteTableId is a required field
	RouteTableId *string `locationName:"routeTableId" type:"string" required:"true"`
}

// String returns the string representation
func (s DeleteRouteTableInput) String() string {
	return awsutil.Prettify(s)
}

// GoString returns the string representation
func (s DeleteRouteTableInput) GoString() string {
	return s.String()
}

// Validate inspects the fields of the type to determine if they are valid.
func (s *DeleteRouteTableInput) Validate() error {
	invalidParams := request.ErrInvalidParams{Context: "DeleteRouteTableInput"}
	if s.RouteTableId == nil {
		invalidParams.Add(request.NewErrParamRequired("RouteTableId"))
	}

	if invalidParams.Len() > 0 {
		return invalidParams
	}
	return nil
}

// SetDryRun sets the DryRun field's value.
func (s *DeleteRouteTableInput) SetDryRun(v bool) *DeleteRouteTableInput {
	s.DryRun = &v
	return s
}

// SetRouteTableId sets the RouteTableId field's value.
func (s *DeleteRouteTableInput) SetRouteTableId(v string) *DeleteRouteTableInput {
	s.RouteTableId = &v
	return s
}

// Please also see https://docs.aws.amazon.com/goto/WebAPI/ec2-2016-11-15/DeleteRouteTableOutput
type DeleteRouteTableOutput struct {
	_ struct{} `type:"structure"`
}

// String returns the string representation
func (s DeleteRouteTableOutput) String() string {
	return awsutil.Prettify(s)
}

// GoString returns the string representation
func (s DeleteRouteTableOutput) GoString() string {
	return s.String()
}

type AssociateRouteTableInput struct {
	_ struct{} `type:"structure"`

	// Checks whether you have the required permissions for the action, without
	// actually making the request, and provides an error response. If you have
	// the required permissions, the error response is DryRunOperation. Otherwise,
	// it is UnauthorizedOperation.
	DryRun *bool `locationName:"dryRun" type:"boolean"`

	// The ID of the route table.
	//
	// RouteTableId is a required field
	RouteTableId *string `locationName:"routeTableId" type:"string" required:"true"`

	// The ID of the subnet.
	//
	// SubnetId is a required field
	SubnetId *string `locationName:"subnetId" type:"string" required:"true"`
}

// String returns the string representation
func (s AssociateRouteTableInput) String() string {
	return awsutil.Prettify(s)
}

// GoString returns the string representation
func (s AssociateRouteTableInput) GoString() string {
	return s.String()
}

// Validate inspects the fields of the type to determine if they are valid.
func (s *AssociateRouteTableInput) Validate() error {
	invalidParams := request.ErrInvalidParams{Context: "AssociateRouteTableInput"}
	if s.RouteTableId == nil {
		invalidParams.Add(request.NewErrParamRequired("RouteTableId"))
	}
	if s.SubnetId == nil {
		invalidParams.Add(request.NewErrParamRequired("SubnetId"))
	}

	if invalidParams.Len() > 0 {
		return invalidParams
	}
	return nil
}

// SetDryRun sets the DryRun field's value.
func (s *AssociateRouteTableInput) SetDryRun(v bool) *AssociateRouteTableInput {
	s.DryRun = &v
	return s
}

// SetRouteTableId sets the RouteTableId field's value.
func (s *AssociateRouteTableInput) SetRouteTableId(v string) *AssociateRouteTableInput {
	s.RouteTableId = &v
	return s
}

// SetSubnetId sets the SubnetId field's value.
func (s *AssociateRouteTableInput) SetSubnetId(v string) *AssociateRouteTableInput {
	s.SubnetId = &v
	return s
}

// Contains the output of AssociateRouteTable.
// Please also see https://docs.aws.amazon.com/goto/WebAPI/ec2-2016-11-15/AssociateRouteTableResult
type AssociateRouteTableOutput struct {
	_ struct{} `type:"structure"`

	// The route table association ID (needed to disassociate the route table).
	AssociationId *string `locationName:"associationId" type:"string"`
}

// String returns the string representation
func (s AssociateRouteTableOutput) String() string {
	return awsutil.Prettify(s)
}

// GoString returns the string representation
func (s AssociateRouteTableOutput) GoString() string {
	return s.String()
}

// SetAssociationId sets the AssociationId field's value.
func (s *AssociateRouteTableOutput) SetAssociationId(v string) *AssociateRouteTableOutput {
	s.AssociationId = &v
	return s
}

type ReplaceRouteTableAssociationInput struct {
	_ struct{} `type:"structure"`

	// The association ID.
	//
	// AssociationId is a required field
	AssociationId *string `locationName:"associationId" type:"string" required:"true"`

	// Checks whether you have the required permissions for the action, without
	// actually making the request, and provides an error response. If you have
	// the required permissions, the error response is DryRunOperation. Otherwise,
	// it is UnauthorizedOperation.
	DryRun *bool `locationName:"dryRun" type:"boolean"`

	// The ID of the new route table to associate with the subnet.
	//
	// RouteTableId is a required field
	RouteTableId *string `locationName:"routeTableId" type:"string" required:"true"`
}

// String returns the string representation
func (s ReplaceRouteTableAssociationInput) String() string {
	return awsutil.Prettify(s)
}

// GoString returns the string representation
func (s ReplaceRouteTableAssociationInput) GoString() string {
	return s.String()
}

// Validate inspects the fields of the type to determine if they are valid.
func (s *ReplaceRouteTableAssociationInput) Validate() error {
	invalidParams := request.ErrInvalidParams{Context: "ReplaceRouteTableAssociationInput"}
	if s.AssociationId == nil {
		invalidParams.Add(request.NewErrParamRequired("AssociationId"))
	}
	if s.RouteTableId == nil {
		invalidParams.Add(request.NewErrParamRequired("RouteTableId"))
	}

	if invalidParams.Len() > 0 {
		return invalidParams
	}
	return nil
}

// SetAssociationId sets the AssociationId field's value.
func (s *ReplaceRouteTableAssociationInput) SetAssociationId(v string) *ReplaceRouteTableAssociationInput {
	s.AssociationId = &v
	return s
}

// SetDryRun sets the DryRun field's value.
func (s *ReplaceRouteTableAssociationInput) SetDryRun(v bool) *ReplaceRouteTableAssociationInput {
	s.DryRun = &v
	return s
}

// SetRouteTableId sets the RouteTableId field's value.
func (s *ReplaceRouteTableAssociationInput) SetRouteTableId(v string) *ReplaceRouteTableAssociationInput {
	s.RouteTableId = &v
	return s
}

// Contains the output of ReplaceRouteTableAssociation.
// Please also see https://docs.aws.amazon.com/goto/WebAPI/ec2-2016-11-15/ReplaceRouteTableAssociationResult
type ReplaceRouteTableAssociationOutput struct {
	_ struct{} `type:"structure"`

	// The ID of the new association.
	NewAssociationId *string `locationName:"newAssociationId" type:"string"`
}

// String returns the string representation
func (s ReplaceRouteTableAssociationOutput) String() string {
	return awsutil.Prettify(s)
}

// GoString returns the string representation
func (s ReplaceRouteTableAssociationOutput) GoString() string {
	return s.String()
}

// SetNewAssociationId sets the NewAssociationId field's value.
func (s *ReplaceRouteTableAssociationOutput) SetNewAssociationId(v string) *ReplaceRouteTableAssociationOutput {
	s.NewAssociationId = &v
	return s
}

// String returns the string representation
func (s DescribeVpcsInput) String() string {
	return awsutil.Prettify(s)
}

// GoString returns the string representation
func (s DescribeVpcsInput) GoString() string {
	return s.String()
}

// SetDryRun sets the DryRun field's value.
func (s *DescribeVpcsInput) SetDryRun(v bool) *DescribeVpcsInput {
	s.DryRun = &v
	return s
}

// SetFilters sets the Filters field's value.
func (s *DescribeVpcsInput) SetFilters(v []*Filter) *DescribeVpcsInput {
	s.Filters = v
	return s
}

// SetVpcIds sets the VpcIds field's value.
func (s *DescribeVpcsInput) SetVpcIds(v []*string) *DescribeVpcsInput {
	s.VpcIds = v
	return s
}

// // Contains the output of DescribeVpcs.
// // Please also see https://docs.aws.amazon.com/goto/WebAPI/ec2-2016-11-15/DescribeVpcsResult
// type DescribeVpcsOutput struct {
// 	_ struct{} `type:"structure"`

// 	// Information about one or more VPCs.
// 	Vpcs []*Vpc `locationName:"vpcSet" locationNameList:"item" type:"list"`
// }

// // String returns the string representation
// func (s DescribeVpcsOutput) String() string {
// 	return awsutil.Prettify(s)
// }

// GoString returns the string representation
// func (s DescribeVpcsOutput) GoString() string {
// 	return s.String()
// }

// SetVpcs sets the Vpcs field's value.
func (s *DescribeVpcsOutput) SetVpcs(v []*Vpc) *DescribeVpcsOutput {
	s.Vpcs = v
	return s
}

type VpnConnectionOptionsSpecification struct {
	_ struct{} `type:"structure"`

	// Indicates whether the VPN connection uses static routes only. Static routes
	// must be used for devices that don't support BGP.
	StaticRoutesOnly *bool `locationName:"staticRoutesOnly" type:"boolean"`
}

// String returns the string representation
func (s VpnConnectionOptionsSpecification) String() string {
	return awsutil.Prettify(s)
}

// GoString returns the string representation
func (s VpnConnectionOptionsSpecification) GoString() string {
	return s.String()
}

// SetStaticRoutesOnly sets the StaticRoutesOnly field's value.
func (s *VpnConnectionOptionsSpecification) SetStaticRoutesOnly(v bool) *VpnConnectionOptionsSpecification {
	s.StaticRoutesOnly = &v
	return s
}

type CreateVpnGatewayInput struct {
	_ struct{} `type:"structure"`

	// The Availability Zone for the virtual private gateway.
	AvailabilityZone *string `type:"string"`

	// Checks whether you have the required permissions for the action, without
	// actually making the request, and provides an error response. If you have
	// the required permissions, the error response is DryRunOperation. Otherwise,
	// it is UnauthorizedOperation.
	DryRun *bool `locationName:"dryRun" type:"boolean"`

	// The type of VPN connection this virtual private gateway supports.
	//
	// Type is a required field
	Type *string `type:"string" required:"true" enum:"GatewayType"`
}

// String returns the string representation
func (s CreateVpnGatewayInput) String() string {
	return awsutil.Prettify(s)
}

// GoString returns the string representation
func (s CreateVpnGatewayInput) GoString() string {
	return s.String()
}

// Validate inspects the fields of the type to determine if they are valid.
func (s *CreateVpnGatewayInput) Validate() error {
	invalidParams := request.ErrInvalidParams{Context: "CreateVpnGatewayInput"}
	if s.Type == nil {
		invalidParams.Add(request.NewErrParamRequired("Type"))
	}

	if invalidParams.Len() > 0 {
		return invalidParams
	}
	return nil
}

// SetAvailabilityZone sets the AvailabilityZone field's value.
func (s *CreateVpnGatewayInput) SetAvailabilityZone(v string) *CreateVpnGatewayInput {
	s.AvailabilityZone = &v
	return s
}

// SetDryRun sets the DryRun field's value.
func (s *CreateVpnGatewayInput) SetDryRun(v bool) *CreateVpnGatewayInput {
	s.DryRun = &v
	return s
}

// SetType sets the Type field's value.
func (s *CreateVpnGatewayInput) SetType(v string) *CreateVpnGatewayInput {
	s.Type = &v
	return s
}

type CreateVpnConnectionInput struct {
	_ struct{} `type:"structure"`

	// The ID of the customer gateway.
	//
	// CustomerGatewayId is a required field
	CustomerGatewayId *string `type:"string" required:"true"`

	// Checks whether you have the required permissions for the action, without
	// actually making the request, and provides an error response. If you have
	// the required permissions, the error response is DryRunOperation. Otherwise,
	// it is UnauthorizedOperation.
	DryRun *bool `locationName:"dryRun" type:"boolean"`

	// Indicates whether the VPN connection requires static routes. If you are creating
	// a VPN connection for a device that does not support BGP, you must specify
	// true.
	//
	// Default: false
	Options *VpnConnectionOptionsSpecification `locationName:"options" type:"structure"`

	// The type of VPN connection (ipsec.1).
	//
	// Type is a required field
	Type *string `type:"string" required:"true"`

	// The ID of the virtual private gateway.
	//
	// VpnGatewayId is a required field
	VpnGatewayId *string `type:"string" required:"true"`
}

// String returns the string representation
func (s CreateVpnConnectionInput) String() string {
	return awsutil.Prettify(s)
}

// GoString returns the string representation
func (s CreateVpnConnectionInput) GoString() string {
	return s.String()
}

// Validate inspects the fields of the type to determine if they are valid.
func (s *CreateVpnConnectionInput) Validate() error {
	invalidParams := request.ErrInvalidParams{Context: "CreateVpnConnectionInput"}
	if s.CustomerGatewayId == nil {
		invalidParams.Add(request.NewErrParamRequired("CustomerGatewayId"))
	}
	if s.Type == nil {
		invalidParams.Add(request.NewErrParamRequired("Type"))
	}
	if s.VpnGatewayId == nil {
		invalidParams.Add(request.NewErrParamRequired("VpnGatewayId"))
	}

	if invalidParams.Len() > 0 {
		return invalidParams
	}
	return nil
}

// SetCustomerGatewayId sets the CustomerGatewayId field's value.
func (s *CreateVpnConnectionInput) SetCustomerGatewayId(v string) *CreateVpnConnectionInput {
	s.CustomerGatewayId = &v
	return s
}

// SetDryRun sets the DryRun field's value.
func (s *CreateVpnConnectionInput) SetDryRun(v bool) *CreateVpnConnectionInput {
	s.DryRun = &v
	return s
}

// SetOptions sets the Options field's value.
func (s *CreateVpnConnectionInput) SetOptions(v *VpnConnectionOptionsSpecification) *CreateVpnConnectionInput {
	s.Options = v
	return s
}

// SetType sets the Type field's value.
func (s *CreateVpnConnectionInput) SetType(v string) *CreateVpnConnectionInput {
	s.Type = &v
	return s
}

// SetVpnGatewayId sets the VpnGatewayId field's value.
func (s *CreateVpnConnectionInput) SetVpnGatewayId(v string) *CreateVpnConnectionInput {
	s.VpnGatewayId = &v
	return s
}

// Contains the output of CreateVpnConnection.
// Please also see https://docs.aws.amazon.com/goto/WebAPI/ec2-2016-11-15/CreateVpnConnectionResult
type CreateVpnConnectionOutput struct {
	_ struct{} `type:"structure"`

	// Information about the VPN connection.
	VpnConnection *VpnConnection `locationName:"vpnConnection" type:"structure"`
}

// String returns the string representation
func (s CreateVpnConnectionOutput) String() string {
	return awsutil.Prettify(s)
}

// GoString returns the string representation
func (s CreateVpnConnectionOutput) GoString() string {
	return s.String()
}

// SetVpnConnection sets the VpnConnection field's value.
func (s *CreateVpnConnectionOutput) SetVpnConnection(v *VpnConnection) *CreateVpnConnectionOutput {
	s.VpnConnection = v
	return s
}

// Contains the output of CreateVpnGateway.
// Please also see https://docs.aws.amazon.com/goto/WebAPI/ec2-2016-11-15/CreateVpnGatewayResult
type CreateVpnGatewayOutput struct {
	_ struct{} `type:"structure"`

	// Information about the virtual private gateway.
	VpnGateway *VpnGateway `locationName:"vpnGateway" type:"structure"`
}

// String returns the string representation
func (s CreateVpnGatewayOutput) String() string {
	return awsutil.Prettify(s)
}

type VpnConnection struct {
	_ struct{} `type:"structure"`

	// The configuration information for the VPN connection's customer gateway (in
	// the native XML format). This element is always present in the CreateVpnConnection
	// response; however, it's present in the DescribeVpnConnections response only
	// if the VPN connection is in the pending or available state.
	CustomerGatewayConfiguration *string `locationName:"customerGatewayConfiguration" type:"string"`

	// The ID of the customer gateway at your end of the VPN connection.
	CustomerGatewayId *string `locationName:"customerGatewayId" type:"string"`

	// The VPN connection options.
	Options *VpnConnectionOptions `locationName:"options" type:"structure"`

	// The static routes associated with the VPN connection.
	Routes []*VpnStaticRoute `locationName:"routes" locationNameList:"item" type:"list"`

	// The current state of the VPN connection.
	State *string `locationName:"state" type:"string" enum:"VpnState"`

	// Any tags assigned to the VPN connection.
	Tags []*Tag `locationName:"tagSet" locationNameList:"item" type:"list"`

	// The type of VPN connection.
	Type *string `locationName:"type" type:"string" enum:"GatewayType"`

	// Information about the VPN tunnel.
	VgwTelemetry []*VgwTelemetry `locationName:"vgwTelemetry" locationNameList:"item" type:"list"`

	// The ID of the VPN connection.
	VpnConnectionId *string `locationName:"vpnConnectionId" type:"string"`

	// The ID of the virtual private gateway at the AWS side of the VPN connection.
	VpnGatewayId *string `locationName:"vpnGatewayId" type:"string"`
}

// String returns the string representation
func (s VpnConnection) String() string {
	return awsutil.Prettify(s)
}

// GoString returns the string representation
func (s VpnConnection) GoString() string {
	return s.String()
}

// SetCustomerGatewayConfiguration sets the CustomerGatewayConfiguration field's value.
func (s *VpnConnection) SetCustomerGatewayConfiguration(v string) *VpnConnection {
	s.CustomerGatewayConfiguration = &v
	return s
}

// SetCustomerGatewayId sets the CustomerGatewayId field's value.
func (s *VpnConnection) SetCustomerGatewayId(v string) *VpnConnection {
	s.CustomerGatewayId = &v
	return s
}

// SetOptions sets the Options field's value.
func (s *VpnConnection) SetOptions(v *VpnConnectionOptions) *VpnConnection {
	s.Options = v
	return s
}

// SetRoutes sets the Routes field's value.
func (s *VpnConnection) SetRoutes(v []*VpnStaticRoute) *VpnConnection {
	s.Routes = v
	return s
}

// SetState sets the State field's value.
func (s *VpnConnection) SetState(v string) *VpnConnection {
	s.State = &v
	return s
}

// SetTags sets the Tags field's value.
func (s *VpnConnection) SetTags(v []*Tag) *VpnConnection {
	s.Tags = v
	return s
}

// SetType sets the Type field's value.
func (s *VpnConnection) SetType(v string) *VpnConnection {
	s.Type = &v
	return s
}

// SetVgwTelemetry sets the VgwTelemetry field's value.
func (s *VpnConnection) SetVgwTelemetry(v []*VgwTelemetry) *VpnConnection {
	s.VgwTelemetry = v
	return s
}

// SetVpnConnectionId sets the VpnConnectionId field's value.
func (s *VpnConnection) SetVpnConnectionId(v string) *VpnConnection {
	s.VpnConnectionId = &v
	return s
}

// SetVpnGatewayId sets the VpnGatewayId field's value.
func (s *VpnConnection) SetVpnGatewayId(v string) *VpnConnection {
	s.VpnGatewayId = &v
	return s
}
func (s CreateVpnGatewayOutput) GoString() string {
	return s.String()
}

// SetVpnGateway sets the VpnGateway field's value.
func (s *CreateVpnGatewayOutput) SetVpnGateway(v *VpnGateway) *CreateVpnGatewayOutput {
	s.VpnGateway = v
	return s
}

type VpnGateway struct {
	_ struct{} `type:"structure"`

	// The Availability Zone where the virtual private gateway was created, if applicable.
	// This field may be empty or not returned.
	AvailabilityZone *string `locationName:"availabilityZone" type:"string"`

	// The current state of the virtual private gateway.
	State *string `locationName:"state" type:"string" enum:"VpnState"`

	// Any tags assigned to the virtual private gateway.
	Tags []*Tag `locationName:"tagSet" locationNameList:"item" type:"list"`

	// The type of VPN connection the virtual private gateway supports.
	Type *string `locationName:"type" type:"string" enum:"GatewayType"`

	// Any VPCs attached to the virtual private gateway.
	VpcAttachments []*VpcAttachment `locationName:"attachments" locationNameList:"item" type:"list"`

	// The ID of the virtual private gateway.
	VpnGatewayId *string `locationName:"vpnGatewayId" type:"string"`
}

func (s VpnGateway) String() string {
	return awsutil.Prettify(s)
}

func (s VpnGateway) GoString() string {
	return s.String()
}

// SetAvailabilityZone sets the AvailabilityZone field's value.
func (s *VpnGateway) SetAvailabilityZone(v string) *VpnGateway {
	s.AvailabilityZone = &v
	return s
}

func (s *VpnGateway) SetState(v string) *VpnGateway {
	s.State = &v
	return s
}

func (s *VpnGateway) SetTags(v []*Tag) *VpnGateway {
	s.Tags = v
	return s
}

func (s *VpnGateway) SetType(v string) *VpnGateway {
	s.Type = &v
	return s
}

// SetVpcAttachments sets the VpcAttachments field's value.
func (s *VpnGateway) SetVpcAttachments(v []*VpcAttachment) *VpnGateway {
	s.VpcAttachments = v
	return s
}

func (s *VpnGateway) SetVpnGatewayId(v string) *VpnGateway {
	s.VpnGatewayId = &v
	return s
}

type VpnConnectionOptions struct {
	_ struct{} `type:"structure"`

	// Indicates whether the VPN connection uses static routes only. Static routes
	// must be used for devices that don't support BGP.
	StaticRoutesOnly *bool `locationName:"staticRoutesOnly" type:"boolean"`
}

type VpcAttachment struct {
	_ struct{} `type:"structure"`

	// The current state of the attachment.
	State *string `locationName:"state" type:"string" enum:"AttachmentStatus"`

	// The ID of the VPC.
	VpcId *string `locationName:"vpcId" type:"string"`
}

// String returns the string representation
func (s VpcAttachment) String() string {
	return awsutil.Prettify(s)
}

// SetStaticRoutesOnly sets the StaticRoutesOnly field's value.
func (s *VpnConnectionOptions) SetStaticRoutesOnly(v bool) *VpnConnectionOptions {
	s.StaticRoutesOnly = &v
	return s
}

type VpnStaticRoute struct {
	_ struct{} `type:"structure"`

	// The CIDR block associated with the local subnet of the customer data center.
	DestinationCidrBlock *string `locationName:"destinationCidrBlock" type:"string"`

	// Indicates how the routes were provided.
	Source *string `locationName:"source" type:"string" enum:"VpnStaticRouteSource"`

	// The current state of the static route.
	State *string `locationName:"state" type:"string" enum:"VpnState"`
}

// String returns the string representation
func (s VpnStaticRoute) String() string {
	return s.String()
}
func (s VpcAttachment) GoString() string {
	return s.String()
}

// SetState sets the State field's value.
func (s *VpcAttachment) SetState(v string) *VpcAttachment {
	s.State = &v
	return s
}

// SetVpcId sets the VpcId field's value.
func (s *VpcAttachment) SetVpcId(v string) *VpcAttachment {
	s.VpcId = &v
	return s
}

type DescribeVpnGatewaysInput struct {
	_ struct{} `type:"structure"`

	// Checks whether you have the required permissions for the action, without
	// actually making the request, and provides an error response. If you have
	// the required permissions, the error response is DryRunOperation. Otherwise,
	// it is UnauthorizedOperation.
	DryRun *bool `locationName:"dryRun" type:"boolean"`

	// One or more filters.
	//
	//    * attachment.state - The current state of the attachment between the gateway
	//    and the VPC (attaching | attached | detaching | detached).
	//
	//    * attachment.vpc-id - The ID of an attached VPC.
	//
	//    * availability-zone - The Availability Zone for the virtual private gateway
	//    (if applicable).
	//
	//    * state - The state of the virtual private gateway (pending | available
	//    | deleting | deleted).
	//
	//    * tag:key=value - The key/value combination of a tag assigned to the resource.
	//    Specify the key of the tag in the filter name and the value of the tag
	//    in the filter value. For example, for the tag Purpose=X, specify tag:Purpose
	//    for the filter name and X for the filter value.
	//
	//    * tag-key - The key of a tag assigned to the resource. This filter is
	//    independent of the tag-value filter. For example, if you use both the
	//    filter "tag-key=Purpose" and the filter "tag-value=X", you get any resources
	//    assigned both the tag key Purpose (regardless of what the tag's value
	//    is), and the tag value X (regardless of what the tag's key is). If you
	//    want to list only resources where Purpose is X, see the tag:key=value
	//    filter.
	//
	//    * tag-value - The value of a tag assigned to the resource. This filter
	//    is independent of the tag-key filter.
	//
	//    * type - The type of virtual private gateway. Currently the only supported
	//    type is ipsec.1.
	//
	//    * vpn-gateway-id - The ID of the virtual private gateway.
	Filters []*Filter `locationName:"Filter" locationNameList:"Filter" type:"list"`

	// One or more virtual private gateway IDs.
	//
	// Default: Describes all your virtual private gateways.
	VpnGatewayIds []*string `locationName:"VpnGatewayId" locationNameList:"VpnGatewayId" type:"list"`
}

// String returns the string representation
func (s DescribeVpnGatewaysInput) String() string {
	return awsutil.Prettify(s)
}

// GoString returns the string representation
func (s VpnStaticRoute) GoString() string {
	return s.String()
}

// SetDestinationCidrBlock sets the DestinationCidrBlock field's value.
func (s *VpnStaticRoute) SetDestinationCidrBlock(v string) *VpnStaticRoute {
	s.DestinationCidrBlock = &v
	return s
}

// SetSource sets the Source field's value.
func (s *VpnStaticRoute) SetSource(v string) *VpnStaticRoute {
	s.Source = &v
	return s
}

// SetState sets the State field's value.
func (s *VpnStaticRoute) SetState(v string) *VpnStaticRoute {
	s.State = &v
	return s
}

type VgwTelemetry struct {
	_ struct{} `type:"structure"`

	// The number of accepted routes.
	AcceptedRouteCount *int64 `locationName:"acceptedRouteCount" type:"integer"`

	// The date and time of the last change in status.
	LastStatusChange *time.Time `locationName:"lastStatusChange" type:"timestamp" timestampFormat:"iso8601"`

	// The Internet-routable IP address of the virtual private gateway's outside
	// interface.
	OutsideIpAddress *string `locationName:"outsideIpAddress" type:"string"`

	// The status of the VPN tunnel.
	Status *string `locationName:"status" type:"string" enum:"TelemetryStatus"`

	// If an error occurs, a description of the error.
	StatusMessage *string `locationName:"statusMessage" type:"string"`
}

// String returns the string representation
func (s VgwTelemetry) String() string {
	return s.String()
}
func (s DescribeVpnGatewaysInput) GoString() string {
	return s.String()
}

// SetDryRun sets the DryRun field's value.
func (s *DescribeVpnGatewaysInput) SetDryRun(v bool) *DescribeVpnGatewaysInput {
	s.DryRun = &v
	return s
}

// SetFilters sets the Filters field's value.
func (s *DescribeVpnGatewaysInput) SetFilters(v []*Filter) *DescribeVpnGatewaysInput {
	s.Filters = v
	return s
}

// SetVpnGatewayIds sets the VpnGatewayIds field's value.
func (s *DescribeVpnGatewaysInput) SetVpnGatewayIds(v []*string) *DescribeVpnGatewaysInput {
	s.VpnGatewayIds = v
	return s
}

// Contains the output of DescribeVpnGateways.
// Please also see https://docs.aws.amazon.com/goto/WebAPI/ec2-2016-11-15/DescribeVpnGatewaysResult
type DescribeVpnGatewaysOutput struct {
	_ struct{} `type:"structure"`

	// Information about one or more virtual private gateways.
	VpnGateways []*VpnGateway `locationName:"vpnGatewaySet" locationNameList:"item" type:"list"`
	RequestId   *string       `locationName:"requestId" type:"string"`
}

// String returns the string representation
func (s DescribeVpnGatewaysOutput) String() string {
	return awsutil.Prettify(s)
}

// GoString returns the string representation
func (s DescribeVpnGatewaysOutput) GoString() string {
	return s.String()
}

// SetVpnGateways sets the VpnGateways field's value.
func (s *DescribeVpnGatewaysOutput) SetVpnGateways(v []*VpnGateway) *DescribeVpnGatewaysOutput {
	s.VpnGateways = v
	return s
}

type DeleteVpnGatewayInput struct {
	_ struct{} `type:"structure"`

	// Checks whether you have the required permissions for the action, without
	// actually making the request, and provides an error response. If you have
	// the required permissions, the error response is DryRunOperation. Otherwise,
	// it is UnauthorizedOperation.
	DryRun *bool `locationName:"dryRun" type:"boolean"`

	// The ID of the virtual private gateway.
	//
	// VpnGatewayId is a required field
	VpnGatewayId *string `type:"string" required:"true"`
}

// String returns the string representation
func (s DeleteVpnGatewayInput) String() string {
	return awsutil.Prettify(s)
}

// GoString returns the string representation
func (s VgwTelemetry) GoString() string {
	return s.String()
}

// SetAcceptedRouteCount sets the AcceptedRouteCount field's value.
func (s *VgwTelemetry) SetAcceptedRouteCount(v int64) *VgwTelemetry {
	s.AcceptedRouteCount = &v
	return s
}

// SetLastStatusChange sets the LastStatusChange field's value.
func (s *VgwTelemetry) SetLastStatusChange(v time.Time) *VgwTelemetry {
	s.LastStatusChange = &v
	return s
}

// SetOutsideIpAddress sets the OutsideIpAddress field's value.
func (s *VgwTelemetry) SetOutsideIpAddress(v string) *VgwTelemetry {
	s.OutsideIpAddress = &v
	return s
}

// SetStatus sets the Status field's value.
func (s *VgwTelemetry) SetStatus(v string) *VgwTelemetry {
	s.Status = &v
	return s
}

// SetStatusMessage sets the StatusMessage field's value.
func (s *VgwTelemetry) SetStatusMessage(v string) *VgwTelemetry {
	s.StatusMessage = &v
	return s
}

type DescribeVpnConnectionsInput struct {
	_ struct{} `type:"structure"`

	// Checks whether you have the required permissions for the action, without
	// actually making the request, and provides an error response. If you have
	// the required permissions, the error response is DryRunOperation. Otherwise,
	// it is UnauthorizedOperation.
	DryRun *bool `locationName:"dryRun" type:"boolean"`

	// One or more filters.
	//
	//    * customer-gateway-configuration - The configuration information for the
	//    customer gateway.
	//
	//    * customer-gateway-id - The ID of a customer gateway associated with the
	//    VPN connection.
	//
	//    * state - The state of the VPN connection (pending | available | deleting
	//    | deleted).
	//
	//    * option.static-routes-only - Indicates whether the connection has static
	//    routes only. Used for devices that do not support Border Gateway Protocol
	//    (BGP).
	//
	//    * route.destination-cidr-block - The destination CIDR block. This corresponds
	//    to the subnet used in a customer data center.
	//
	//    * bgp-asn - The BGP Autonomous System Number (ASN) associated with a BGP
	//    device.
	//
	//    * tag:key=value - The key/value combination of a tag assigned to the resource.
	//    Specify the key of the tag in the filter name and the value of the tag
	//    in the filter value. For example, for the tag Purpose=X, specify tag:Purpose
	//    for the filter name and X for the filter value.
	//
	//    * tag-key - The key of a tag assigned to the resource. This filter is
	//    independent of the tag-value filter. For example, if you use both the
	//    filter "tag-key=Purpose" and the filter "tag-value=X", you get any resources
	//    assigned both the tag key Purpose (regardless of what the tag's value
	//    is), and the tag value X (regardless of what the tag's key is). If you
	//    want to list only resources where Purpose is X, see the tag:key=value
	//    filter.
	//
	//    * tag-value - The value of a tag assigned to the resource. This filter
	//    is independent of the tag-key filter.
	//
	//    * type - The type of VPN connection. Currently the only supported type
	//    is ipsec.1.
	//
	//    * vpn-connection-id - The ID of the VPN connection.
	//
	//    * vpn-gateway-id - The ID of a virtual private gateway associated with
	//    the VPN connection.
	Filters []*Filter `locationName:"Filter" locationNameList:"Filter" type:"list"`

	// One or more VPN connection IDs.
	//
	// Default: Describes your VPN connections.
	VpnConnectionIds []*string `locationName:"VpnConnectionId" locationNameList:"VpnConnectionId" type:"list"`
}

// String returns the string representation
func (s DescribeVpnConnectionsInput) String() string {
	return awsutil.Prettify(s)
}

// GoString returns the string representation
func (s DescribeVpnConnectionsInput) GoString() string {
	return s.String()
}

// SetDryRun sets the DryRun field's value.
func (s *DescribeVpnConnectionsInput) SetDryRun(v bool) *DescribeVpnConnectionsInput {
	s.DryRun = &v
	return s
}

// SetFilters sets the Filters field's value.
func (s *DescribeVpnConnectionsInput) SetFilters(v []*Filter) *DescribeVpnConnectionsInput {
	s.Filters = v
	return s
}

// SetVpnConnectionIds sets the VpnConnectionIds field's value.
func (s *DescribeVpnConnectionsInput) SetVpnConnectionIds(v []*string) *DescribeVpnConnectionsInput {
	s.VpnConnectionIds = v
	return s
}

// Contains the output of DescribeVpnConnections.
// Please also see https://docs.aws.amazon.com/goto/WebAPI/ec2-2016-11-15/DescribeVpnConnectionsResult
type DescribeVpnConnectionsOutput struct {
	_ struct{} `type:"structure"`

	// Information about one or more VPN connections.
	VpnConnections []*VpnConnection `locationName:"vpnConnectionSet" locationNameList:"item" type:"list"`
	RequestId      *string          `locationName:"requestId" type:"string"`
}

// String returns the string representation
func (s DescribeVpnConnectionsOutput) String() string {
	return awsutil.Prettify(s)
}

// GoString returns the string representation
func (s DescribeVpnConnectionsOutput) GoString() string {
	return s.String()
}

// SetVpnConnections sets the VpnConnections field's value.
func (s *DescribeVpnConnectionsOutput) SetVpnConnections(v []*VpnConnection) *DescribeVpnConnectionsOutput {
	s.VpnConnections = v
	return s
}

func (s DeleteVpnGatewayInput) GoString() string {
	return s.String()
}

// Validate inspects the fields of the type to determine if they are valid.
func (s *DeleteVpnGatewayInput) Validate() error {
	invalidParams := request.ErrInvalidParams{Context: "DeleteVpnGatewayInput"}
	if s.VpnGatewayId == nil {
		invalidParams.Add(request.NewErrParamRequired("VpnGatewayId"))
	}

	if invalidParams.Len() > 0 {
		return invalidParams
	}
	return nil
}

// SetDryRun sets the DryRun field's value.
func (s *DeleteVpnGatewayInput) SetDryRun(v bool) *DeleteVpnGatewayInput {
	s.DryRun = &v
	return s
}

// SetVpnGatewayId sets the VpnGatewayId field's value.
func (s *DeleteVpnGatewayInput) SetVpnGatewayId(v string) *DeleteVpnGatewayInput {
	s.VpnGatewayId = &v
	return s
}

// Please also see https://docs.aws.amazon.com/goto/WebAPI/ec2-2016-11-15/DeleteVpnGatewayOutput
type DeleteVpnGatewayOutput struct {
	_ struct{} `type:"structure"`
}

// String returns the string representation
func (s DeleteVpnGatewayOutput) String() string {
	return awsutil.Prettify(s)
}

// GoString returns the string representation
func (s DeleteVpnGatewayOutput) GoString() string {
	return s.String()
}

type AttachVpnGatewayInput struct {
	_ struct{} `type:"structure"`

	// Checks whether you have the required permissions for the action, without
	// actually making the request, and provides an error response. If you have
	// the required permissions, the error response is DryRunOperation. Otherwise,
	// it is UnauthorizedOperation.
	DryRun *bool `locationName:"dryRun" type:"boolean"`

	// The ID of the VPC.
	//
	// VpcId is a required field
	VpcId *string `type:"string" required:"true"`

	// The ID of the virtual private gateway.
	//
	// VpnGatewayId is a required field
	VpnGatewayId *string `type:"string" required:"true"`
}

// String returns the string representation
func (s AttachVpnGatewayInput) String() string {
	return awsutil.Prettify(s)
}

// GoString returns the string representation
func (s AttachVpnGatewayInput) GoString() string {
	return s.String()
}

// Validate inspects the fields of the type to determine if they are valid.
func (s *AttachVpnGatewayInput) Validate() error {
	invalidParams := request.ErrInvalidParams{Context: "AttachVpnGatewayInput"}
	if s.VpcId == nil {
		invalidParams.Add(request.NewErrParamRequired("VpcId"))
	}
	if s.VpnGatewayId == nil {
		invalidParams.Add(request.NewErrParamRequired("VpnGatewayId"))
	}

	if invalidParams.Len() > 0 {
		return invalidParams
	}
	return nil
}

// SetDryRun sets the DryRun field's value.
func (s *AttachVpnGatewayInput) SetDryRun(v bool) *AttachVpnGatewayInput {
	s.DryRun = &v
	return s
}

// SetVpcId sets the VpcId field's value.
func (s *AttachVpnGatewayInput) SetVpcId(v string) *AttachVpnGatewayInput {
	s.VpcId = &v
	return s
}

// SetVpnGatewayId sets the VpnGatewayId field's value.
func (s *AttachVpnGatewayInput) SetVpnGatewayId(v string) *AttachVpnGatewayInput {
	s.VpnGatewayId = &v
	return s
}

// Contains the output of AttachVpnGateway.
// Please also see https://docs.aws.amazon.com/goto/WebAPI/ec2-2016-11-15/AttachVpnGatewayResult
type AttachVpnGatewayOutput struct {
	_ struct{} `type:"structure"`

	// Information about the attachment.
	VpcAttachment *VpcAttachment `locationName:"attachment" type:"structure"`
}

// String returns the string representation
func (s AttachVpnGatewayOutput) String() string {
	return awsutil.Prettify(s)
}

// GoString returns the string representation
func (s AttachVpnGatewayOutput) GoString() string {
	return s.String()
}

// SetVpcAttachment sets the VpcAttachment field's value.
func (s *AttachVpnGatewayOutput) SetVpcAttachment(v *VpcAttachment) *AttachVpnGatewayOutput {
	s.VpcAttachment = v
	return s
}

type DeleteVpnConnectionInput struct {
	_ struct{} `type:"structure"`

	// Checks whether you have the required permissions for the action, without
	// actually making the request, and provides an error response. If you have
	// the required permissions, the error response is DryRunOperation. Otherwise,
	// it is UnauthorizedOperation.
	DryRun *bool `locationName:"dryRun" type:"boolean"`

	// The ID of the VPN connection.
	//
	// VpnConnectionId is a required field
	VpnConnectionId *string `type:"string" required:"true"`
}

// String returns the string representation
func (s DeleteVpnConnectionInput) String() string {
	return awsutil.Prettify(s)
}

// GoString returns the string representation
func (s DeleteVpnConnectionInput) GoString() string {
	return s.String()
}

// Validate inspects the fields of the type to determine if they are valid.
func (s *DeleteVpnConnectionInput) Validate() error {
	invalidParams := request.ErrInvalidParams{Context: "DeleteVpnConnectionInput"}
	if s.VpnConnectionId == nil {
		invalidParams.Add(request.NewErrParamRequired("VpnConnectionId"))
	}

	if invalidParams.Len() > 0 {
		return invalidParams
	}
	return nil
}

// SetDryRun sets the DryRun field's value.
func (s *DeleteVpnConnectionInput) SetDryRun(v bool) *DeleteVpnConnectionInput {
	s.DryRun = &v
	return s
}

// SetVpnConnectionId sets the VpnConnectionId field's value.
func (s *DeleteVpnConnectionInput) SetVpnConnectionId(v string) *DeleteVpnConnectionInput {
	s.VpnConnectionId = &v
	return s
}

// Please also see https://docs.aws.amazon.com/goto/WebAPI/ec2-2016-11-15/DeleteVpnConnectionOutput
type DeleteVpnConnectionOutput struct {
	_ struct{} `type:"structure"`
}

// String returns the string representation
func (s DeleteVpnConnectionOutput) String() string {
	return awsutil.Prettify(s)
}

// GoString returns the string representation
func (s DeleteVpnConnectionOutput) GoString() string {
	return s.String()
}

type DetachVpnGatewayInput struct {
	_ struct{} `type:"structure"`

	// Checks whether you have the required permissions for the action, without
	// actually making the request, and provides an error response. If you have
	// the required permissions, the error response is DryRunOperation. Otherwise,
	// it is UnauthorizedOperation.
	DryRun *bool `locationName:"dryRun" type:"boolean"`

	// The ID of the VPC.
	//
	// VpcId is a required field
	VpcId *string `type:"string" required:"true"`

	// The ID of the virtual private gateway.
	//
	// VpnGatewayId is a required field
	VpnGatewayId *string `type:"string" required:"true"`
}

// String returns the string representation
func (s DetachVpnGatewayInput) String() string {
	return awsutil.Prettify(s)
}

// GoString returns the string representation
func (s DetachVpnGatewayInput) GoString() string {
	return s.String()
}

// Validate inspects the fields of the type to determine if they are valid.
func (s *DetachVpnGatewayInput) Validate() error {
	invalidParams := request.ErrInvalidParams{Context: "DetachVpnGatewayInput"}
	if s.VpcId == nil {
		invalidParams.Add(request.NewErrParamRequired("VpcId"))
	}
	if s.VpnGatewayId == nil {
		invalidParams.Add(request.NewErrParamRequired("VpnGatewayId"))
	}

	if invalidParams.Len() > 0 {
		return invalidParams
	}
	return nil
}

// SetDryRun sets the DryRun field's value.
func (s *DetachVpnGatewayInput) SetDryRun(v bool) *DetachVpnGatewayInput {
	s.DryRun = &v
	return s
}

// SetVpcId sets the VpcId field's value.
func (s *DetachVpnGatewayInput) SetVpcId(v string) *DetachVpnGatewayInput {
	s.VpcId = &v
	return s
}

// SetVpnGatewayId sets the VpnGatewayId field's value.
func (s *DetachVpnGatewayInput) SetVpnGatewayId(v string) *DetachVpnGatewayInput {
	s.VpnGatewayId = &v
	return s
}

// Please also see https://docs.aws.amazon.com/goto/WebAPI/ec2-2016-11-15/DetachVpnGatewayOutput
type DetachVpnGatewayOutput struct {
	_ struct{} `type:"structure"`
}

// String returns the string representation
func (s DetachVpnGatewayOutput) String() string {
	return awsutil.Prettify(s)
}

// GoString returns the string representation
func (s DetachVpnGatewayOutput) GoString() string {
	return s.String()
}

type DescribeSnapshotExportTasksInput struct {
	SnapshotExportTaskId []*string `locationName:"snapshotExportTaskId" locationNameList:"item" type:"list"`
}
type DescribeSnapshotExportTasksOutput struct {
	SnapshotExportTask []*SnapshotExportTask `locationName:"snapshotExportTaskSet" locationNameList:"item" type:"list"`
	RequestId          *string               `locationName:"requestId" type:"string"`
}

type CreateSnapshotExportTaskInput struct {
	_           struct{}                      `type:"structure"`
	ExportToOsu *ExportToOsuTaskSpecification `locationName:"exportToOsu" type:"structure"`
	SnapshotId  *string                       `locationName:"snapshotId" type:"string"`
}

type CreateSnapshotExportTaskOutput struct {
	_                  struct{}            `type:"structure"`
	SnapshotExportTask *SnapshotExportTask `locationName:"snapshotExportTask" type:"structure"`
	RequestId          *string             `locationName:"requestId" type:"string"`
}

type SnapshotExportTask struct {
	_                    struct{}                      `type:"structure"`
	Completion           *int64                        `locationName:"completion" type:"string"`
	ExportToOsu          *ExportToOsuTaskSpecification `locationName:"exportToOsu" type:"structure"`
	SnapshotExport       *SnapshotExport               `locationName:"snapshotExport" type:"structure"`
	SnapshotExportTaskId *string                       `locationName:"snapshotExportTaskId" type:"string"`
	SnapshotId           *string                       `locationName:"SnapshotId" type:"string"`
	State                *string                       `locationName:"state" type:"string"`
	StatusMessage        *string                       `locationName:"statusMessage" type:"string"`
}

type SnapshotExport struct {
	SnapshotId *string `locationName:"snapshotId" type:"string"`
}

type ExportToOsuTaskSpecification struct {
	_               struct{}                           `type:"structure"`
	DiskImageFormat *string                            `locationName:"diskImageFormat" type:"string"`
	AkSk            *ExportToOsuAccessKeySpecification `locationName:"akSk" type:"structure"`
	OsuBucket       *string                            `locationName:"osuBucket" type:"string"`
	OsuKey          *string                            `locationName:"osuKey" type:"string"`
	OsuPrefix       *string                            `locationName:"osuPrefix" type:"string"`
}

type CreateImageExportTaskInput struct {
	_           struct{}                           `type:"structure"`
	ExportToOsu *ImageExportToOsuTaskSpecification `locationName:"exportToOsu" type:"structure"`
	ImageId     *string                            `locationName:"imageId" type:"string"`
}

type ImageExportToOsuTaskSpecification struct {
	_               struct{}                           `type:"structure"`
	DiskImageFormat *string                            `locationName:"diskImageFormat" type:"string"`
	OsuAkSk         *ExportToOsuAccessKeySpecification `locationName:"osuAkSk" type:"structure"`
	OsuBucket       *string                            `locationName:"osuBucket" type:"string"`
	OsuManifestUrl  *string                            `locationName:"osuManifestUrl" type:"string"`
	OsuPrefix       *string                            `locationName:"osuPrefix" type:"string"`
}

type ExportToOsuAccessKeySpecification struct {
	_         struct{} `type:"structure"`
	AccessKey *string  `locationName:"accessKey" type:"string"`
	SecretKey *string  `locationName:"secretKey" type:"string"`
}

type CreateImageExportTaskOutput struct {
	_               struct{}         `type:"structure"`
	ImageExportTask *ImageExportTask `locationName:"imageExportTask" type:"structure"`
	RequestId       *string          `locationName:"requestId" type:"string"`
}

type ImageExportTask struct {
	_                 struct{}                           `type:"structure"`
	Completion        *int64                             `locationName:"completion" type:"string"`
	ExportToOsu       *ImageExportToOsuTaskSpecification `locationName:"exportToOsu" type:"structure"`
	ImageExport       *ImageExport                       `locationName:"imageExport" type:"structure"`
	ImageExportTaskId *string                            `locationName:"imageExportTaskId" type:"string"`
	ImageId           *string                            `locationName:"imageId" type:"string"`
	State             *string                            `locationName:"state" type:"string"`
	StatusMessage     *string                            `locationName:"statusMessage" type:"string"`
}

type ImageExport struct {
	_       struct{} `type:"structure"`
	ImageId *string  `locationName:"imageId" type:"string"`
}

type DescribeImageExportTasksInput struct {
	_                 struct{}  `type:"structure"`
	ImageExportTaskId []*string `locationName:"imageExportTaskId" locationNameList:"item" type:"list"`
}

type DescribeImageExportTasksOutput struct {
	_               struct{}           `type:"structure"`
	ImageExportTask []*ImageExportTask `locationName:"imageExportTask" locationNameList:"item" type:"list"`
	RequestId       *string            `locationName:"requestId" type:"string"`
}

// Contains the parameters for CopyImage.
// Please also see https://docs.aws.amazon.com/goto/WebAPI/ec2-2016-11-15/CopyImageRequest
type CopyImageInput struct {
	_ struct{} `type:"structure"`

	// Unique, case-sensitive identifier you provide to ensure idempotency of the
	// request. For more information, see How to Ensure Idempotency (http://docs.aws.amazon.com/AWSEC2/latest/UserGuide/Run_Instance_Idempotency.html)
	// in the Amazon Elastic Compute Cloud User Guide.
	ClientToken *string `type:"string"`

	// A description for the new AMI in the destination region.
	Description *string `type:"string"`

	// Checks whether you have the required permissions for the action, without
	// actually making the request, and provides an error response. If you have
	// the required permissions, the error response is DryRunOperation. Otherwise,
	// it is UnauthorizedOperation.
	DryRun *bool `locationName:"dryRun" type:"boolean"`

	// Specifies whether the destination snapshots of the copied image should be
	// encrypted. The default CMK for EBS is used unless a non-default AWS Key Management
	// Service (AWS KMS) CMK is specified with KmsKeyId. For more information, see
	// Amazon EBS Encryption (http://docs.aws.amazon.com/AWSEC2/latest/UserGuide/EBSEncryption.html)
	// in the Amazon Elastic Compute Cloud User Guide.
	Encrypted *bool `locationName:"encrypted" type:"boolean"`

	// The full ARN of the AWS Key Management Service (AWS KMS) CMK to use when
	// encrypting the snapshots of an image during a copy operation. This parameter
	// is only required if you want to use a non-default CMK; if this parameter
	// is not specified, the default CMK for EBS is used. The ARN contains the arn:aws:kms
	// namespace, followed by the region of the CMK, the AWS account ID of the CMK
	// owner, the key namespace, and then the CMK ID. For example, arn:aws:kms:us-east-1:012345678910:key/abcd1234-a123-456a-a12b-a123b4cd56ef.
	// The specified CMK must exist in the region that the snapshot is being copied
	// to. If a KmsKeyId is specified, the Encrypted flag must also be set.
	KmsKeyId *string `locationName:"kmsKeyId" type:"string"`

	// The name of the new AMI in the destination region.
	//
	// Name is a required field
	Name *string `type:"string" required:"true"`

	// The ID of the AMI to copy.
	//
	// SourceImageId is a required field
	SourceImageId *string `type:"string" required:"true"`

	// The name of the region that contains the AMI to copy.
	//
	// SourceRegion is a required field
	SourceRegion *string `type:"string" required:"true"`
}

// String returns the string representation
func (s CopyImageInput) String() string {
	return awsutil.Prettify(s)
}

type CreateVpnConnectionRouteInput struct {
	_ struct{} `type:"structure"`

	// The CIDR block associated with the local subnet of the customer network.
	//
	// DestinationCidrBlock is a required field
	DestinationCidrBlock *string `type:"string" required:"true"`

	// The ID of the VPN connection.
	//
	// VpnConnectionId is a required field
	VpnConnectionId *string `type:"string" required:"true"`
}

// String returns the string representation
func (s CreateVpnConnectionRouteInput) String() string {
	return awsutil.Prettify(s)
}

// GoString returns the string representation
func (s CopyImageInput) GoString() string {
	return s.String()
}
func (s CreateVpnConnectionRouteInput) GoString() string {
	return s.String()
}

// Validate inspects the fields of the type to determine if they are valid.
func (s *CopyImageInput) Validate() error {
	invalidParams := request.ErrInvalidParams{Context: "CopyImageInput"}
	if s.Name == nil {
		invalidParams.Add(request.NewErrParamRequired("Name"))
	}
	if s.SourceImageId == nil {
		invalidParams.Add(request.NewErrParamRequired("SourceImageId"))
	}
	if s.SourceRegion == nil {
		invalidParams.Add(request.NewErrParamRequired("SourceRegion"))
	}

	if invalidParams.Len() > 0 {
		return invalidParams
	}
	return nil
}
func (s *CreateVpnConnectionRouteInput) Validate() error {
	invalidParams := request.ErrInvalidParams{Context: "CreateVpnConnectionRouteInput"}
	if s.DestinationCidrBlock == nil {
		invalidParams.Add(request.NewErrParamRequired("DestinationCidrBlock"))
	}
	if s.VpnConnectionId == nil {
		invalidParams.Add(request.NewErrParamRequired("VpnConnectionId"))
	}

	if invalidParams.Len() > 0 {
		return invalidParams
	}
	return nil
}

// SetClientToken sets the ClientToken field's value.
func (s *CopyImageInput) SetClientToken(v string) *CopyImageInput {
	s.ClientToken = &v
	return s
}

// SetDescription sets the Description field's value.
func (s *CopyImageInput) SetDescription(v string) *CopyImageInput {
	s.Description = &v
	return s
}

// SetDryRun sets the DryRun field's value.
func (s *CopyImageInput) SetDryRun(v bool) *CopyImageInput {
	s.DryRun = &v
	return s
}

// SetEncrypted sets the Encrypted field's value.
func (s *CopyImageInput) SetEncrypted(v bool) *CopyImageInput {
	s.Encrypted = &v
	return s
}

// SetKmsKeyId sets the KmsKeyId field's value.
func (s *CopyImageInput) SetKmsKeyId(v string) *CopyImageInput {
	s.KmsKeyId = &v
	return s
}

// SetName sets the Name field's value.
func (s *CopyImageInput) SetName(v string) *CopyImageInput {
	s.Name = &v
	return s
}

// SetSourceImageId sets the SourceImageId field's value.
func (s *CopyImageInput) SetSourceImageId(v string) *CopyImageInput {
	s.SourceImageId = &v
	return s
}

// SetSourceRegion sets the SourceRegion field's value.
func (s *CopyImageInput) SetSourceRegion(v string) *CopyImageInput {
	s.SourceRegion = &v
	return s
}

// Contains the output of CopyImage.
// Please also see https://docs.aws.amazon.com/goto/WebAPI/ec2-2016-11-15/CopyImageResult
type CopyImageOutput struct {
	_ struct{} `type:"structure"`

	// The ID of the new AMI.
	ImageId *string `locationName:"imageId" type:"string"`
}

// String returns the string representation
func (s CopyImageOutput) String() string {
	return awsutil.Prettify(s)
}

// SetDestinationCidrBlock sets the DestinationCidrBlock field's value.
func (s *CreateVpnConnectionRouteInput) SetDestinationCidrBlock(v string) *CreateVpnConnectionRouteInput {
	s.DestinationCidrBlock = &v
	return s
}

// SetVpnConnectionId sets the VpnConnectionId field's value.
func (s *CreateVpnConnectionRouteInput) SetVpnConnectionId(v string) *CreateVpnConnectionRouteInput {
	s.VpnConnectionId = &v
	return s
}

// Please also see https://docs.aws.amazon.com/goto/WebAPI/ec2-2016-11-15/CreateVpnConnectionRouteOutput
type CreateVpnConnectionRouteOutput struct {
	_ struct{} `type:"structure"`
}

// String returns the string representation
func (s CreateVpnConnectionRouteOutput) String() string {
	return awsutil.Prettify(s)
}

// GoString returns the string representation
func (s CopyImageOutput) GoString() string {
	return s.String()
}

// SetImageId sets the ImageId field's value.
func (s *CopyImageOutput) SetImageId(v string) *CopyImageOutput {
	s.ImageId = &v
	return s
}

// Contains the parameters for DescribeSnapshots.
// Please also see https://docs.aws.amazon.com/goto/WebAPI/ec2-2016-11-15/DescribeSnapshotsRequest
type DescribeSnapshotsInput struct {
	_ struct{} `type:"structure"`

	// Checks whether you have the required permissions for the action, without
	// actually making the request, and provides an error response. If you have
	// the required permissions, the error response is DryRunOperation. Otherwise,
	// it is UnauthorizedOperation.
	DryRun *bool `locationName:"dryRun" type:"boolean"`

	// One or more filters.
	//
	//    * description - A description of the snapshot.
	//
	//    * owner-alias - Value from an Amazon-maintained list (amazon | aws-marketplace
	//    | microsoft) of snapshot owners. Not to be confused with the user-configured
	//    AWS account alias, which is set from the IAM consolew.
	//
	//    * owner-id - The ID of the AWS account that owns the snapshot.
	//
	//    * progress - The progress of the snapshot, as a percentage (for example,
	//    80%).
	//
	//    * snapshot-id - The snapshot ID.
	//
	//    * start-time - The time stamp when the snapshot was initiated.
	//
	//    * status - The status of the snapshot (pending | completed | error).
	//
	//    * tag:key=value - The key/value combination of a tag assigned to the resource.
	//    Specify the key of the tag in the filter name and the value of the tag
	//    in the filter value. For example, for the tag Purpose=X, specify tag:Purpose
	//    for the filter name and X for the filter value.
	//
	//    * tag-key - The key of a tag assigned to the resource. This filter is
	//    independent of the tag-value filter. For example, if you use both the
	//    filter "tag-key=Purpose" and the filter "tag-value=X", you get any resources
	//    assigned both the tag key Purpose (regardless of what the tag's value
	//    is), and the tag value X (regardless of what the tag's key is). If you
	//    want to list only resources where Purpose is X, see the tag:key=value
	//    filter.
	//
	//    * tag-value - The value of a tag assigned to the resource. This filter
	//    is independent of the tag-key filter.
	//
	//    * volume-id - The ID of the volume the snapshot is for.
	//
	//    * volume-size - The size of the volume, in GiB.
	Filters []*Filter `locationName:"Filter" locationNameList:"Filter" type:"list"`

	// The maximum number of snapshot results returned by DescribeSnapshots in paginated
	// output. When this parameter is used, DescribeSnapshots only returns MaxResults
	// results in a single page along with a NextToken response element. The remaining
	// results of the initial request can be seen by sending another DescribeSnapshots
	// request with the returned NextToken value. This value can be between 5 and
	// 1000; if MaxResults is given a value larger than 1000, only 1000 results
	// are returned. If this parameter is not used, then DescribeSnapshots returns
	// all results. You cannot specify this parameter and the snapshot IDs parameter
	// in the same request.
	MaxResults *int64 `type:"integer"`

	// The NextToken value returned from a previous paginated DescribeSnapshots
	// request where MaxResults was used and the results exceeded the value of that
	// parameter. Pagination continues from the end of the previous results that
	// returned the NextToken value. This value is null when there are no more results
	// to return.
	NextToken *string `type:"string"`

	// Returns the snapshots owned by the specified owner. Multiple owners can be
	// specified.
	OwnerIds []*string `locationName:"Owner" locationNameList:"Owner" type:"list"`

	// One or more AWS accounts IDs that can create volumes from the snapshot.
	RestorableByUserIds []*string `locationName:"RestorableBy" type:"list"`

	// One or more snapshot IDs.
	//
	// Default: Describes snapshots for which you have launch permissions.
	SnapshotIds []*string `locationName:"SnapshotId" locationNameList:"SnapshotId" type:"list"`
}

// String returns the string representation
func (s DescribeSnapshotsInput) String() string {
	return s.String()
}
func (s CreateVpnConnectionRouteOutput) GoString() string {
	return s.String()
}

type DeleteVpnConnectionRouteInput struct {
	_ struct{} `type:"structure"`

	// The CIDR block associated with the local subnet of the customer network.
	//
	// DestinationCidrBlock is a required field
	DestinationCidrBlock *string `type:"string" required:"true"`

	// The ID of the VPN connection.
	//
	// VpnConnectionId is a required field
	VpnConnectionId *string `type:"string" required:"true"`
}

// String returns the string representation
func (s DeleteVpnConnectionRouteInput) String() string {
	return awsutil.Prettify(s)
}

// GoString returns the string representation
func (s DescribeSnapshotsInput) GoString() string {
	return s.String()
}

// SetDryRun sets the DryRun field's value.
func (s *DescribeSnapshotsInput) SetDryRun(v bool) *DescribeSnapshotsInput {
	s.DryRun = &v
	return s
}

// SetFilters sets the Filters field's value.
func (s *DescribeSnapshotsInput) SetFilters(v []*Filter) *DescribeSnapshotsInput {
	s.Filters = v
	return s
}

// SetMaxResults sets the MaxResults field's value.
func (s *DescribeSnapshotsInput) SetMaxResults(v int64) *DescribeSnapshotsInput {
	s.MaxResults = &v
	return s
}

// SetNextToken sets the NextToken field's value.
func (s *DescribeSnapshotsInput) SetNextToken(v string) *DescribeSnapshotsInput {
	s.NextToken = &v
	return s
}

// SetOwnerIds sets the OwnerIds field's value.
func (s *DescribeSnapshotsInput) SetOwnerIds(v []*string) *DescribeSnapshotsInput {
	s.OwnerIds = v
	return s
}

// SetRestorableByUserIds sets the RestorableByUserIds field's value.
func (s *DescribeSnapshotsInput) SetRestorableByUserIds(v []*string) *DescribeSnapshotsInput {
	s.RestorableByUserIds = v
	return s
}

// SetSnapshotIds sets the SnapshotIds field's value.
func (s *DescribeSnapshotsInput) SetSnapshotIds(v []*string) *DescribeSnapshotsInput {
	s.SnapshotIds = v
	return s
}

// Contains the output of DescribeSnapshots.
// Please also see https://docs.aws.amazon.com/goto/WebAPI/ec2-2016-11-15/DescribeSnapshotsResult
type DescribeSnapshotsOutput struct {
	_ struct{} `type:"structure"`

	// The NextToken value to include in a future DescribeSnapshots request. When
	// the results of a DescribeSnapshots request exceed MaxResults, this value
	// can be used to retrieve the next page of results. This value is null when
	// there are no more results to return.
	NextToken *string `locationName:"nextToken" type:"string"`

	// Information about the snapshots.
	Snapshots []*Snapshot `locationName:"snapshotSet" locationNameList:"item" type:"list"`
}

// String returns the string representation
func (s DescribeSnapshotsOutput) String() string {
	return awsutil.Prettify(s)
}

// GoString returns the string representation
func (s DescribeSnapshotsOutput) GoString() string {
	return s.String()
}

// SetNextToken sets the NextToken field's value.
func (s *DescribeSnapshotsOutput) SetNextToken(v string) *DescribeSnapshotsOutput {
	s.NextToken = &v
	return s
}

// SetSnapshots sets the Snapshots field's value.
func (s *DescribeSnapshotsOutput) SetSnapshots(v []*Snapshot) *DescribeSnapshotsOutput {
	s.Snapshots = v
	return s
}

// Describes a snapshot.
// Please also see https://docs.aws.amazon.com/goto/WebAPI/ec2-2016-11-15/Snapshot
type Snapshot struct {
	_ struct{} `type:"structure"`

	// The data encryption key identifier for the snapshot. This value is a unique
	// identifier that corresponds to the data encryption key that was used to encrypt
	// the original volume or snapshot copy. Because data encryption keys are inherited
	// by volumes created from snapshots, and vice versa, if snapshots share the
	// same data encryption key identifier, then they belong to the same volume/snapshot
	// lineage. This parameter is only returned by the DescribeSnapshots API operation.
	DataEncryptionKeyId *string `locationName:"dataEncryptionKeyId" type:"string"`

	// The description for the snapshot.
	Description *string `locationName:"description" type:"string"`

	// Indicates whether the snapshot is encrypted.
	Encrypted *bool `locationName:"encrypted" type:"boolean"`

	// The full ARN of the AWS Key Management Service (AWS KMS) customer master
	// key (CMK) that was used to protect the volume encryption key for the parent
	// volume.
	KmsKeyId *string `locationName:"kmsKeyId" type:"string"`

	// Value from an Amazon-maintained list (amazon | aws-marketplace | microsoft)
	// of snapshot owners. Not to be confused with the user-configured AWS account
	// alias, which is set from the IAM console.
	OwnerAlias *string `locationName:"ownerAlias" type:"string"`

	// The AWS account ID of the EBS snapshot owner.
	OwnerId *string `locationName:"ownerId" type:"string"`

	// The progress of the snapshot, as a percentage.
	Progress *string `locationName:"progress" type:"string"`

	// The ID of the snapshot. Each snapshot receives a unique identifier when it
	// is created.
	SnapshotId *string `locationName:"snapshotId" type:"string"`

	// The time stamp when the snapshot was initiated.
	StartTime *time.Time `locationName:"startTime" type:"timestamp" timestampFormat:"iso8601"`

	// The snapshot state.
	State *string `locationName:"status" type:"string" enum:"SnapshotState"`

	// Encrypted Amazon EBS snapshots are copied asynchronously. If a snapshot copy
	// operation fails (for example, if the proper AWS Key Management Service (AWS
	// KMS) permissions are not obtained) this field displays error state details
	// to help you diagnose why the error occurred. This parameter is only returned
	// by the DescribeSnapshots API operation.
	StateMessage *string `locationName:"statusMessage" type:"string"`

	// Any tags assigned to the snapshot.
	Tags []*Tag `locationName:"tagSet" locationNameList:"item" type:"list"`

	// The ID of the volume that was used to create the snapshot. Snapshots created
	// by the CopySnapshot action have an arbitrary volume ID that should not be
	// used for any purpose.
	VolumeId *string `locationName:"volumeId" type:"string"`

	// The size of the volume, in GiB.
	VolumeSize *int64 `locationName:"volumeSize" type:"integer"`
}

// String returns the string representation
func (s Snapshot) String() string {
	return awsutil.Prettify(s)
}
func (s DeleteVpnConnectionRouteInput) GoString() string {
	return s.String()
}

// Validate inspects the fields of the type to determine if they are valid.
func (s *DeleteVpnConnectionRouteInput) Validate() error {
	invalidParams := request.ErrInvalidParams{Context: "DeleteVpnConnectionRouteInput"}
	if s.DestinationCidrBlock == nil {
		invalidParams.Add(request.NewErrParamRequired("DestinationCidrBlock"))
	}
	if s.VpnConnectionId == nil {
		invalidParams.Add(request.NewErrParamRequired("VpnConnectionId"))
	}

	if invalidParams.Len() > 0 {
		return invalidParams
	}
	return nil
}

// SetDestinationCidrBlock sets the DestinationCidrBlock field's value.
func (s *DeleteVpnConnectionRouteInput) SetDestinationCidrBlock(v string) *DeleteVpnConnectionRouteInput {
	s.DestinationCidrBlock = &v
	return s
}

// SetVpnConnectionId sets the VpnConnectionId field's value.
func (s *DeleteVpnConnectionRouteInput) SetVpnConnectionId(v string) *DeleteVpnConnectionRouteInput {
	s.VpnConnectionId = &v
	return s
}

// Please also see https://docs.aws.amazon.com/goto/WebAPI/ec2-2016-11-15/DeleteVpnConnectionRouteOutput
type DeleteVpnConnectionRouteOutput struct {
	_ struct{} `type:"structure"`
}

// String returns the string representation
func (s DeleteVpnConnectionRouteOutput) String() string {
	return awsutil.Prettify(s)
}

// GoString returns the string representation
func (s Snapshot) GoString() string {
	return s.String()
}

// SetDataEncryptionKeyId sets the DataEncryptionKeyId field's value.
func (s *Snapshot) SetDataEncryptionKeyId(v string) *Snapshot {
	s.DataEncryptionKeyId = &v
	return s
}

// SetDescription sets the Description field's value.
func (s *Snapshot) SetDescription(v string) *Snapshot {
	s.Description = &v
	return s
}

// SetEncrypted sets the Encrypted field's value.
func (s *Snapshot) SetEncrypted(v bool) *Snapshot {
	s.Encrypted = &v
	return s
}

// SetKmsKeyId sets the KmsKeyId field's value.
func (s *Snapshot) SetKmsKeyId(v string) *Snapshot {
	s.KmsKeyId = &v
	return s
}

// SetOwnerAlias sets the OwnerAlias field's value.
func (s *Snapshot) SetOwnerAlias(v string) *Snapshot {
	s.OwnerAlias = &v
	return s
}

// SetOwnerId sets the OwnerId field's value.
func (s *Snapshot) SetOwnerId(v string) *Snapshot {
	s.OwnerId = &v
	return s
}

// SetProgress sets the Progress field's value.
func (s *Snapshot) SetProgress(v string) *Snapshot {
	s.Progress = &v
	return s
}

// SetSnapshotId sets the SnapshotId field's value.
func (s *Snapshot) SetSnapshotId(v string) *Snapshot {
	s.SnapshotId = &v
	return s
}

// SetStartTime sets the StartTime field's value.
func (s *Snapshot) SetStartTime(v time.Time) *Snapshot {
	s.StartTime = &v
	return s
}

// SetState sets the State field's value.
func (s *Snapshot) SetState(v string) *Snapshot {
	s.State = &v
	return s
}

// SetStateMessage sets the StateMessage field's value.
func (s *Snapshot) SetStateMessage(v string) *Snapshot {
	s.StateMessage = &v
	return s
}

// SetTags sets the Tags field's value.
func (s *Snapshot) SetTags(v []*Tag) *Snapshot {
	s.Tags = v
	return s
}

// SetVolumeId sets the VolumeId field's value.
func (s *Snapshot) SetVolumeId(v string) *Snapshot {
	s.VolumeId = &v
	return s
}

// SetVolumeSize sets the VolumeSize field's value.
func (s *Snapshot) SetVolumeSize(v int64) *Snapshot {
	s.VolumeSize = &v
	return s
}
func (s DeleteVpnConnectionRouteOutput) GoString() string {
	return s.String()
}

type DescribeAvailabilityZonesInput struct {
	_ struct{} `type:"structure"`

	// Checks whether you have the required permissions for the action, without
	// actually making the request, and provides an error response. If you have
	// the required permissions, the error response is DryRunOperation. Otherwise,
	// it is UnauthorizedOperation.
	DryRun *bool `locationName:"dryRun" type:"boolean"`

	// One or more filters.
	//
	//    * message - Information about the Availability Zone.
	//
	//    * region-name - The name of the region for the Availability Zone (for
	//    example, us-east-1).
	//
	//    * state - The state of the Availability Zone (available | information
	//    | impaired | unavailable).
	//
	//    * zone-name - The name of the Availability Zone (for example, us-east-1a).
	Filters []*Filter `locationName:"Filter" locationNameList:"Filter" type:"list"`

	// The names of one or more Availability Zones.
	ZoneNames []*string `locationName:"ZoneName" locationNameList:"ZoneName" type:"list"`
}

// String returns the string representation
func (s DescribeAvailabilityZonesInput) String() string {
	return awsutil.Prettify(s)
}

// GoString returns the string representation
func (s DescribeAvailabilityZonesInput) GoString() string {
	return s.String()
}

// SetDryRun sets the DryRun field's value.
func (s *DescribeAvailabilityZonesInput) SetDryRun(v bool) *DescribeAvailabilityZonesInput {
	s.DryRun = &v
	return s
}

// SetFilters sets the Filters field's value.
func (s *DescribeAvailabilityZonesInput) SetFilters(v []*Filter) *DescribeAvailabilityZonesInput {
	s.Filters = v
	return s
}

// SetZoneNames sets the ZoneNames field's value.
func (s *DescribeAvailabilityZonesInput) SetZoneNames(v []*string) *DescribeAvailabilityZonesInput {
	s.ZoneNames = v
	return s
}

// Contains the output of DescribeAvailabiltyZones.
// Please also see https://docs.aws.amazon.com/goto/WebAPI/ec2-2016-11-15/DescribeAvailabilityZonesResult
type DescribeAvailabilityZonesOutput struct {
	_ struct{} `type:"structure"`

	// Information about one or more Availability Zones.
	AvailabilityZones []*AvailabilityZone `locationName:"availabilityZoneInfo" locationNameList:"item" type:"list"`

	RequestId *string `locationName:"requestId" type:"string"`
}

// String returns the string representation
func (s DescribeAvailabilityZonesOutput) String() string {
	return awsutil.Prettify(s)
}

// GoString returns the string representation
func (s DescribeAvailabilityZonesOutput) GoString() string {
	return s.String()
}

// SetAvailabilityZones sets the AvailabilityZones field's value.
func (s *DescribeAvailabilityZonesOutput) SetAvailabilityZones(v []*AvailabilityZone) *DescribeAvailabilityZonesOutput {
	s.AvailabilityZones = v
	return s
}

type AvailabilityZone struct {
	_ struct{} `type:"structure"`

	// Any messages about the Availability Zone.
	Messages []*AvailabilityZoneMessage `locationName:"messageSet" locationNameList:"item" type:"list"`

	// The name of the region.
	RegionName *string `locationName:"regionName" type:"string"`

	// The state of the Availability Zone.
	State *string `locationName:"zoneState" type:"string" enum:"AvailabilityZoneState"`

	// The name of the Availability Zone.
	ZoneName *string `locationName:"zoneName" type:"string"`
}

// String returns the string representation
func (s AvailabilityZone) String() string {
	return awsutil.Prettify(s)
}

// GoString returns the string representation
func (s AvailabilityZone) GoString() string {
	return s.String()
}

// SetMessages sets the Messages field's value.
func (s *AvailabilityZone) SetMessages(v []*AvailabilityZoneMessage) *AvailabilityZone {
	s.Messages = v
	return s
}

// SetRegionName sets the RegionName field's value.
func (s *AvailabilityZone) SetRegionName(v string) *AvailabilityZone {
	s.RegionName = &v
	return s
}

// SetState sets the State field's value.
func (s *AvailabilityZone) SetState(v string) *AvailabilityZone {
	s.State = &v
	return s
}

// SetZoneName sets the ZoneName field's value.
func (s *AvailabilityZone) SetZoneName(v string) *AvailabilityZone {
	s.ZoneName = &v
	return s
}

type AvailabilityZoneMessage struct {
	_ struct{} `type:"structure"`

	// The message about the Availability Zone.
	Message *string `locationName:"message" type:"string"`
}

// String returns the string representation
func (s AvailabilityZoneMessage) String() string {
	return awsutil.Prettify(s)
}

// GoString returns the string representation
func (s AvailabilityZoneMessage) GoString() string {
	return s.String()
}

// SetMessage sets the Message field's value.
func (s *AvailabilityZoneMessage) SetMessage(v string) *AvailabilityZoneMessage {
	s.Message = &v
	return s
}

type DescribePrefixListsInput struct {
	_ struct{} `type:"structure"`

	// Checks whether you have the required permissions for the action, without
	// actually making the request, and provides an error response. If you have
	// the required permissions, the error response is DryRunOperation. Otherwise,
	// it is UnauthorizedOperation.
	DryRun *bool `type:"boolean"`

	// One or more filters.
	//
	//    * prefix-list-id: The ID of a prefix list.
	//
	//    * prefix-list-name: The name of a prefix list.
	Filters []*Filter `locationName:"Filter" locationNameList:"Filter" type:"list"`

	// The maximum number of items to return for this request. The request returns
	// a token that you can specify in a subsequent call to get the next set of
	// results.
	//
	// Constraint: If the value specified is greater than 1000, we return only 1000
	// items.
	MaxResults *int64 `type:"integer"`

	// The token for the next set of items to return. (You received this token from
	// a prior call.)
	NextToken *string `type:"string"`

	// One or more prefix list IDs.
	PrefixListIds []*string `locationName:"PrefixListId" locationNameList:"item" type:"list"`
}

// String returns the string representation
func (s DescribePrefixListsInput) String() string {
	return awsutil.Prettify(s)
}

// GoString returns the string representation
func (s DescribePrefixListsInput) GoString() string {
	return s.String()
}

// SetDryRun sets the DryRun field's value.
func (s *DescribePrefixListsInput) SetDryRun(v bool) *DescribePrefixListsInput {
	s.DryRun = &v
	return s
}

// SetFilters sets the Filters field's value.
func (s *DescribePrefixListsInput) SetFilters(v []*Filter) *DescribePrefixListsInput {
	s.Filters = v
	return s
}

// SetMaxResults sets the MaxResults field's value.
func (s *DescribePrefixListsInput) SetMaxResults(v int64) *DescribePrefixListsInput {
	s.MaxResults = &v
	return s
}

// SetNextToken sets the NextToken field's value.
func (s *DescribePrefixListsInput) SetNextToken(v string) *DescribePrefixListsInput {
	s.NextToken = &v
	return s
}

// SetPrefixListIds sets the PrefixListIds field's value.
func (s *DescribePrefixListsInput) SetPrefixListIds(v []*string) *DescribePrefixListsInput {
	s.PrefixListIds = v
	return s
}

// Contains the output of DescribePrefixLists.
// Please also see https://docs.aws.amazon.com/goto/WebAPI/ec2-2016-11-15/DescribePrefixListsResult
type DescribePrefixListsOutput struct {
	_ struct{} `type:"structure"`

	// The token to use when requesting the next set of items. If there are no additional
	// items to return, the string is empty.
	NextToken *string `locationName:"nextToken" type:"string"`

	// All available prefix lists.
	PrefixLists []*PrefixList `locationName:"prefixListSet" locationNameList:"item" type:"list"`

	RequestId *string `locationName:"requestId" type:"string"`
}

// String returns the string representation
func (s DescribePrefixListsOutput) String() string {
	return awsutil.Prettify(s)
}

// GoString returns the string representation
func (s DescribePrefixListsOutput) GoString() string {
	return s.String()
}

// SetNextToken sets the NextToken field's value.
func (s *DescribePrefixListsOutput) SetNextToken(v string) *DescribePrefixListsOutput {
	s.NextToken = &v
	return s
}

// SetPrefixLists sets the PrefixLists field's value.
func (s *DescribePrefixListsOutput) SetPrefixLists(v []*PrefixList) *DescribePrefixListsOutput {
	s.PrefixLists = v
	return s
}

type PrefixList struct {
	_ struct{} `type:"structure"`

	// The IP address range of the AWS service.
	Cidrs []*string `locationName:"cidrSet" locationNameList:"item" type:"list"`

	// The ID of the prefix.
	PrefixListId *string `locationName:"prefixListId" type:"string"`

	// The name of the prefix.
	PrefixListName *string `locationName:"prefixListName" type:"string"`
}

// String returns the string representation
func (s PrefixList) String() string {
	return awsutil.Prettify(s)
}

// GoString returns the string representation
func (s PrefixList) GoString() string {
	return s.String()
}

// SetCidrs sets the Cidrs field's value.
func (s *PrefixList) SetCidrs(v []*string) *PrefixList {
	s.Cidrs = v
	return s
}

// SetPrefixListId sets the PrefixListId field's value.
func (s *PrefixList) SetPrefixListId(v string) *PrefixList {
	s.PrefixListId = &v
	return s
}

// SetPrefixListName sets the PrefixListName field's value.
func (s *PrefixList) SetPrefixListName(v string) *PrefixList {
	s.PrefixListName = &v
	return s
}

type DescribeQuotasInput struct {
	_ struct{} `type:"structure"`

	DryRun *bool `type:"boolean"`

	// One or more filters.
	//
	//    * prefix-list-id: The ID of a prefix list.
	//
	//    * prefix-list-name: The name of a prefix list.
	Filters []*Filter `locationName:"Filter" locationNameList:"Filter" type:"list"`

	// The maximum number of items to return for this request. The request returns
	// a token that you can specify in a subsequent call to get the next set of
	// results.
	//
	// Constraint: If the value specified is greater than 1000, we return only 1000
	// items.
	MaxResults *int64 `type:"integer"`

	// The token for the next set of items to return. (You received this token from
	// a prior call.)
	NextToken *string `type:"string"`

	// One or more prefix list IDs.
	QuotaName []*string `locationName:"QuotaName" locationNameList:"item" type:"list"`
}

type DescribeQuotasOutput struct {
	_ struct{} `type:"structure"`

	// The token to use when requesting the next set of items. If there are no additional
	// items to return, the string is empty.
	NextToken *string `locationName:"nextToken" type:"string"`

	// All available prefix lists.
	ReferenceQuotaSet []*ReferenceQuota `locationName:"referenceQuotaSet" locationNameList:"item" type:"list"`
	RequestId         *string           `locationName:"requestId" type:"string"`
}

type DescribeRegionsInput struct {
	_ struct{} `type:"structure"`

	// Checks whether you have the required permissions for the action, without
	// actually making the request, and provides an error response. If you have
	// the required permissions, the error response is DryRunOperation. Otherwise,
	// it is UnauthorizedOperation.
	DryRun *bool `locationName:"dryRun" type:"boolean"`

	// One or more filters.
	//
	//    * endpoint - The endpoint of the region (for example, ec2.us-east-1.amazonaws.com).
	//
	//    * region-name - The name of the region (for example, us-east-1).
	Filters []*Filter `locationName:"Filter" locationNameList:"Filter" type:"list"`

	// The names of one or more regions.
	RegionNames []*string `locationName:"RegionName" locationNameList:"RegionName" type:"list"`
}

// String returns the string representation
func (s DescribeRegionsInput) String() string {
	return awsutil.Prettify(s)
}

// GoString returns the string representation
func (s DescribeRegionsInput) GoString() string {
	return s.String()
}

// SetDryRun sets the DryRun field's value.
func (s *DescribeRegionsInput) SetDryRun(v bool) *DescribeRegionsInput {
	s.DryRun = &v
	return s
}

// SetFilters sets the Filters field's value.
func (s *DescribeRegionsInput) SetFilters(v []*Filter) *DescribeRegionsInput {
	s.Filters = v
	return s
}

// SetRegionNames sets the RegionNames field's value.
func (s *DescribeRegionsInput) SetRegionNames(v []*string) *DescribeRegionsInput {
	s.RegionNames = v
	return s
}

// Contains the output of DescribeRegions.
// Please also see https://docs.aws.amazon.com/goto/WebAPI/ec2-2016-11-15/DescribeRegionsResult
type DescribeRegionsOutput struct {
	_ struct{} `type:"structure"`

	// Information about one or more regions.
	Regions   []*Region `locationName:"regionInfo" locationNameList:"item" type:"list"`
	RequestId *string   `locationName:"requestId" type:"string"`
}

// String returns the string representation
func (s DescribeRegionsOutput) String() string {
	return awsutil.Prettify(s)
}

// GoString returns the string representation
func (s DescribeRegionsOutput) GoString() string {
	return s.String()
}

// SetRegions sets the Regions field's value.
func (s *DescribeRegionsOutput) SetRegions(v []*Region) *DescribeRegionsOutput {
	s.Regions = v
	return s
}

type ReferenceQuota struct {
	QuotaSet  []*QuotaSet `locationName:"quotaSet" locationNameList:"item" type:"list"`
	Reference *string     `locationName:"reference" type:"string"`
}

type QuotaSet struct {
	Description    *string `locationName:"description" type:"string"`
	DisplayName    *string `locationName:"displayName" type:"string"`
	GroupName      *string `locationName:"groupName" type:"string"`
	MaxQuotaValue  *string `locationName:"maxQuotaValue" type:"string"`
	Name           *string `locationName:"name" type:"string"`
	OwnerId        *string `locationName:"ownerId" type:"string"`
	UsedQuotaValue *string `locationName:"usedQuotaValue" type:"string"`
}

type Region struct {
	_ struct{} `type:"structure"`

	// The region service endpoint.
	Endpoint *string `locationName:"regionEndpoint" type:"string"`

	// The name of the region.
	RegionName *string `locationName:"regionName" type:"string"`
}

// String returns the string representation
func (s Region) String() string {
	return awsutil.Prettify(s)
}

// GoString returns the string representation
func (s Region) GoString() string {
	return s.String()
}

// SetEndpoint sets the Endpoint field's value.
func (s *Region) SetEndpoint(v string) *Region {
	s.Endpoint = &v
	return s
}

// SetRegionName sets the RegionName field's value.
func (s *Region) SetRegionName(v string) *Region {
	s.RegionName = &v
	return s
}

<<<<<<< HEAD
type CreateSnapshotInput struct {
	_ struct{} `type:"structure"`

	// A description for the snapshot.
	Description *string `type:"string"`

	// Checks whether you have the required permissions for the action, without
	// actually making the request, and provides an error response. If you have
	// the required permissions, the error response is DryRunOperation. Otherwise,
	// it is UnauthorizedOperation.
	DryRun *bool `locationName:"dryRun" type:"boolean"`

	// The ID of the EBS volume.
	//
	// VolumeId is a required field
	VolumeId *string `type:"string" required:"true"`
}

// String returns the string representation
func (s CreateSnapshotInput) String() string {
	return awsutil.Prettify(s)
}

// GoString returns the string representation
func (s CreateSnapshotInput) GoString() string {
	return s.String()
}

// Validate inspects the fields of the type to determine if they are valid.
func (s *CreateSnapshotInput) Validate() error {
	invalidParams := request.ErrInvalidParams{Context: "CreateSnapshotInput"}
	if s.VolumeId == nil {
		invalidParams.Add(request.NewErrParamRequired("VolumeId"))
	}

	if invalidParams.Len() > 0 {
		return invalidParams
	}
	return nil
}

// SetDescription sets the Description field's value.
func (s *CreateSnapshotInput) SetDescription(v string) *CreateSnapshotInput {
	s.Description = &v
	return s
}

// SetDryRun sets the DryRun field's value.
func (s *CreateSnapshotInput) SetDryRun(v bool) *CreateSnapshotInput {
	s.DryRun = &v
	return s
}

// SetVolumeId sets the VolumeId field's value.
func (s *CreateSnapshotInput) SetVolumeId(v string) *CreateSnapshotInput {
	s.VolumeId = &v
	return s
}

type Snapshot struct {
	_ struct{} `type:"structure"`

	// The data encryption key identifier for the snapshot. This value is a unique
	// identifier that corresponds to the data encryption key that was used to encrypt
	// the original volume or snapshot copy. Because data encryption keys are inherited
	// by volumes created from snapshots, and vice versa, if snapshots share the
	// same data encryption key identifier, then they belong to the same volume/snapshot
	// lineage. This parameter is only returned by the DescribeSnapshots API operation.
	DataEncryptionKeyId *string `locationName:"dataEncryptionKeyId" type:"string"`

	// The description for the snapshot.
	Description *string `locationName:"description" type:"string"`

	// Indicates whether the snapshot is encrypted.
	Encrypted *bool `locationName:"encrypted" type:"boolean"`

	// The full ARN of the AWS Key Management Service (AWS KMS) customer master
	// key (CMK) that was used to protect the volume encryption key for the parent
	// volume.
	KmsKeyId *string `locationName:"kmsKeyId" type:"string"`

	// Value from an Amazon-maintained list (amazon | aws-marketplace | microsoft)
	// of snapshot owners. Not to be confused with the user-configured AWS account
	// alias, which is set from the IAM console.
	OwnerAlias *string `locationName:"ownerAlias" type:"string"`

	// The AWS account ID of the EBS snapshot owner.
	OwnerId *string `locationName:"ownerId" type:"string"`

	// The progress of the snapshot, as a percentage.
	Progress *string `locationName:"progress" type:"string"`

	// The ID of the snapshot. Each snapshot receives a unique identifier when it
	// is created.
	SnapshotId *string `locationName:"snapshotId" type:"string"`

	// The time stamp when the snapshot was initiated.
	StartTime *time.Time `locationName:"startTime" type:"timestamp" timestampFormat:"iso8601"`

	// The snapshot state.
	State *string `locationName:"status" type:"string" enum:"SnapshotState"`

	// Encrypted Amazon EBS snapshots are copied asynchronously. If a snapshot copy
	// operation fails (for example, if the proper AWS Key Management Service (AWS
	// KMS) permissions are not obtained) this field displays error state details
	// to help you diagnose why the error occurred. This parameter is only returned
	// by the DescribeSnapshots API operation.
	StateMessage *string `locationName:"statusMessage" type:"string"`

	// Any tags assigned to the snapshot.
	Tags []*Tag `locationName:"tagSet" locationNameList:"item" type:"list"`

	// The ID of the volume that was used to create the snapshot. Snapshots created
	// by the CopySnapshot action have an arbitrary volume ID that should not be
	// used for any purpose.
	VolumeId *string `locationName:"volumeId" type:"string"`

	// The size of the volume, in GiB.
	VolumeSize *int64 `locationName:"volumeSize" type:"integer"`
}

// String returns the string representation
func (s Snapshot) String() string {
	return awsutil.Prettify(s)
}

// GoString returns the string representation
func (s Snapshot) GoString() string {
	return s.String()
}

// SetDataEncryptionKeyId sets the DataEncryptionKeyId field's value.
func (s *Snapshot) SetDataEncryptionKeyId(v string) *Snapshot {
	s.DataEncryptionKeyId = &v
	return s
}

// SetDescription sets the Description field's value.
func (s *Snapshot) SetDescription(v string) *Snapshot {
	s.Description = &v
	return s
}

// SetEncrypted sets the Encrypted field's value.
func (s *Snapshot) SetEncrypted(v bool) *Snapshot {
	s.Encrypted = &v
	return s
}

// SetKmsKeyId sets the KmsKeyId field's value.
func (s *Snapshot) SetKmsKeyId(v string) *Snapshot {
	s.KmsKeyId = &v
	return s
}

// SetOwnerAlias sets the OwnerAlias field's value.
func (s *Snapshot) SetOwnerAlias(v string) *Snapshot {
	s.OwnerAlias = &v
	return s
}

// SetOwnerId sets the OwnerId field's value.
func (s *Snapshot) SetOwnerId(v string) *Snapshot {
	s.OwnerId = &v
	return s
}

// SetProgress sets the Progress field's value.
func (s *Snapshot) SetProgress(v string) *Snapshot {
	s.Progress = &v
	return s
}

// SetSnapshotId sets the SnapshotId field's value.
func (s *Snapshot) SetSnapshotId(v string) *Snapshot {
	s.SnapshotId = &v
	return s
}

// SetStartTime sets the StartTime field's value.
func (s *Snapshot) SetStartTime(v time.Time) *Snapshot {
	s.StartTime = &v
	return s
}

// SetState sets the State field's value.
func (s *Snapshot) SetState(v string) *Snapshot {
	s.State = &v
	return s
}

// SetStateMessage sets the StateMessage field's value.
func (s *Snapshot) SetStateMessage(v string) *Snapshot {
	s.StateMessage = &v
	return s
}

// SetTags sets the Tags field's value.
func (s *Snapshot) SetTags(v []*Tag) *Snapshot {
	s.Tags = v
	return s
}

// SetVolumeId sets the VolumeId field's value.
func (s *Snapshot) SetVolumeId(v string) *Snapshot {
	s.VolumeId = &v
	return s
}

// SetVolumeSize sets the VolumeSize field's value.
func (s *Snapshot) SetVolumeSize(v int64) *Snapshot {
	s.VolumeSize = &v
	return s
}

// Describes the snapshot created from the imported disk.
// Please also see https://docs.aws.amazon.com/goto/WebAPI/ec2-2016-11-15/SnapshotDetail
type SnapshotDetail struct {
	_ struct{} `type:"structure"`

	// A description for the snapshot.
	Description *string `locationName:"description" type:"string"`

	// The block device mapping for the snapshot.
	DeviceName *string `locationName:"deviceName" type:"string"`

	// The size of the disk in the snapshot, in GiB.
	DiskImageSize *float64 `locationName:"diskImageSize" type:"double"`

	// The format of the disk image from which the snapshot is created.
	Format *string `locationName:"format" type:"string"`

	// The percentage of progress for the task.
	Progress *string `locationName:"progress" type:"string"`

	// The snapshot ID of the disk being imported.
	SnapshotId *string `locationName:"snapshotId" type:"string"`

	// A brief status of the snapshot creation.
	Status *string `locationName:"status" type:"string"`

	// A detailed status message for the snapshot creation.
	StatusMessage *string `locationName:"statusMessage" type:"string"`

	// The URL used to access the disk image.
	Url *string `locationName:"url" type:"string"`

	// The S3 bucket for the disk image.
	UserBucket *UserBucketDetails `locationName:"userBucket" type:"structure"`
}

// String returns the string representation
func (s SnapshotDetail) String() string {
	return awsutil.Prettify(s)
}

// GoString returns the string representation
func (s SnapshotDetail) GoString() string {
	return s.String()
}

// SetDescription sets the Description field's value.
func (s *SnapshotDetail) SetDescription(v string) *SnapshotDetail {
	s.Description = &v
	return s
}

// SetDeviceName sets the DeviceName field's value.
func (s *SnapshotDetail) SetDeviceName(v string) *SnapshotDetail {
	s.DeviceName = &v
	return s
}

// SetDiskImageSize sets the DiskImageSize field's value.
func (s *SnapshotDetail) SetDiskImageSize(v float64) *SnapshotDetail {
	s.DiskImageSize = &v
	return s
}

// SetFormat sets the Format field's value.
func (s *SnapshotDetail) SetFormat(v string) *SnapshotDetail {
	s.Format = &v
	return s
}

// SetProgress sets the Progress field's value.
func (s *SnapshotDetail) SetProgress(v string) *SnapshotDetail {
	s.Progress = &v
	return s
}

// SetSnapshotId sets the SnapshotId field's value.
func (s *SnapshotDetail) SetSnapshotId(v string) *SnapshotDetail {
	s.SnapshotId = &v
	return s
}

// SetStatus sets the Status field's value.
func (s *SnapshotDetail) SetStatus(v string) *SnapshotDetail {
	s.Status = &v
	return s
}

// SetStatusMessage sets the StatusMessage field's value.
func (s *SnapshotDetail) SetStatusMessage(v string) *SnapshotDetail {
	s.StatusMessage = &v
	return s
}

// SetUrl sets the Url field's value.
func (s *SnapshotDetail) SetUrl(v string) *SnapshotDetail {
	s.Url = &v
	return s
}

// SetUserBucket sets the UserBucket field's value.
func (s *SnapshotDetail) SetUserBucket(v *UserBucketDetails) *SnapshotDetail {
	s.UserBucket = v
	return s
}

// The disk container object for the import snapshot request.
// Please also see https://docs.aws.amazon.com/goto/WebAPI/ec2-2016-11-15/SnapshotDiskContainer
type SnapshotDiskContainer struct {
	_ struct{} `type:"structure"`

	// The description of the disk image being imported.
	Description *string `type:"string"`

	// The format of the disk image being imported.
	//
	// Valid values: RAW | VHD | VMDK | OVA
	Format *string `type:"string"`

	// The URL to the Amazon S3-based disk image being imported. It can either be
	// a https URL (https://..) or an Amazon S3 URL (s3://..).
	Url *string `type:"string"`

	// The S3 bucket for the disk image.
	UserBucket *UserBucket `type:"structure"`
}

// String returns the string representation
func (s SnapshotDiskContainer) String() string {
=======
type DescribeProductTypesInput struct {
	Filters []*Filter `locationName:"Filter" locationNameList:"Filter" type:"list"`
}

type DescribeProductTypesOutput struct {
	ProductTypeSet []*ProductType `locationName:"productTypeSet" locationNameList:"item" type:"list"`
	RequestId      *string        `locationName:"requestId" type:"string"`
}

type ProductType struct {
	Description   *string `locationName:"description" type:"string"`
	ProductTypeId *string `locationName:"productTypeId" type:"string"`
	Vendor        *string `locationName:"vendor" type:"string"`
}

type DescribeReservedInstancesInput struct {
	_ struct{} `type:"structure"`

	// Checks whether you have the required permissions for the action, without
	// actually making the request, and provides an error response. If you have
	// the required permissions, the error response is DryRunOperation. Otherwise,
	// it is UnauthorizedOperation.
	DryRun *bool `locationName:"dryRun" type:"boolean"`

	Filters []*Filter `locationName:"Filter" locationNameList:"Filter" type:"list"`

	// Describes whether the Reserved Instance is Standard or Convertible.
	AvailabilityZone *string `type:"string" enum:"AvailabilityZone"`

	OfferingClass *string `type:"string" enum:"OfferingClassType"`

	// The Reserved Instance offering type. If you are using tools that predate
	// the 2011-11-01 API version, you only have access to the Medium Utilization
	// Reserved Instance offering type.
	OfferingType *string `locationName:"offeringType" type:"string" enum:"OfferingTypeValues"`

	// One or more Reserved Instance IDs.
	//
	// Default: Describes all your Reserved Instances, or only those otherwise specified.
	ReservedInstancesIds []*string `locationName:"ReservedInstancesId" locationNameList:"ReservedInstancesId" type:"list"`
}

// String returns the string representation
func (s DescribeReservedInstancesInput) String() string {
>>>>>>> 66335941
	return awsutil.Prettify(s)
}

// GoString returns the string representation
<<<<<<< HEAD
func (s SnapshotDiskContainer) GoString() string {
	return s.String()
}

// SetDescription sets the Description field's value.
func (s *SnapshotDiskContainer) SetDescription(v string) *SnapshotDiskContainer {
	s.Description = &v
	return s
}

// SetFormat sets the Format field's value.
func (s *SnapshotDiskContainer) SetFormat(v string) *SnapshotDiskContainer {
	s.Format = &v
	return s
}

// SetUrl sets the Url field's value.
func (s *SnapshotDiskContainer) SetUrl(v string) *SnapshotDiskContainer {
	s.Url = &v
	return s
}

// SetUserBucket sets the UserBucket field's value.
func (s *SnapshotDiskContainer) SetUserBucket(v *UserBucket) *SnapshotDiskContainer {
	s.UserBucket = v
	return s
}

// Details about the import snapshot task.
// Please also see https://docs.aws.amazon.com/goto/WebAPI/ec2-2016-11-15/SnapshotTaskDetail
type SnapshotTaskDetail struct {
	_ struct{} `type:"structure"`

	// The description of the snapshot.
	Description *string `locationName:"description" type:"string"`

	// The size of the disk in the snapshot, in GiB.
	DiskImageSize *float64 `locationName:"diskImageSize" type:"double"`

	// The format of the disk image from which the snapshot is created.
	Format *string `locationName:"format" type:"string"`

	// The percentage of completion for the import snapshot task.
	Progress *string `locationName:"progress" type:"string"`

	// The snapshot ID of the disk being imported.
	SnapshotId *string `locationName:"snapshotId" type:"string"`

	// A brief status for the import snapshot task.
	Status *string `locationName:"status" type:"string"`

	// A detailed status message for the import snapshot task.
	StatusMessage *string `locationName:"statusMessage" type:"string"`

	// The URL of the disk image from which the snapshot is created.
	Url *string `locationName:"url" type:"string"`

	// The S3 bucket for the disk image.
	UserBucket *UserBucketDetails `locationName:"userBucket" type:"structure"`
}

// String returns the string representation
func (s SnapshotTaskDetail) String() string {
	return awsutil.Prettify(s)
}

// GoString returns the string representation
func (s SnapshotTaskDetail) GoString() string {
	return s.String()
}

// SetDescription sets the Description field's value.
func (s *SnapshotTaskDetail) SetDescription(v string) *SnapshotTaskDetail {
	s.Description = &v
	return s
}

// SetDiskImageSize sets the DiskImageSize field's value.
func (s *SnapshotTaskDetail) SetDiskImageSize(v float64) *SnapshotTaskDetail {
	s.DiskImageSize = &v
	return s
}

// SetFormat sets the Format field's value.
func (s *SnapshotTaskDetail) SetFormat(v string) *SnapshotTaskDetail {
	s.Format = &v
	return s
}

// SetProgress sets the Progress field's value.
func (s *SnapshotTaskDetail) SetProgress(v string) *SnapshotTaskDetail {
	s.Progress = &v
	return s
}

// SetSnapshotId sets the SnapshotId field's value.
func (s *SnapshotTaskDetail) SetSnapshotId(v string) *SnapshotTaskDetail {
	s.SnapshotId = &v
	return s
}

// SetStatus sets the Status field's value.
func (s *SnapshotTaskDetail) SetStatus(v string) *SnapshotTaskDetail {
	s.Status = &v
	return s
}

// SetStatusMessage sets the StatusMessage field's value.
func (s *SnapshotTaskDetail) SetStatusMessage(v string) *SnapshotTaskDetail {
	s.StatusMessage = &v
	return s
}

// SetUrl sets the Url field's value.
func (s *SnapshotTaskDetail) SetUrl(v string) *SnapshotTaskDetail {
	s.Url = &v
	return s
}

// SetUserBucket sets the UserBucket field's value.
func (s *SnapshotTaskDetail) SetUserBucket(v *UserBucketDetails) *SnapshotTaskDetail {
	s.UserBucket = v
	return s
}

type UserBucketDetails struct {
	_ struct{} `type:"structure"`

	// The S3 bucket from which the disk image was created.
	S3Bucket *string `locationName:"s3Bucket" type:"string"`

	// The file name of the disk image.
	S3Key *string `locationName:"s3Key" type:"string"`
}

// String returns the string representation
func (s UserBucketDetails) String() string {
	return awsutil.Prettify(s)
}

// GoString returns the string representation
func (s UserBucketDetails) GoString() string {
	return s.String()
}

// SetS3Bucket sets the S3Bucket field's value.
func (s *UserBucketDetails) SetS3Bucket(v string) *UserBucketDetails {
	s.S3Bucket = &v
	return s
}

// SetS3Key sets the S3Key field's value.
func (s *UserBucketDetails) SetS3Key(v string) *UserBucketDetails {
	s.S3Key = &v
	return s
}

type UserBucket struct {
	_ struct{} `type:"structure"`

	// The name of the S3 bucket where the disk image is located.
	S3Bucket *string `type:"string"`

	// The file name of the disk image.
	S3Key *string `type:"string"`
}

// String returns the string representation
func (s UserBucket) String() string {
	return awsutil.Prettify(s)
}

// GoString returns the string representation
func (s UserBucket) GoString() string {
	return s.String()
}

// SetS3Bucket sets the S3Bucket field's value.
func (s *UserBucket) SetS3Bucket(v string) *UserBucket {
	s.S3Bucket = &v
	return s
}

// SetS3Key sets the S3Key field's value.
func (s *UserBucket) SetS3Key(v string) *UserBucket {
	s.S3Key = &v
	return s
}

type DescribeSnapshotsInput struct {
	_ struct{} `type:"structure"`

	// Checks whether you have the required permissions for the action, without
	// actually making the request, and provides an error response. If you have
	// the required permissions, the error response is DryRunOperation. Otherwise,
	// it is UnauthorizedOperation.
	DryRun *bool `locationName:"dryRun" type:"boolean"`

	// One or more filters.
	//
	//    * description - A description of the snapshot.
	//
	//    * owner-alias - Value from an Amazon-maintained list (amazon | aws-marketplace
	//    | microsoft) of snapshot owners. Not to be confused with the user-configured
	//    AWS account alias, which is set from the IAM consolew.
	//
	//    * owner-id - The ID of the AWS account that owns the snapshot.
	//
	//    * progress - The progress of the snapshot, as a percentage (for example,
	//    80%).
	//
	//    * snapshot-id - The snapshot ID.
	//
	//    * start-time - The time stamp when the snapshot was initiated.
	//
	//    * status - The status of the snapshot (pending | completed | error).
	//
	//    * tag:key=value - The key/value combination of a tag assigned to the resource.
	//    Specify the key of the tag in the filter name and the value of the tag
	//    in the filter value. For example, for the tag Purpose=X, specify tag:Purpose
	//    for the filter name and X for the filter value.
	//
	//    * tag-key - The key of a tag assigned to the resource. This filter is
	//    independent of the tag-value filter. For example, if you use both the
	//    filter "tag-key=Purpose" and the filter "tag-value=X", you get any resources
	//    assigned both the tag key Purpose (regardless of what the tag's value
	//    is), and the tag value X (regardless of what the tag's key is). If you
	//    want to list only resources where Purpose is X, see the tag:key=value
	//    filter.
	//
	//    * tag-value - The value of a tag assigned to the resource. This filter
	//    is independent of the tag-key filter.
	//
	//    * volume-id - The ID of the volume the snapshot is for.
	//
	//    * volume-size - The size of the volume, in GiB.
	Filters []*Filter `locationName:"Filter" locationNameList:"Filter" type:"list"`

	// The maximum number of snapshot results returned by DescribeSnapshots in paginated
	// output. When this parameter is used, DescribeSnapshots only returns MaxResults
	// results in a single page along with a NextToken response element. The remaining
	// results of the initial request can be seen by sending another DescribeSnapshots
	// request with the returned NextToken value. This value can be between 5 and
	// 1000; if MaxResults is given a value larger than 1000, only 1000 results
	// are returned. If this parameter is not used, then DescribeSnapshots returns
	// all results. You cannot specify this parameter and the snapshot IDs parameter
	// in the same request.
	MaxResults *int64 `type:"integer"`

	// The NextToken value returned from a previous paginated DescribeSnapshots
	// request where MaxResults was used and the results exceeded the value of that
	// parameter. Pagination continues from the end of the previous results that
	// returned the NextToken value. This value is null when there are no more results
	// to return.
	NextToken *string `type:"string"`

	// Returns the snapshots owned by the specified owner. Multiple owners can be
	// specified.
	OwnerIds []*string `locationName:"Owner" locationNameList:"Owner" type:"list"`

	// One or more AWS accounts IDs that can create volumes from the snapshot.
	RestorableByUserIds []*string `locationName:"RestorableBy" type:"list"`

	// One or more snapshot IDs.
	//
	// Default: Describes snapshots for which you have launch permissions.
	SnapshotIds []*string `locationName:"SnapshotId" locationNameList:"SnapshotId" type:"list"`
}

// String returns the string representation
func (s DescribeSnapshotsInput) String() string {
	return awsutil.Prettify(s)
}

// GoString returns the string representation
func (s DescribeSnapshotsInput) GoString() string {
	return s.String()
}

// SetDryRun sets the DryRun field's value.
func (s *DescribeSnapshotsInput) SetDryRun(v bool) *DescribeSnapshotsInput {
	s.DryRun = &v
	return s
}

// SetFilters sets the Filters field's value.
func (s *DescribeSnapshotsInput) SetFilters(v []*Filter) *DescribeSnapshotsInput {
	s.Filters = v
	return s
}

// SetMaxResults sets the MaxResults field's value.
func (s *DescribeSnapshotsInput) SetMaxResults(v int64) *DescribeSnapshotsInput {
	s.MaxResults = &v
	return s
}

// SetNextToken sets the NextToken field's value.
func (s *DescribeSnapshotsInput) SetNextToken(v string) *DescribeSnapshotsInput {
	s.NextToken = &v
	return s
}

// SetOwnerIds sets the OwnerIds field's value.
func (s *DescribeSnapshotsInput) SetOwnerIds(v []*string) *DescribeSnapshotsInput {
	s.OwnerIds = v
	return s
}

// SetRestorableByUserIds sets the RestorableByUserIds field's value.
func (s *DescribeSnapshotsInput) SetRestorableByUserIds(v []*string) *DescribeSnapshotsInput {
	s.RestorableByUserIds = v
	return s
}

// SetSnapshotIds sets the SnapshotIds field's value.
func (s *DescribeSnapshotsInput) SetSnapshotIds(v []*string) *DescribeSnapshotsInput {
	s.SnapshotIds = v
	return s
}

// Contains the output of DescribeSnapshots.
// Please also see https://docs.aws.amazon.com/goto/WebAPI/ec2-2016-11-15/DescribeSnapshotsResult
type DescribeSnapshotsOutput struct {
	_ struct{} `type:"structure"`

	// The NextToken value to include in a future DescribeSnapshots request. When
	// the results of a DescribeSnapshots request exceed MaxResults, this value
	// can be used to retrieve the next page of results. This value is null when
	// there are no more results to return.
	NextToken *string `locationName:"nextToken" type:"string"`

	// Information about the snapshots.
	Snapshots []*Snapshot `locationName:"snapshotSet" locationNameList:"item" type:"list"`
}

// String returns the string representation
func (s DescribeSnapshotsOutput) String() string {
	return awsutil.Prettify(s)
}

// GoString returns the string representation
func (s DescribeSnapshotsOutput) GoString() string {
	return s.String()
}

// SetNextToken sets the NextToken field's value.
func (s *DescribeSnapshotsOutput) SetNextToken(v string) *DescribeSnapshotsOutput {
	s.NextToken = &v
	return s
}

// SetSnapshots sets the Snapshots field's value.
func (s *DescribeSnapshotsOutput) SetSnapshots(v []*Snapshot) *DescribeSnapshotsOutput {
	s.Snapshots = v
	return s
}

type DeleteSnapshotInput struct {
	_ struct{} `type:"structure"`

	// Checks whether you have the required permissions for the action, without
	// actually making the request, and provides an error response. If you have
	// the required permissions, the error response is DryRunOperation. Otherwise,
	// it is UnauthorizedOperation.
	DryRun *bool `locationName:"dryRun" type:"boolean"`

	// The ID of the EBS snapshot.
	//
	// SnapshotId is a required field
	SnapshotId *string `type:"string" required:"true"`
}

// String returns the string representation
func (s DeleteSnapshotInput) String() string {
	return awsutil.Prettify(s)
}

// GoString returns the string representation
func (s DeleteSnapshotInput) GoString() string {
	return s.String()
}

// Validate inspects the fields of the type to determine if they are valid.
func (s *DeleteSnapshotInput) Validate() error {
	invalidParams := request.ErrInvalidParams{Context: "DeleteSnapshotInput"}
	if s.SnapshotId == nil {
		invalidParams.Add(request.NewErrParamRequired("SnapshotId"))
	}

	if invalidParams.Len() > 0 {
		return invalidParams
	}
	return nil
}

// SetDryRun sets the DryRun field's value.
func (s *DeleteSnapshotInput) SetDryRun(v bool) *DeleteSnapshotInput {
	s.DryRun = &v
	return s
}

// SetSnapshotId sets the SnapshotId field's value.
func (s *DeleteSnapshotInput) SetSnapshotId(v string) *DeleteSnapshotInput {
	s.SnapshotId = &v
	return s
}

// Please also see https://docs.aws.amazon.com/goto/WebAPI/ec2-2016-11-15/DeleteSnapshotOutput
type DeleteSnapshotOutput struct {
	_ struct{} `type:"structure"`
}

// String returns the string representation
func (s DeleteSnapshotOutput) String() string {
	return awsutil.Prettify(s)
}

// GoString returns the string representation
func (s DeleteSnapshotOutput) GoString() string {
	return s.String()
=======
func (s DescribeReservedInstancesInput) GoString() string {
	return s.String()
}

// SetDryRun sets the DryRun field's value.
func (s *DescribeReservedInstancesInput) SetDryRun(v bool) *DescribeReservedInstancesInput {
	s.DryRun = &v
	return s
}

// SetFilters sets the Filters field's value.
func (s *DescribeReservedInstancesInput) SetFilters(v []*Filter) *DescribeReservedInstancesInput {
	s.Filters = v
	return s
}

// SetOfferingClass sets the OfferingClass field's value.
func (s *DescribeReservedInstancesInput) SetOfferingClass(v string) *DescribeReservedInstancesInput {
	s.OfferingClass = &v
	return s
}

// SetOfferingType sets the OfferingType field's value.
func (s *DescribeReservedInstancesInput) SetOfferingType(v string) *DescribeReservedInstancesInput {
	s.OfferingType = &v
	return s
}

// SetReservedInstancesIds sets the ReservedInstancesIds field's value.
func (s *DescribeReservedInstancesInput) SetReservedInstancesIds(v []*string) *DescribeReservedInstancesInput {
	s.ReservedInstancesIds = v
	return s
}

type DescribeReservedInstancesOutput struct {
	_ struct{} `type:"structure"`

	// A list of Reserved Instances.
	ReservedInstances []*ReservedInstances `locationName:"reservedInstancesSet" locationNameList:"item" type:"list"`
	RequestId         *string              `locationName:"requestId" type:"string"`
}
type ReservedInstances struct {
	_ struct{} `type:"structure"`

	// The Availability Zone in which the Reserved Instance can be used.
	AvailabilityZone *string `locationName:"availabilityZone" type:"string"`

	// The currency of the Reserved Instance. It's specified using ISO 4217 standard
	// currency codes. At this time, the only supported currency is USD.
	CurrencyCode *string `locationName:"currencyCode" type:"string" enum:"CurrencyCodeValues"`

	// The duration of the Reserved Instance, in seconds.
	Duration *int64 `locationName:"duration" type:"long"`

	// The time when the Reserved Instance expires.
	End *time.Time `locationName:"end" type:"timestamp" timestampFormat:"iso8601"`

	// The purchase price of the Reserved Instance.
	FixedPrice *float64 `locationName:"fixedPrice" type:"float"`

	// The number of reservations purchased.
	InstanceCount *int64 `locationName:"instanceCount" type:"integer"`

	// The tenancy of the instance.
	InstanceTenancy *string `locationName:"instanceTenancy" type:"string" enum:"Tenancy"`

	// The instance type on which the Reserved Instance can be used.
	InstanceType *string `locationName:"instanceType" type:"string" enum:"InstanceType"`

	// The offering class of the Reserved Instance.
	OfferingClass *string `locationName:"offeringClass" type:"string" enum:"OfferingClassType"`

	// The Reserved Instance offering type.
	OfferingType *string `locationName:"offeringType" type:"string" enum:"OfferingTypeValues"`

	// The Reserved Instance product platform description.
	ProductDescription *string `locationName:"productDescription" type:"string" enum:"RIProductDescription"`

	// The recurring charge tag assigned to the resource.
	RecurringCharges []*RecurringCharge `locationName:"recurringCharges" locationNameList:"item" type:"list"`

	// The ID of the Reserved Instance.
	ReservedInstancesId *string `locationName:"reservedInstancesId" type:"string"`

	// The scope of the Reserved Instance.
	Scope *string `locationName:"scope" type:"string" enum:"scope"`

	// The date and time the Reserved Instance started.
	Start *time.Time `locationName:"start" type:"timestamp" timestampFormat:"iso8601"`

	// The state of the Reserved Instance purchase.
	State *string `locationName:"state" type:"string" enum:"ReservedInstanceState"`

	// Any tags assigned to the resource.
	Tags []*Tag `locationName:"tagSet" locationNameList:"item" type:"list"`

	// The usage price of the Reserved Instance, per hour.
	UsagePrice *float64 `locationName:"usagePrice" type:"float"`
}

type RecurringCharge struct {
	_ struct{} `type:"structure"`

	// The amount of the recurring charge.
	Amount *float64 `locationName:"amount" type:"double"`

	// The frequency of the recurring charge.
	Frequency *string `locationName:"frequency" type:"string" enum:"RecurringChargeFrequency"`
}

type DescribeInstanceTypesInput struct {
	Filters []*Filter `locationName:"Filter" locationNameList:"Filter" type:"list"`
}

type DescribeInstanceTypesOutput struct {
	InstanceTypeSet []*InstanceType `locationName:"instanceTypeSet" locationNameList:"item" type:"list"`
	RequestId       *string         `locationName:"requestId" type:"string"`
}

type InstanceType struct {
	EbsOptimizedAvailable *bool   `locationName:"ebsOptimizedAvailable" type:"bool"`
	MaxIpAddresses        *int64  `locationName:"maxIpAddresses" type:"int64"`
	Memory                *int64  `locationName:"memory" type:"int64"`
	Name                  *string `locationName:"name" type:"string"`
	StorageCount          *int64  `locationName:"storageCount" type:"int64"`
	StorageSize           *int64  `locationName:"storageSize" type:"int64"`
	Vcpu                  *int64  `locationName:"vcpu" type:"int64"`
}

type DescribeReservedInstancesOfferingsInput struct {
	AvailabilityZone            *string   `locationName:"availabilityZone" type:"string"`
	Filters                     []*Filter `locationName:"Filter" locationNameList:"Filter" type:"list"`
	InstanceTenancy             *string   `locationName:"instanceTenancy" type:"string" enum:"Tenancy"`
	InstanceType                *string   `locationName:"instanceType" type:"string" enum:"InstanceType"`
	OfferingType                *string   `locationName:"offeringType" type:"string" enum:"OfferingTypeValues"`
	ProductDescription          *string   `locationName:"productDescription" type:"string" enum:"RIProductDescription"`
	ReservedInstancesOfferingId []*string `locationName:"reservedInstancesOfferingId" type:"string"`
}

type DescribeReservedInstancesOfferingsOutput struct {
	ReservedInstancesOfferingsSet []*ReservedInstancesOffering `locationName:"reservedInstancesOfferingsSet" locationNameList:"item" type:"list"`
	RequestId                     *string                      `locationName:"requestId" type:"string"`
}

type ReservedInstancesOffering struct {
	AvailabilityZone            *string            `locationName:"availabilityZone" type:"string"`
	CurrencyCode                *string            `locationName:"currencyCode" type:"string"`
	Duration                    *string            `locationName:"duration" type:"string"`
	FixedPrice                  *int64             `locationName:"fixedPrice" type:"int64"`
	InstanceTenancy             *string            `locationName:"instanceTenancy" type:"string" enum:"Tenancy"`
	InstanceType                *string            `locationName:"instanceType" type:"string" enum:"InstanceType"`
	Martketplace                *bool              `locationName:"martketplace" type:"bool"`
	OfferingType                *string            `locationName:"offeringType" type:"string" enum:"OfferingTypeValues"`
	ProductDescription          *string            `locationName:"productDescription" type:"string" enum:"RIProductDescription"`
	PricingDetailsSet           []*PricingDetail   `locationName:"pricingDetail" locationNameList:"item" type:"list"`
	RecurringCharges            []*RecurringCharge `locationName:"recurringCharges" locationNameList:"item" type:"list"`
	ReservedInstancesOfferingId *string            `locationName:"reservedInstancesOfferingId" type:"string"`
	UsagePrice                  *int64             `locationName:"usagePrice" type:"int64"`
}

type PricingDetail struct {
	Count *int64 `locationName:"count" type:"int64"`
>>>>>>> 66335941
}<|MERGE_RESOLUTION|>--- conflicted
+++ resolved
@@ -7552,7 +7552,6 @@
 	return s
 }
 
-<<<<<<< HEAD
 type CreateSnapshotInput struct {
 	_ struct{} `type:"structure"`
 
@@ -7612,162 +7611,6 @@
 	return s
 }
 
-type Snapshot struct {
-	_ struct{} `type:"structure"`
-
-	// The data encryption key identifier for the snapshot. This value is a unique
-	// identifier that corresponds to the data encryption key that was used to encrypt
-	// the original volume or snapshot copy. Because data encryption keys are inherited
-	// by volumes created from snapshots, and vice versa, if snapshots share the
-	// same data encryption key identifier, then they belong to the same volume/snapshot
-	// lineage. This parameter is only returned by the DescribeSnapshots API operation.
-	DataEncryptionKeyId *string `locationName:"dataEncryptionKeyId" type:"string"`
-
-	// The description for the snapshot.
-	Description *string `locationName:"description" type:"string"`
-
-	// Indicates whether the snapshot is encrypted.
-	Encrypted *bool `locationName:"encrypted" type:"boolean"`
-
-	// The full ARN of the AWS Key Management Service (AWS KMS) customer master
-	// key (CMK) that was used to protect the volume encryption key for the parent
-	// volume.
-	KmsKeyId *string `locationName:"kmsKeyId" type:"string"`
-
-	// Value from an Amazon-maintained list (amazon | aws-marketplace | microsoft)
-	// of snapshot owners. Not to be confused with the user-configured AWS account
-	// alias, which is set from the IAM console.
-	OwnerAlias *string `locationName:"ownerAlias" type:"string"`
-
-	// The AWS account ID of the EBS snapshot owner.
-	OwnerId *string `locationName:"ownerId" type:"string"`
-
-	// The progress of the snapshot, as a percentage.
-	Progress *string `locationName:"progress" type:"string"`
-
-	// The ID of the snapshot. Each snapshot receives a unique identifier when it
-	// is created.
-	SnapshotId *string `locationName:"snapshotId" type:"string"`
-
-	// The time stamp when the snapshot was initiated.
-	StartTime *time.Time `locationName:"startTime" type:"timestamp" timestampFormat:"iso8601"`
-
-	// The snapshot state.
-	State *string `locationName:"status" type:"string" enum:"SnapshotState"`
-
-	// Encrypted Amazon EBS snapshots are copied asynchronously. If a snapshot copy
-	// operation fails (for example, if the proper AWS Key Management Service (AWS
-	// KMS) permissions are not obtained) this field displays error state details
-	// to help you diagnose why the error occurred. This parameter is only returned
-	// by the DescribeSnapshots API operation.
-	StateMessage *string `locationName:"statusMessage" type:"string"`
-
-	// Any tags assigned to the snapshot.
-	Tags []*Tag `locationName:"tagSet" locationNameList:"item" type:"list"`
-
-	// The ID of the volume that was used to create the snapshot. Snapshots created
-	// by the CopySnapshot action have an arbitrary volume ID that should not be
-	// used for any purpose.
-	VolumeId *string `locationName:"volumeId" type:"string"`
-
-	// The size of the volume, in GiB.
-	VolumeSize *int64 `locationName:"volumeSize" type:"integer"`
-}
-
-// String returns the string representation
-func (s Snapshot) String() string {
-	return awsutil.Prettify(s)
-}
-
-// GoString returns the string representation
-func (s Snapshot) GoString() string {
-	return s.String()
-}
-
-// SetDataEncryptionKeyId sets the DataEncryptionKeyId field's value.
-func (s *Snapshot) SetDataEncryptionKeyId(v string) *Snapshot {
-	s.DataEncryptionKeyId = &v
-	return s
-}
-
-// SetDescription sets the Description field's value.
-func (s *Snapshot) SetDescription(v string) *Snapshot {
-	s.Description = &v
-	return s
-}
-
-// SetEncrypted sets the Encrypted field's value.
-func (s *Snapshot) SetEncrypted(v bool) *Snapshot {
-	s.Encrypted = &v
-	return s
-}
-
-// SetKmsKeyId sets the KmsKeyId field's value.
-func (s *Snapshot) SetKmsKeyId(v string) *Snapshot {
-	s.KmsKeyId = &v
-	return s
-}
-
-// SetOwnerAlias sets the OwnerAlias field's value.
-func (s *Snapshot) SetOwnerAlias(v string) *Snapshot {
-	s.OwnerAlias = &v
-	return s
-}
-
-// SetOwnerId sets the OwnerId field's value.
-func (s *Snapshot) SetOwnerId(v string) *Snapshot {
-	s.OwnerId = &v
-	return s
-}
-
-// SetProgress sets the Progress field's value.
-func (s *Snapshot) SetProgress(v string) *Snapshot {
-	s.Progress = &v
-	return s
-}
-
-// SetSnapshotId sets the SnapshotId field's value.
-func (s *Snapshot) SetSnapshotId(v string) *Snapshot {
-	s.SnapshotId = &v
-	return s
-}
-
-// SetStartTime sets the StartTime field's value.
-func (s *Snapshot) SetStartTime(v time.Time) *Snapshot {
-	s.StartTime = &v
-	return s
-}
-
-// SetState sets the State field's value.
-func (s *Snapshot) SetState(v string) *Snapshot {
-	s.State = &v
-	return s
-}
-
-// SetStateMessage sets the StateMessage field's value.
-func (s *Snapshot) SetStateMessage(v string) *Snapshot {
-	s.StateMessage = &v
-	return s
-}
-
-// SetTags sets the Tags field's value.
-func (s *Snapshot) SetTags(v []*Tag) *Snapshot {
-	s.Tags = v
-	return s
-}
-
-// SetVolumeId sets the VolumeId field's value.
-func (s *Snapshot) SetVolumeId(v string) *Snapshot {
-	s.VolumeId = &v
-	return s
-}
-
-// SetVolumeSize sets the VolumeSize field's value.
-func (s *Snapshot) SetVolumeSize(v int64) *Snapshot {
-	s.VolumeSize = &v
-	return s
-}
-
 // Describes the snapshot created from the imported disk.
 // Please also see https://docs.aws.amazon.com/goto/WebAPI/ec2-2016-11-15/SnapshotDetail
 type SnapshotDetail struct {
@@ -7897,7 +7740,9 @@
 
 // String returns the string representation
 func (s SnapshotDiskContainer) String() string {
-=======
+	return awsutil.Prettify(s)
+}
+
 type DescribeProductTypesInput struct {
 	Filters []*Filter `locationName:"Filter" locationNameList:"Filter" type:"list"`
 }
@@ -7942,12 +7787,10 @@
 
 // String returns the string representation
 func (s DescribeReservedInstancesInput) String() string {
->>>>>>> 66335941
-	return awsutil.Prettify(s)
-}
-
-// GoString returns the string representation
-<<<<<<< HEAD
+	return awsutil.Prettify(s)
+}
+
+// GoString returns the string representation
 func (s SnapshotDiskContainer) GoString() string {
 	return s.String()
 }
@@ -8134,175 +7977,6 @@
 // SetS3Key sets the S3Key field's value.
 func (s *UserBucket) SetS3Key(v string) *UserBucket {
 	s.S3Key = &v
-	return s
-}
-
-type DescribeSnapshotsInput struct {
-	_ struct{} `type:"structure"`
-
-	// Checks whether you have the required permissions for the action, without
-	// actually making the request, and provides an error response. If you have
-	// the required permissions, the error response is DryRunOperation. Otherwise,
-	// it is UnauthorizedOperation.
-	DryRun *bool `locationName:"dryRun" type:"boolean"`
-
-	// One or more filters.
-	//
-	//    * description - A description of the snapshot.
-	//
-	//    * owner-alias - Value from an Amazon-maintained list (amazon | aws-marketplace
-	//    | microsoft) of snapshot owners. Not to be confused with the user-configured
-	//    AWS account alias, which is set from the IAM consolew.
-	//
-	//    * owner-id - The ID of the AWS account that owns the snapshot.
-	//
-	//    * progress - The progress of the snapshot, as a percentage (for example,
-	//    80%).
-	//
-	//    * snapshot-id - The snapshot ID.
-	//
-	//    * start-time - The time stamp when the snapshot was initiated.
-	//
-	//    * status - The status of the snapshot (pending | completed | error).
-	//
-	//    * tag:key=value - The key/value combination of a tag assigned to the resource.
-	//    Specify the key of the tag in the filter name and the value of the tag
-	//    in the filter value. For example, for the tag Purpose=X, specify tag:Purpose
-	//    for the filter name and X for the filter value.
-	//
-	//    * tag-key - The key of a tag assigned to the resource. This filter is
-	//    independent of the tag-value filter. For example, if you use both the
-	//    filter "tag-key=Purpose" and the filter "tag-value=X", you get any resources
-	//    assigned both the tag key Purpose (regardless of what the tag's value
-	//    is), and the tag value X (regardless of what the tag's key is). If you
-	//    want to list only resources where Purpose is X, see the tag:key=value
-	//    filter.
-	//
-	//    * tag-value - The value of a tag assigned to the resource. This filter
-	//    is independent of the tag-key filter.
-	//
-	//    * volume-id - The ID of the volume the snapshot is for.
-	//
-	//    * volume-size - The size of the volume, in GiB.
-	Filters []*Filter `locationName:"Filter" locationNameList:"Filter" type:"list"`
-
-	// The maximum number of snapshot results returned by DescribeSnapshots in paginated
-	// output. When this parameter is used, DescribeSnapshots only returns MaxResults
-	// results in a single page along with a NextToken response element. The remaining
-	// results of the initial request can be seen by sending another DescribeSnapshots
-	// request with the returned NextToken value. This value can be between 5 and
-	// 1000; if MaxResults is given a value larger than 1000, only 1000 results
-	// are returned. If this parameter is not used, then DescribeSnapshots returns
-	// all results. You cannot specify this parameter and the snapshot IDs parameter
-	// in the same request.
-	MaxResults *int64 `type:"integer"`
-
-	// The NextToken value returned from a previous paginated DescribeSnapshots
-	// request where MaxResults was used and the results exceeded the value of that
-	// parameter. Pagination continues from the end of the previous results that
-	// returned the NextToken value. This value is null when there are no more results
-	// to return.
-	NextToken *string `type:"string"`
-
-	// Returns the snapshots owned by the specified owner. Multiple owners can be
-	// specified.
-	OwnerIds []*string `locationName:"Owner" locationNameList:"Owner" type:"list"`
-
-	// One or more AWS accounts IDs that can create volumes from the snapshot.
-	RestorableByUserIds []*string `locationName:"RestorableBy" type:"list"`
-
-	// One or more snapshot IDs.
-	//
-	// Default: Describes snapshots for which you have launch permissions.
-	SnapshotIds []*string `locationName:"SnapshotId" locationNameList:"SnapshotId" type:"list"`
-}
-
-// String returns the string representation
-func (s DescribeSnapshotsInput) String() string {
-	return awsutil.Prettify(s)
-}
-
-// GoString returns the string representation
-func (s DescribeSnapshotsInput) GoString() string {
-	return s.String()
-}
-
-// SetDryRun sets the DryRun field's value.
-func (s *DescribeSnapshotsInput) SetDryRun(v bool) *DescribeSnapshotsInput {
-	s.DryRun = &v
-	return s
-}
-
-// SetFilters sets the Filters field's value.
-func (s *DescribeSnapshotsInput) SetFilters(v []*Filter) *DescribeSnapshotsInput {
-	s.Filters = v
-	return s
-}
-
-// SetMaxResults sets the MaxResults field's value.
-func (s *DescribeSnapshotsInput) SetMaxResults(v int64) *DescribeSnapshotsInput {
-	s.MaxResults = &v
-	return s
-}
-
-// SetNextToken sets the NextToken field's value.
-func (s *DescribeSnapshotsInput) SetNextToken(v string) *DescribeSnapshotsInput {
-	s.NextToken = &v
-	return s
-}
-
-// SetOwnerIds sets the OwnerIds field's value.
-func (s *DescribeSnapshotsInput) SetOwnerIds(v []*string) *DescribeSnapshotsInput {
-	s.OwnerIds = v
-	return s
-}
-
-// SetRestorableByUserIds sets the RestorableByUserIds field's value.
-func (s *DescribeSnapshotsInput) SetRestorableByUserIds(v []*string) *DescribeSnapshotsInput {
-	s.RestorableByUserIds = v
-	return s
-}
-
-// SetSnapshotIds sets the SnapshotIds field's value.
-func (s *DescribeSnapshotsInput) SetSnapshotIds(v []*string) *DescribeSnapshotsInput {
-	s.SnapshotIds = v
-	return s
-}
-
-// Contains the output of DescribeSnapshots.
-// Please also see https://docs.aws.amazon.com/goto/WebAPI/ec2-2016-11-15/DescribeSnapshotsResult
-type DescribeSnapshotsOutput struct {
-	_ struct{} `type:"structure"`
-
-	// The NextToken value to include in a future DescribeSnapshots request. When
-	// the results of a DescribeSnapshots request exceed MaxResults, this value
-	// can be used to retrieve the next page of results. This value is null when
-	// there are no more results to return.
-	NextToken *string `locationName:"nextToken" type:"string"`
-
-	// Information about the snapshots.
-	Snapshots []*Snapshot `locationName:"snapshotSet" locationNameList:"item" type:"list"`
-}
-
-// String returns the string representation
-func (s DescribeSnapshotsOutput) String() string {
-	return awsutil.Prettify(s)
-}
-
-// GoString returns the string representation
-func (s DescribeSnapshotsOutput) GoString() string {
-	return s.String()
-}
-
-// SetNextToken sets the NextToken field's value.
-func (s *DescribeSnapshotsOutput) SetNextToken(v string) *DescribeSnapshotsOutput {
-	s.NextToken = &v
-	return s
-}
-
-// SetSnapshots sets the Snapshots field's value.
-func (s *DescribeSnapshotsOutput) SetSnapshots(v []*Snapshot) *DescribeSnapshotsOutput {
-	s.Snapshots = v
 	return s
 }
 
@@ -8369,7 +8043,8 @@
 // GoString returns the string representation
 func (s DeleteSnapshotOutput) GoString() string {
 	return s.String()
-=======
+}
+
 func (s DescribeReservedInstancesInput) GoString() string {
 	return s.String()
 }
@@ -8532,5 +8207,4 @@
 
 type PricingDetail struct {
 	Count *int64 `locationName:"count" type:"int64"`
->>>>>>> 66335941
 }