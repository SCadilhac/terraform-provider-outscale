package fcu

import (
	"time"

	"github.com/aws/aws-sdk-go/aws/awsutil"
)

const (
	// InstanceAttributeNameUserData is a InstanceAttributeName enum value
	InstanceAttributeNameUserData = "userData"
)

// DescribeInstancesInput Contains the parameters for DescribeInstances.
type DescribeInstancesInput struct {
	Filters []*Filter `locationName:"Filter" locationNameList:"Filter" type:"list"`

	InstanceIds []*string `locationName:"InstanceId" locationNameList:"InstanceId" type:"list"`

	MaxResults *int64 `locationName:"maxResults" type:"integer"`

	NextToken *string `locationName:"nextToken" type:"string"`
}

// Filter can be used to match a set of resources by various criteria.
type Filter struct {
	Name *string `type:"string"`

	Values []*string `locationName:"Value" locationNameList:"item" type:"list"`
}

// DescribeInstancesOutput struct
type DescribeInstancesOutput struct {
	_ struct{} `type:"structure"`

	NextToken *string `locationName:"nextToken" type:"string"`

	Reservations []*Reservation `locationName:"reservationSet" locationNameList:"item" type:"list"`
}

type GroupIdentifier struct {
	_ struct{} `type:"structure"`

	// The ID of the security group.
	GroupId *string `locationName:"groupId" type:"string"`

	// The name of the security group.
	GroupName *string `locationName:"groupName" type:"string"`
}

// Describes a reservation.
// See also, https://docs.aws.amazon.com/goto/WebAPI/ec2-2016-11-15/Reservation
type Reservation struct {
	_ struct{} `type:"structure"`

	// [EC2-Classic only] One or more security groups.
	Groups []*GroupIdentifier `locationName:"groupSet" locationNameList:"item" type:"list"`

	// One or more instances.
	Instances []*Instance `locationName:"instancesSet" locationNameList:"item" type:"list"`

	// The ID of the AWS account that owns the reservation.
	OwnerId *string `locationName:"ownerId" type:"string"`

	// The ID of the requester that launched the instances on your behalf (for example,
	// AWS Management Console or Auto Scaling).
	RequesterId *string `locationName:"requesterId" type:"string"`

	// The ID of the reservation.
	ReservationId *string `locationName:"reservationId" type:"string"`
}

// Instance struct
type Instance struct {
	AmiLaunchIndex *int64 `locationName:"amiLaunchIndex" type:"integer"`

	Architecture *string `locationName:"architecture" type:"string" enum:"ArchitectureValues"`

	BlockDeviceMappings []*InstanceBlockDeviceMapping `locationName:"blockDeviceMapping" locationNameList:"item" type:"list"`

	ClientToken *string `locationName:"clientToken" type:"string"`

	DnsName *string `type:"string"`

	EbsOptimized *bool `locationName:"ebsOptimized" type:"boolean"`

	GroupSet []*GroupIdentifier `locationName:"groupSet" locationNameList:"item" type:"list"`

	Hypervisor *string `locationName:"hypervisor" type:"string" enum:"HypervisorType"`

	IamInstanceProfile *IamInstanceProfile `locationName:"iamInstanceProfile" type:"structure"`

	ImageId *string `locationName:"imageId" type:"string"`

	InstanceId *string `locationName:"instanceId" type:"string"`

	InstanceLifecycle *string `locationName:"instanceLifecycle" type:"string" enum:"InstanceLifecycleType"`

	InstanceState *InstanceState `locationName:"instanceState" type:"structure"`

	InstanceType *string `locationName:"instanceType" type:"string" enum:"InstanceType"`

	IpAddress *string `type:"string"`

	KernelId *string `locationName:"kernelId" type:"string"`

	KeyName *string `locationName:"keyName" type:"string"`

	Monitoring *Monitoring `locationName:"monitoring" type:"structure"`

	NetworkInterfaces []*InstanceNetworkInterface `locationName:"networkInterfaceSet" locationNameList:"item" type:"list"`

	Placement *Placement `locationName:"placement" type:"structure"`

	Platform *string `locationName:"platform" type:"string" enum:"PlatformValues"`

	PrivateDnsName *string `locationName:"privateDnsName" type:"string"`

	PrivateIpAddress *string `locationName:"privateIpAddress" type:"string"`

	ProductCodes []*ProductCode `locationName:"productCodes" locationNameList:"item" type:"list"`

	RamdiskId *string `locationName:"ramdiskId" type:"string"`

	Reason *string `locationName:"ramdiskId" type:"string"`

	RootDeviceName *string `locationName:"rootDeviceName" type:"string"`

	RootDeviceType *string `locationName:"rootDeviceType" type:"string" enum:"DeviceType"`

	SourceDestCheck *bool `locationName:"sourceDestCheck" type:"boolean"`

	SpotInstanceRequestId *string `locationName:"spotInstanceRequestId" type:"string"`

	SriovNetSupport *string `locationName:"sriovNetSupport" type:"string"`

	State *InstanceState `locationName:"instanceState" type:"structure"`

	StateReason *StateReason `locationName:"stateReason" type:"structure"`

	SubnetId *string `locationName:"subnetId" type:"string"`

	Tags []*Tag `locationName:"tagSet" locationNameList:"item" type:"list"`

	VirtualizationType *string `locationName:"virtualizationType" type:"string" enum:"VirtualizationType"`

	VpcId *string `locationName:"vpcId" type:"string"`
}

// InstanceBlockDeviceMapping struct
type InstanceBlockDeviceMapping struct {
	DeviceName *string `locationName:"deviceName" type:"string"`

	Ebs *EbsInstanceBlockDevice `locationName:"ebs" type:"structure"`
}

// InstanceBlockDeviceMappingSpecification struct
type InstanceBlockDeviceMappingSpecification struct {
	_ struct{} `type:"structure"`

	// The device name exposed to the instance (for example, /dev/sdh or xvdh).
	DeviceName *string `locationName:"deviceName" type:"string"`

	// Parameters used to automatically set up EBS volumes when the instance is
	// launched.
	Ebs *EbsInstanceBlockDeviceSpecification `locationName:"ebs" type:"structure"`

	// suppress the specified device included in the block device mapping.
	NoDevice *string `locationName:"noDevice" type:"string"`

	// The virtual device name.
	VirtualName *string `locationName:"virtualName" type:"string"`
}

// InstanceCapacity struct
type InstanceCapacity struct {
	_ struct{} `type:"structure"`

	// The number of instances that can still be launched onto the Dedicated Host.
	AvailableCapacity *int64 `locationName:"availableCapacity" type:"integer"`

	// The instance type size supported by the Dedicated Host.
	InstanceType *string `locationName:"instanceType" type:"string"`

	// The total number of instances that can be launched onto the Dedicated Host.
	TotalCapacity *int64 `locationName:"totalCapacity" type:"integer"`
}

// InstanceCount struct
type InstanceCount struct {
	_ struct{} `type:"structure"`

	// The number of listed Reserved Instances in the state specified by the state.
	InstanceCount *int64 `locationName:"instanceCount" type:"integer"`

	// The states of the listed Reserved Instances.
	State *string `locationName:"state" type:"string" enum:"ListingState"`
}

// InstanceExportDetails struct
type InstanceExportDetails struct {
	_ struct{} `type:"structure"`

	// The ID of the resource being exported.
	InstanceId *string `locationName:"instanceId" type:"string"`

	// The target virtualization environment.
	TargetEnvironment *string `locationName:"targetEnvironment" type:"string" enum:"ExportEnvironment"`
}

// InstanceMonitoring struct
type InstanceMonitoring struct {
	_ struct{} `type:"structure"`

	// The ID of the instance.
	InstanceId *string `locationName:"instanceId" type:"string"`

	// The monitoring for the instance.
	Monitoring *Monitoring `locationName:"monitoring" type:"structure"`
}

// InstanceNetworkInterface struct
type InstanceNetworkInterface struct {
	Association *InstanceNetworkInterfaceAssociation `locationName:"association" type:"structure"`

	Attachment *InstanceNetworkInterfaceAttachment `locationName:"attachment" type:"structure"`

	Description *string `locationName:"description" type:"string"`

	Groups []*GroupIdentifier `locationName:"groupSet" locationNameList:"item" type:"list"`

	MacAddress *string `locationName:"macAddress" type:"string"`

	NetworkInterfaceId *string `locationName:"networkInterfaceId" type:"string"`

	OwnerId *string `locationName:"ownerId" type:"string"`

	PrivateDnsName *string `locationName:"privateDnsName" type:"string"`

	PrivateIpAddress *string `locationName:"privateIpAddress" type:"string"`

	PrivateIpAddresses []*InstancePrivateIpAddress `locationName:"privateIpAddressesSet" locationNameList:"item" type:"list"`

	SourceDestCheck *bool `locationName:"sourceDestCheck" type:"boolean"`

	Status *string `locationName:"status" type:"string" enum:"NetworkInterfaceStatus"`

	SubnetId *string `locationName:"subnetId" type:"string"`

	VpcId *string `locationName:"vpcId" type:"string"`
}

// InstanceNetworkInterfaceAssociation struct
type InstanceNetworkInterfaceAssociation struct {
	IpOwnerId *string `locationName:"ipOwnerId" type:"string"`

	PublicDnsName *string `locationName:"publicDnsName" type:"string"`

	PublicIp *string `locationName:"publicIp" type:"string"`
}

// InstanceNetworkInterfaceAttachment struct
type InstanceNetworkInterfaceAttachment struct {
	AttachmentId *string `locationName:"attachmentId" type:"string"`

	DeleteOnTermination *bool `locationName:"deleteOnTermination" type:"boolean"`

	DeviceIndex *int64 `locationName:"deviceIndex" type:"integer"`

	Status *string `locationName:"status" type:"string" enum:"AttachmentStatus"`
}

// InstanceNetworkInterfaceSpecification struct
type InstanceNetworkInterfaceSpecification struct {
	_ struct{} `type:"structure"`

	// Indicates whether to assign a public IPv4 address to an instance you launch
	// in a VPC. The public IP address can only be assigned to a network interface
	// for eth0, and can only be assigned to a new network interface, not an existing
	// one. You cannot specify more than one network interface in the request. If
	// launching into a default subnet, the default value is true.
	AssociatePublicIpAddress *bool `locationName:"associatePublicIpAddress" type:"boolean"`

	// If set to true, the interface is deleted when the instance is terminated.
	// You can specify true only if creating a new network interface when launching
	// an instance.
	DeleteOnTermination *bool `locationName:"deleteOnTermination" type:"boolean"`

	// The description of the network interface. Applies only if creating a network
	// interface when launching an instance.
	Description *string `locationName:"description" type:"string"`

	// The index of the device on the instance for the network interface attachment.
	// If you are specifying a network interface in a RunInstances request, you
	// must provide the device index.
	DeviceIndex *int64 `locationName:"deviceIndex" type:"integer"`

	// The IDs of the security groups for the network interface. Applies only if
	// creating a network interface when launching an instance.
	Groups []*string `locationName:"SecurityGroupId" locationNameList:"SecurityGroupId" type:"list"`

	// A number of IPv6 addresses to assign to the network interface. Amazon EC2
	// chooses the IPv6 addresses from the range of the subnet. You cannot specify
	// this option and the option to assign specific IPv6 addresses in the same
	// request. You can specify this option if you've specified a minimum number
	// of instances to launch.
	Ipv6AddressCount *int64 `locationName:"ipv6AddressCount" type:"integer"`

	// The ID of the network interface.
	NetworkInterfaceId *string `locationName:"networkInterfaceId" type:"string"`

	// The private IPv4 address of the network interface. Applies only if creating
	// a network interface when launching an instance. You cannot specify this option
	// if you're launching more than one instance in a RunInstances request.
	PrivateIpAddress *string `locationName:"privateIpAddress" type:"string"`

	// One or more private IPv4 addresses to assign to the network interface. Only
	// one private IPv4 address can be designated as primary. You cannot specify
	// this option if you're launching more than one instance in a RunInstances
	// request.
	PrivateIpAddresses []*PrivateIpAddressSpecification `locationName:"privateIpAddressesSet" queryName:"PrivateIpAddresses" locationNameList:"item" type:"list"`

	// The number of secondary private IPv4 addresses. You can't specify this option
	// and specify more than one private IP address using the private IP addresses
	// option. You cannot specify this option if you're launching more than one
	// instance in a RunInstances request.
	SecondaryPrivateIpAddressCount *int64 `locationName:"secondaryPrivateIpAddressCount" type:"integer"`

	// The ID of the subnet associated with the network string. Applies only if
	// creating a network interface when launching an instance.
	SubnetId *string `locationName:"subnetId" type:"string"`
}

// InstancePrivateIpAddress struct
type InstancePrivateIpAddress struct {
	Association *InstanceNetworkInterfaceAssociation `locationName:"association" type:"structure"`

	Primary *bool `locationName:"primary" type:"boolean"`

	PrivateDnsName *string `locationName:"privateDnsName" type:"string"`

	PrivateIpAddress *string `locationName:"privateIpAddress" type:"string"`
}

// InstanceState struct
type InstanceState struct {
	Code *int64 `locationName:"code" type:"integer"`

	Name *string `locationName:"name" type:"string" enum:"InstanceStateName"`
}

// InstanceStateChange struct
type InstanceStateChange struct {
	_ struct{} `type:"structure"`

	// The current state of the instance.
	CurrentState *InstanceState `locationName:"currentState" type:"structure"`

	// The ID of the instance.
	InstanceId *string `locationName:"instanceId" type:"string"`

	// The previous state of the instance.
	PreviousState *InstanceState `locationName:"previousState" type:"structure"`
}

// Describes the status of an instance.
// Please also see https://docs.aws.amazon.com/goto/WebAPI/ec2-2016-11-15/InstanceStatus
type InstanceStatus struct {
	_ struct{} `type:"structure"`

	// The Availability Zone of the instance.
	AvailabilityZone *string `locationName:"availabilityZone" type:"string"`

	// Any scheduled events associated with the instance.
	Events []*InstanceStatusEvent `locationName:"eventsSet" locationNameList:"item" type:"list"`

	// The ID of the instance.
	InstanceId *string `locationName:"instanceId" type:"string"`

	// The intended state of the instance. DescribeInstanceStatus requires that
	// an instance be in the running state.
	InstanceState *InstanceState `locationName:"instanceState" type:"structure"`

	// Reports impaired functionality that stems from issues internal to the instance,
	// such as impaired reachability.
	InstanceStatus *InstanceStatusSummary `locationName:"instanceStatus" type:"structure"`

	// Reports impaired functionality that stems from issues related to the systems
	// that support an instance, such as hardware failures and network connectivity
	// problems.
	SystemStatus *InstanceStatusSummary `locationName:"systemStatus" type:"structure"`
}

// Describes the instance status.
// Please also see https://docs.aws.amazon.com/goto/WebAPI/ec2-2016-11-15/InstanceStatusDetails
type InstanceStatusDetails struct {
	_ struct{} `type:"structure"`

	// The time when a status check failed. For an instance that was launched and
	// impaired, this is the time when the instance was launched.
	ImpairedSince *time.Time `locationName:"impairedSince" type:"timestamp" timestampFormat:"iso8601"`

	// The type of instance status.
	Name *string `locationName:"name" type:"string" enum:"StatusName"`

	// The status.
	Status *string `locationName:"status" type:"string" enum:"StatusType"`
}

// Describes a scheduled event for an instance.
// Please also see https://docs.aws.amazon.com/goto/WebAPI/ec2-2016-11-15/InstanceStatusEvent
type InstanceStatusEvent struct {
	_ struct{} `type:"structure"`

	// The event code.
	Code *string `locationName:"code" type:"string" enum:"EventCode"`

	// A description of the event.
	//
	// After a scheduled event is completed, it can still be described for up to
	// a week. If the event has been completed, this description starts with the
	// following text: [Completed].
	Description *string `locationName:"description" type:"string"`

	// The latest scheduled end time for the event.
	NotAfter *time.Time `locationName:"notAfter" type:"timestamp" timestampFormat:"iso8601"`

	// The earliest scheduled start time for the event.
	NotBefore *time.Time `locationName:"notBefore" type:"timestamp" timestampFormat:"iso8601"`
}

// Describes the status of an instance.
// Please also see https://docs.aws.amazon.com/goto/WebAPI/ec2-2016-11-15/InstanceStatusSummary
type InstanceStatusSummary struct {
	_ struct{} `type:"structure"`

	// The system instance health or application instance health.
	Details []*InstanceStatusDetails `locationName:"details" locationNameList:"item" type:"list"`

	// The status.
	Status *string `locationName:"status" type:"string" enum:"SummaryStatus"`
}

// String returns the string representation
func (s InstanceStatusSummary) String() string {
	return awsutil.Prettify(s)
}

// GoString returns the string representation
func (s InstanceStatusSummary) GoString() string {
	return s.String()
}

// SetDetails sets the Details field's value.
func (s *InstanceStatusSummary) SetDetails(v []*InstanceStatusDetails) *InstanceStatusSummary {
	s.Details = v
	return s
}

// SetStatus sets the Status field's value.
func (s *InstanceStatusSummary) SetStatus(v string) *InstanceStatusSummary {
	s.Status = &v
	return s
}

// EbsInstanceBlockDevice struct
type EbsInstanceBlockDevice struct {
	AttachTime *time.Time `locationName:"attachTime" type:"timestamp" timestampFormat:"iso8601"`

	DeleteOnTermination *bool `locationName:"deleteOnTermination" type:"boolean"`

	Status *string `locationName:"status" type:"string" enum:"AttachmentStatus"`

	VolumeId *string `locationName:"volumeId" type:"string"`
}

// Describes information used to set up an EBS volume specified in a block device
// mapping.
// Please also see https://docs.aws.amazon.com/goto/WebAPI/ec2-2016-11-15/EbsInstanceBlockDeviceSpecification
type EbsInstanceBlockDeviceSpecification struct {
	_ struct{} `type:"structure"`

	// Indicates whether the volume is deleted on instance termination.
	DeleteOnTermination *bool `locationName:"deleteOnTermination" type:"boolean"`

	// The ID of the EBS volume.
	VolumeId *string `locationName:"volumeId" type:"string"`
}

// IamInstanceProfile struct
type IamInstanceProfile struct {
	Arn *string `locationName:"arn" type:"string"`

	Id *string `locationName:"id" type:"string"`
}

// Describes the monitoring of an instance.
// Please also see https://docs.aws.amazon.com/goto/WebAPI/ec2-2016-11-15/Monitoring
type Monitoring struct {
	_ struct{} `type:"structure"`

	// Indicates whether detailed monitoring is enabled. Otherwise, basic monitoring
	// is enabled.
	State *string `locationName:"state" type:"string" enum:"MonitoringState"`
}

// Placement struct
type Placement struct {
	Affinity *string `locationName:"affinity" type:"string"`

	AvailabilityZone *string `locationName:"availabilityZone" type:"string"`

	GroupName *string `locationName:"groupName" type:"string"`

	HostId *string `locationName:"hostId" type:"string"`

	Tenancy *string `locationName:"tenancy" type:"string" enum:"Tenancy"`
}

// ProductCode struct.
type ProductCode struct {
	ProductCode *string `locationName:"productCode" type:"string"`

	Type *string `locationName:"type" type:"string" enum:"ProductCodeValues"`
}

// StateReason struct
type StateReason struct {
	Code    *string `locationName:"code" type:"string"`
	Message *string `locationName:"message" type:"string"`
}

// Describes a tag.
// Please also see https://docs.aws.amazon.com/goto/WebAPI/ec2-2016-11-15/Tag
type Tag struct {
	_ struct{} `type:"structure"`

	// The key of the tag.
	//
	// Constraints: Tag keys are case-sensitive and accept a maximum of 127 Unicode
	// characters. May not begin with aws:
	Key *string `locationName:"key" type:"string"`

	// The value of the tag.
	//
	// Constraints: Tag values are case-sensitive and accept a maximum of 255 Unicode
	// characters.
	Value *string `locationName:"value" type:"string"`
}

// Describes a secondary private IPv4 address for a network interface.
// Please also see https://docs.aws.amazon.com/goto/WebAPI/ec2-2016-11-15/PrivateIpAddressSpecification
type PrivateIpAddressSpecification struct {
	_ struct{} `type:"structure"`

	// Indicates whether the private IPv4 address is the primary private IPv4 address.
	// Only one IPv4 address can be designated as primary.
	Primary *bool `locationName:"primary" type:"boolean"`

	// The private IPv4 addresses.
	//
	// PrivateIpAddress is a required field
	PrivateIpAddress *string `locationName:"privateIpAddress" type:"string" required:"true"`
}

// Contains the parameters for DescribeInstanceAttribute.
// Please also see https://docs.aws.amazon.com/goto/WebAPI/ec2-2016-11-15/DescribeInstanceAttributeRequest
type DescribeInstanceAttributeInput struct {
	_ struct{} `type:"structure"`

	// The instance attribute.
	//
	// Note: The enaSupport attribute is not supported at this time.
	//
	// Attribute is a required field
	Attribute *string `locationName:"attribute" type:"string" required:"true" enum:"InstanceAttributeName"`

	// Checks whether you have the required permissions for the action, without
	// actually making the request, and provides an error response. If you have
	// the required permissions, the error response is DryRunOperation. Otherwise,
	// it is UnauthorizedOperation.
	DryRun *bool `locationName:"dryRun" type:"boolean"`

	// The ID of the instance.
	//
	// InstanceId is a required field
	InstanceId *string `locationName:"instanceId" type:"string" required:"true"`
}

// Describes an instance attribute.
// Please also see https://docs.aws.amazon.com/goto/WebAPI/ec2-2016-11-15/InstanceAttribute
type DescribeInstanceAttributeOutput struct {
	_ struct{} `type:"structure"`

	// The block device mapping of the instance.
	BlockDeviceMappings []*InstanceBlockDeviceMapping `locationName:"blockDeviceMapping" locationNameList:"item" type:"list"`

	// If the value is true, you can't terminate the instance through the Amazon
	// EC2 console, CLI, or API; otherwise, you can.
	DisableApiTermination *AttributeBooleanValue `locationName:"disableApiTermination" type:"structure"`

	// Indicates whether the instance is optimized for EBS I/O.
	EbsOptimized *AttributeBooleanValue `locationName:"ebsOptimized" type:"structure"`

	// Indicates whether enhanced networking with ENA is enabled.
	EnaSupport *AttributeBooleanValue `locationName:"enaSupport" type:"structure"`

	// The security groups associated with the instance.
	Groups []*GroupIdentifier `locationName:"groupSet" locationNameList:"item" type:"list"`

	// The ID of the instance.
	InstanceId *string `locationName:"instanceId" type:"string"`

	// Indicates whether an instance stops or terminates when you initiate shutdown
	// from the instance (using the operating system command for system shutdown).
	InstanceInitiatedShutdownBehavior *AttributeValue `locationName:"instanceInitiatedShutdownBehavior" type:"structure"`

	// The instance type.
	InstanceType *AttributeValue `locationName:"instanceType" type:"structure"`

	// The kernel ID.
	KernelId *AttributeValue `locationName:"kernel" type:"structure"`

	// A list of product codes.
	ProductCodes []*ProductCode `locationName:"productCodes" locationNameList:"item" type:"list"`

	// The RAM disk ID.
	RamdiskId *AttributeValue `locationName:"ramdisk" type:"structure"`

	// The name of the root device (for example, /dev/sda1 or /dev/xvda).
	RootDeviceName *AttributeValue `locationName:"rootDeviceName" type:"structure"`

	// Indicates whether source/destination checking is enabled. A value of true
	// means checking is enabled, and false means checking is disabled. This value
	// must be false for a NAT instance to perform NAT.
	SourceDestCheck *AttributeBooleanValue `locationName:"sourceDestCheck" type:"structure"`

	// Indicates whether enhanced networking with the Intel 82599 Virtual Function
	// interface is enabled.
	SriovNetSupport *AttributeValue `locationName:"sriovNetSupport" type:"structure"`

	// The user data.
	UserData *AttributeValue `locationName:"userData" type:"structure"`
}

// Describes a value for a resource attribute that is a Boolean value.
// Please also see https://docs.aws.amazon.com/goto/WebAPI/ec2-2016-11-15/AttributeBooleanValue
type AttributeBooleanValue struct {
	_ struct{} `type:"structure"`

	// The attribute value. The valid values are true or false.
	Value *bool `locationName:"value" type:"boolean"`
}

// Describes a value for a resource attribute that is a String.
// Please also see https://docs.aws.amazon.com/goto/WebAPI/ec2-2016-11-15/AttributeValue
type AttributeValue struct {
	_ struct{} `type:"structure"`

	// The attribute value. Note that the value is case-sensitive.
	Value *string `locationName:"value" type:"string"`
}

//RunInstancesInput is the specification to run the an instance
type RunInstancesInput struct {
	_ struct{} `type:"structure"`

	// One or more block device mapping entries. You can't specify both a snapshot
	// Id and an encryption value. This is because only blank volumes can be encrypted
	// on creation. If a snapshot is the basis for a volume, it is not blank and
	// its encryption status is used for the volume encryption status.
	BlockDeviceMappings []*BlockDeviceMapping `locationName:"BlockDeviceMapping" locationNameList:"BlockDeviceMapping" type:"list"`

	// Unique, case-sensitive identifier you provide to ensure the idempotency of
	// the request. For more information, see Ensuring Idempotency (http://docs.aws.amazon.com/AWSEC2/latest/APIReference/Run_Instance_Idempotency.html).
	//
	// Constraints: Maximum 64 ASCII characters
	ClientToken *string `locationName:"clientToken" type:"string"`

	// If you set this parameter to true, you can't terminate the instance using
	// the Amazon EC2 console, CLI, or API; otherwise, you can. To change this attribute
	// to false after launch, use ModifyInstanceAttribute. Alternatively, if you
	// set InstanceInitiatedShutdownBehavior to terminate, you can terminate the
	// instance by running the shutdown command from the instance.
	//
	// Default: false
	DisableAPITermination *bool `locationName:"disableApiTermination" type:"boolean"`

	// Checks whether you have the required permissions for the action, without
	// actually making the request, and provides an error response. If you have
	// the required permissions, the error response is DryRunOperation. Otherwise,
	// it is UnauthorizedOperation.
	DryRun *bool `locationName:"dryRun" type:"boolean"`

	// Indicates whether the instance is optimized for Amazon EBS I/O. This optimization
	// provides dedicated throughput to Amazon EBS and an optimized configuration
	// stack to provide optimal Amazon EBS I/O performance. This optimization isn't
	// available with all instance types. Additional usage charges apply when using
	// an EBS-optimized instance.
	//
	// Default: false
	EbsOptimized *bool `locationName:"ebsOptimized" type:"boolean"`

	// The Id of the AMI, which you can get by calling DescribeImages. An AMI is
	// required to launch an instance and must be specified here or in a launch
	// template.
	ImageId *string `type:"string"`

	// Indicates whether an instance stops or terminates when you initiate shutdown
	// from the instance (using the operating system command for system shutdown).
	//
	// Default: stop
	InstanceInitiatedShutdownBehavior *string `locationName:"instanceInitiatedShutdownBehavior" type:"string" enum:"ShutdownBehavior"`

	// The instance type. For more information, see Instance Types (http://docs.aws.amazon.com/AWSEC2/latest/UserGuide/instance-types.html)
	// in the Amazon Elastic Compute Cloud User Guide.
	//
	// Default: m1.small
	InstanceType *string `type:"string" enum:"InstanceType"`

	// The name of the key pair. You can create a key pair using CreateKeyPair or
	// ImportKeyPair.
	//
	// If you do not specify a key pair, you can't connect to the instance unless
	// you choose an AMI that is configured to allow users another way to log in.
	KeyName *string `type:"string"`

	// The maximum number of instances to launch. If you specify more instances
	// than Amazon EC2 can launch in the target Availability Zone, Amazon EC2 launches
	// the largest possible number of instances above MinCount.
	//
	// Constraints: Between 1 and the maximum number you're allowed for the specified
	// instance type. For more information about the default limits, and how to
	// request an increase, see How many instances can I run in Amazon EC2 (http://aws.amazon.com/ec2/faqs/#How_many_instances_can_I_run_in_Amazon_EC2)
	// in the Amazon EC2 FAQ.
	//
	// MaxCount is a required field
	MaxCount *int64 `type:"integer" required:"true"`

	// The minimum number of instances to launch. If you specify a minimum that
	// is more instances than Amazon EC2 can launch in the target Availability Zone,
	// Amazon EC2 launches no instances.
	//
	// Constraints: Between 1 and the maximum number you're allowed for the specified
	// instance type. For more information about the default limits, and how to
	// request an increase, see How many instances can I run in Amazon EC2 (http://aws.amazon.com/ec2/faqs/#How_many_instances_can_I_run_in_Amazon_EC2)
	// in the Amazon EC2 General FAQ.
	//
	// MinCount is a required field
	MinCount *int64 `type:"integer" required:"true"`

	// One or more network interfaces.
	NetworkInterfaces []*InstanceNetworkInterfaceSpecification `locationName:"networkInterface" locationNameList:"item" type:"list"`

	// The placement for the instance.
	Placement *Placement `type:"structure"`

	// [EC2-VPC] The primary IPv4 address. You must specify a value from the IPv4
	// address range of the subnet.
	//
	// Only one private IP address can be designated as primary. You can't specify
	// this option if you've specified the option to designate a private IP address
	// as the primary IP address in a network interface specification. You cannot
	// specify this option if you're launching more than one instance in the request.
	PrivateIPAddress *string `locationName:"privateIpAddress" type:"string"`

	// The Id of the RAM disk.
	//
	// We recommend that you use PV-GRUB instead of kernels and RAM disks. For more
	// information, see  PV-GRUB (http://docs.aws.amazon.com/AWSEC2/latest/UserGuide/UserProvidedkernels.html)
	// in the Amazon Elastic Compute Cloud User Guide.
	RamdiskId *string `type:"string"`

	// One or more security group Ids. You can create a security group using CreateSecurityGroup.
	//
	// Default: Amazon EC2 uses the default security group.
	SecurityGroupIds []*string `locationName:"SecurityGroupId" locationNameList:"SecurityGroupId" type:"list"`

	// [EC2-Classic, default VPC] One or more security group names. For a nondefault
	// VPC, you must use security group Ids instead.
	//
	// Default: Amazon EC2 uses the default security group.
	SecurityGroups []*string `locationName:"SecurityGroup" locationNameList:"SecurityGroup" type:"list"`

	// [EC2-VPC] The Id of the subnet to launch the instance into.
	SubnetId *string `type:"string"`

	// The user data to make available to the instance. For more information, see
	// Running Commands on Your Linux Instance at Launch (http://docs.aws.amazon.com/AWSEC2/latest/UserGuide/user-data.html)
	// (Linux) and Adding User Data (http://docs.aws.amazon.com/AWSEC2/latest/WindowsGuide/ec2-instance-metadata.html#instancedata-add-user-data)
	// (Windows). If you are using a command line tool, base64-encoding is performed
	// for you, and you can load the text from a file. Otherwise, you must provide
	// base64-encoded text.
	UserData *string `type:"string"`
}

//BlockDeviceMapping input to specify the mapping
type BlockDeviceMapping struct {
	_ struct{} `type:"structure"`

	// The device name (for example, /dev/sdh or xvdh).
	DeviceName *string `locationName:"deviceName" type:"string"`

	Ebs *EbsBlockDevice `locationName:"ebs" type:"structure"`

	// Suppresses the specified device included in the block device mapping of the
	// AMI.
	NoDevice *string `locationName:"noDevice" type:"string"`

	// The virtual device name (ephemeralN). Instance store volumes are numbered
	// starting from 0. An instance type with 2 available instance store volumes
	// can specify mappings for ephemeral0 and ephemeral1.The number of available
	// instance store volumes depends on the instance type. After you connect to
	// the instance, you must mount the volume.
	//
	// Constraints: For M3 instances, you must specify instance store volumes in
	// the block device mapping for the instance. When you launch an M3 instance,
	// we ignore any instance store volumes specified in the block device mapping
	// for the AMI.
	VirtualName *string `locationName:"virtualName" type:"string"`
}

//PrivateIPAddressSpecification ...
type PrivateIPAddressSpecification struct {
	_ struct{} `type:"structure"`

	// Indicates whether the private IPv4 address is the primary private IPv4 address.
	// Only one IPv4 address can be designated as primary.
	Primary *bool `locationName:"primary" type:"boolean"`

	// The private IPv4 addresses.
	//
	// PrivateIpAddress is a required field
	PrivateIPAddress *string `locationName:"privateIpAddress" type:"string" required:"true"`
}

<<<<<<< HEAD
=======
type TerminateInstancesInput struct {
	_ struct{} `type:"structure"`

	InstanceIds []*string `locationName:"InstanceId" locationNameList:"InstanceId" type:"list" required:"true"`
}

type TerminateInstancesOutput struct {
	_ struct{} `type:"structure"`

	// Information about one or more terminated instances.
	TerminatingInstances []*InstanceStateChange `locationName:"instancesSet" locationNameList:"item" type:"list"`
}

type GetPasswordDataInput struct {
	_ struct{} `type:"structure"`

	// The ID of the Windows instance.
	//
	// InstanceId is a required field
	InstanceId *string `type:"string" required:"true"`
}

type GetPasswordDataOutput struct {
	_ struct{} `type:"structure"`

	// The ID of the Windows instance.
	InstanceId *string `locationName:"instanceId" type:"string"`

	// The password of the instance. Returns an empty string if the password is
	// not available.
	PasswordData *string `locationName:"passwordData" type:"string"`

	// The time the data was last updated.
	Timestamp *time.Time `locationName:"timestamp" type:"timestamp" timestampFormat:"iso8601"`
}

>>>>>>> c30c8b02
type ModifyInstanceKeyPairInput struct {
	_ struct{} `type:"structure"`

	// The ID of the Windows instance.
	InstanceId *string `locationName:"instanceId" type:"string"`

	KeyName *string `locationName:"keyName" type:"string"`
<<<<<<< HEAD
=======
}

type EbsBlockDevice struct {
	_ struct{} `type:"structure"`

	// Indicates whether the EBS volume is deleted on instance termination.
	DeleteOnTermination *bool `locationName:"deleteOnTermination" type:"boolean"`

	// Indicates whether the EBS volume is encrypted. Encrypted volumes can only
	// be attached to instances that support Amazon EBS encryption. If you are creating
	// a volume from a snapshot, you can't specify an encryption value. This is
	// because only blank volumes can be encrypted on creation.
	Encrypted *bool `locationName:"encrypted" type:"boolean"`

	// The number of I/O operations per second (IOPS) that the volume supports.
	// For io1, this represents the number of IOPS that are provisioned for the
	// volume. For gp2, this represents the baseline performance of the volume and
	// the rate at which the volume accumulates I/O credits for bursting. For more
	// information about General Purpose SSD baseline performance, I/O credits,
	// and bursting, see Amazon EBS Volume Types (http://docs.aws.amazon.com/AWSEC2/latest/UserGuide/EBSVolumeTypes.html)
	// in the Amazon Elastic Compute Cloud User Guide.
	//
	// Constraint: Range is 100-20000 IOPS for io1 volumes and 100-10000 IOPS for
	// gp2 volumes.
	//
	// Condition: This parameter is required for requests to create io1 volumes;
	// it is not used in requests to create gp2, st1, sc1, or standard volumes.
	Iops *int64 `locationName:"iops" type:"integer"`

	// ID for a user-managed CMK under which the EBS volume is encrypted.
	//
	// Note: This parameter is only supported on BlockDeviceMapping objects called
	// by RunInstances (http://docs.aws.amazon.com/AWSEC2/latest/APIReference/API_RunInstances.html),
	// RequestSpotFleet (http://docs.aws.amazon.com/AWSEC2/latest/APIReference/API_RequestSpotFleet.html),
	// and RequestSpotInstances (http://docs.aws.amazon.com/AWSEC2/latest/APIReference/API_RequestSpotInstances.html).
	KmsKeyId *string `type:"string"`

	// The ID of the snapshot.
	SnapshotId *string `locationName:"snapshotId" type:"string"`

	// The size of the volume, in GiB.
	//
	// Constraints: 1-16384 for General Purpose SSD (gp2), 4-16384 for Provisioned
	// IOPS SSD (io1), 500-16384 for Throughput Optimized HDD (st1), 500-16384 for
	// Cold HDD (sc1), and 1-1024 for Magnetic (standard) volumes. If you specify
	// a snapshot, the volume size must be equal to or larger than the snapshot
	// size.
	//
	// Default: If you're creating the volume from a snapshot and don't specify
	// a volume size, the default is the snapshot size.
	VolumeSize *int64 `locationName:"volumeSize" type:"integer"`

	// The volume type: gp2, io1, st1, sc1, or standard.
	//
	// Default: standard
	VolumeType *string `locationName:"volumeType" type:"string" enum:"VolumeType"`
>>>>>>> c30c8b02
}<|MERGE_RESOLUTION|>--- conflicted
+++ resolved
@@ -834,54 +834,13 @@
 	PrivateIPAddress *string `locationName:"privateIpAddress" type:"string" required:"true"`
 }
 
-<<<<<<< HEAD
-=======
-type TerminateInstancesInput struct {
-	_ struct{} `type:"structure"`
-
-	InstanceIds []*string `locationName:"InstanceId" locationNameList:"InstanceId" type:"list" required:"true"`
-}
-
-type TerminateInstancesOutput struct {
-	_ struct{} `type:"structure"`
-
-	// Information about one or more terminated instances.
-	TerminatingInstances []*InstanceStateChange `locationName:"instancesSet" locationNameList:"item" type:"list"`
-}
-
-type GetPasswordDataInput struct {
-	_ struct{} `type:"structure"`
-
-	// The ID of the Windows instance.
-	//
-	// InstanceId is a required field
-	InstanceId *string `type:"string" required:"true"`
-}
-
-type GetPasswordDataOutput struct {
+type ModifyInstanceKeyPairInput struct {
 	_ struct{} `type:"structure"`
 
 	// The ID of the Windows instance.
 	InstanceId *string `locationName:"instanceId" type:"string"`
 
-	// The password of the instance. Returns an empty string if the password is
-	// not available.
-	PasswordData *string `locationName:"passwordData" type:"string"`
-
-	// The time the data was last updated.
-	Timestamp *time.Time `locationName:"timestamp" type:"timestamp" timestampFormat:"iso8601"`
-}
-
->>>>>>> c30c8b02
-type ModifyInstanceKeyPairInput struct {
-	_ struct{} `type:"structure"`
-
-	// The ID of the Windows instance.
-	InstanceId *string `locationName:"instanceId" type:"string"`
-
 	KeyName *string `locationName:"keyName" type:"string"`
-<<<<<<< HEAD
-=======
 }
 
 type EbsBlockDevice struct {
@@ -938,5 +897,27 @@
 	//
 	// Default: standard
 	VolumeType *string `locationName:"volumeType" type:"string" enum:"VolumeType"`
->>>>>>> c30c8b02
+}
+
+type GetPasswordDataInput struct {
+	_ struct{} `type:"structure"`
+
+	// The ID of the Windows instance.
+	//
+	// InstanceId is a required field
+	InstanceId *string `type:"string" required:"true"`
+}
+
+type GetPasswordDataOutput struct {
+	_ struct{} `type:"structure"`
+
+	// The ID of the Windows instance.
+	InstanceId *string `locationName:"instanceId" type:"string"`
+
+	// The password of the instance. Returns an empty string if the password is
+	// not available.
+	PasswordData *string `locationName:"passwordData" type:"string"`
+
+	// The time the data was last updated.
+	Timestamp *time.Time `locationName:"timestamp" type:"timestamp" timestampFormat:"iso8601"`
 }