package fcu

import (
	"time"

	"github.com/aws/aws-sdk-go/aws/awsutil"
	"github.com/aws/aws-sdk-go/aws/request"
)

const (
	InstanceAttributeNameUserData = "userData"
)

type DescribeInstancesInput struct {
	Filters []*Filter `locationName:"Filter" locationNameList:"Filter" type:"list"`

	InstanceIds []*string `locationName:"InstanceId" locationNameList:"InstanceId" type:"list"`

	MaxResults *int64 `locationName:"maxResults" type:"integer"`

	NextToken *string `locationName:"nextToken" type:"string"`
}

type Filter struct {
	Name *string `type:"string"`

	Values []*string `locationName:"Value" locationNameList:"item" type:"list"`
}

type DescribeInstancesOutput struct {
	_ struct{} `type:"structure"`

	NextToken *string `locationName:"nextToken" type:"string"`

	OwnerId *string `locationName:"ownerId" locationNameList:"item" type:"string"`

	RequestId *string `locationName:"requestId" type:"string"`

	ReservationId *string `locationName:"reservationId" locationNameList:"item" type:"string"`

	Reservations []*Reservation `locationName:"reservationSet" locationNameList:"item" type:"list"`

	GroupSet []*GroupIdentifier `locationName:"groupSet" locationNameList:"item" type:"list"`
}

type GroupIdentifier struct {
	_ struct{} `type:"structure"`

	GroupId *string `locationName:"groupId" type:"string"`

	GroupName *string `locationName:"groupName" type:"string"`
}

type Reservation struct {
	_ struct{} `type:"structure"`

	Groups []*GroupIdentifier `locationName:"groupSet" locationNameList:"item" type:"list"`

	Instances []*Instance `locationName:"instancesSet" locationNameList:"item" type:"list"`

	OwnerId *string `locationName:"ownerId" type:"string"`

	RequestId *string `locationName:"requestId" type:"string"`

	ReservationId *string `locationName:"reservationId" type:"string"`
}

type Instance struct {
	AmiLaunchIndex *int64 `locationName:"amiLaunchIndex" type:"integer"`

	Architecture *string `locationName:"architecture" type:"string" enum:"ArchitectureValues"`

	BlockDeviceMappings []*InstanceBlockDeviceMapping `locationName:"blockDeviceMapping" locationNameList:"item" type:"list"`

	ClientToken *string `locationName:"clientToken" type:"string"`

	DnsName *string `locationName:"dnsName" type:"string"`

	EbsOptimized *bool `locationName:"ebsOptimized" type:"boolean"`

	GroupSet []*GroupIdentifier `locationName:"groupSet" locationNameList:"item" type:"list"`

	Hypervisor *string `locationName:"hypervisor" type:"string" enum:"HypervisorType"`

	IamInstanceProfile *IamInstanceProfile `locationName:"iamInstanceProfile" type:"structure"`

	ImageId *string `locationName:"imageId" type:"string"`

	InstanceId *string `locationName:"instanceId" type:"string"`

	InstanceLifecycle *string `locationName:"instanceLifecycle" type:"string" enum:"InstanceLifecycleType"`

	InstanceState *InstanceState `locationName:"instanceState" type:"structure"`

	InstanceType *string `locationName:"instanceType" type:"string" enum:"InstanceType"`

	IpAddress *string `locationName:"ipAddress" type:"string"`

	KernelId *string `locationName:"kernelId" type:"string"`

	KeyName *string `locationName:"keyName" type:"string"`

	Monitoring *Monitoring `locationName:"monitoring" type:"structure"`

	NetworkInterfaces []*InstanceNetworkInterface `locationName:"networkInterfaceSet" locationNameList:"item" type:"list"`

	Placement *Placement `locationName:"placement" type:"structure"`

	Platform *string `locationName:"platform" type:"string" enum:"PlatformValues"`

	PrivateDnsName *string `locationName:"privateDnsName" type:"string"`

	PrivateIpAddress *string `locationName:"privateIpAddress" type:"string"`

	ProductCodes []*ProductCode `locationName:"productCodes" locationNameList:"item" type:"list"`

	RamdiskId *string `locationName:"ramdiskId" type:"string"`

	Reason *string `locationName:"reason" type:"string"`

	RootDeviceName *string `locationName:"rootDeviceName" type:"string"`

	RootDeviceType *string `locationName:"rootDeviceType" type:"string" enum:"DeviceType"`

	SourceDestCheck *bool `locationName:"sourceDestCheck" type:"boolean"`

	SpotInstanceRequestId *string `locationName:"spotInstanceRequestId" type:"string"`

	SriovNetSupport *string `locationName:"sriovNetSupport" type:"string"`

	State *InstanceState `locationName:"instanceState" type:"structure"`

	StateReason *StateReason `locationName:"stateReason" type:"structure"`

	SubnetId *string `locationName:"subnetId" type:"string"`

	Tags []*Tag `locationName:"tagSet" locationNameList:"item" type:"list"`

	VirtualizationType *string `locationName:"virtualizationType" type:"string" enum:"VirtualizationType"`

	VpcId *string `locationName:"vpcId" type:"string"`
}

type InstanceBlockDeviceMapping struct {
	DeviceName *string `locationName:"deviceName" type:"string"`

	Ebs *EbsInstanceBlockDevice `locationName:"ebs" type:"structure"`
}

type InstanceBlockDeviceMappingSpecification struct {
	_ struct{} `type:"structure"`

	DeviceName *string `locationName:"deviceName" type:"string"`

	Ebs *EbsInstanceBlockDeviceSpecification `locationName:"ebs" type:"structure"`

	NoDevice *string `locationName:"noDevice" type:"string"`

	VirtualName *string `locationName:"virtualName" type:"string"`
}

type InstanceCapacity struct {
	_ struct{} `type:"structure"`

	AvailableCapacity *int64 `locationName:"availableCapacity" type:"integer"`

	InstanceType *string `locationName:"instanceType" type:"string"`

	TotalCapacity *int64 `locationName:"totalCapacity" type:"integer"`
}

type InstanceCount struct {
	_ struct{} `type:"structure"`

	InstanceCount *int64 `locationName:"instanceCount" type:"integer"`

	State *string `locationName:"state" type:"string" enum:"ListingState"`
}

type InstanceExportDetails struct {
	_ struct{} `type:"structure"`

	InstanceId *string `locationName:"instanceId" type:"string"`

	TargetEnvironment *string `locationName:"targetEnvironment" type:"string" enum:"ExportEnvironment"`
}

type InstanceMonitoring struct {
	_ struct{} `type:"structure"`

	InstanceId *string `locationName:"instanceId" type:"string"`

	Monitoring *Monitoring `locationName:"monitoring" type:"structure"`
}

type InstanceNetworkInterface struct {
	Association *InstanceNetworkInterfaceAssociation `locationName:"association" type:"structure"`

	Attachment *InstanceNetworkInterfaceAttachment `locationName:"attachment" type:"structure"`

	Description *string `locationName:"description" type:"string"`

	Groups []*GroupIdentifier `locationName:"groupSet" locationNameList:"item" type:"list"`

	MacAddress *string `locationName:"macAddress" type:"string"`

	NetworkInterfaceId *string `locationName:"networkInterfaceId" type:"string"`

	OwnerId *string `locationName:"ownerId" type:"string"`

	PrivateDnsName *string `locationName:"privateDnsName" type:"string"`

	PrivateIpAddress *string `locationName:"privateIpAddress" type:"string"`

	PrivateIpAddresses []*InstancePrivateIpAddress `locationName:"privateIpAddressesSet" locationNameList:"item" type:"list"`

	SourceDestCheck *bool `locationName:"sourceDestCheck" type:"bool"`

	Status *string `locationName:"status" type:"string" enum:"NetworkInterfaceStatus"`

	SubnetId *string `locationName:"subnetId" type:"string"`

	VpcId *string `locationName:"vpcId" type:"string"`
}

type InstanceNetworkInterfaceAssociation struct {
	IpOwnerId *string `locationName:"ipOwnerId" type:"string"`

	PublicDnsName *string `locationName:"publicDnsName" type:"string"`

	PublicIp *string `locationName:"publicIp" type:"string"`
}

type InstanceNetworkInterfaceAttachment struct {
	AttachmentId *string `locationName:"attachmentId" type:"string"`

	DeleteOnTermination *bool `locationName:"deleteOnTermination" type:"boolean"`

	DeviceIndex *int64 `locationName:"deviceIndex" type:"integer"`

	Status *string `locationName:"status" type:"string" enum:"AttachmentStatus"`
}

type InstanceNetworkInterfaceSpecification struct {
	_ struct{} `type:"structure"`

	AssociatePublicIpAddress *bool `locationName:"associatePublicIpAddress" type:"boolean"`

	DeleteOnTermination *bool `locationName:"deleteOnTermination" type:"boolean"`

	Description *string `locationName:"description" type:"string"`

	DeviceIndex *int64 `locationName:"deviceIndex" type:"integer"`

	Groups []*string `locationName:"SecurityGroupId" locationNameList:"SecurityGroupId" type:"list"`

	Ipv6AddressCount *int64 `locationName:"ipv6AddressCount" type:"integer"`

	NetworkInterfaceId *string `locationName:"networkInterfaceId" type:"string"`

	PrivateIpAddress *string `locationName:"privateIpAddress" type:"string"`

	PrivateIpAddresses []*PrivateIpAddressSpecification `locationName:"privateIpAddressesSet" queryName:"PrivateIpAddresses" locationNameList:"item" type:"list"`

	SecurityGroupIds []*string `locationName:"SecurityGroupId" locationNameList:"SecurityGroupId" type:"list"`

	SecondaryPrivateIpAddressCount *int64 `locationName:"secondaryPrivateIpAddressCount" type:"integer"`

	SubnetId *string `locationName:"subnetId" type:"string"`
}

type InstancePrivateIpAddress struct {
	Association *InstanceNetworkInterfaceAssociation `locationName:"association" type:"structure"`

	Primary *bool `locationName:"primary" type:"boolean"`

	PrivateDnsName *string `locationName:"privateDnsName" type:"string"`

	PrivateIpAddress *string `locationName:"privateIpAddress" type:"string"`
}

type InstanceState struct {
	Code *int64 `locationName:"code" type:"integer"`

	Name *string `locationName:"name" type:"string" enum:"InstanceStateName"`
}

type InstanceStateChange struct {
	_ struct{} `type:"structure"`

	CurrentState *InstanceState `locationName:"currentState" type:"structure"`

	InstanceId *string `locationName:"instanceId" type:"string"`

	PreviousState *InstanceState `locationName:"previousState" type:"structure"`
}

type InstanceStatus struct {
	_ struct{} `type:"structure"`

	AvailabilityZone *string `locationName:"availabilityZone" type:"string"`

	Events []*InstanceStatusEvent `locationName:"eventsSet" locationNameList:"item" type:"list"`

	InstanceId *string `locationName:"instanceId" type:"string"`

	InstanceState *InstanceState `locationName:"instanceState" type:"structure"`

	InstanceStatus *InstanceStatusSummary `locationName:"instanceStatus" type:"structure"`

	SystemStatus *InstanceStatusSummary `locationName:"systemStatus" type:"structure"`
}

type InstanceStatusDetails struct {
	_ struct{} `type:"structure"`

	ImpairedSince *time.Time `locationName:"impairedSince" type:"timestamp" timestampFormat:"iso8601"`

	Name *string `locationName:"name" type:"string" enum:"StatusName"`

	Status *string `locationName:"status" type:"string" enum:"StatusType"`
}

type InstanceStatusEvent struct {
	_ struct{} `type:"structure"`

	Code *string `locationName:"code" type:"string" enum:"EventCode"`

	Description *string `locationName:"description" type:"string"`

	NotAfter *time.Time `locationName:"notAfter" type:"timestamp" timestampFormat:"iso8601"`

	NotBefore *time.Time `locationName:"notBefore" type:"timestamp" timestampFormat:"iso8601"`
}

type InstanceStatusSummary struct {
	_ struct{} `type:"structure"`

	Details []*InstanceStatusDetails `locationName:"details" locationNameList:"item" type:"list"`

	Status *string `locationName:"status" type:"string" enum:"SummaryStatus"`
}

type EbsInstanceBlockDevice struct {
	AttachTime *time.Time `locationName:"attachTime" type:"timestamp" timestampFormat:"iso8601"`

	DeleteOnTermination *bool `locationName:"deleteOnTermination" type:"boolean"`

	Status *string `locationName:"status" type:"string" enum:"AttachmentStatus"`

	VolumeId *string `locationName:"volumeId" type:"string"`
}

type EbsInstanceBlockDeviceSpecification struct {
	_ struct{} `type:"structure"`

	DeleteOnTermination *bool `locationName:"deleteOnTermination" type:"boolean"`

	VolumeId *string `locationName:"volumeId" type:"string"`
}

type IamInstanceProfile struct {
	Arn *string `locationName:"arn" type:"string"`

	Id *string `locationName:"id" type:"string"`
}

type Monitoring struct {
	_ struct{} `type:"structure"`

	State *string `locationName:"state" type:"string" enum:"MonitoringState"`
}

type Placement struct {
	Affinity *string `locationName:"affinity" type:"string"`

	AvailabilityZone *string `locationName:"availabilityZone" type:"string"`

	GroupName *string `locationName:"groupName" type:"string"`

	HostId *string `locationName:"hostId" type:"string"`

	Tenancy *string `locationName:"tenancy" type:"string" enum:"Tenancy"`
}

type ProductCode struct {
	ProductCode *string `locationName:"productCode" type:"string"`

	Type *string `locationName:"type" type:"string" enum:"ProductCodeValues"`
}

type StateReason struct {
	Code    *string `locationName:"code" type:"string"`
	Message *string `locationName:"message" type:"string"`
}

type Tag struct {
	_ struct{} `type:"structure"`

	Key *string `locationName:"key" type:"string"`

	Value *string `locationName:"value" type:"string"`
}

type PrivateIpAddressSpecification struct {
	_ struct{} `type:"structure"`

	Primary *bool `locationName:"primary" type:"boolean"`

	PrivateIpAddress *string `locationName:"privateIpAddress" type:"string" required:"true"`
}

type DescribeInstanceAttributeInput struct {
	_ struct{} `type:"structure"`

	Attribute *string `locationName:"attribute" type:"string" required:"true" enum:"InstanceAttributeName"`

	DryRun *bool `locationName:"dryRun" type:"boolean"`

	InstanceId *string `locationName:"instanceId" type:"string" required:"true"`
}

type DescribeInstanceAttributeOutput struct {
	_ struct{} `type:"structure"`

	BlockDeviceMappings []*InstanceBlockDeviceMapping `locationName:"blockDeviceMapping" locationNameList:"item" type:"list"`

	DisableApiTermination *AttributeBooleanValue `locationName:"disableApiTermination" type:"structure"`

	EbsOptimized *AttributeBooleanValue `locationName:"ebsOptimized" type:"structure"`

	EnaSupport *AttributeBooleanValue `locationName:"enaSupport" type:"structure"`

	Groups []*GroupIdentifier `locationName:"groupSet" locationNameList:"item" type:"list"`

	InstanceId *string `locationName:"instanceId" type:"string"`

	InstanceInitiatedShutdownBehavior *AttributeValue `locationName:"instanceInitiatedShutdownBehavior" type:"structure"`

	InstanceType *AttributeValue `locationName:"instanceType" type:"structure"`

	KernelId *AttributeValue `locationName:"kernel" type:"structure"`

	ProductCodes []*ProductCode `locationName:"productCodes" locationNameList:"item" type:"list"`

	RamdiskId *AttributeValue `locationName:"ramdisk" type:"structure"`

	RootDeviceName *AttributeValue `locationName:"rootDeviceName" type:"structure"`

	SourceDestCheck *AttributeBooleanValue `locationName:"sourceDestCheck" type:"structure"`

	SriovNetSupport *AttributeValue `locationName:"sriovNetSupport" type:"structure"`

	UserData *AttributeValue `locationName:"userData" type:"structure"`

	RequestId *string `locationName:"requestId" type:"string"`
}

type AttributeBooleanValue struct {
	_ struct{} `type:"structure"`

	Value *bool `locationName:"value" type:"boolean"`
}

type AttributeValue struct {
	_ struct{} `type:"structure"`

	Value *string `locationName:"value" type:"string"`
}

type RunInstancesInput struct {
	_ struct{} `type:"structure"`

	BlockDeviceMappings []*BlockDeviceMapping `locationName:"BlockDeviceMapping" locationNameList:"BlockDeviceMapping" type:"list"`

	ClientToken *string `locationName:"clientToken" type:"string"`

	DisableApiTermination *bool `locationName:"disableApiTermination" type:"boolean"`

	DryRun *bool `locationName:"dryRun" type:"boolean"`

	EbsOptimized *bool `locationName:"ebsOptimized" type:"boolean"`

	ImageId *string `type:"string"`

	InstanceInitiatedShutdownBehavior *string `locationName:"instanceInitiatedShutdownBehavior" type:"string" enum:"ShutdownBehavior"`

	InstanceType *string `type:"string" enum:"InstanceType"`

	InstanceName *string `type:"string" enum:"InstanceName"`

	KeyName *string `locationName:"keyName" type:"string"`

	MaxCount *int64 `type:"integer" required:"true"`

	MinCount *int64 `type:"integer" required:"true"`

	NetworkInterfaces []*InstanceNetworkInterfaceSpecification `locationName:"networkInterface" locationNameList:"item" type:"list"`

	Placement *Placement `type:"structure"`

	PrivateIPAddress *string `locationName:"privateIpAddress" type:"string"`

	PrivateIPAddresses *string `locationName:"privateIpAddresses" type:"string"`

	RamdiskId *string `type:"string"`

	SecurityGroupIds []*string `locationName:"SecurityGroupId" locationNameList:"SecurityGroupId" type:"list"`

	SecurityGroups []*string `locationName:"SecurityGroup" locationNameList:"SecurityGroup" type:"list"`

	SubnetId *string `type:"string"`

	TagSpecifications []*TagSpecification `locationName:"TagSpecification" locationNameList:"item" type:"list"`

	UserData *string `type:"string"`

	OwnerId *string `type:"string"`

	RequestId *string `locationName:"requestId" type:"string"`

	ReservationId *string `type:"string"`

	PasswordData *string `type:"string"`
}

type BlockDeviceMapping struct {
	_ struct{} `type:"structure"`

	DeviceName *string `locationName:"deviceName" type:"string"`

	Ebs *EbsBlockDevice `locationName:"ebs" type:"structure"`

	NoDevice *string `locationName:"noDevice" type:"string"`

	VirtualName *string `locationName:"virtualName" type:"string"`
}

type PrivateIPAddressSpecification struct {
	_ struct{} `type:"structure"`

	Primary *bool `locationName:"primary" type:"boolean"`

	PrivateIPAddress *string `locationName:"privateIpAddress" type:"string" required:"true"`
}

type ModifyInstanceKeyPairInput struct {
	_ struct{} `type:"structure"`

	InstanceId *string `locationName:"instanceId" type:"string"`

	KeyName *string `locationName:"keyName" type:"string"`
}

type EbsBlockDevice struct {
	_ struct{} `type:"structure"`

	DeleteOnTermination *bool `locationName:"deleteOnTermination" type:"boolean"`

	Encrypted *bool `locationName:"encrypted" type:"boolean"`

	Iops *int64 `locationName:"iops" type:"integer"`

	KmsKeyId *string `type:"string"`

	SnapshotId *string `locationName:"snapshotId" type:"string"`

	VolumeSize *int64 `locationName:"volumeSize" type:"integer"`

	VolumeType *string `locationName:"volumeType" type:"string" enum:"VolumeType"`
}

type GetPasswordDataInput struct {
	_ struct{} `type:"structure"`

	InstanceId *string `type:"string" required:"true"`
}

type GetPasswordDataOutput struct {
	_ struct{} `type:"structure"`

	InstanceId *string `locationName:"instanceId" type:"string"`

	PasswordData *string `locationName:"passwordData" type:"string"`

	Timestamp *time.Time `locationName:"timestamp" type:"timestamp" timestampFormat:"iso8601"`
}

type TerminateInstancesInput struct {
	InstanceIds []*string `locationName:"InstanceId" locationNameList:"InstanceId" type:"list" required:"true"`
}

type TerminateInstancesOutput struct {
	_ struct{} `type:"structure"`

	TerminatingInstances []*InstanceStateChange `locationName:"instancesSet" locationNameList:"item" type:"list"`
}
type PublicIP struct {
	AllocationId             *string `locationName:"allocationId" type:"string"`
	AssociationId            *string `locationName:"associationId" type:"string"`
	Domain                   *string `locationName:"domain" type:"string"`
	InstanceId               *string `locationName:"instanceId" type:"string"`
	NetworkInterfaceId       *string `locationName:"networkInterfaceId" type:"string"`
	NetworkInterface_ownerId *string `locationName:"networkInterface_ownerId" type:"string"`
	PrivateIpAddress         *string `locationName:"privateIpAddress" type:"string"`
	PublicIp                 *string `locationName:"publicIp" type:"string"`
}

type AllocateAddressInput struct {
	_ struct{} `type:"structure"`

	Domain *string `type:"string" enum:"DomainType"`

	DryRun *bool `locationName:"dryRun" type:"boolean"`
}

type AllocateAddressOutput struct {
	_ struct{} `type:"structure"`

	AllocationId *string `locationName:"allocationId" type:"string"`

	Domain *string `locationName:"domain" type:"string" enum:"DomainType"`

	PublicIp *string `locationName:"publicIp" type:"string"`
}

type DescribeAddressesInput struct {
	_ struct{} `type:"structure"`

	AllocationIds []*string `locationName:"AllocationId" locationNameList:"AllocationId" type:"list"`

	DryRun *bool `locationName:"dryRun" type:"boolean"`

	Filters []*Filter `locationName:"Filter" locationNameList:"Filter" type:"list"`

	PublicIps []*string `locationName:"PublicIp" locationNameList:"PublicIp" type:"list"`
}

type DescribeAddressesOutput struct {
	_ struct{} `type:"structure"`

	Addresses []*Address `locationName:"addressesSet" locationNameList:"item" type:"list"`

	RequestId *string `locationName:"requestId" type:"string"`
}

func (s DescribeAddressesOutput) String() string {
	return awsutil.Prettify(s)
}

func (s DescribeAddressesOutput) GoString() string {
	return s.String()
}

func (s *DescribeAddressesOutput) SetAddresses(v []*Address) *DescribeAddressesOutput {
	s.Addresses = v
	return s
}

func (s *DescribeAddressesOutput) SetRequestId(v string) *DescribeAddressesOutput {
	s.RequestId = &v
	return s
}

type Address struct {
	_ struct{} `type:"structure"`

	AllocationId *string `locationName:"allocationId" type:"string"`

	AssociationId *string `locationName:"associationId" type:"string"`

	AllowReassociation *bool `locationName:"allowReassociation" type:"bool"`

	Domain *string `locationName:"domain" type:"string" enum:"DomainType"`

	InstanceId *string `locationName:"instanceId" type:"string"`

	NetworkInterfaceId *string `locationName:"networkInterfaceId" type:"string"`

	NetworkInterfaceOwnerId *string `locationName:"networkInterfaceOwnerId" type:"string"`

	PrivateIpAddress *string `locationName:"privateIpAddress" type:"string"`

	PublicIp *string `locationName:"publicIp" type:"string"`
}

type ModifyInstanceAttributeInput struct {
	_ struct{} `type:"structure"`

	Attribute *string `locationName:"attribute" type:"string" enum:"InstanceAttributeName"`

	BlockDeviceMappings []*BlockDeviceMapping `locationName:"blockDeviceMapping" locationNameList:"item" type:"list"`

	DisableApiTermination *AttributeBooleanValue `locationName:"disableApiTermination" type:"structure"`

	DeleteOnTermination *AttributeBooleanValue `locationName:"deleteOnTermination" type:"structure"`

	EbsOptimized *AttributeBooleanValue `locationName:"ebsOptimized" type:"structure"`

	Groups []*string `locationName:"GroupId" locationNameList:"groupId" type:"list"`

	InstanceId *string `locationName:"instanceId" type:"string" required:"true"`

	InstanceInitiatedShutdownBehavior *AttributeValue `locationName:"instanceInitiatedShutdownBehavior" type:"structure"`

	InstanceType *AttributeValue `locationName:"instanceType" type:"structure"`

	SourceDestCheck *AttributeBooleanValue `type:"structure"`

	UserData *BlobAttributeValue `locationName:"userData" type:"structure"`

	Value *string `locationName:"value" type:"string"`
}

func (s ModifyInstanceAttributeInput) String() string {
	return awsutil.Prettify(s)
}

func (s ModifyInstanceAttributeInput) GoString() string {
	return s.String()
}

func (s *ModifyInstanceAttributeInput) Validate() error {
	invalidParams := request.ErrInvalidParams{Context: "ModifyInstanceAttributeInput"}
	if s.InstanceId == nil {
		invalidParams.Add(request.NewErrParamRequired("InstanceId"))
	}

	if invalidParams.Len() > 0 {
		return invalidParams
	}
	return nil
}

func (s *ModifyInstanceAttributeInput) SetAttribute(v string) *ModifyInstanceAttributeInput {
	s.Attribute = &v
	return s
}

func (s *ModifyInstanceAttributeInput) SetBlockDeviceMappings(v []*BlockDeviceMapping) *ModifyInstanceAttributeInput {
	s.BlockDeviceMappings = v
	return s
}

func (s *ModifyInstanceAttributeInput) SetDisableApiTermination(v *AttributeBooleanValue) *ModifyInstanceAttributeInput {
	s.DisableApiTermination = v
	return s
}

func (s *ModifyInstanceAttributeInput) SetEbsOptimized(v *AttributeBooleanValue) *ModifyInstanceAttributeInput {
	s.EbsOptimized = v
	return s
}

func (s *ModifyInstanceAttributeInput) SetGroups(v []*string) *ModifyInstanceAttributeInput {
	s.Groups = v
	return s
}

func (s *ModifyInstanceAttributeInput) SetInstanceId(v string) *ModifyInstanceAttributeInput {
	s.InstanceId = &v
	return s
}

func (s *ModifyInstanceAttributeInput) SetInstanceInitiatedShutdownBehavior(v *AttributeValue) *ModifyInstanceAttributeInput {
	s.InstanceInitiatedShutdownBehavior = v
	return s
}

func (s *ModifyInstanceAttributeInput) SetInstanceType(v *AttributeValue) *ModifyInstanceAttributeInput {
	s.InstanceType = v
	return s
}

func (s *ModifyInstanceAttributeInput) SetSourceDestCheck(v *AttributeBooleanValue) *ModifyInstanceAttributeInput {
	s.SourceDestCheck = v
	return s
}

func (s *ModifyInstanceAttributeInput) SetUserData(v *BlobAttributeValue) *ModifyInstanceAttributeInput {
	s.UserData = v
	return s
}

func (s *ModifyInstanceAttributeInput) SetValue(v string) *ModifyInstanceAttributeInput {
	s.Value = &v
	return s
}

type BlobAttributeValue struct {
	_ struct{} `type:"structure"`

	Value []byte `locationName:"value" type:"blob"`
}

type StopInstancesInput struct {
	_ struct{} `type:"structure"`

	DryRun *bool `locationName:"dryRun" type:"boolean"`

	Force *bool `locationName:"force" type:"boolean"`

	InstanceIds []*string `locationName:"InstanceId" locationNameList:"InstanceId" type:"list" required:"true"`
}

type StopInstancesOutput struct {
	_ struct{} `type:"structure"`

	StoppingInstances []*InstanceStateChange `locationName:"instancesSet" locationNameList:"item" type:"list"`
}
type ModifyInstanceAttributeOutput struct {
	_ struct{} `type:"structure"`
}

type StartInstancesInput struct {
	_ struct{} `type:"structure"`

	AdditionalInfo *string `locationName:"additionalInfo" type:"string"`

	DryRun *bool `locationName:"dryRun" type:"boolean"`

	InstanceIds []*string `locationName:"InstanceId" locationNameList:"InstanceId" type:"list" required:"true"`
}

type StartInstancesOutput struct {
	_ struct{} `type:"structure"`

	StartingInstances []*InstanceStateChange `locationName:"instancesSet" locationNameList:"item" type:"list"`
}

type AssociateAddressInput struct {
	_ struct{} `type:"structure"`

	AllocationId *string `type:"string"`

	AllowReassociation *bool `locationName:"allowReassociation" type:"boolean"`

	InstanceId *string `type:"string"`

	NetworkInterfaceId *string `locationName:"networkInterfaceId" type:"string"`

	PrivateIpAddress *string `locationName:"privateIpAddress" type:"string"`

	PublicIp *string `type:"string"`
}

type AssociateAddressOutput struct {
	_ struct{} `type:"structure"`

	AssociationId *string `locationName:"associationId" type:"string"`

	RequestId *string `locationName:"requestId" type:"string"`
}

type DisassociateAddressInput struct {
	_ struct{} `type:"structure"`

	AssociationId *string `type:"string"`

	PublicIp *string `type:"string"`
}

type DisassociateAddressOutput struct {
	_ struct{} `type:"structure"`

	RequestId *string `locationName:"requestId" type:"string"`
	Return    *bool   `locationName:"return" type:"boolean"`
}

type ReleaseAddressInput struct {
	_ struct{} `type:"structure"`

	AllocationId *string `type:"string"`

	DryRun *bool `locationName:"dryRun" type:"boolean"`

	PublicIp *string `type:"string"`
}

type ReleaseAddressOutput struct {
	_ struct{} `type:"structure"`
}
type RegisterImageInput struct {
	_ struct{} `type:"structure"`

	Architecture *string `locationName:"architecture" type:"string" enum:"ArchitectureValues"`

	BillingProducts []*string `locationName:"BillingProduct" locationNameList:"item" type:"list"`

	BlockDeviceMappings []*BlockDeviceMapping `locationName:"BlockDeviceMapping" locationNameList:"BlockDeviceMapping" type:"list"`

	Description *string `locationName:"description" type:"string"`

	DryRun *bool `locationName:"dryRun" type:"boolean"`

	EnaSupport *bool `locationName:"enaSupport" type:"boolean"`

	ImageLocation *string `type:"string"`

	InstanceId *string `type:"string"`

	NoReboot *bool `type:"boolean"`

	KernelId *string `locationName:"kernelId" type:"string"`

	Name *string `locationName:"name" type:"string" required:"true"`

	RamdiskId *string `locationName:"ramdiskId" type:"string"`

	RootDeviceName *string `locationName:"rootDeviceName" type:"string"`

	SriovNetSupport *string `locationName:"sriovNetSupport" type:"string"`

	VirtualizationType *string `locationName:"virtualizationType" type:"string"`
}

type RegisterImageOutput struct {
	_ struct{} `type:"structure"`

	ImageId *string `locationName:"imageId" type:"string"`
}

type DeregisterImageInput struct {
	_ struct{} `type:"structure"`

	DryRun *bool `locationName:"dryRun" type:"boolean"`

	ImageId *string `type:"string" required:"true"`
}

type DeregisterImageOutput struct {
	_ struct{} `type:"structure"`
}

type Image struct {
	_ struct{} `type:"structure"`

	Architecture *string `locationName:"architecture" type:"string" enum:"ArchitectureValues"`

	BlockDeviceMappings []*BlockDeviceMapping `locationName:"blockDeviceMapping" locationNameList:"item" type:"list"`

	CreationDate *string `locationName:"creationDate" type:"string"`

	Description *string `locationName:"description" type:"string"`

	EnaSupport *bool `locationName:"enaSupport" type:"boolean"`

	Hypervisor *string `locationName:"hypervisor" type:"string" enum:"HypervisorType"`

	ImageId *string `locationName:"imageId" type:"string"`

	ImageLocation *string `locationName:"imageLocation" type:"string"`

	ImageOwnerAlias *string `locationName:"imageOwnerAlias" type:"string"`

	ImageType *string `locationName:"imageType" type:"string" enum:"ImageTypeValues"`

	KernelId *string `locationName:"kernelId" type:"string"`

	Name *string `locationName:"name" type:"string"`

	OwnerId *string `locationName:"imageOwnerId" type:"string"`

	Platform *string `locationName:"platform" type:"string" enum:"PlatformValues"`

	ProductCodes []*ProductCode `locationName:"productCodes" locationNameList:"item" type:"list"`

	Public *bool `locationName:"isPublic" type:"boolean"`

	RamdiskId *string `locationName:"ramdiskId" type:"string"`

	RootDeviceName *string `locationName:"rootDeviceName" type:"string"`

	RootDeviceType *string `locationName:"rootDeviceType" type:"string" enum:"DeviceType"`

	SriovNetSupport *string `locationName:"sriovNetSupport" type:"string"`

	State *string `locationName:"imageState" type:"string" enum:"ImageState"`

	StateReason *StateReason `locationName:"stateReason" type:"structure"`

	Tags []*Tag `locationName:"tagSet" locationNameList:"item" type:"list"`

	VirtualizationType *string `locationName:"virtualizationType" type:"string" enum:"VirtualizationType"`
}

type DescribeImagesInput struct {
	_ struct{} `type:"structure"`

	DryRun *bool `locationName:"dryRun" type:"boolean"`

	ExecutableUsers []*string `locationName:"ExecutableBy" locationNameList:"ExecutableBy" type:"list"`

	Filters []*Filter `locationName:"Filter" locationNameList:"Filter" type:"list"`

	ImageIds []*string `locationName:"ImageId" locationNameList:"ImageId" type:"list"`

	Owners []*string `locationName:"Owner" locationNameList:"Owner" type:"list"`
}

type DescribeImagesOutput struct {
	_ struct{} `type:"structure"`

	Images []*Image `locationName:"imagesSet" locationNameList:"item" type:"list"`

	RequestId *string `locationName:"requestId" type:"String"`
}

func (s DescribeImagesOutput) String() string {
	return awsutil.Prettify(s)
}

func (s DescribeImagesOutput) GoString() string {
	return s.String()
}

func (s *DescribeImagesOutput) SetImages(v []*Image) *DescribeImagesOutput {
	s.Images = v
	return s
}
func (s *DescribeImagesOutput) SetRequestId(v *string) *DescribeImagesOutput {
	s.RequestId = v
	return s
}

type ModifyImageAttributeInput struct {
	_ struct{} `type:"structure"`

	Attribute *string `type:"string"`

	Description *AttributeValue `type:"structure"`

	DryRun *bool `locationName:"dryRun" type:"boolean"`

	ImageId *string `type:"string" required:"true"`

	LaunchPermission *LaunchPermissionModifications `type:"structure"`

	OperationType *string `type:"string" enum:"OperationType"`

	ProductCodes []*string `locationName:"ProductCode" locationNameList:"ProductCode" type:"list"`

	UserGroups []*string `locationName:"UserGroup" locationNameList:"UserGroup" type:"list"`

	UserIds []*string `locationName:"UserId" locationNameList:"UserId" type:"list"`

	Value *string `type:"string"`
}

type ModifyImageAttributeOutput struct {
	_ struct{} `type:"structure"`
}

type LaunchPermissionModifications struct {
	_ struct{} `type:"structure"`

	Add []*LaunchPermission `locationNameList:"item" type:"list"`

	Remove []*LaunchPermission `locationNameList:"item" type:"list"`
}

type LaunchPermission struct {
	_ struct{} `type:"structure"`

	Group *string `locationName:"group" type:"string" enum:"PermissionGroup"`

	UserId *string `locationName:"userId" type:"string"`
}

type DeleteTagsInput struct {
	_ struct{} `type:"structure"`

	DryRun *bool `locationName:"dryRun" type:"boolean"`

	Resources []*string `locationName:"resourceId" type:"list" required:"true"`

	Tags []*Tag `locationName:"tag" locationNameList:"item" type:"list"`
}

type DeleteTagsOutput struct {
	_ struct{} `type:"structure"`
}

type CreateTagsInput struct {
	_ struct{} `type:"structure"`

	DryRun *bool `locationName:"dryRun" type:"boolean"`

	Resources []*string `locationName:"ResourceId" type:"list" required:"true"`

	Tags []*Tag `locationName:"Tag" locationNameList:"item" type:"list" required:"true"`
}

type CreateTagsOutput struct {
	_ struct{} `type:"structure"`
}

type DescribeTagsInput struct {
	_ struct{} `type:"structure"`

	DryRun *bool `locationName:"dryRun" type:"boolean"`

	Filters []*Filter `locationName:"Filter" locationNameList:"Filter" type:"list"`

	MaxResults *int64 `locationName:"maxResults" type:"integer"`

	NextToken *string `locationName:"nextToken" type:"string"`
}

type DescribeTagsOutput struct {
	_ struct{} `type:"structure"`

	// The token to use to retrieve the next page of results. This value is null
	// when there are no more results to return..
	NextToken *string `locationName:"nextToken" type:"string"`

	// A list of tags.
	Tags []*TagDescription `locationName:"tagSet" locationNameList:"item" type:"list"`

	RequestId *string `locationName:"requestId" type:"string"`
}

// String returns the string representation
func (s DescribeTagsOutput) String() string {
	return awsutil.Prettify(s)
}

// GoString returns the string representation
func (s DescribeTagsOutput) GoString() string {
	return s.String()
}

// SetNextToken sets the NextToken field's value.
func (s *DescribeTagsOutput) SetNextToken(v string) *DescribeTagsOutput {
	s.NextToken = &v
	return s
}
func (s *DescribeTagsOutput) SetRequestId(v string) *DescribeTagsOutput {
	s.RequestId = &v
	return s
}

// SetTags sets the Tags field's value.
func (s *DescribeTagsOutput) SetTags(v []*TagDescription) *DescribeTagsOutput {
	s.Tags = v
	return s
}

type TagDescription struct {
	_ struct{} `type:"structure"`

	Key *string `locationName:"key" type:"string"`

	ResourceId *string `locationName:"resourceId" type:"string"`

	ResourceType *string `locationName:"resourceType" type:"string" enum:"ResourceType"`

	Value *string `locationName:"value" type:"string"`
}

type TagSpecification struct {
	_ struct{} `type:"structure"`

	ResourceType *string `locationName:"resourceType" type:"string" enum:"ResourceType"`

	Tags []*Tag `locationName:"Tag" locationNameList:"item" type:"list"`
}

// Contains the parameters for ImportKeyPair.
// Please also see https://docs.aws.amazon.com/goto/WebAPI/ec2-2016-11-15/ImportKeyPairRequest
type ImportKeyPairInput struct {
	_ struct{} `type:"structure"`

	// Checks whether you have the required permissions for the action, without
	// actually making the request, and provides an error response. If you have
	// the required permissions, the error response is DryRunOperation. Otherwise,
	// it is UnauthorizedOperation.
	DryRun *bool `locationName:"dryRun" type:"boolean"`

	// A unique name for the key pair.
	//
	// KeyName is a required field
	KeyName *string `locationName:"keyName" type:"string" required:"true"`

	// The public key. For API calls, the text must be base64-encoded. For command
	// line tools, base64 encoding is performed for you.
	//
	// PublicKeyMaterial is automatically base64 encoded/decoded by the SDK.
	//
	// PublicKeyMaterial is a required field
	PublicKeyMaterial []byte `locationName:"publicKeyMaterial" type:"blob" required:"true"`
}

// String returns the string representation

// SetDryRun sets the DryRun field's value.

// Contains the output of ImportKeyPair.
// Please also see https://docs.aws.amazon.com/goto/WebAPI/ec2-2016-11-15/ImportKeyPairResult
type ImportKeyPairOutput struct {
	_ struct{} `type:"structure"`

	// The MD5 public key fingerprint as specified in section 4 of RFC 4716.
	KeyFingerprint *string `locationName:"keyFingerprint" type:"string"`

	// The key pair name you provided.
	KeyName *string `locationName:"keyName" type:"string"`
}

// Contains the parameters for DescribeKeyPairs.
// Please also see https://docs.aws.amazon.com/goto/WebAPI/ec2-2016-11-15/DescribeKeyPairsRequest
type DescribeKeyPairsInput struct {
	_ struct{} `type:"structure"`

	// Checks whether you have the required permissions for the action, without
	// actually making the request, and provides an error response. If you have
	// the required permissions, the error response is DryRunOperation. Otherwise,
	// it is UnauthorizedOperation.
	DryRun *bool `locationName:"dryRun" type:"boolean"`

	// One or more filters.
	//
	//    * fingerprint - The fingerprint of the key pair.
	//
	//    * key-name - The name of the key pair.
	Filters []*Filter `locationName:"Filter" locationNameList:"Filter" type:"list"`

	// One or more key pair names.
	//
	// Default: Describes all your key pairs.
	KeyNames []*string `locationName:"KeyName" locationNameList:"KeyName" type:"list"`
}

// Contains the output of DescribeKeyPairs.
// Please also see https://docs.aws.amazon.com/goto/WebAPI/ec2-2016-11-15/DescribeKeyPairsResult
type DescribeKeyPairsOutput struct {
	_ struct{} `type:"structure"`

	// Information about one or more key pairs.
	KeyPairs  []*KeyPairInfo `locationName:"keySet" locationNameList:"item" type:"list"`
	RequestId *string        `locationName:"requestId" type:"String"`
}

// String returns the string representation

// Describes a key pair.
// Please also see https://docs.aws.amazon.com/goto/WebAPI/ec2-2016-11-15/KeyPairInfo
type KeyPairInfo struct {
	_ struct{} `type:"structure"`

	// If you used CreateKeyPair to create the key pair, this is the SHA-1 digest
	// of the DER encoded private key. If you used ImportKeyPair to provide AWS
	// the public key, this is the MD5 public key fingerprint as specified in section
	// 4 of RFC4716.
	KeyFingerprint *string `locationName:"keyFingerprint" type:"string"`

	// The name of the key pair.
	KeyName *string `locationName:"keyName" type:"string"`
}

// String returns the string representation

// Contains the parameters for DeleteKeyPair.
// Please also see https://docs.aws.amazon.com/goto/WebAPI/ec2-2016-11-15/DeleteKeyPairRequest
type DeleteKeyPairInput struct {
	_ struct{} `type:"structure"`

	// Checks whether you have the required permissions for the action, without
	// actually making the request, and provides an error response. If you have
	// the required permissions, the error response is DryRunOperation. Otherwise,
	// it is UnauthorizedOperation.
	DryRun *bool `locationName:"dryRun" type:"boolean"`

	// The name of the key pair.
	//
	// KeyName is a required field
	KeyName *string `type:"string" required:"true"`
}

// Please also see https://docs.aws.amazon.com/goto/WebAPI/ec2-2016-11-15/DeleteKeyPairOutput
type DeleteKeyPairOutput struct {
	_ struct{} `type:"structure"`
}

type CreateKeyPairInput struct {
	_ struct{} `type:"structure"`

	// Checks whether you have the required permissions for the action, without
	// actually making the request, and provides an error response. If you have
	// the required permissions, the error response is DryRunOperation. Otherwise,
	// it is UnauthorizedOperation.
	DryRun *bool `locationName:"dryRun" type:"boolean"`

	// A unique name for the key pair.
	//
	// Constraints: Up to 255 ASCII characters
	//
	// KeyName is a required field
	KeyName *string `type:"string" required:"true"`
}

// Describes a key pair.
// Please also see https://docs.aws.amazon.com/goto/WebAPI/ec2-2016-11-15/KeyPair
type CreateKeyPairOutput struct {
	_ struct{} `type:"structure"`

	// The SHA-1 digest of the DER encoded private key.
	KeyFingerprint *string `locationName:"keyFingerprint" type:"string"`

	// An unencrypted PEM encoded RSA private key.
	KeyMaterial *string `locationName:"keyMaterial" type:"string"`

	// The name of the key pair.
	KeyName *string `locationName:"keyName" type:"string"`

	// The name of the Request ID
	RequestId *string `locationName:"requestId" type:"String"`
}

type CreateSecurityGroupInput struct {
	_ struct{} `type:"structure"`

	Description *string `locationName:"GroupDescription" type:"string" required:"true"`

	DryRun *bool `locationName:"dryRun" type:"boolean"`

	GroupName *string `type:"string" required:"true"`

	VpcId *string `type:"string"`
}

type CreateSecurityGroupOutput struct {
	_ struct{} `type:"structure"`

	GroupId *string `locationName:"groupId" type:"string"`
}

type DescribeSecurityGroupsInput struct {
	_ struct{} `type:"structure"`

	DryRun *bool `locationName:"dryRun" type:"boolean"`

	Filters []*Filter `locationName:"Filter" locationNameList:"Filter" type:"list"`

	GroupIds []*string `locationName:"GroupId" locationNameList:"groupId" type:"list"`

	GroupNames []*string `locationName:"GroupName" locationNameList:"GroupName" type:"list"`
}

type DescribeSecurityGroupsOutput struct {
	_ struct{} `type:"structure"`

	// Information about one or more security groups.
	SecurityGroups []*SecurityGroup `locationName:"securityGroupInfo" locationNameList:"item" type:"list"`

	RequestId *string `locationName:"requestId" type:"String"`
}

// String returns the string representation
func (s DescribeSecurityGroupsOutput) String() string {
	return awsutil.Prettify(s)
}

// GoString returns the string representation
func (s DescribeSecurityGroupsOutput) GoString() string {
	return s.String()
}

// SetSecurityGroups sets the SecurityGroups field's value.
func (s *DescribeSecurityGroupsOutput) SetSecurityGroups(v []*SecurityGroup) *DescribeSecurityGroupsOutput {
	s.SecurityGroups = v
	return s
}

func (s *DescribeSecurityGroupsOutput) SetRequestId(v string) *DescribeSecurityGroupsOutput {
	s.RequestId = &v
	return s
}

type SecurityGroup struct {
	_ struct{} `type:"structure"`

	Description *string `locationName:"groupDescription" type:"string"`

	GroupId *string `locationName:"groupId" type:"string"`

	GroupName *string `locationName:"groupName" type:"string"`

	IpPermissions []*IpPermission `locationName:"ipPermissions" locationNameList:"item" type:"list"`

	IpPermissionsEgress []*IpPermission `locationName:"ipPermissionsEgress" locationNameList:"item" type:"list"`

	OwnerId *string `locationName:"ownerId" type:"string"`

	Tags []*Tag `locationName:"tagSet" locationNameList:"item" type:"list"`

	VpcId *string `locationName:"vpcId" type:"string"`
}

type IpPermission struct {
	_ struct{} `type:"structure"`

	FromPort *int64 `locationName:"fromPort" type:"integer"`

	IpProtocol *string `locationName:"ipProtocol" type:"string"`

	IpRanges []*IpRange `locationName:"ipRanges" locationNameList:"item" type:"list"`

	Ipv6Ranges []*Ipv6Range `locationName:"ipv6Ranges" locationNameList:"item" type:"list"`

	PrefixListIds []*PrefixListId `locationName:"prefixListIds" locationNameList:"item" type:"list"`

	ToPort *int64 `locationName:"toPort" type:"integer"`

	UserIdGroupPairs []*UserIdGroupPair `locationName:"groups" locationNameList:"item" type:"list"`
}

type IpRange struct {
	_ struct{} `type:"structure"`

	CidrIp *string `locationName:"cidrIp" type:"string"`
}

type Ipv6Range struct {
	_ struct{} `type:"structure"`

	CidrIpv6 *string `locationName:"cidrIpv6" type:"string"`
}

type PrefixListId struct {
	_ struct{} `type:"structure"`

	PrefixListId *string `locationName:"prefixListId" type:"string"`
}

type UserIdGroupPair struct {
	_ struct{} `type:"structure"`

	GroupId *string `locationName:"groupId" type:"string"`

	GroupName *string `locationName:"groupName" type:"string"`

	PeeringStatus *string `locationName:"peeringStatus" type:"string"`

	UserId *string `locationName:"userId" type:"string"`

	VpcId *string `locationName:"vpcId" type:"string"`

	VpcPeeringConnectionId *string `locationName:"vpcPeeringConnectionId" type:"string"`
}

type RevokeSecurityGroupEgressInput struct {
	_ struct{} `type:"structure"`

	CidrIp *string `locationName:"cidrIp" type:"string"`

	DryRun *bool `locationName:"dryRun" type:"boolean"`

	FromPort *int64 `locationName:"fromPort" type:"integer"`

	GroupId *string `locationName:"groupId" type:"string" required:"true"`

	IpPermissions []*IpPermission `locationName:"ipPermissions" locationNameList:"item" type:"list"`

	IpProtocol *string `locationName:"ipProtocol" type:"string"`

	SourceSecurityGroupName *string `locationName:"sourceSecurityGroupName" type:"string"`

	SourceSecurityGroupOwnerId *string `locationName:"sourceSecurityGroupOwnerId" type:"string"`

	ToPort *int64 `locationName:"toPort" type:"integer"`
}

type RevokeSecurityGroupEgressOutput struct {
	_ struct{} `type:"structure"`
}

type RevokeSecurityGroupIngressInput struct {
	_ struct{} `type:"structure"`

	CidrIp *string `type:"string"`

	DryRun *bool `locationName:"dryRun" type:"boolean"`

	FromPort *int64 `type:"integer"`

	GroupId *string `type:"string"`

	GroupName *string `type:"string"`

	IpPermissions []*IpPermission `locationNameList:"item" type:"list"`

	IpProtocol *string `type:"string"`

	SourceSecurityGroupName *string `type:"string"`

	SourceSecurityGroupOwnerId *string `type:"string"`

	ToPort *int64 `type:"integer"`
}

type RevokeSecurityGroupIngressOutput struct {
	_ struct{} `type:"structure"`
}

type AuthorizeSecurityGroupEgressInput struct {
	_ struct{} `type:"structure"`

	CidrIp *string `locationName:"cidrIp" type:"string"`

	DryRun *bool `locationName:"dryRun" type:"boolean"`

	FromPort *int64 `locationName:"fromPort" type:"integer"`

	GroupId *string `locationName:"groupId" type:"string" required:"true"`

	IpPermissions []*IpPermission `locationName:"ipPermissions" locationNameList:"item" type:"list"`

	IpProtocol *string `locationName:"ipProtocol" type:"string"`

	SourceSecurityGroupName *string `locationName:"sourceSecurityGroupName" type:"string"`

	SourceSecurityGroupOwnerId *string `locationName:"sourceSecurityGroupOwnerId" type:"string"`

	ToPort *int64 `locationName:"toPort" type:"integer"`
}

type AuthorizeSecurityGroupEgressOutput struct {
	_ struct{} `type:"structure"`
}

type AuthorizeSecurityGroupIngressInput struct {
	_ struct{} `type:"structure"`

	CidrIp *string `type:"string"`

	DryRun *bool `locationName:"dryRun" type:"boolean"`

	FromPort *int64 `type:"integer"`

	GroupId *string `type:"string"`

	GroupName *string `type:"string"`

	IpPermissions []*IpPermission `locationNameList:"item" type:"list"`

	IpProtocol *string `type:"string"`

	SourceSecurityGroupName *string `type:"string"`

	SourceSecurityGroupOwnerId *string `type:"string"`

	ToPort *int64 `type:"integer"`
}

type AuthorizeSecurityGroupIngressOutput struct {
	_ struct{} `type:"structure"`
}

type DeleteSecurityGroupInput struct {
	_ struct{} `type:"structure"`

	DryRun *bool `locationName:"dryRun" type:"boolean"`

	GroupId *string `type:"string"`

	GroupName *string `type:"string"`
}

type DeleteSecurityGroupOutput struct {
	_ struct{} `type:"structure"`
}

// Contains the parameters for CreateVolume.
// Please also see https://docs.aws.amazon.com/goto/WebAPI/ec2-2016-11-15/CreateVolumeRequest
type CreateVolumeInput struct {
	_ struct{} `type:"structure"`

	// The Availability Zone in which to create the volume. Use DescribeAvailabilityZones
	// to list the Availability Zones that are currently available to you.
	//
	// AvailabilityZone is a required field
	AvailabilityZone *string `type:"string" required:"true"`

	// Checks whether you have the required permissions for the action, without
	// actually making the request, and provides an error response. If you have
	// the required permissions, the error response is DryRunOperation. Otherwise,
	// it is UnauthorizedOperation.
	DryRun *bool `locationName:"dryRun" type:"boolean"`

	// Specifies whether the volume should be encrypted. Encrypted Amazon EBS volumes
	// may only be attached to instances that support Amazon EBS encryption. Volumes
	// that are created from encrypted snapshots are automatically encrypted. There
	// is no way to create an encrypted volume from an unencrypted snapshot or vice
	// versa. If your AMI uses encrypted volumes, you can only launch it on supported
	// instance types. For more information, see Amazon EBS Encryption (http://docs.aws.amazon.com/AWSEC2/latest/UserGuide/EBSEncryption.html)
	// in the Amazon Elastic Compute Cloud User Guide.
	Encrypted *bool `locationName:"encrypted" type:"boolean"`

	// Only valid for Provisioned IOPS SSD volumes. The number of I/O operations
	// per second (IOPS) to provision for the volume, with a maximum ratio of 50
	// IOPS/GiB.
	//
	// Constraint: Range is 100 to 20000 for Provisioned IOPS SSD volumes
	Iops *int64 `type:"integer"`

	// The full ARN of the AWS Key Management Service (AWS KMS) customer master
	// key (CMK) to use when creating the encrypted volume. This parameter is only
	// required if you want to use a non-default CMK; if this parameter is not specified,
	// the default CMK for EBS is used. The ARN contains the arn:aws:kms namespace,
	// followed by the region of the CMK, the AWS account ID of the CMK owner, the
	// key namespace, and then the CMK ID. For example, arn:aws:kms:us-east-1:012345678910:key/abcd1234-a123-456a-a12b-a123b4cd56ef.
	// If a KmsKeyId is specified, the Encrypted flag must also be set.
	KmsKeyId *string `type:"string"`

	// The size of the volume, in GiBs.
	//
	// Constraints: 1-16384 for gp2, 4-16384 for io1, 500-16384 for st1, 500-16384
	// for sc1, and 1-1024 for standard. If you specify a snapshot, the volume size
	// must be equal to or larger than the snapshot size.
	//
	// Default: If you're creating the volume from a snapshot and don't specify
	// a volume size, the default is the snapshot size.
	Size *int64 `type:"integer"`

	// The snapshot from which to create the volume.
	SnapshotId *string `type:"string"`

	// The tags to apply to the volume during creation.
	TagSpecifications []*TagSpecification `locationName:"TagSpecification" locationNameList:"item" type:"list"`

	// The volume type. This can be gp2 for General Purpose SSD, io1 for Provisioned
	// IOPS SSD, st1 for Throughput Optimized HDD, sc1 for Cold HDD, or standard
	// for Magnetic volumes.
	//
	// Default: standard
	VolumeType *string `type:"string" enum:"VolumeType"`
}

// Contains the parameters for DeleteVolume.
// Please also see https://docs.aws.amazon.com/goto/WebAPI/ec2-2016-11-15/DeleteVolumeRequest
type DeleteVolumeInput struct {
	_ struct{} `type:"structure"`

	// Checks whether you have the required permissions for the action, without
	// actually making the request, and provides an error response. If you have
	// the required permissions, the error response is DryRunOperation. Otherwise,
	// it is UnauthorizedOperation.
	DryRun *bool `locationName:"dryRun" type:"boolean"`

	// The ID of the volume.
	//
	// VolumeId is a required field
	VolumeId *string `type:"string" required:"true"`
}

// Please also see https://docs.aws.amazon.com/goto/WebAPI/ec2-2016-11-15/DeleteVolumeOutput
type DeleteVolumeOutput struct {
	_ struct{} `type:"structure"`
}

// Contains the parameters for DescribeVolumes.
// Please also see https://docs.aws.amazon.com/goto/WebAPI/ec2-2016-11-15/DescribeVolumesRequest
type DescribeVolumesInput struct {
	_ struct{} `type:"structure"`

	// Checks whether you have the required permissions for the action, without
	// actually making the request, and provides an error response. If you have
	// the required permissions, the error response is DryRunOperation. Otherwise,
	// it is UnauthorizedOperation.
	DryRun *bool `locationName:"dryRun" type:"boolean"`

	// One or more filters.
	//
	//    * attachment.attach-time - The time stamp when the attachment initiated.
	//
	//    * attachment.delete-on-termination - Whether the volume is deleted on
	//    instance termination.
	//
	//    * attachment.device - The device name that is exposed to the instance
	//    (for example, /dev/sda1).
	//
	//    * attachment.instance-id - The ID of the instance the volume is attached
	//    to.
	//
	//    * attachment.status - The attachment state (attaching | attached | detaching
	//    | detached).
	//
	//    * availability-zone - The Availability Zone in which the volume was created.
	//
	//    * create-time - The time stamp when the volume was created.
	//
	//    * encrypted - The encryption status of the volume.
	//
	//    * size - The size of the volume, in GiB.
	//
	//    * snapshot-id - The snapshot from which the volume was created.
	//
	//    * status - The status of the volume (creating | available | in-use | deleting
	//    | deleted | error).
	//
	//    * tag:key=value - The key/value combination of a tag assigned to the resource.
	//    Specify the key of the tag in the filter name and the value of the tag
	//    in the filter value. For example, for the tag Purpose=X, specify tag:Purpose
	//    for the filter name and X for the filter value.
	//
	//    * tag-key - The key of a tag assigned to the resource. This filter is
	//    independent of the tag-value filter. For example, if you use both the
	//    filter "tag-key=Purpose" and the filter "tag-value=X", you get any resources
	//    assigned both the tag key Purpose (regardless of what the tag's value
	//    is), and the tag value X (regardless of what the tag's key is). If you
	//    want to list only resources where Purpose is X, see the tag:key=value
	//    filter.
	//
	//    * tag-value - The value of a tag assigned to the resource. This filter
	//    is independent of the tag-key filter.
	//
	//    * volume-id - The volume ID.
	//
	//    * volume-type - The Amazon EBS volume type. This can be gp2 for General
	//    Purpose SSD, io1 for Provisioned IOPS SSD, st1 for Throughput Optimized
	//    HDD, sc1 for Cold HDD, or standard for Magnetic volumes.
	Filters []*Filter `locationName:"Filter" locationNameList:"Filter" type:"list"`

	// The maximum number of volume results returned by DescribeVolumes in paginated
	// output. When this parameter is used, DescribeVolumes only returns MaxResults
	// results in a single page along with a NextToken response element. The remaining
	// results of the initial request can be seen by sending another DescribeVolumes
	// request with the returned NextToken value. This value can be between 5 and
	// 500; if MaxResults is given a value larger than 500, only 500 results are
	// returned. If this parameter is not used, then DescribeVolumes returns all
	// results. You cannot specify this parameter and the volume IDs parameter in
	// the same request.
	MaxResults *int64 `locationName:"maxResults" type:"integer"`

	// The NextToken value returned from a previous paginated DescribeVolumes request
	// where MaxResults was used and the results exceeded the value of that parameter.
	// Pagination continues from the end of the previous results that returned the
	// NextToken value. This value is null when there are no more results to return.
	NextToken *string `locationName:"nextToken" type:"string"`

	// One or more volume IDs.
	VolumeIds []*string `locationName:"VolumeId" locationNameList:"VolumeId" type:"list"`
}

type DescribeVolumesOutput struct {
	_ struct{} `type:"structure"`

	// The NextToken value to include in a future DescribeVolumes request. When
	// the results of a DescribeVolumes request exceed MaxResults, this value can
	// be used to retrieve the next page of results. This value is null when there
	// are no more results to return.
	NextToken *string `locationName:"nextToken" type:"string"`

	// Information about the volumes.
	Volumes []*Volume `locationName:"volumeSet" locationNameList:"item" type:"list"`

	RequestId *string `locationName:"requestId" type:"string"`
}

// String returns the string representation
func (s DescribeVolumesOutput) String() string {
	return awsutil.Prettify(s)
}

// GoString returns the string representation
func (s DescribeVolumesOutput) GoString() string {
	return s.String()
}

// SetNextToken sets the NextToken field's value.
func (s *DescribeVolumesOutput) SetNextToken(v string) *DescribeVolumesOutput {
	s.NextToken = &v
	return s
}
func (s *DescribeVolumesOutput) SetRequesterId(v string) *DescribeVolumesOutput {
	s.RequestId = &v
	return s
}

// SetVolumes sets the Volumes field's value.
func (s *DescribeVolumesOutput) SetVolumes(v []*Volume) *DescribeVolumesOutput {
	s.Volumes = v
	return s
}

// Describes a volume.
// Please also see https://docs.aws.amazon.com/goto/WebAPI/ec2-2016-11-15/Volume
type Volume struct {
	_ struct{} `type:"structure"`

	// Information about the volume attachments.
	Attachments []*VolumeAttachment `locationName:"attachmentSet" locationNameList:"item" type:"list"`

	// The Availability Zone for the volume.
	AvailabilityZone *string `locationName:"availabilityZone" type:"string"`

	// The time stamp when volume creation was initiated.
	CreateTime *time.Time `locationName:"createTime" type:"timestamp" timestampFormat:"iso8601"`

	// Indicates whether the volume will be encrypted.
	Encrypted *bool `locationName:"encrypted" type:"boolean"`

	Iops *int64 `locationName:"iops" type:"integer"`

	// The full ARN of the AWS Key Management Service (AWS KMS) customer master
	// key (CMK) that was used to protect the volume encryption key for the volume.
	KmsKeyId *string `locationName:"kmsKeyId" type:"string"`

	// The size of the volume, in GiBs.
	Size *int64 `locationName:"size" type:"integer"`

	// The snapshot from which the volume was created, if applicable.
	SnapshotId *string `locationName:"snapshotId" type:"string"`

	// The volume state.
	State *string `locationName:"status" type:"string" enum:"VolumeState"`

	// Any tags assigned to the volume.
	Tags []*Tag `locationName:"tagSet" locationNameList:"item" type:"list"`

	// The ID of the volume.
	VolumeId *string `locationName:"volumeId" type:"string"`

	// The volume type. This can be gp2 for General Purpose SSD, io1 for Provisioned
	// IOPS SSD, st1 for Throughput Optimized HDD, sc1 for Cold HDD, or standard
	// for Magnetic volumes.
	VolumeType *string `locationName:"volumeType" type:"string" enum:"VolumeType"`
}

// String returns the string representation
func (s Volume) String() string {
	return awsutil.Prettify(s)
}

// GoString returns the string representation
func (s Volume) GoString() string {
	return s.String()
}

// SetAttachments sets the Attachments field's value.
func (s *Volume) SetAttachments(v []*VolumeAttachment) *Volume {
	s.Attachments = v
	return s
}

// SetAvailabilityZone sets the AvailabilityZone field's value.
func (s *Volume) SetAvailabilityZone(v string) *Volume {
	s.AvailabilityZone = &v
	return s
}

// SetCreateTime sets the CreateTime field's value.
func (s *Volume) SetCreateTime(v time.Time) *Volume {
	s.CreateTime = &v
	return s
}

// SetEncrypted sets the Encrypted field's value.
func (s *Volume) SetEncrypted(v bool) *Volume {
	s.Encrypted = &v
	return s
}

// SetIops sets the Iops field's value.
func (s *Volume) SetIops(v int64) *Volume {
	s.Iops = &v
	return s
}

// SetKmsKeyId sets the KmsKeyId field's value.
func (s *Volume) SetKmsKeyId(v string) *Volume {
	s.KmsKeyId = &v
	return s
}

// SetSize sets the Size field's value.
func (s *Volume) SetSize(v int64) *Volume {
	s.Size = &v
	return s
}

// SetSnapshotId sets the SnapshotId field's value.
func (s *Volume) SetSnapshotId(v string) *Volume {
	s.SnapshotId = &v
	return s
}

// SetState sets the State field's value.
func (s *Volume) SetState(v string) *Volume {
	s.State = &v
	return s
}

// SetTags sets the Tags field's value.
func (s *Volume) SetTags(v []*Tag) *Volume {
	s.Tags = v
	return s
}

// SetVolumeId sets the VolumeId field's value.
func (s *Volume) SetVolumeId(v string) *Volume {
	s.VolumeId = &v
	return s
}

// SetVolumeType sets the VolumeType field's value.
func (s *Volume) SetVolumeType(v string) *Volume {
	s.VolumeType = &v
	return s
}

type VolumeAttachment struct {
	_ struct{} `type:"structure"`

	// The time stamp when the attachment initiated.
	AttachTime *time.Time `locationName:"attachTime" type:"timestamp" timestampFormat:"iso8601"`

	// Indicates whether the EBS volume is deleted on instance termination.
	DeleteOnTermination *bool `locationName:"deleteOnTermination" type:"boolean"`

	// The device name.
	Device *string `locationName:"device" type:"string"`

	// The ID of the instance.
	InstanceId *string `locationName:"instanceId" type:"string"`

	// The attachment state of the volume.
	State *string `locationName:"status" type:"string" enum:"VolumeAttachmentState"`

	// The ID of the volume.
	VolumeId *string `locationName:"volumeId" type:"string"`
}

// String returns the string representation
func (s VolumeAttachment) String() string {
	return awsutil.Prettify(s)
}

// GoString returns the string representation
func (s VolumeAttachment) GoString() string {
	return s.String()
}

// SetAttachTime sets the AttachTime field's value.
func (s *VolumeAttachment) SetAttachTime(v time.Time) *VolumeAttachment {
	s.AttachTime = &v
	return s
}

// SetDeleteOnTermination sets the DeleteOnTermination field's value.
func (s *VolumeAttachment) SetDeleteOnTermination(v bool) *VolumeAttachment {
	s.DeleteOnTermination = &v
	return s
}

// SetDevice sets the Device field's value.
func (s *VolumeAttachment) SetDevice(v string) *VolumeAttachment {
	s.Device = &v
	return s
}

// SetInstanceId sets the InstanceId field's value.
func (s *VolumeAttachment) SetInstanceId(v string) *VolumeAttachment {
	s.InstanceId = &v
	return s
}

// SetState sets the State field's value.
func (s *VolumeAttachment) SetState(v string) *VolumeAttachment {
	s.State = &v
	return s
}

// SetVolumeId sets the VolumeId field's value.
func (s *VolumeAttachment) SetVolumeId(v string) *VolumeAttachment {
	s.VolumeId = &v
	return s
}

type AttachVolumeInput struct {
	_ struct{} `type:"structure"`

	Device *string `type:"string" required:"true"`

	DryRun *bool `locationName:"dryRun" type:"boolean"`

	// The ID of the instance.
	//
	// InstanceId is a required field
	InstanceId *string `type:"string" required:"true"`

	VolumeId *string `type:"string" required:"true"`
}

type DetachVolumeInput struct {
	_ struct{} `type:"structure"`

	// The device name.
	Device *string `type:"string"`

	DryRun *bool `locationName:"dryRun" type:"boolean"`

	Force *bool `type:"boolean"`

	// The ID of the instance.
	InstanceId *string `type:"string"`

	VolumeId *string `type:"string" required:"true"`
}
type CreateSubnetInput struct {
	_ struct{} `type:"structure"`

	// The Availability Zone for the subnet.
	//
	// Default: AWS selects one for you. If you create more than one subnet in your
	// VPC, we may not necessarily select a different zone for each subnet.
	AvailabilityZone *string `type:"string"`

	// The IPv4 network range for the subnet, in CIDR notation. For example, 10.0.0.0/24.
	//
	// CidrBlock is a required field
	CidrBlock *string `type:"string" required:"true"`

	// Checks whether you have the required permissions for the action, without
	// actually making the request, and provides an error response. If you have
	// the required permissions, the error response is DryRunOperation. Otherwise,
	// it is UnauthorizedOperation.
	DryRun *bool `locationName:"dryRun" type:"boolean"`

	// The IPv6 network range for the subnet, in CIDR notation. The subnet size
	// must use a /64 prefix length.
	Ipv6CidrBlock *string `type:"string"`

	// The ID of the VPC.
	//
	// VpcId is a required field
	VpcId *string `type:"string" required:"true"`
}

type CreateSubnetOutput struct {
	_ struct{} `type:"structure"`

	// Information about the subnet.
	Subnet *Subnet `locationName:"subnet" type:"structure"`
}

type DescribeInstanceStatusInput struct {
	_ struct{} `type:"structure"`

	DryRun *bool `locationName:"dryRun" type:"boolean"`

	Filters []*Filter `locationName:"Filter" locationNameList:"Filter" type:"list"`

	IncludeAllInstances *bool `locationName:"includeAllInstances" type:"boolean"`

	InstanceIds []*string `locationName:"InstanceId" locationNameList:"InstanceId" type:"list"`

	MaxResults *int64 `type:"integer"`

	NextToken *string `type:"string"`
}

func (s DescribeInstanceStatusInput) String() string {
	return awsutil.Prettify(s)
}

func (s DescribeInstanceStatusInput) GoString() string {
	return s.String()
}

func (s *DescribeInstanceStatusInput) SetDryRun(v bool) *DescribeInstanceStatusInput {
	s.DryRun = &v
	return s
}

func (s *DescribeInstanceStatusInput) SetFilters(v []*Filter) *DescribeInstanceStatusInput {
	s.Filters = v
	return s
}

func (s *DescribeInstanceStatusInput) SetIncludeAllInstances(v bool) *DescribeInstanceStatusInput {
	s.IncludeAllInstances = &v
	return s
}

func (s *DescribeInstanceStatusInput) SetInstanceIds(v []*string) *DescribeInstanceStatusInput {
	s.InstanceIds = v
	return s
}

func (s *DescribeInstanceStatusInput) SetMaxResults(v int64) *DescribeInstanceStatusInput {
	s.MaxResults = &v
	return s
}

func (s *DescribeInstanceStatusInput) SetNextToken(v string) *DescribeInstanceStatusInput {
	s.NextToken = &v
	return s
}

type DescribeInstanceStatusOutput struct {
	_ struct{} `type:"structure"`

	InstanceStatuses []*InstanceStatus `locationName:"instanceStatusSet" locationNameList:"item" type:"list"`

	NextToken *string `locationName:"nextToken" type:"string"`

	RequestId *string `locationName:"requestId" type:"string"`
}

func (s DescribeInstanceStatusOutput) String() string {
	return awsutil.Prettify(s)
}

func (s DescribeInstanceStatusOutput) GoString() string {
	return s.String()
}

func (s *DescribeInstanceStatusOutput) SetInstanceStatuses(v []*InstanceStatus) *DescribeInstanceStatusOutput {
	s.InstanceStatuses = v
	return s
}

func (s *DescribeInstanceStatusOutput) SetNextToken(v string) *DescribeInstanceStatusOutput {
	s.NextToken = &v
	return s
}

//CreateInternetGatewayInput Contains the parameters for CreateInternetGateway.
type CreateInternetGatewayInput struct {
	_ struct{} `type:"structure"`

	// Checks whether you have the required permissions for the action, without
	// actually making the request, and provides an error response. If you have
	// the required permissions, the error response is DryRunOperation. Otherwise,
	// it is UnauthorizedOperation.
	DryRun *bool `locationName:"dryRun" type:"boolean"`

	// The ID of the subnet.
	//
	// SubnetId is a required field
	SubnetId *string `type:"string" required:"true"`
}

type DeleteSubnetInput struct {
	_ struct{} `type:"structure"`

	// Checks whether you have the required permissions for the action, without
	// actually making the request, and provides an error response. If you have
	// the required permissions, the error response is DryRunOperation. Otherwise,
	// it is UnauthorizedOperation.
	DryRun *bool `locationName:"dryRun" type:"boolean"`

	// The ID of the subnet.
	//
	// SubnetId is a required field
	SubnetId *string `type:"string" required:"true"`
}

// String returns the string representation
func (s DeleteSubnetInput) String() string {
	return awsutil.Prettify(s)
}

// GoString returns the string representation
func (s DeleteSubnetInput) GoString() string {
	return s.String()
}

// Validate inspects the fields of the type to determine if they are valid.
func (s *DeleteSubnetInput) Validate() error {
	invalidParams := request.ErrInvalidParams{Context: "DeleteSubnetInput"}
	if s.SubnetId == nil {
		invalidParams.Add(request.NewErrParamRequired("SubnetId"))
	}

	if invalidParams.Len() > 0 {
		return invalidParams
	}
	return nil
}

// SetDryRun sets the DryRun field's value.
func (s *DeleteSubnetInput) SetDryRun(v bool) *DeleteSubnetInput {
	s.DryRun = &v
	return s
}

// SetSubnetId sets the SubnetId field's value.
func (s *DeleteSubnetInput) SetSubnetId(v string) *DeleteSubnetInput {
	s.SubnetId = &v
	return s
}

type DeleteSubnetOutput struct {
	_ struct{} `type:"structure"`
}

type Subnet struct {
	_ struct{} `type:"structure"`

	// Indicates whether a network interface created in this subnet (including a
	// network interface created by RunInstances) receives an IPv6 address.
	AssignIpv6AddressOnCreation *bool `locationName:"assignIpv6AddressOnCreation" type:"boolean"`

	// The Availability Zone of the subnet.
	AvailabilityZone *string `locationName:"availabilityZone" type:"string"`

	// The number of unused private IPv4 addresses in the subnet. Note that the
	// IPv4 addresses for any stopped instances are considered unavailable.
	AvailableIpAddressCount *int64 `locationName:"availableIpAddressCount" type:"integer"`

	// The IPv4 CIDR block assigned to the subnet.
	CidrBlock *string `locationName:"cidrBlock" type:"string"`

	// Indicates whether this is the default subnet for the Availability Zone.
	DefaultForAz *bool `locationName:"defaultForAz" type:"boolean"`

	// Information about the IPv6 CIDR blocks associated with the subnet.

	// Indicates whether instances launched in this subnet receive a public IPv4
	// address.
	MapPublicIpOnLaunch *bool `locationName:"mapPublicIpOnLaunch" type:"boolean"`

	// The current state of the subnet.
	State *string `locationName:"state" type:"string" enum:"SubnetState"`

	// The ID of the subnet.
	SubnetId *string `locationName:"subnetId" type:"string"`

	// Any tags assigned to the subnet.
	Tags []*Tag `locationName:"tagSet" locationNameList:"item" type:"list"`

	// The ID of the VPC the subnet is in.
	VpcId *string `locationName:"vpcId" type:"string"`
}

type DescribeSubnetsInput struct {
	_ struct{} `type:"structure"`

	// Checks whether you have the required permissions for the action, without
	// actually making the request, and provides an error response. If you have
	// the required permissions, the error response is DryRunOperation. Otherwise,
	// it is UnauthorizedOperation.
	DryRun *bool `locationName:"dryRun" type:"boolean"`

	// One or more filters.
	//
	//    * availabilityZone - The Availability Zone for the subnet. You can also
	//    use availability-zone as the filter name.
	//
	//    * available-ip-address-count - The number of IPv4 addresses in the subnet
	//    that are available.
	//
	//    * cidrBlock - The IPv4 CIDR block of the subnet. The CIDR block you specify
	//    must exactly match the subnet's CIDR block for information to be returned
	//    for the subnet. You can also use cidr or cidr-block as the filter names.
	//
	//    * defaultForAz - Indicates whether this is the default subnet for the
	//    Availability Zone. You can also use default-for-az as the filter name.
	//
	//    * ipv6-cidr-block-association.ipv6-cidr-block - An IPv6 CIDR block associated
	//    with the subnet.
	//
	//    * ipv6-cidr-block-association.association-id - An association ID for an
	//    IPv6 CIDR block associated with the subnet.
	//
	//    * ipv6-cidr-block-association.state - The state of an IPv6 CIDR block
	//    associated with the subnet.
	//
	//    * state - The state of the subnet (pending | available).
	//
	//    * subnet-id - The ID of the subnet.
	//
	//    * tag:key=value - The key/value combination of a tag assigned to the resource.
	//    Specify the key of the tag in the filter name and the value of the tag
	//    in the filter value. For example, for the tag Purpose=X, specify tag:Purpose
	//    for the filter name and X for the filter value.
	//
	//    * tag-key - The key of a tag assigned to the resource. This filter is
	//    independent of the tag-value filter. For example, if you use both the
	//    filter "tag-key=Purpose" and the filter "tag-value=X", you get any resources
	//    assigned both the tag key Purpose (regardless of what the tag's value
	//    is), and the tag value X (regardless of what the tag's key is). If you
	//    want to list only resources where Purpose is X, see the tag:key=value
	//    filter.
	//
	//    * tag-value - The value of a tag assigned to the resource. This filter
	//    is independent of the tag-key filter.
	//
	//    * vpc-id - The ID of the VPC for the subnet.
	Filters []*Filter `locationName:"Filter" locationNameList:"Filter" type:"list"`

	// One or more subnet IDs.
	//
	// Default: Describes all your subnets.
	SubnetIds []*string `locationName:"SubnetId" locationNameList:"SubnetId" type:"list"`
}
type DescribeSubnetsOutput struct {
	_ struct{} `type:"structure"`

	// Information about one or more subnets.
	Subnets []*Subnet `locationName:"subnetSet" locationNameList:"item" type:"list"`

	RequestId *string `locationName:"requestId" type:"string"`
}

// String returns the string representation
func (s DescribeSubnetsOutput) String() string {
	return awsutil.Prettify(s)
}

// GoString returns the string representation
func (s DescribeSubnetsOutput) GoString() string {
	return s.String()
}

// SetSubnets sets the Subnets field's value.
func (s *DescribeSubnetsOutput) SetSubnets(v []*Subnet) *DescribeSubnetsOutput {
	s.Subnets = v
	return s
}
func (s *DescribeSubnetsOutput) SetRequesterId(v *string) *DescribeSubnetsOutput {
	s.RequestId = v
	return s
}

// Contains the output of CreateNatGateway.
// Please also see https://docs.aws.amazon.com/goto/WebAPI/ec2-2016-11-15/CreateNatGatewayResult
type CreateNatGatewayOutput struct {
	_ struct{} `type:"structure"`

	// Unique, case-sensitive identifier to ensure the idempotency of the request.
	// Only returned if a client token was provided in the request.
	ClientToken *string `locationName:"clientToken" type:"string"`

	// Information about the NAT gateway.
	NatGateway *NatGateway `locationName:"natGateway" type:"structure"`
}

// Describes a NAT gateway.
// Please also see https://docs.aws.amazon.com/goto/WebAPI/ec2-2016-11-15/NatGateway
type NatGateway struct {
	_ struct{} `type:"structure"`

	// The date and time the NAT gateway was created.
	CreateTime *time.Time `locationName:"createTime" type:"timestamp" timestampFormat:"iso8601"`

	// The date and time the NAT gateway was deleted, if applicable.
	DeleteTime *time.Time `locationName:"deleteTime" type:"timestamp" timestampFormat:"iso8601"`

	// If the NAT gateway could not be created, specifies the error code for the
	// failure. (InsufficientFreeAddressesInSubnet | Gateway.NotAttached | InvalidAllocationID.NotFound
	// | Resource.AlreadyAssociated | InternalError | InvalidSubnetID.NotFound)
	FailureCode *string `locationName:"failureCode" type:"string"`

	// If the NAT gateway could not be created, specifies the error message for
	// the failure, that corresponds to the error code.
	//
	//    * For InsufficientFreeAddressesInSubnet: "Subnet has insufficient free
	//    addresses to create this NAT gateway"
	//
	//    * For Gateway.NotAttached: "Network vpc-xxxxxxxx has no Internet gateway
	//    attached"
	//
	//    * For InvalidAllocationID.NotFound: "Elastic IP address eipalloc-xxxxxxxx
	//    could not be associated with this NAT gateway"
	//
	//    * For Resource.AlreadyAssociated: "Elastic IP address eipalloc-xxxxxxxx
	//    is already associated"
	//
	//    * For InternalError: "Network interface eni-xxxxxxxx, created and used
	//    internally by this NAT gateway is in an invalid state. Please try again."
	//
	//    * For InvalidSubnetID.NotFound: "The specified subnet subnet-xxxxxxxx
	//    does not exist or could not be found."
	FailureMessage *string `locationName:"failureMessage" type:"string"`

	// Information about the IP addresses and network interface associated with
	// the NAT gateway.
	NatGatewayAddresses []*NatGatewayAddress `locationName:"natGatewayAddressSet" locationNameList:"item" type:"list"`

	// The ID of the NAT gateway.
	NatGatewayId *string `locationName:"natGatewayId" type:"string"`

	// Reserved. If you need to sustain traffic greater than the documented limits
	// (http://docs.aws.amazon.com/AmazonVPC/latest/UserGuide/vpc-nat-gateway.html),
	// contact us through the Support Center (https://console.aws.amazon.com/support/home?).
	ProvisionedBandwidth *ProvisionedBandwidth `locationName:"provisionedBandwidth" type:"structure"`

	// The state of the NAT gateway.
	//
	//    * pending: The NAT gateway is being created and is not ready to process
	//    traffic.
	//
	//    * failed: The NAT gateway could not be created. Check the failureCode
	//    and failureMessage fields for the reason.
	//
	//    * available: The NAT gateway is able to process traffic. This status remains
	//    until you delete the NAT gateway, and does not indicate the health of
	//    the NAT gateway.
	//
	//    * deleting: The NAT gateway is in the process of being terminated and
	//    may still be processing traffic.
	//
	//    * deleted: The NAT gateway has been terminated and is no longer processing
	//    traffic.
	State *string `locationName:"state" type:"string" enum:"NatGatewayState"`

	// The ID of the subnet in which the NAT gateway is located.
	SubnetId *string `locationName:"subnetId" type:"string"`

	// The ID of the VPC in which the NAT gateway is located.
	VpcId *string `locationName:"vpcId" type:"string"`
}

// Describes the IP addresses and network interface associated with a NAT gateway.
// Please also see https://docs.aws.amazon.com/goto/WebAPI/ec2-2016-11-15/NatGatewayAddress
type NatGatewayAddress struct {
	_ struct{} `type:"structure"`

	// The allocation ID of the Elastic IP address that's associated with the NAT
	// gateway.
	AllocationId *string `locationName:"allocationId" type:"string"`

	// The ID of the network interface associated with the NAT gateway.
	NetworkInterfaceId *string `locationName:"networkInterfaceId" type:"string"`

	// The private IP address associated with the Elastic IP address.
	PrivateIp *string `locationName:"privateIp" type:"string"`

	// The Elastic IP address associated with the NAT gateway.
	PublicIp *string `locationName:"publicIp" type:"string"`
}

type ProvisionedBandwidth struct {
	_ struct{} `type:"structure"`

	// Reserved. If you need to sustain traffic greater than the documented limits
	// (http://docs.aws.amazon.com/AmazonVPC/latest/UserGuide/vpc-nat-gateway.html),
	// contact us through the Support Center (https://console.aws.amazon.com/support/home?).
	ProvisionTime *time.Time `locationName:"provisionTime" type:"timestamp" timestampFormat:"iso8601"`

	// Reserved. If you need to sustain traffic greater than the documented limits
	// (http://docs.aws.amazon.com/AmazonVPC/latest/UserGuide/vpc-nat-gateway.html),
	// contact us through the Support Center (https://console.aws.amazon.com/support/home?).
	Provisioned *string `locationName:"provisioned" type:"string"`

	// Reserved. If you need to sustain traffic greater than the documented limits
	// (http://docs.aws.amazon.com/AmazonVPC/latest/UserGuide/vpc-nat-gateway.html),
	// contact us through the Support Center (https://console.aws.amazon.com/support/home?).
	RequestTime *time.Time `locationName:"requestTime" type:"timestamp" timestampFormat:"iso8601"`

	// Reserved. If you need to sustain traffic greater than the documented limits
	// (http://docs.aws.amazon.com/AmazonVPC/latest/UserGuide/vpc-nat-gateway.html),
	// contact us through the Support Center (https://console.aws.amazon.com/support/home?).
	Requested *string `locationName:"requested" type:"string"`

	// Reserved. If you need to sustain traffic greater than the documented limits
	// (http://docs.aws.amazon.com/AmazonVPC/latest/UserGuide/vpc-nat-gateway.html),
	// contact us through the Support Center (https://console.aws.amazon.com/support/home?).
	Status *string `locationName:"status" type:"string"`
}
type DescribeNatGatewaysInput struct {
	_ struct{} `type:"structure"`

	// One or more filters.
	//
	//    * nat-gateway-id - The ID of the NAT gateway.
	//
	//    * state - The state of the NAT gateway (pending | failed | available |
	//    deleting | deleted).
	//
	//    * subnet-id - The ID of the subnet in which the NAT gateway resides.
	//
	//    * vpc-id - The ID of the VPC in which the NAT gateway resides.
	Filter []*Filter `locationNameList:"Filter" type:"list"`

	// The maximum number of items to return for this request. The request returns
	// a token that you can specify in a subsequent call to get the next set of
	// results.
	//
	// Constraint: If the value specified is greater than 1000, we return only 1000
	// items.
	MaxResults *int64 `type:"integer"`

	// One or more NAT gateway IDs.
	NatGatewayIds []*string `locationName:"NatGatewayId" locationNameList:"item" type:"list"`

	// The token to retrieve the next page of results.
	NextToken *string `type:"string"`
}

type DescribeNatGatewaysOutput struct {
	_ struct{} `type:"structure"`

	// Information about the NAT gateways.
	NatGateways []*NatGateway `locationName:"natGatewaySet" locationNameList:"item" type:"list"`

	// The token to use to retrieve the next page of results. This value is null
	// when there are no more results to return.
	NextToken *string `locationName:"nextToken" type:"string"`

	RequestId *string `locationName:"requestId" type:"string"`
}

type DeleteNatGatewayInput struct {
	_ struct{} `type:"structure"`

	// The ID of the NAT gateway.
	//
	// NatGatewayId is a required field
	NatGatewayId *string `type:"string" required:"true"`
}

type DeleteNatGatewayOutput struct {
	_ struct{} `type:"structure"`

	// The ID of the NAT gateway.
	NatGatewayId *string `locationName:"natGatewayId" type:"string"`
}

// Contains the parameters for CreateVpc.
type CreateVpcInput struct {
	_ struct{} `type:"structure"`

	// Requests an Amazon-provided IPv6 CIDR block with a /56 prefix length for
	// the VPC. You cannot specify the range of IP addresses, or the size of the
	// CIDR block.
	AmazonProvidedIpv6CidrBlock *bool `locationName:"amazonProvidedIpv6CidrBlock" type:"boolean"`

	// The IPv4 network range for the VPC, in CIDR notation. For example, 10.0.0.0/16.
	//
	// CidrBlock is a required field
	CidrBlock *string `type:"string" required:"true"`

	// Checks whether you have the required permissions for the action, without
	// actually making the request, and provides an error response. If you have
	// the required permissions, the error response is DryRunOperation. Otherwise,
	// it is UnauthorizedOperation.
	DryRun *bool `locationName:"dryRun" type:"boolean"`

	// The tenancy options for instances launched into the VPC. For default, instances
	// are launched with shared tenancy by default. You can launch instances with
	// any tenancy into a shared tenancy VPC. For dedicated, instances are launched
	// as dedicated tenancy instances by default. You can only launch instances
	// with a tenancy of dedicated or host into a dedicated tenancy VPC.
	//
	// Important: The host value cannot be used with this parameter. Use the default
	// or dedicated values only.
	//
	// Default: default
	InstanceTenancy *string `locationName:"instanceTenancy" type:"string" enum:"Tenancy"`
}

// Contains the output of CreateVpc.
type CreateVpcOutput struct {
	_ struct{} `type:"structure"`

	// Information about the VPC.
	Vpc *Vpc `locationName:"vpc" type:"structure"`
}

// Contains the parameters for DescribeVpcs.
type DescribeVpcsInput struct {
	_ struct{} `type:"structure"`

	// Checks whether you have the required permissions for the action, without
	// actually making the request, and provides an error response. If you have
	// the required permissions, the error response is DryRunOperation. Otherwise,
	// it is UnauthorizedOperation.
	DryRun *bool `locationName:"dryRun" type:"boolean"`

	// One or more filters.
	//
	//    * cidr - The primary IPv4 CIDR block of the VPC. The CIDR block you specify
	//    must exactly match the VPC's CIDR block for information to be returned
	//    for the VPC. Must contain the slash followed by one or two digits (for
	//    example, /28).
	//
	//    * cidr-block-association.cidr-block - An IPv4 CIDR block associated with
	//    the VPC.
	//
	//    * cidr-block-association.association-id - The association ID for an IPv4
	//    CIDR block associated with the VPC.
	//
	//    * cidr-block-association.state - The state of an IPv4 CIDR block associated
	//    with the VPC.
	//
	//    * dhcp-options-id - The ID of a set of DHCP options.
	//
	//    * ipv6-cidr-block-association.ipv6-cidr-block - An IPv6 CIDR block associated
	//    with the VPC.
	//
	//    * ipv6-cidr-block-association.association-id - The association ID for
	//    an IPv6 CIDR block associated with the VPC.
	//
	//    * ipv6-cidr-block-association.state - The state of an IPv6 CIDR block
	//    associated with the VPC.
	//
	//    * isDefault - Indicates whether the VPC is the default VPC.
	//
	//    * state - The state of the VPC (pending | available).
	//
	//    * tag:key=value - The key/value combination of a tag assigned to the resource.
	//    Specify the key of the tag in the filter name and the value of the tag
	//    in the filter value. For example, for the tag Purpose=X, specify tag:Purpose
	//    for the filter name and X for the filter value.
	//
	//    * tag-key - The key of a tag assigned to the resource. This filter is
	//    independent of the tag-value filter. For example, if you use both the
	//    filter "tag-key=Purpose" and the filter "tag-value=X", you get any resources
	//    assigned both the tag key Purpose (regardless of what the tag's value
	//    is), and the tag value X (regardless of what the tag's key is). If you
	//    want to list only resources where Purpose is X, see the tag:key=value
	//    filter.
	//
	//    * tag-value - The value of a tag assigned to the resource. This filter
	//    is independent of the tag-key filter.
	//
	//    * vpc-id - The ID of the VPC.
	Filters []*Filter `locationName:"Filter" locationNameList:"Filter" type:"list"`

	// One or more VPC IDs.
	//
	// Default: Describes all your VPCs.
	VpcIds []*string `locationName:"VpcId" locationNameList:"VpcId" type:"list"`
}

// Contains the output of DescribeVpcs.
type DescribeVpcsOutput struct {
	_ struct{} `type:"structure"`

	// Information about one or more VPCs.
	Vpcs []*Vpc `locationName:"vpcSet" locationNameList:"item" type:"list"`

	RequestId *string `locationName:"requestId" type:"string"`
}

// Describes a VPC.
type Vpc struct {
	_ struct{} `type:"structure"`

	// The primary IPv4 CIDR block for the VPC.
	CidrBlock *string `locationName:"cidrBlock" type:"string"`

	// Information about the IPv4 CIDR blocks associated with the VPC.
	CidrBlockAssociationSet []*VpcCidrBlockAssociation `locationName:"cidrBlockAssociationSet" locationNameList:"item" type:"list"`

	// The ID of the set of DHCP options you've associated with the VPC (or default
	// if the default options are associated with the VPC).
	DhcpOptionsId *string `locationName:"dhcpOptionsId" type:"string"`

	// The allowed tenancy of instances launched into the VPC.
	InstanceTenancy *string `locationName:"instanceTenancy" type:"string" enum:"Tenancy"`

	// Information about the IPv6 CIDR blocks associated with the VPC.
	Ipv6CidrBlockAssociationSet []*VpcIpv6CidrBlockAssociation `locationName:"ipv6CidrBlockAssociationSet" locationNameList:"item" type:"list"`

	// Indicates whether the VPC is the default VPC.
	IsDefault *bool `locationName:"isDefault" type:"boolean"`

	// The current state of the VPC.
	State *string `locationName:"state" type:"string" enum:"VpcState"`

	// Any tags assigned to the VPC.
	Tags []*Tag `locationName:"tagSet" locationNameList:"item" type:"list"`

	// The ID of the VPC.
	VpcId *string `locationName:"vpcId" type:"string"`
}

// Describes an IPv4 CIDR block associated with a VPC.
type VpcCidrBlockAssociation struct {
	_ struct{} `type:"structure"`

	// The association ID for the IPv4 CIDR block.
	AssociationId *string `locationName:"associationId" type:"string"`

	// The IPv4 CIDR block.
	CidrBlock *string `locationName:"cidrBlock" type:"string"`

	// Information about the state of the CIDR block.
	CidrBlockState *VpcCidrBlockState `locationName:"cidrBlockState" type:"structure"`
}

// Describes the state of a CIDR block.
type VpcCidrBlockState struct {
	_ struct{} `type:"structure"`

	// The state of the CIDR block.
	State *string `locationName:"state" type:"string" enum:"VpcCidrBlockStateCode"`

	// A message about the status of the CIDR block, if applicable.
	StatusMessage *string `locationName:"statusMessage" type:"string"`
}

// Describes an IPv6 CIDR block associated with a VPC.
type VpcIpv6CidrBlockAssociation struct {
	_ struct{} `type:"structure"`

	// The association ID for the IPv6 CIDR block.
	AssociationId *string `locationName:"associationId" type:"string"`

	// The IPv6 CIDR block.
	Ipv6CidrBlock *string `locationName:"ipv6CidrBlock" type:"string"`

	// Information about the state of the CIDR block.
	Ipv6CidrBlockState *VpcCidrBlockState `locationName:"ipv6CidrBlockState" type:"structure"`
}

// Contains the parameters for DeleteVpc.
type DeleteVpcInput struct {
	_ struct{} `type:"structure"`

	// Checks whether you have the required permissions for the action, without
	// actually making the request, and provides an error response. If you have
	// the required permissions, the error response is DryRunOperation. Otherwise,
	// it is UnauthorizedOperation.
	DryRun *bool `locationName:"dryRun" type:"boolean"`

	// The ID of the VPC.
	//
	// VpcId is a required field
	VpcId *string `type:"string" required:"true"`
}

type DeleteVpcOutput struct {
	_ struct{} `type:"structure"`
}

//CreateInternetGatewayOutput Contains the output of CreateInternetGateway.
type CreateInternetGatewayOutput struct {
	_ struct{} `type:"structure"`

	// Information about the Internet gateway.
	InternetGateway *InternetGateway `locationName:"internetGateway" type:"structure"`
}

//InternetGateway Describes an Internet gateway.
type InternetGateway struct {
	_ struct{} `type:"structure"`

	// Any VPCs attached to the Internet gateway.
	Attachments []*InternetGatewayAttachment `locationName:"attachmentSet" locationNameList:"item" type:"list"`

	// The ID of the Internet gateway.
	InternetGatewayId *string `locationName:"internetGatewayId" type:"string"`

	// Any tags assigned to the Internet gateway.
	Tags []*Tag `locationName:"tagSet" locationNameList:"item" type:"list"`
}

//InternetGatewayAttachment Describes the attachment of a VPC to an Internet gateway or an egress-only
// Internet gateway.
type InternetGatewayAttachment struct {
	_ struct{} `type:"structure"`

	// The current state of the attachment. For an Internet gateway, the state is
	// available when attached to a VPC; otherwise, this value is not returned.
	State *string `locationName:"state" type:"string" enum:"AttachmentStatus"`

	// The ID of the VPC.
	VpcId *string `locationName:"vpcId" type:"string"`
}

type ModifyVpcAttributeInput struct {
	_ struct{} `type:"structure"`

	// Indicates whether the instances launched in the VPC get DNS hostnames. If
	// enabled, instances in the VPC get DNS hostnames; otherwise, they do not.
	//
	// You cannot modify the DNS resolution and DNS hostnames attributes in the
	// same request. Use separate requests for each attribute. You can only enable
	// DNS hostnames if you've enabled DNS support.
	EnableDnsHostnames *AttributeBooleanValue `type:"structure"`

	// Indicates whether the DNS resolution is supported for the VPC. If enabled,
	// queries to the Amazon provided DNS server at the 169.254.169.253 IP address,
	// or the reserved IP address at the base of the VPC network range "plus two"
	// will succeed. If disabled, the Amazon provided DNS service in the VPC that
	// resolves public DNS hostnames to IP addresses is not enabled.
	//
	// You cannot modify the DNS resolution and DNS hostnames attributes in the
	// same request. Use separate requests for each attribute.
	EnableDnsSupport *AttributeBooleanValue `type:"structure"`

	// The ID of the VPC.
	//
	// VpcId is a required field
	VpcId *string `locationName:"vpcId" type:"string" required:"true"`
}

// String returns the string representation
func (s ModifyVpcAttributeInput) String() string {
	return awsutil.Prettify(s)
}

// GoString returns the string representation
func (s ModifyVpcAttributeInput) GoString() string {
	return s.String()
}

// Validate inspects the fields of the type to determine if they are valid.
func (s *ModifyVpcAttributeInput) Validate() error {
	invalidParams := request.ErrInvalidParams{Context: "ModifyVpcAttributeInput"}
	if s.VpcId == nil {
		invalidParams.Add(request.NewErrParamRequired("VpcId"))
	}

	if invalidParams.Len() > 0 {
		return invalidParams
	}
	return nil
}

// SetEnableDnsHostnames sets the EnableDnsHostnames field's value.
func (s *ModifyVpcAttributeInput) SetEnableDnsHostnames(v *AttributeBooleanValue) *ModifyVpcAttributeInput {
	s.EnableDnsHostnames = v
	return s
}

// SetEnableDnsSupport sets the EnableDnsSupport field's value.
func (s *ModifyVpcAttributeInput) SetEnableDnsSupport(v *AttributeBooleanValue) *ModifyVpcAttributeInput {
	s.EnableDnsSupport = v
	return s
}

// SetVpcId sets the VpcId field's value.
func (s *ModifyVpcAttributeInput) SetVpcId(v string) *ModifyVpcAttributeInput {
	s.VpcId = &v
	return s
}

// Please also see https://docs.aws.amazon.com/goto/WebAPI/ec2-2016-11-15/ModifyVpcAttributeOutput
type ModifyVpcAttributeOutput struct {
	_ struct{} `type:"structure"`
}

// String returns the string representation
func (s ModifyVpcAttributeOutput) String() string {
	return awsutil.Prettify(s)
}

// GoString returns the string representation
func (s ModifyVpcAttributeOutput) GoString() string {
	return s.String()
}

// Contains the parameters for DescribeInternetGateways.
type DescribeInternetGatewaysInput struct {
	_ struct{} `type:"structure"`

	// Checks whether you have the required permissions for the action, without
	// actually making the request, and provides an error response. If you have
	// the required permissions, the error response is DryRunOperation. Otherwise,
	// it is UnauthorizedOperation.
	DryRun *bool `locationName:"dryRun" type:"boolean"`

	// One or more filters.
	//
	//    * attachment.state - The current state of the attachment between the gateway
	//    and the VPC (available). Present only if a VPC is attached.
	//
	//    * attachment.vpc-id - The ID of an attached VPC.
	//
	//    * internet-gateway-id - The ID of the Internet gateway.
	//
	//    * tag:key=value - The key/value combination of a tag assigned to the resource.
	//    Specify the key of the tag in the filter name and the value of the tag
	//    in the filter value. For example, for the tag Purpose=X, specify tag:Purpose
	//    for the filter name and X for the filter value.
	//
	//    * tag-key - The key of a tag assigned to the resource. This filter is
	//    independent of the tag-value filter. For example, if you use both the
	//    filter "tag-key=Purpose" and the filter "tag-value=X", you get any resources
	//    assigned both the tag key Purpose (regardless of what the tag's value
	//    is), and the tag value X (regardless of what the tag's key is). If you
	//    want to list only resources where Purpose is X, see the tag:key=value
	//    filter.
	//
	//    * tag-value - The value of a tag assigned to the resource. This filter
	//    is independent of the tag-key filter.
	Filters []*Filter `locationName:"Filter" locationNameList:"Filter" type:"list"`

	// One or more Internet gateway IDs.
	//
	// Default: Describes all your Internet gateways.
	InternetGatewayIds []*string `locationName:"internetGatewayId" locationNameList:"item" type:"list"`
}

// String returns the string representation
func (s DescribeInternetGatewaysInput) String() string {
	return awsutil.Prettify(s)
}

// GoString returns the string representation
func (s DescribeInternetGatewaysInput) GoString() string {
	return s.String()
}

// SetDryRun sets the DryRun field's value.
func (s *DescribeInternetGatewaysInput) SetDryRun(v bool) *DescribeInternetGatewaysInput {
	s.DryRun = &v
	return s
}

// SetFilters sets the Filters field's value.
func (s *DescribeInternetGatewaysInput) SetFilters(v []*Filter) *DescribeInternetGatewaysInput {
	s.Filters = v
	return s
}

// SetInternetGatewayIds sets the InternetGatewayIds field's value.
func (s *DescribeInternetGatewaysInput) SetInternetGatewayIds(v []*string) *DescribeInternetGatewaysInput {
	s.InternetGatewayIds = v
	return s
}

//DescribeInternetGatewaysOutput Contains the output of DescribeInternetGateways.
type DescribeInternetGatewaysOutput struct {
	_ struct{} `type:"structure"`

	// Information about one or more Internet gateways.
	InternetGateways []*InternetGateway `locationName:"internetGatewaySet" locationNameList:"item" type:"list"`
	RequestId        *string            `locationName:"requestId" type:"string"`
}

type DescribeVpcAttributeInput struct {
	_ struct{} `type:"structure"`

	// The VPC attribute.
	//
	// Attribute is a required field
	Attribute *string `type:"string" required:"true" enum:"VpcAttributeName"`

	// Checks whether you have the required permissions for the action, without
	// actually making the request, and provides an error response. If you have
	// the required permissions, the error response is DryRunOperation. Otherwise,
	// it is UnauthorizedOperation.
	DryRun *bool `locationName:"dryRun" type:"boolean"`

	// The ID of the VPC.
	//
	// VpcId is a required field
	VpcId *string `type:"string" required:"true"`

	Filters []*Filter `locationName:"Filter" locationNameList:"Filter" type:"list"`
}

func (s *DescribeVpcAttributeInput) SetFilters(v []*Filter) *DescribeVpcAttributeInput {
	s.Filters = v
	return s
}

// String returns the string representation
func (s DescribeVpcAttributeInput) String() string {
	return awsutil.Prettify(s)
}

// GoString returns the string representation
func (s DescribeVpcAttributeInput) GoString() string {
	return s.String()
}

// Validate inspects the fields of the type to determine if they are valid.
func (s *DescribeVpcAttributeInput) Validate() error {
	invalidParams := request.ErrInvalidParams{Context: "DescribeVpcAttributeInput"}
	if s.Attribute == nil {
		invalidParams.Add(request.NewErrParamRequired("Attribute"))
	}
	if s.VpcId == nil {
		invalidParams.Add(request.NewErrParamRequired("VpcId"))
	}

	if invalidParams.Len() > 0 {
		return invalidParams
	}
	return nil
}

// SetAttribute sets the Attribute field's value.
func (s *DescribeVpcAttributeInput) SetAttribute(v string) *DescribeVpcAttributeInput {
	s.Attribute = &v
	return s
}

// SetDryRun sets the DryRun field's value.
func (s *DescribeVpcAttributeInput) SetDryRun(v bool) *DescribeVpcAttributeInput {
	s.DryRun = &v
	return s
}

// SetVpcId sets the VpcId field's value.
func (s *DescribeVpcAttributeInput) SetVpcId(v string) *DescribeVpcAttributeInput {
	s.VpcId = &v
	return s
}

type DescribeVpcAttributeOutput struct {
	_ struct{} `type:"structure"`

	// Indicates whether the instances launched in the VPC get DNS hostnames. If
	// this attribute is true, instances in the VPC get DNS hostnames; otherwise,
	// they do not.
	EnableDnsHostnames *AttributeBooleanValue `locationName:"enableDnsHostnames" type:"structure"`

	// Indicates whether DNS resolution is enabled for the VPC. If this attribute
	// is true, the Amazon DNS server resolves DNS hostnames for your instances
	// to their corresponding IP addresses; otherwise, it does not.
	EnableDnsSupport *AttributeBooleanValue `locationName:"enableDnsSupport" type:"structure"`

	// The ID of the VPC.
	VpcId *string `locationName:"vpcId" type:"string"`

	RequestId *string `locationName:"requestId" type:"string"`
}

// String returns the string representation
func (s DescribeVpcAttributeOutput) String() string {
	return awsutil.Prettify(s)
}

// GoString returns the string representation
func (s DescribeVpcAttributeOutput) GoString() string {
	return s.String()
}

// SetEnableDnsHostnames sets the EnableDnsHostnames field's value.
func (s *DescribeVpcAttributeOutput) SetEnableDnsHostnames(v *AttributeBooleanValue) *DescribeVpcAttributeOutput {
	s.EnableDnsHostnames = v
	return s
}

// SetEnableDnsSupport sets the EnableDnsSupport field's value.
func (s *DescribeVpcAttributeOutput) SetRequesterId(v *string) *DescribeVpcAttributeOutput {
	s.RequestId = v
	return s
}

func (s *DescribeVpcAttributeOutput) SetEnableDnsSupport(v *AttributeBooleanValue) *DescribeVpcAttributeOutput {
	s.EnableDnsSupport = v
	return s
}

// SetVpcId sets the VpcId field's value.
func (s *DescribeVpcAttributeOutput) SetVpcId(v string) *DescribeVpcAttributeOutput {
	s.VpcId = &v
	return s
}

type AttachInternetGatewayInput struct {
	_ struct{} `type:"structure"`

	// Checks whether you have the required permissions for the action, without
	// actually making the request, and provides an error response. If you have
	// the required permissions, the error response is DryRunOperation. Otherwise,
	// it is UnauthorizedOperation.
	DryRun *bool `locationName:"dryRun" type:"boolean"`

	// The ID of the Internet gateway.
	//
	// InternetGatewayId is a required field
	InternetGatewayId *string `locationName:"internetGatewayId" type:"string" required:"true"`

	// The ID of the VPC.
	//
	// VpcId is a required field
	VpcId *string `locationName:"vpcId" type:"string" required:"true"`
}

// String returns the string representation
func (s AttachInternetGatewayInput) String() string {
	return awsutil.Prettify(s)
}

// GoString returns the string representation
func (s AttachInternetGatewayInput) GoString() string {
	return s.String()
}

// Validate inspects the fields of the type to determine if they are valid.
func (s *AttachInternetGatewayInput) Validate() error {
	invalidParams := request.ErrInvalidParams{Context: "AttachInternetGatewayInput"}
	if s.InternetGatewayId == nil {
		invalidParams.Add(request.NewErrParamRequired("InternetGatewayId"))
	}
	if s.VpcId == nil {
		invalidParams.Add(request.NewErrParamRequired("VpcId"))
	}

	if invalidParams.Len() > 0 {
		return invalidParams
	}
	return nil
}

// SetDryRun sets the DryRun field's value.
func (s *AttachInternetGatewayInput) SetDryRun(v bool) *AttachInternetGatewayInput {
	s.DryRun = &v
	return s
}

// SetInternetGatewayId sets the InternetGatewayId field's value.
func (s *AttachInternetGatewayInput) SetInternetGatewayId(v string) *AttachInternetGatewayInput {
	s.InternetGatewayId = &v
	return s
}

// SetVpcId sets the VpcId field's value.
func (s *AttachInternetGatewayInput) SetVpcId(v string) *AttachInternetGatewayInput {
	s.VpcId = &v
	return s
}

type DeleteInternetGatewayInput struct {
	_ struct{} `type:"structure"`

	// Checks whether you have the required permissions for the action, without
	// actually making the request, and provides an error response. If you have
	// the required permissions, the error response is DryRunOperation. Otherwise,
	// it is UnauthorizedOperation.
	DryRun *bool `locationName:"dryRun" type:"boolean"`

	// The ID of the Internet gateway.
	//
	// InternetGatewayId is a required field
	InternetGatewayId *string `locationName:"internetGatewayId" type:"string" required:"true"`
}

// String returns the string representation
func (s DeleteInternetGatewayInput) String() string {
	return awsutil.Prettify(s)
}

// GoString returns the string representation
func (s DeleteInternetGatewayInput) GoString() string {
	return s.String()
}

// Validate inspects the fields of the type to determine if they are valid.
func (s *DeleteInternetGatewayInput) Validate() error {
	invalidParams := request.ErrInvalidParams{Context: "DeleteInternetGatewayInput"}
	if s.InternetGatewayId == nil {
		invalidParams.Add(request.NewErrParamRequired("InternetGatewayId"))
	}

	if invalidParams.Len() > 0 {
		return invalidParams
	}
	return nil
}

// SetDryRun sets the DryRun field's value.
func (s *DeleteInternetGatewayInput) SetDryRun(v bool) *DeleteInternetGatewayInput {
	s.DryRun = &v
	return s
}

// SetInternetGatewayId sets the InternetGatewayId field's value.
func (s *DeleteInternetGatewayInput) SetInternetGatewayId(v string) *DeleteInternetGatewayInput {
	s.InternetGatewayId = &v
	return s
}

// Please also see https://docs.aws.amazon.com/goto/WebAPI/ec2-2016-11-15/DeleteInternetGatewayOutput
type DeleteInternetGatewayOutput struct {
	_ struct{} `type:"structure"`
}

// String returns the string representation
func (s DeleteInternetGatewayOutput) String() string {
	return awsutil.Prettify(s)
}

// GoString returns the string representation
func (s DeleteInternetGatewayOutput) GoString() string {
	return s.String()
}

// Contains the parameters for CreateNatGateway.
// Please also see https://docs.aws.amazon.com/goto/WebAPI/ec2-2016-11-15/CreateNatGatewayRequest
type CreateNatGatewayInput struct {
	_ struct{} `type:"structure"`

	// The allocation ID of an Elastic IP address to associate with the NAT gateway.
	// If the Elastic IP address is associated with another resource, you must first
	// disassociate it.
	//
	// AllocationId is a required field
	AllocationId *string `type:"string" required:"true"`

	// Unique, case-sensitive identifier you provide to ensure the idempotency of
	// the request. For more information, see How to Ensure Idempotency (http://docs.aws.amazon.com/AWSEC2/latest/APIReference/Run_Instance_Idempotency.html).
	//
	// Constraint: Maximum 64 ASCII characters.
	ClientToken *string `type:"string"`

	// The subnet in which to create the NAT gateway.
	//
	// SubnetId is a required field
	SubnetId *string `type:"string" required:"true"`
}

type AttachInternetGatewayOutput struct {
	_ struct{} `type:"structure"`
}

// String returns the string representation
func (s AttachInternetGatewayOutput) String() string {
	return awsutil.Prettify(s)
}

// GoString returns the string representation
func (s AttachInternetGatewayOutput) GoString() string {
	return s.String()
}

type DetachInternetGatewayOutput struct {
	_ struct{} `type:"structure"`
}

type DetachInternetGatewayInput struct {
	_ struct{} `type:"structure"`

	// Checks whether you have the required permissions for the action, without
	// actually making the request, and provides an error response. If you have
	// the required permissions, the error response is DryRunOperation. Otherwise,
	// it is UnauthorizedOperation.
	DryRun *bool `locationName:"dryRun" type:"boolean"`

	// The ID of the Internet gateway.
	//
	// InternetGatewayId is a required field
	InternetGatewayId *string `locationName:"internetGatewayId" type:"string" required:"true"`

	// The ID of the VPC.
	//
	// VpcId is a required field
	VpcId *string `locationName:"vpcId" type:"string" required:"true"`
}

type CreateAccessKeyInput struct {
	_ struct{} `type:"structure"`

	AccessKeyId     *string `type:"string" required:"false"`
	SecretAccessKey *string `type:"string" required:"false"`
	Tags            []*Tag  `locationName:"tagSet" locationNameList:"item" type:"list"`
}
type CreateAccessKeyOutput struct {
	_                struct{} `type:"structure"`
	AccessKey        *string  `locationName:"accessKey" type:"structure"`
	ResponseMetadata *string  `locationName:"responseMetaData" type:"structure"`
}
type DeleteAccessKeyInput struct {
	_           struct{} `type:"structure"`
	AccessKeyId *string  `type:"string" required:"true"`
}
type DeleteAccessKeyOutput struct {
	_                struct{} `type:"structure"`
	ResponseMetadata *string  `locationName:"responseMetaData" type:"structure"`
	Return           *bool    `locationName:"deleteAccessKey" type:"boolean"`
}
type UpdateAccessKeyInput struct {
	_           struct{} `type:"structure"`
	AccessKeyId *string  `type:"string" required:"true"`
	Status      *string  `locationName:"status" type:"string" enum:"StatusType"`
}
type UpdateAccessKeyOutput struct {
	_                struct{} `type:"structure"`
	ResponseMetadata *string  `locationName:"responseMetaData" type:"structure"`
	Return           *bool    `locationName:"updateAccessKey" type:"boolean"`
}
type DescribeAccessKeyInput struct {
	_               struct{} `type:"structure"`
	AccessKeyId     *string  `type:"string" required:"false"`
	SecretAccessKey *string  `type:"string" required:"false"`
	Tags            []*Tag   `locationName:"tagSet" locationNameList:"item" type:"list"`
}
type DescribeAccessKeyOutput struct {
	_                struct{} `type:"structure"`
	AccessKey        *string  `locationName:"accessKey" type:"structure"`
	ResponseMetadata *string  `locationName:"responseMetaData" type:"structure"`
}

// Contains the parameters for DeleteDhcpOptions.
// Please also see https://docs.aws.amazon.com/goto/WebAPI/ec2-2016-11-15/DeleteDhcpOptionsRequest
type DeleteDhcpOptionsInput struct {
	_ struct{} `type:"structure"`

	// The ID of the DHCP options set.
	//
	// DhcpOptionsId is a required field
	DhcpOptionsId *string `type:"string" required:"true"`

	// The Internet-routable IP address for the customer gateway's outside interface.
	// The address must be static.
	//
	// PublicIp is a required field
	PublicIp *string `locationName:"IpAddress" type:"string" required:"true"`

	// The type of VPN connection that this customer gateway supports (ipsec.1).
	//
	// Type is a required field
	Type *string `type:"string" required:"true" enum:"GatewayType"`
}

// String returns the string representation
func (s DeleteDhcpOptionsInput) String() string {
	return awsutil.Prettify(s)
}

// String returns the string representation
func (s CreateCustomerGatewayInput) String() string {
	return awsutil.Prettify(s)
}

type CreateCustomerGatewayInput struct {
	_ struct{} `type:"structure"`

	// For devices that support BGP, the customer gateway's BGP ASN.
	//
	// Default: 65000
	//
	// BgpAsn is a required field
	BgpAsn *int64 `type:"integer" required:"true"`

	// Checks whether you have the required permissions for the action, without
	// actually making the request, and provides an error response. If you have
	// the required permissions, the error response is DryRunOperation. Otherwise,
	// it is UnauthorizedOperation.
	DryRun *bool `locationName:"dryRun" type:"boolean"`

	// PublicIp is a required field
	PublicIp *string `locationName:"IpAddress" type:"string" required:"true"`

	// The type of VPN connection that this customer gateway supports (ipsec.1).
	//
	// Type is a required field
	Type *string `type:"string" required:"true" enum:"GatewayType"`
}

// GoString returns the string representation
func (s DeleteDhcpOptionsInput) GoString() string {
	return s.String()
}
func (s CreateCustomerGatewayInput) GoString() string {
	return s.String()
}

// Validate inspects the fields of the type to determine if they are valid.
func (s *DeleteDhcpOptionsInput) Validate() error {
	invalidParams := request.ErrInvalidParams{Context: "DeleteDhcpOptionsInput"}
	if s.DhcpOptionsId == nil {
		invalidParams.Add(request.NewErrParamRequired("DhcpOptionsId"))
	}
	if invalidParams.Len() > 0 {
		return invalidParams
	}
	return nil
}
func (s *CreateCustomerGatewayInput) Validate() error {
	invalidParams := request.ErrInvalidParams{Context: "CreateCustomerGatewayInput"}
	if s.BgpAsn == nil {
		invalidParams.Add(request.NewErrParamRequired("BgpAsn"))
	}

	if invalidParams.Len() > 0 {
		return invalidParams
	}
	return nil
}

// SetDhcpOptionsId sets the DhcpOptionsId field's value.
func (s *DeleteDhcpOptionsInput) SetDhcpOptionsId(v string) *DeleteDhcpOptionsInput {
	s.DhcpOptionsId = &v
	return s
}

// SetBgpAsn sets the BgpAsn field's value.
func (s *CreateCustomerGatewayInput) SetBgpAsn(v int64) *CreateCustomerGatewayInput {
	s.BgpAsn = &v
	return s
}

func (s *CreateCustomerGatewayInput) SetDryRun(v bool) *CreateCustomerGatewayInput {
	s.DryRun = &v
	return s
}

// Please also see https://docs.aws.amazon.com/goto/WebAPI/ec2-2016-11-15/DeleteDhcpOptionsOutput
type DeleteDhcpOptionsOutput struct {
	_ struct{} `type:"structure"`
}

// String returns the string representation
func (s DeleteDhcpOptionsOutput) String() string {
	return awsutil.Prettify(s)
}

// SetPublicIp sets the PublicIp field's value.
func (s *CreateCustomerGatewayInput) SetPublicIp(v string) *CreateCustomerGatewayInput {
	s.PublicIp = &v
	return s
}

// SetType sets the Type field's value.
func (s *CreateCustomerGatewayInput) SetType(v string) *CreateCustomerGatewayInput {
	s.Type = &v
	return s
}

// Contains the output of CreateCustomerGateway.
// Please also see https://docs.aws.amazon.com/goto/WebAPI/ec2-2016-11-15/CreateCustomerGatewayResult
type CreateCustomerGatewayOutput struct {
	_ struct{} `type:"structure"`

	// Information about the customer gateway.
	CustomerGateway *CustomerGateway `locationName:"customerGateway" type:"structure"`
}

// String returns the string representation
func (s CreateCustomerGatewayOutput) String() string {
	return awsutil.Prettify(s)
}

// GoString returns the string representation
func (s DeleteDhcpOptionsOutput) GoString() string {
	return s.String()
}

// Please also see https://docs.aws.amazon.com/goto/WebAPI/ec2-2016-11-15/NewDhcpConfiguration
type NewDhcpConfiguration struct {
	_ struct{} `type:"structure"`

	Key *string `locationName:"key" type:"string"`

	Values []*string `locationName:"Value" locationNameList:"item" type:"list"`
}

// String returns the string representation
func (s NewDhcpConfiguration) String() string {
	return awsutil.Prettify(s)
}
func (s CreateCustomerGatewayOutput) GoString() string {
	return s.String()
}

// SetCustomerGateway sets the CustomerGateway field's value.
func (s *CreateCustomerGatewayOutput) SetCustomerGateway(v *CustomerGateway) *CreateCustomerGatewayOutput {
	s.CustomerGateway = v
	return s
}

type CustomerGateway struct {
	_ struct{} `type:"structure"`

	// The customer gateway's Border Gateway Protocol (BGP) Autonomous System Number
	// (ASN).
	BgpAsn *string `locationName:"bgpAsn" type:"string"`

	// The ID of the customer gateway.
	CustomerGatewayId *string `locationName:"customerGatewayId" type:"string"`

	// The Internet-routable IP address of the customer gateway's outside interface.
	IpAddress *string `locationName:"ipAddress" type:"string"`

	// The current state of the customer gateway (pending | available | deleting
	// | deleted).
	State *string `locationName:"state" type:"string"`

	// Any tags assigned to the customer gateway.
	Tags []*Tag `locationName:"tagSet" locationNameList:"item" type:"list"`

	// The type of VPN connection the customer gateway supports (ipsec.1).
	Type *string `locationName:"type" type:"string"`
}

// String returns the string representation
func (s CustomerGateway) String() string {
	return awsutil.Prettify(s)
}

// GoString returns the string representation
func (s NewDhcpConfiguration) GoString() string {
	return s.String()
}

// SetKey sets the Key field's value.
func (s *NewDhcpConfiguration) SetKey(v string) *NewDhcpConfiguration {
	s.Key = &v
	return s
}

// SetValues sets the Values field's value.
func (s *NewDhcpConfiguration) SetValues(v []*string) *NewDhcpConfiguration {
	s.Values = v
	return s
}

// Contains the parameters for CreateDhcpOptions.
// Please also see https://docs.aws.amazon.com/goto/WebAPI/ec2-2016-11-15/CreateDhcpOptionsRequest
type CreateDhcpOptionsInput struct {
	_ struct{} `type:"structure"`

	// A DHCP configuration option.
	//
	// DhcpConfigurations is a required field
	DhcpConfigurations []*NewDhcpConfiguration `locationName:"dhcpConfiguration" locationNameList:"item" type:"list" required:"true"`
	// Checks whether you have the required permissions for the action, without
	// actually making the request, and provides an error response. If you have
	// the required permissions, the error response is DryRunOperation. Otherwise,
	// it is UnauthorizedOperation.
	DryRun *bool `locationName:"dryRun" type:"boolean"`
}

func (s CustomerGateway) GoString() string {
	return s.String()
}

// SetBgpAsn sets the BgpAsn field's value.
func (s *CustomerGateway) SetBgpAsn(v string) *CustomerGateway {
	s.BgpAsn = &v
	return s
}

// SetCustomerGatewayId sets the CustomerGatewayId field's value.
func (s *CustomerGateway) SetCustomerGatewayId(v string) *CustomerGateway {
	s.CustomerGatewayId = &v
	return s
}

// SetIpAddress sets the IpAddress field's value.
func (s *CustomerGateway) SetIpAddress(v string) *CustomerGateway {
	s.IpAddress = &v
	return s
}

// SetState sets the State field's value.
func (s *CustomerGateway) SetState(v string) *CustomerGateway {
	s.State = &v
	return s
}

// SetTags sets the Tags field's value.
func (s *CustomerGateway) SetTags(v []*Tag) *CustomerGateway {
	s.Tags = v
	return s
}

// SetType sets the Type field's value.
func (s *CustomerGateway) SetType(v string) *CustomerGateway {
	s.Type = &v
	return s
}

// Contains the parameters for DeleteCustomerGateway.
// Please also see https://docs.aws.amazon.com/goto/WebAPI/ec2-2016-11-15/DeleteCustomerGatewayRequest
type DeleteCustomerGatewayInput struct {
	_ struct{} `type:"structure"`

	// The ID of the customer gateway.
	//
	// CustomerGatewayId is a required field
	CustomerGatewayId *string `type:"string" required:"true"`
	// Checks whether you have the required permissions for the action, without
	// actually making the request, and provides an error response. If you have
	// the required permissions, the error response is DryRunOperation. Otherwise,
	// it is UnauthorizedOperation.
	DryRun *bool `locationName:"dryRun" type:"boolean"`
}

// String returns the string representation
func (s CreateDhcpOptionsInput) String() string {
	return awsutil.Prettify(s)
}
func (s DeleteCustomerGatewayInput) String() string {
	return awsutil.Prettify(s)
}

// GoString returns the string representation
func (s CreateDhcpOptionsInput) GoString() string {
	return s.String()
}
func (s DeleteCustomerGatewayInput) GoString() string {
	return s.String()
}

// Validate inspects the fields of the type to determine if they are valid.
func (s *CreateDhcpOptionsInput) Validate() error {
	invalidParams := request.ErrInvalidParams{Context: "CreateDhcpOptionsInput"}
	if s.DhcpConfigurations == nil {
		invalidParams.Add(request.NewErrParamRequired("DhcpConfigurations"))
	}

	if invalidParams.Len() > 0 {
		return invalidParams
	}
	return nil
}
func (s *DeleteCustomerGatewayInput) Validate() error {
	invalidParams := request.ErrInvalidParams{Context: "DeleteCustomerGatewayInput"}
	if s.CustomerGatewayId == nil {
		invalidParams.Add(request.NewErrParamRequired("CustomerGatewayId"))
	}

	if invalidParams.Len() > 0 {
		return invalidParams
	}
	return nil
}

// SetDhcpConfigurations sets the DhcpConfigurations field's value.
func (s *CreateDhcpOptionsInput) SetDhcpConfigurations(v []*NewDhcpConfiguration) *CreateDhcpOptionsInput {
	s.DhcpConfigurations = v
	return s
}

// SetCustomerGatewayId sets the CustomerGatewayId field's value.
func (s *DeleteCustomerGatewayInput) SetCustomerGatewayId(v string) *DeleteCustomerGatewayInput {
	s.CustomerGatewayId = &v
	return s
}

// SetDryRun sets the DryRun field's value.
func (s *CreateDhcpOptionsInput) SetDryRun(v bool) *CreateDhcpOptionsInput {
	s.DryRun = &v
	return s
}
func (s *DeleteCustomerGatewayInput) SetDryRun(v bool) *DeleteCustomerGatewayInput {
	s.DryRun = &v
	return s
}

// Contains the output of CreateDhcpOptions.
// Please also see https://docs.aws.amazon.com/goto/WebAPI/ec2-2016-11-15/CreateDhcpOptionsResult
type CreateDhcpOptionsOutput struct {
	_ struct{} `type:"structure"`

	// A set of DHCP options.
	DhcpOptions *DhcpOptions `locationName:"dhcpOptions" type:"structure"`
}

// String returns the string representation
func (s CreateDhcpOptionsOutput) String() string {
	return awsutil.Prettify(s)
}

// GoString returns the string representation
func (s CreateDhcpOptionsOutput) GoString() string {
	return s.String()
}

// SetDhcpOptions sets the DhcpOptions field's value.
func (s *CreateDhcpOptionsOutput) SetDhcpOptions(v *DhcpOptions) *CreateDhcpOptionsOutput {
	s.DhcpOptions = v
	return s
}

// Describes a set of DHCP options.
// Please also see https://docs.aws.amazon.com/goto/WebAPI/ec2-2016-11-15/DhcpOptions
type DhcpOptions struct {
	_ struct{} `type:"structure"`

	// One or more DHCP options in the set.
	DhcpConfigurations []*DhcpConfiguration `locationName:"dhcpConfigurationSet" locationNameList:"item" type:"list"`

	// The ID of the set of DHCP options.
	DhcpOptionsId *string `locationName:"dhcpOptionsId" type:"string"`

	// Any tags assigned to the DHCP options set.
	Tags []*Tag `locationName:"tagSet" locationNameList:"item" type:"list"`
}

// Describes a DHCP configuration option.
// Please also see https://docs.aws.amazon.com/goto/WebAPI/ec2-2016-11-15/DhcpConfiguration
type DhcpConfiguration struct {
	_ struct{} `type:"structure"`

	// The name of a DHCP option.
	Key *string `locationName:"key" type:"string"`

	// One or more values for the DHCP option.
	Values []*AttributeValue `locationName:"valueSet" locationNameList:"item" type:"list"`
}

// String returns the string representation
func (s DhcpConfiguration) String() string {
	return awsutil.Prettify(s)
}

// GoString returns the string representation
func (s DhcpConfiguration) GoString() string {
	return s.String()
}

// SetKey sets the Key field's value.
func (s *DhcpConfiguration) SetKey(v string) *DhcpConfiguration {
	s.Key = &v
	return s
}

// SetValues sets the Values field's value.
func (s *DhcpConfiguration) SetValues(v []*AttributeValue) *DhcpConfiguration {
	s.Values = v
	return s
}

// String returns the string representation
func (s DhcpOptions) String() string {
	return awsutil.Prettify(s)
}

// Please also see https://docs.aws.amazon.com/goto/WebAPI/ec2-2016-11-15/DeleteCustomerGatewayOutput
type DeleteCustomerGatewayOutput struct {
	_ struct{} `type:"structure"`
}

// String returns the string representation
func (s DeleteCustomerGatewayOutput) String() string {
	return awsutil.Prettify(s)
}

// GoString returns the string representation
func (s DhcpOptions) GoString() string {
	return s.String()
}

// SetDhcpConfigurations sets the DhcpConfigurations field's value.
func (s *DhcpOptions) SetDhcpConfigurations(v []*DhcpConfiguration) *DhcpOptions {
	s.DhcpConfigurations = v
	return s
}

// SetDhcpOptionsId sets the DhcpOptionsId field's value.
func (s *DhcpOptions) SetDhcpOptionsId(v string) *DhcpOptions {
	s.DhcpOptionsId = &v
	return s
}

// SetTags sets the Tags field's value.
func (s *DhcpOptions) SetTags(v []*Tag) *DhcpOptions {
	s.Tags = v
	return s
}

// Contains the parameters for DescribeDhcpOptions.
// Please also see https://docs.aws.amazon.com/goto/WebAPI/ec2-2016-11-15/DescribeDhcpOptionsRequest
type DescribeDhcpOptionsInput struct {
	_ struct{} `type:"structure"`

	// The IDs of one or more DHCP options sets.
	//
	// Default: Describes all your DHCP options sets.
	DhcpOptionsIds []*string `locationName:"DhcpOptionsId" locationNameList:"DhcpOptionsId" type:"list"`
	// Checks whether you have the required permissions for the action, without
	// actually making the request, and provides an error response. If you have
	// the required permissions, the error response is DryRunOperation. Otherwise,
	// it is UnauthorizedOperation.
	DryRun *bool `locationName:"dryRun" type:"boolean"`

	// One or more filters.
	//
	//    * dhcp-options-id - The ID of a set of DHCP options.
	//
	//    * key - The key for one of the options (for example, domain-name).
	//
	//    * value - The value for one of the options.
	//    * bgp-asn - The customer gateway's Border Gateway Protocol (BGP) Autonomous
	//    System Number (ASN).
	//
	//    * customer-gateway-id - The ID of the customer gateway.
	//
	//    * ip-address - The IP address of the customer gateway's Internet-routable
	//    external interface.
	//
	//    * state - The state of the customer gateway (pending | available | deleting
	//    | deleted).
	//
	//    * type - The type of customer gateway. Currently, the only supported type
	//    is ipsec.1.
	//
	//    * tag:key=value - The key/value combination of a tag assigned to the resource.
	//    Specify the key of the tag in the filter name and the value of the tag
	//    in the filter value. For example, for the tag Purpose=X, specify tag:Purpose
	//    for the filter name and X for the filter value.
	//
	//    * tag-key - The key of a tag assigned to the resource. This filter is
	//    independent of the tag-value filter. For example, if you use both the
	//    filter "tag-key=Purpose" and the filter "tag-value=X", you get any resources
	//    assigned both the tag key Purpose (regardless of what the tag's value
	//    is), and the tag value X (regardless of what the tag's key is). If you
	//    want to list only resources where Purpose is X, see the tag:key=value
	//    filter.
	//
	//    * tag-value - The value of a tag assigned to the resource. This filter
	//    is independent of the tag-key filter.
	Filters []*Filter `locationName:"Filter" locationNameList:"Filter" type:"list"`
}

func (s DeleteCustomerGatewayOutput) GoString() string {
	return s.String()
}

type DescribeCustomerGatewaysInput struct {
	_ struct{} `type:"structure"`

	// One or more customer gateway IDs.
	//
	// Default: Describes all your customer gateways.
	CustomerGatewayIds []*string `locationName:"CustomerGatewayId" locationNameList:"CustomerGatewayId" type:"list"`

	// Checks whether you have the required permissions for the action, without
	// actually making the request, and provides an error response. If you have
	// the required permissions, the error response is DryRunOperation. Otherwise,
	// it is UnauthorizedOperation.
	DryRun *bool `locationName:"dryRun" type:"boolean"`

	// One or more filters.
	//
	//    * dhcp-options-id - The ID of a set of DHCP options.
	//
	//    * key - The key for one of the options (for example, domain-name).
	//
	//    * value - The value for one of the options.
	//    * bgp-asn - The customer gateway's Border Gateway Protocol (BGP) Autonomous
	//    System Number (ASN).
	//
	//    * customer-gateway-id - The ID of the customer gateway.
	//
	//    * ip-address - The IP address of the customer gateway's Internet-routable
	//    external interface.
	//
	//    * state - The state of the customer gateway (pending | available | deleting
	//    | deleted).
	//
	//    * type - The type of customer gateway. Currently, the only supported type
	//    is ipsec.1.
	//
	//    * tag:key=value - The key/value combination of a tag assigned to the resource.
	//    Specify the key of the tag in the filter name and the value of the tag
	//    in the filter value. For example, for the tag Purpose=X, specify tag:Purpose
	//    for the filter name and X for the filter value.
	//
	//    * tag-key - The key of a tag assigned to the resource. This filter is
	//    independent of the tag-value filter. For example, if you use both the
	//    filter "tag-key=Purpose" and the filter "tag-value=X", you get any resources
	//    assigned both the tag key Purpose (regardless of what the tag's value
	//    is), and the tag value X (regardless of what the tag's key is). If you
	//    want to list only resources where Purpose is X, see the tag:key=value
	//    filter.
	//
	//    * tag-value - The value of a tag assigned to the resource. This filter
	//    is independent of the tag-key filter.
	Filters []*Filter `locationName:"Filter" locationNameList:"Filter" type:"list"`
}

// String returns the string representation
func (s DescribeDhcpOptionsInput) String() string {
	return awsutil.Prettify(s)
}
func (s DescribeCustomerGatewaysInput) String() string {
	return awsutil.Prettify(s)
}

// GoString returns the string representation
func (s DescribeDhcpOptionsInput) GoString() string {
	return s.String()
}

// SetDhcpOptionsIds sets the DhcpOptionsIds field's value.
func (s *DescribeDhcpOptionsInput) SetDhcpOptionsIds(v []*string) *DescribeDhcpOptionsInput {
	s.DhcpOptionsIds = v
	return s
}
func (s DescribeCustomerGatewaysInput) GoString() string {
	return s.String()
}

// SetCustomerGatewayIds sets the CustomerGatewayIds field's value.
func (s *DescribeCustomerGatewaysInput) SetCustomerGatewayIds(v []*string) *DescribeCustomerGatewaysInput {
	s.CustomerGatewayIds = v
	return s
}

// SetDryRun sets the DryRun field's value.
func (s *DescribeDhcpOptionsInput) SetDryRun(v bool) *DescribeDhcpOptionsInput {
	s.DryRun = &v
	return s
}
func (s *DescribeCustomerGatewaysInput) SetDryRun(v bool) *DescribeCustomerGatewaysInput {
	s.DryRun = &v
	return s
}

// SetFilters sets the Filters field's value.
func (s *DescribeDhcpOptionsInput) SetFilters(v []*Filter) *DescribeDhcpOptionsInput {
	s.Filters = v
	return s
}
func (s *DescribeCustomerGatewaysInput) SetFilters(v []*Filter) *DescribeCustomerGatewaysInput {
	s.Filters = v
	return s
}

// Contains the output of DescribeDhcpOptions.
// Please also see https://docs.aws.amazon.com/goto/WebAPI/ec2-2016-11-15/DescribeDhcpOptionsResult
type DescribeDhcpOptionsOutput struct {
	_         struct{} `type:"structure"`
	RequestId *string  `locationName:"requestId" type:"string"`

	// Information about one or more DHCP options sets.
	DhcpOptions []*DhcpOptions `locationName:"dhcpOptionsSet" locationNameList:"item" type:"list"`
}

// String returns the string representation
func (s DescribeDhcpOptionsOutput) String() string {
	return awsutil.Prettify(s)
}

// GoString returns the string representation
func (s DescribeDhcpOptionsOutput) GoString() string {
	return s.String()
}

// SetDhcpOptions sets the DhcpOptions field's value.
func (s *DescribeDhcpOptionsOutput) SetDhcpOptions(v []*DhcpOptions) *DescribeDhcpOptionsOutput {
	s.DhcpOptions = v
	return s
}

// Contains the parameters for AssociateDhcpOptions.
// Please also see https://docs.aws.amazon.com/goto/WebAPI/ec2-2016-11-15/AssociateDhcpOptionsRequest
type AssociateDhcpOptionsInput struct {
	_ struct{} `type:"structure"`

	// The ID of the DHCP options set, or default to associate no DHCP options with
	// the VPC.
	//
	// DhcpOptionsId is a required field
	DhcpOptionsId *string `type:"string" required:"true"`

	// Checks whether you have the required permissions for the action, without
	// actually making the request, and provides an error response. If you have
	// the required permissions, the error response is DryRunOperation. Otherwise,
	// it is UnauthorizedOperation.
	DryRun *bool `locationName:"dryRun" type:"boolean"`

	// The ID of the VPC.
	//
	// VpcId is a required field
	VpcId *string `type:"string" required:"true"`
}

// String returns the string representation
func (s AssociateDhcpOptionsInput) String() string {
	return awsutil.Prettify(s)
}

// Contains the output of DescribeCustomerGateways.
// Please also see https://docs.aws.amazon.com/goto/WebAPI/ec2-2016-11-15/DescribeCustomerGatewaysResult
type DescribeCustomerGatewaysOutput struct {
	_ struct{} `type:"structure"`

	// Information about one or more customer gateways.
	CustomerGateways []*CustomerGateway `locationName:"customerGatewaySet" locationNameList:"item" type:"list"`

	RequestId *string `locationName:"requestId" type:"string"`
}

// String returns the string representation
func (s DescribeCustomerGatewaysOutput) String() string {
	return awsutil.Prettify(s)
}

// GoString returns the string representation
func (s AssociateDhcpOptionsInput) GoString() string {
	return s.String()
}

// Validate inspects the fields of the type to determine if they are valid.
func (s *AssociateDhcpOptionsInput) Validate() error {
	invalidParams := request.ErrInvalidParams{Context: "AssociateDhcpOptionsInput"}
	if s.DhcpOptionsId == nil {
		invalidParams.Add(request.NewErrParamRequired("DhcpOptionsId"))
	}
	if s.VpcId == nil {
		invalidParams.Add(request.NewErrParamRequired("VpcId"))
	}

	if invalidParams.Len() > 0 {
		return invalidParams
	}
	return nil
}

// SetDhcpOptionsId sets the DhcpOptionsId field's value.
func (s *AssociateDhcpOptionsInput) SetDhcpOptionsId(v string) *AssociateDhcpOptionsInput {
	s.DhcpOptionsId = &v
	return s
}

// SetDryRun sets the DryRun field's value.
func (s *AssociateDhcpOptionsInput) SetDryRun(v bool) *AssociateDhcpOptionsInput {
	s.DryRun = &v
	return s
}

// SetVpcId sets the VpcId field's value.
func (s *AssociateDhcpOptionsInput) SetVpcId(v string) *AssociateDhcpOptionsInput {
	s.VpcId = &v
	return s
}

// Please also see https://docs.aws.amazon.com/goto/WebAPI/ec2-2016-11-15/AssociateDhcpOptionsOutput
type AssociateDhcpOptionsOutput struct {
	_ struct{} `type:"structure"`
}

// String returns the string representation
func (s AssociateDhcpOptionsOutput) String() string {
	return awsutil.Prettify(s)
}

// GoString returns the string representation
func (s AssociateDhcpOptionsOutput) GoString() string {
	return s.String()
}
func (s DescribeCustomerGatewaysOutput) GoString() string {
	return s.String()
}

// SetCustomerGateways sets the CustomerGateways field's value.
func (s *DescribeCustomerGatewaysOutput) SetCustomerGateways(v []*CustomerGateway) *DescribeCustomerGatewaysOutput {
	s.CustomerGateways = v
	return s
}
func (s *DescribeCustomerGatewaysOutput) SetRequesterId(v *string) *DescribeCustomerGatewaysOutput {
	s.RequestId = v
	return s
}

type CreateRouteInput struct {
	_ struct{} `type:"structure"`

	// The IPv4 CIDR address block used for the destination match. Routing decisions
	// are based on the most specific match.
	DestinationCidrBlock *string `locationName:"destinationCidrBlock" type:"string"`

	// The IPv6 CIDR block used for the destination match. Routing decisions are
	// based on the most specific match.
	DestinationIpv6CidrBlock *string `locationName:"destinationIpv6CidrBlock" type:"string"`

	// Checks whether you have the required permissions for the action, without
	// actually making the request, and provides an error response. If you have
	// the required permissions, the error response is DryRunOperation. Otherwise,
	// it is UnauthorizedOperation.
	DryRun *bool `locationName:"dryRun" type:"boolean"`

	// [IPv6 traffic only] The ID of an egress-only Internet gateway.
	EgressOnlyInternetGatewayId *string `locationName:"egressOnlyInternetGatewayId" type:"string"`

	// The ID of an Internet gateway or virtual private gateway attached to your
	// VPC.
	GatewayId *string `locationName:"gatewayId" type:"string"`

	// The ID of a NAT instance in your VPC. The operation fails if you specify
	// an instance ID unless exactly one network interface is attached.
	InstanceId *string `locationName:"instanceId" type:"string"`

	// [IPv4 traffic only] The ID of a NAT gateway.
	NatGatewayId *string `locationName:"natGatewayId" type:"string"`

	// The ID of a network interface.
	NetworkInterfaceId *string `locationName:"networkInterfaceId" type:"string"`

	// The ID of the route table for the route.
	//
	// RouteTableId is a required field
	RouteTableId *string `locationName:"routeTableId" type:"string" required:"true"`

	// The ID of a VPC peering connection.
	VpcPeeringConnectionId *string `locationName:"vpcPeeringConnectionId" type:"string"`
}

// String returns the string representation
func (s CreateRouteInput) String() string {
	return awsutil.Prettify(s)
}

// GoString returns the string representation
func (s CreateRouteInput) GoString() string {
	return s.String()
}

// Validate inspects the fields of the type to determine if they are valid.
func (s *CreateRouteInput) Validate() error {
	invalidParams := request.ErrInvalidParams{Context: "CreateRouteInput"}
	if s.RouteTableId == nil {
		invalidParams.Add(request.NewErrParamRequired("RouteTableId"))
	}

	if invalidParams.Len() > 0 {
		return invalidParams
	}
	return nil
}

// SetDestinationCidrBlock sets the DestinationCidrBlock field's value.
func (s *CreateRouteInput) SetDestinationCidrBlock(v string) *CreateRouteInput {
	s.DestinationCidrBlock = &v
	return s
}

// SetDestinationIpv6CidrBlock sets the DestinationIpv6CidrBlock field's value.
func (s *CreateRouteInput) SetDestinationIpv6CidrBlock(v string) *CreateRouteInput {
	s.DestinationIpv6CidrBlock = &v
	return s
}

// SetDryRun sets the DryRun field's value.
func (s *CreateRouteInput) SetDryRun(v bool) *CreateRouteInput {
	s.DryRun = &v
	return s
}

// SetEgressOnlyInternetGatewayId sets the EgressOnlyInternetGatewayId field's value.
func (s *CreateRouteInput) SetEgressOnlyInternetGatewayId(v string) *CreateRouteInput {
	s.EgressOnlyInternetGatewayId = &v
	return s
}

// SetGatewayId sets the GatewayId field's value.
func (s *CreateRouteInput) SetGatewayId(v string) *CreateRouteInput {
	s.GatewayId = &v
	return s
}

// SetInstanceId sets the InstanceId field's value.
func (s *CreateRouteInput) SetInstanceId(v string) *CreateRouteInput {
	s.InstanceId = &v
	return s
}

// SetNatGatewayId sets the NatGatewayId field's value.
func (s *CreateRouteInput) SetNatGatewayId(v string) *CreateRouteInput {
	s.NatGatewayId = &v
	return s
}

// SetNetworkInterfaceId sets the NetworkInterfaceId field's value.
func (s *CreateRouteInput) SetNetworkInterfaceId(v string) *CreateRouteInput {
	s.NetworkInterfaceId = &v
	return s
}

// SetRouteTableId sets the RouteTableId field's value.
func (s *CreateRouteInput) SetRouteTableId(v string) *CreateRouteInput {
	s.RouteTableId = &v
	return s
}

// SetVpcPeeringConnectionId sets the VpcPeeringConnectionId field's value.
func (s *CreateRouteInput) SetVpcPeeringConnectionId(v string) *CreateRouteInput {
	s.VpcPeeringConnectionId = &v
	return s
}

// Contains the output of CreateRoute.
// Please also see https://docs.aws.amazon.com/goto/WebAPI/ec2-2016-11-15/CreateRouteResult
type CreateRouteOutput struct {
	_ struct{} `type:"structure"`

	// Returns true if the request succeeds; otherwise, it returns an error.
	Return *bool `locationName:"return" type:"boolean"`
}

// String returns the string representation
func (s CreateRouteOutput) String() string {
	return awsutil.Prettify(s)
}

// GoString returns the string representation
func (s CreateRouteOutput) GoString() string {
	return s.String()
}

// SetReturn sets the Return field's value.
func (s *CreateRouteOutput) SetReturn(v bool) *CreateRouteOutput {
	s.Return = &v
	return s
}

type Route struct {
	_ struct{} `type:"structure"`

	// The IPv4 CIDR block used for the destination match.
	DestinationCidrBlock *string `locationName:"destinationCidrBlock" type:"string"`

	// The IPv6 CIDR block used for the destination match.
	DestinationIpv6CidrBlock *string `locationName:"destinationIpv6CidrBlock" type:"string"`

	// The prefix of the AWS service.
	DestinationPrefixListId *string `locationName:"destinationPrefixListId" type:"string"`

	// The ID of the egress-only Internet gateway.
	EgressOnlyInternetGatewayId *string `locationName:"egressOnlyInternetGatewayId" type:"string"`

	// The ID of a gateway attached to your VPC.
	GatewayId *string `locationName:"gatewayId" type:"string"`

	// The ID of a NAT instance in your VPC.
	InstanceId *string `locationName:"instanceId" type:"string"`

	// The AWS account ID of the owner of the instance.
	InstanceOwnerId *string `locationName:"instanceOwnerId" type:"string"`

	// The ID of a NAT gateway.
	NatGatewayId *string `locationName:"natGatewayId" type:"string"`

	// The ID of the network interface.
	NetworkInterfaceId *string `locationName:"networkInterfaceId" type:"string"`

	// Describes how the route was created.
	//
	//    * CreateRouteTable - The route was automatically created when the route
	//    table was created.
	//
	//    * CreateRoute - The route was manually added to the route table.
	//
	//    * EnableVgwRoutePropagation - The route was propagated by route propagation.
	Origin *string `locationName:"origin" type:"string" enum:"RouteOrigin"`

	// The state of the route. The blackhole state indicates that the route's target
	// isn't available (for example, the specified gateway isn't attached to the
	// VPC, or the specified NAT instance has been terminated).
	State *string `locationName:"state" type:"string" enum:"RouteState"`

	// The ID of the VPC peering connection.
	VpcPeeringConnectionId *string `locationName:"vpcPeeringConnectionId" type:"string"`
}

// String returns the string representation
func (s Route) String() string {
	return awsutil.Prettify(s)
}

// GoString returns the string representation
func (s Route) GoString() string {
	return s.String()
}

// SetDestinationCidrBlock sets the DestinationCidrBlock field's value.
func (s *Route) SetDestinationCidrBlock(v string) *Route {
	s.DestinationCidrBlock = &v
	return s
}

// SetDestinationIpv6CidrBlock sets the DestinationIpv6CidrBlock field's value.
func (s *Route) SetDestinationIpv6CidrBlock(v string) *Route {
	s.DestinationIpv6CidrBlock = &v
	return s
}

// SetDestinationPrefixListId sets the DestinationPrefixListId field's value.
func (s *Route) SetDestinationPrefixListId(v string) *Route {
	s.DestinationPrefixListId = &v
	return s
}

// SetEgressOnlyInternetGatewayId sets the EgressOnlyInternetGatewayId field's value.
func (s *Route) SetEgressOnlyInternetGatewayId(v string) *Route {
	s.EgressOnlyInternetGatewayId = &v
	return s
}

// SetGatewayId sets the GatewayId field's value.
func (s *Route) SetGatewayId(v string) *Route {
	s.GatewayId = &v
	return s
}

// SetInstanceId sets the InstanceId field's value.
func (s *Route) SetInstanceId(v string) *Route {
	s.InstanceId = &v
	return s
}

// SetInstanceOwnerId sets the InstanceOwnerId field's value.
func (s *Route) SetInstanceOwnerId(v string) *Route {
	s.InstanceOwnerId = &v
	return s
}

// SetNatGatewayId sets the NatGatewayId field's value.
func (s *Route) SetNatGatewayId(v string) *Route {
	s.NatGatewayId = &v
	return s
}

// SetNetworkInterfaceId sets the NetworkInterfaceId field's value.
func (s *Route) SetNetworkInterfaceId(v string) *Route {
	s.NetworkInterfaceId = &v
	return s
}

// SetOrigin sets the Origin field's value.
func (s *Route) SetOrigin(v string) *Route {
	s.Origin = &v
	return s
}

// SetState sets the State field's value.
func (s *Route) SetState(v string) *Route {
	s.State = &v
	return s
}

// SetVpcPeeringConnectionId sets the VpcPeeringConnectionId field's value.
func (s *Route) SetVpcPeeringConnectionId(v string) *Route {
	s.VpcPeeringConnectionId = &v
	return s
}

type ReplaceRouteInput struct {
	_ struct{} `type:"structure"`

	// The IPv4 CIDR address block used for the destination match. The value you
	// provide must match the CIDR of an existing route in the table.
	DestinationCidrBlock *string `locationName:"destinationCidrBlock" type:"string"`

	// The IPv6 CIDR address block used for the destination match. The value you
	// provide must match the CIDR of an existing route in the table.
	DestinationIpv6CidrBlock *string `locationName:"destinationIpv6CidrBlock" type:"string"`

	// Checks whether you have the required permissions for the action, without
	// actually making the request, and provides an error response. If you have
	// the required permissions, the error response is DryRunOperation. Otherwise,
	// it is UnauthorizedOperation.
	DryRun *bool `locationName:"dryRun" type:"boolean"`

	// [IPv6 traffic only] The ID of an egress-only Internet gateway.
	EgressOnlyInternetGatewayId *string `locationName:"egressOnlyInternetGatewayId" type:"string"`

	// The ID of an Internet gateway or virtual private gateway.
	GatewayId *string `locationName:"gatewayId" type:"string"`

	// The ID of a NAT instance in your VPC.
	InstanceId *string `locationName:"instanceId" type:"string"`

	// [IPv4 traffic only] The ID of a NAT gateway.
	NatGatewayId *string `locationName:"natGatewayId" type:"string"`

	// The ID of a network interface.
	NetworkInterfaceId *string `locationName:"networkInterfaceId" type:"string"`

	// The ID of the route table.
	//
	// RouteTableId is a required field
	RouteTableId *string `locationName:"routeTableId" type:"string" required:"true"`

	// The ID of a VPC peering connection.
	VpcPeeringConnectionId *string `locationName:"vpcPeeringConnectionId" type:"string"`
}

// String returns the string representation
func (s ReplaceRouteInput) String() string {
	return awsutil.Prettify(s)
}

// GoString returns the string representation
func (s ReplaceRouteInput) GoString() string {
	return s.String()
}

// Validate inspects the fields of the type to determine if they are valid.
func (s *ReplaceRouteInput) Validate() error {
	invalidParams := request.ErrInvalidParams{Context: "ReplaceRouteInput"}
	if s.RouteTableId == nil {
		invalidParams.Add(request.NewErrParamRequired("RouteTableId"))
	}

	if invalidParams.Len() > 0 {
		return invalidParams
	}
	return nil
}

// SetDestinationCidrBlock sets the DestinationCidrBlock field's value.
func (s *ReplaceRouteInput) SetDestinationCidrBlock(v string) *ReplaceRouteInput {
	s.DestinationCidrBlock = &v
	return s
}

// SetDestinationIpv6CidrBlock sets the DestinationIpv6CidrBlock field's value.
func (s *ReplaceRouteInput) SetDestinationIpv6CidrBlock(v string) *ReplaceRouteInput {
	s.DestinationIpv6CidrBlock = &v
	return s
}

// SetDryRun sets the DryRun field's value.
func (s *ReplaceRouteInput) SetDryRun(v bool) *ReplaceRouteInput {
	s.DryRun = &v
	return s
}

// SetEgressOnlyInternetGatewayId sets the EgressOnlyInternetGatewayId field's value.
func (s *ReplaceRouteInput) SetEgressOnlyInternetGatewayId(v string) *ReplaceRouteInput {
	s.EgressOnlyInternetGatewayId = &v
	return s
}

// SetGatewayId sets the GatewayId field's value.
func (s *ReplaceRouteInput) SetGatewayId(v string) *ReplaceRouteInput {
	s.GatewayId = &v
	return s
}

// SetInstanceId sets the InstanceId field's value.
func (s *ReplaceRouteInput) SetInstanceId(v string) *ReplaceRouteInput {
	s.InstanceId = &v
	return s
}

// SetNatGatewayId sets the NatGatewayId field's value.
func (s *ReplaceRouteInput) SetNatGatewayId(v string) *ReplaceRouteInput {
	s.NatGatewayId = &v
	return s
}

// SetNetworkInterfaceId sets the NetworkInterfaceId field's value.
func (s *ReplaceRouteInput) SetNetworkInterfaceId(v string) *ReplaceRouteInput {
	s.NetworkInterfaceId = &v
	return s
}

// SetRouteTableId sets the RouteTableId field's value.
func (s *ReplaceRouteInput) SetRouteTableId(v string) *ReplaceRouteInput {
	s.RouteTableId = &v
	return s
}

// SetVpcPeeringConnectionId sets the VpcPeeringConnectionId field's value.
func (s *ReplaceRouteInput) SetVpcPeeringConnectionId(v string) *ReplaceRouteInput {
	s.VpcPeeringConnectionId = &v
	return s
}

// Please also see https://docs.aws.amazon.com/goto/WebAPI/ec2-2016-11-15/ReplaceRouteOutput
type ReplaceRouteOutput struct {
	_ struct{} `type:"structure"`
}

// String returns the string representation
func (s ReplaceRouteOutput) String() string {
	return awsutil.Prettify(s)
}

// GoString returns the string representation
func (s ReplaceRouteOutput) GoString() string {
	return s.String()
}

type DeleteRouteInput struct {
	_ struct{} `type:"structure"`

	// The IPv4 CIDR range for the route. The value you specify must match the CIDR
	// for the route exactly.
	DestinationCidrBlock *string `locationName:"destinationCidrBlock" type:"string"`

	// The IPv6 CIDR range for the route. The value you specify must match the CIDR
	// for the route exactly.
	DestinationIpv6CidrBlock *string `locationName:"destinationIpv6CidrBlock" type:"string"`

	// Checks whether you have the required permissions for the action, without
	// actually making the request, and provides an error response. If you have
	// the required permissions, the error response is DryRunOperation. Otherwise,
	// it is UnauthorizedOperation.
	DryRun *bool `locationName:"dryRun" type:"boolean"`

	// The ID of the route table.
	//
	// RouteTableId is a required field
	RouteTableId *string `locationName:"routeTableId" type:"string" required:"true"`
}

// String returns the string representation
func (s DeleteRouteInput) String() string {
	return awsutil.Prettify(s)
}

// GoString returns the string representation
func (s DeleteRouteInput) GoString() string {
	return s.String()
}

// Validate inspects the fields of the type to determine if they are valid.
func (s *DeleteRouteInput) Validate() error {
	invalidParams := request.ErrInvalidParams{Context: "DeleteRouteInput"}
	if s.RouteTableId == nil {
		invalidParams.Add(request.NewErrParamRequired("RouteTableId"))
	}

	if invalidParams.Len() > 0 {
		return invalidParams
	}
	return nil
}

// SetDestinationCidrBlock sets the DestinationCidrBlock field's value.
func (s *DeleteRouteInput) SetDestinationCidrBlock(v string) *DeleteRouteInput {
	s.DestinationCidrBlock = &v
	return s
}

// SetDestinationIpv6CidrBlock sets the DestinationIpv6CidrBlock field's value.
func (s *DeleteRouteInput) SetDestinationIpv6CidrBlock(v string) *DeleteRouteInput {
	s.DestinationIpv6CidrBlock = &v
	return s
}

// SetDryRun sets the DryRun field's value.
func (s *DeleteRouteInput) SetDryRun(v bool) *DeleteRouteInput {
	s.DryRun = &v
	return s
}

// SetRouteTableId sets the RouteTableId field's value.
func (s *DeleteRouteInput) SetRouteTableId(v string) *DeleteRouteInput {
	s.RouteTableId = &v
	return s
}

// Please also see https://docs.aws.amazon.com/goto/WebAPI/ec2-2016-11-15/DeleteRouteOutput
type DeleteRouteOutput struct {
	_ struct{} `type:"structure"`
}

// String returns the string representation
func (s DeleteRouteOutput) String() string {
	return awsutil.Prettify(s)
}

// GoString returns the string representation
func (s DeleteRouteOutput) GoString() string {
	return s.String()
}

type DescribeRouteTablesInput struct {
	_ struct{} `type:"structure"`

	DryRun *bool `locationName:"dryRun" type:"boolean"`

	//    * vpc-id - The ID of the VPC for the route table.
	Filters []*Filter `locationName:"Filter" locationNameList:"Filter" type:"list"`

	// One or more route table IDs.
	//
	// Default: Describes all your route tables.
	RouteTableIds []*string `locationName:"RouteTableId" locationNameList:"item" type:"list"`
}

// String returns the string representation
func (s DescribeRouteTablesInput) String() string {
	return awsutil.Prettify(s)
}

// GoString returns the string representation
func (s DescribeRouteTablesInput) GoString() string {
	return s.String()
}

// SetDryRun sets the DryRun field's value.
func (s *DescribeRouteTablesInput) SetDryRun(v bool) *DescribeRouteTablesInput {
	s.DryRun = &v
	return s
}

// SetFilters sets the Filters field's value.
func (s *DescribeRouteTablesInput) SetFilters(v []*Filter) *DescribeRouteTablesInput {
	s.Filters = v
	return s
}

// SetRouteTableIds sets the RouteTableIds field's value.
func (s *DescribeRouteTablesInput) SetRouteTableIds(v []*string) *DescribeRouteTablesInput {
	s.RouteTableIds = v
	return s
}

// Contains the output of DescribeRouteTables.
// Please also see https://docs.aws.amazon.com/goto/WebAPI/ec2-2016-11-15/DescribeRouteTablesResult
type DescribeRouteTablesOutput struct {
	_ struct{} `type:"structure"`

	// Information about one or more route tables.
	RouteTables []*RouteTable `locationName:"routeTableSet" locationNameList:"item" type:"list"`
	RequestId   *string       `locationName:"requestId" type:"string"`
}

// String returns the string representation
func (s DescribeRouteTablesOutput) String() string {
	return awsutil.Prettify(s)
}

// GoString returns the string representation
func (s DescribeRouteTablesOutput) GoString() string {
	return s.String()
}

// SetRouteTables sets the RouteTables field's value.
func (s *DescribeRouteTablesOutput) SetRouteTables(v []*RouteTable) *DescribeRouteTablesOutput {
	s.RouteTables = v
	return s
}

type RouteTable struct {
	_ struct{} `type:"structure"`

	// The associations between the route table and one or more subnets.
	Associations []*RouteTableAssociation `locationName:"associationSet" locationNameList:"item" type:"list"`

	// Any virtual private gateway (VGW) propagating routes.
	PropagatingVgws []*PropagatingVgw `locationName:"propagatingVgwSet" locationNameList:"item" type:"list"`

	// The ID of the route table.
	RouteTableId *string `locationName:"routeTableId" type:"string"`

	// The routes in the route table.
	Routes []*Route `locationName:"routeSet" locationNameList:"item" type:"list"`

	// Any tags assigned to the route table.
	Tags []*Tag `locationName:"tagSet" locationNameList:"item" type:"list"`

	// The ID of the VPC.
	VpcId *string `locationName:"vpcId" type:"string"`
}

// String returns the string representation
func (s RouteTable) String() string {
	return awsutil.Prettify(s)
}

// GoString returns the string representation
func (s RouteTable) GoString() string {
	return s.String()
}

// SetAssociations sets the Associations field's value.
func (s *RouteTable) SetAssociations(v []*RouteTableAssociation) *RouteTable {
	s.Associations = v
	return s
}

// SetPropagatingVgws sets the PropagatingVgws field's value.
func (s *RouteTable) SetPropagatingVgws(v []*PropagatingVgw) *RouteTable {
	s.PropagatingVgws = v
	return s
}

// SetRouteTableId sets the RouteTableId field's value.
func (s *RouteTable) SetRouteTableId(v string) *RouteTable {
	s.RouteTableId = &v
	return s
}

// SetRoutes sets the Routes field's value.
func (s *RouteTable) SetRoutes(v []*Route) *RouteTable {
	s.Routes = v
	return s
}

// SetTags sets the Tags field's value.
func (s *RouteTable) SetTags(v []*Tag) *RouteTable {
	s.Tags = v
	return s
}

// SetVpcId sets the VpcId field's value.
func (s *RouteTable) SetVpcId(v string) *RouteTable {
	s.VpcId = &v
	return s
}

// Describes an association between a route table and a subnet.
// Please also see https://docs.aws.amazon.com/goto/WebAPI/ec2-2016-11-15/RouteTableAssociation
type RouteTableAssociation struct {
	_ struct{} `type:"structure"`

	// Indicates whether this is the main route table.
	Main *bool `locationName:"main" type:"boolean"`

	// The ID of the association between a route table and a subnet.
	RouteTableAssociationId *string `locationName:"routeTableAssociationId" type:"string"`

	// The ID of the route table.
	RouteTableId *string `locationName:"routeTableId" type:"string"`

	// The ID of the subnet. A subnet ID is not returned for an implicit association.
	SubnetId *string `locationName:"subnetId" type:"string"`
}

// String returns the string representation
func (s RouteTableAssociation) String() string {
	return awsutil.Prettify(s)
}

// GoString returns the string representation
func (s RouteTableAssociation) GoString() string {
	return s.String()
}

// SetMain sets the Main field's value.
func (s *RouteTableAssociation) SetMain(v bool) *RouteTableAssociation {
	s.Main = &v
	return s
}

// SetRouteTableAssociationId sets the RouteTableAssociationId field's value.
func (s *RouteTableAssociation) SetRouteTableAssociationId(v string) *RouteTableAssociation {
	s.RouteTableAssociationId = &v
	return s
}

// SetRouteTableId sets the RouteTableId field's value.
func (s *RouteTableAssociation) SetRouteTableId(v string) *RouteTableAssociation {
	s.RouteTableId = &v
	return s
}

// SetSubnetId sets the SubnetId field's value.
func (s *RouteTableAssociation) SetSubnetId(v string) *RouteTableAssociation {
	s.SubnetId = &v
	return s
}

type PropagatingVgw struct {
	_ struct{} `type:"structure"`

	// The ID of the virtual private gateway (VGW).
	GatewayId *string `locationName:"gatewayId" type:"string"`
}

// String returns the string representation
func (s PropagatingVgw) String() string {
	return awsutil.Prettify(s)
}

// GoString returns the string representation
func (s PropagatingVgw) GoString() string {
	return s.String()
}

// SetGatewayId sets the GatewayId field's value.
func (s *PropagatingVgw) SetGatewayId(v string) *PropagatingVgw {
	s.GatewayId = &v
	return s
}

type CreateRouteTableInput struct {
	_ struct{} `type:"structure"`

	// Checks whether you have the required permissions for the action, without
	// actually making the request, and provides an error response. If you have
	// the required permissions, the error response is DryRunOperation. Otherwise,
	// it is UnauthorizedOperation.
	DryRun *bool `locationName:"dryRun" type:"boolean"`

	// The ID of the VPC.
	//
	// VpcId is a required field
	VpcId *string `locationName:"vpcId" type:"string" required:"true"`
}

// String returns the string representation
func (s CreateRouteTableInput) String() string {
	return awsutil.Prettify(s)
}

// GoString returns the string representation
func (s CreateRouteTableInput) GoString() string {
	return s.String()
}

// Validate inspects the fields of the type to determine if they are valid.
func (s *CreateRouteTableInput) Validate() error {
	invalidParams := request.ErrInvalidParams{Context: "CreateRouteTableInput"}
	if s.VpcId == nil {
		invalidParams.Add(request.NewErrParamRequired("VpcId"))
	}

	if invalidParams.Len() > 0 {
		return invalidParams
	}
	return nil
}

// SetDryRun sets the DryRun field's value.
func (s *CreateRouteTableInput) SetDryRun(v bool) *CreateRouteTableInput {
	s.DryRun = &v
	return s
}

// SetVpcId sets the VpcId field's value.
func (s *CreateRouteTableInput) SetVpcId(v string) *CreateRouteTableInput {
	s.VpcId = &v
	return s
}

// Contains the output of CreateRouteTable.
// Please also see https://docs.aws.amazon.com/goto/WebAPI/ec2-2016-11-15/CreateRouteTableResult
type CreateRouteTableOutput struct {
	_ struct{} `type:"structure"`

	// Information about the route table.
	RouteTable *RouteTable `locationName:"routeTable" type:"structure"`

	RequestId *string `locationName:"requestId" type:"string"`
}

// String returns the string representation
func (s CreateRouteTableOutput) String() string {
	return awsutil.Prettify(s)
}

// GoString returns the string representation
func (s CreateRouteTableOutput) GoString() string {
	return s.String()
}

// SetRouteTable sets the RouteTable field's value.
func (s *CreateRouteTableOutput) SetRouteTable(v *RouteTable) *CreateRouteTableOutput {
	s.RouteTable = v
	return s
}

type DisableVgwRoutePropagationInput struct {
	_ struct{} `type:"structure"`

	// The ID of the virtual private gateway.
	//
	// GatewayId is a required field
	GatewayId *string `type:"string" required:"true"`

	// The ID of the route table.
	//
	// RouteTableId is a required field
	RouteTableId *string `type:"string" required:"true"`
}

// String returns the string representation
func (s DisableVgwRoutePropagationInput) String() string {
	return awsutil.Prettify(s)
}

// GoString returns the string representation
func (s DisableVgwRoutePropagationInput) GoString() string {
	return s.String()
}

// Validate inspects the fields of the type to determine if they are valid.
func (s *DisableVgwRoutePropagationInput) Validate() error {
	invalidParams := request.ErrInvalidParams{Context: "DisableVgwRoutePropagationInput"}
	if s.GatewayId == nil {
		invalidParams.Add(request.NewErrParamRequired("GatewayId"))
	}
	if s.RouteTableId == nil {
		invalidParams.Add(request.NewErrParamRequired("RouteTableId"))
	}

	if invalidParams.Len() > 0 {
		return invalidParams
	}
	return nil
}

// SetGatewayId sets the GatewayId field's value.
func (s *DisableVgwRoutePropagationInput) SetGatewayId(v string) *DisableVgwRoutePropagationInput {
	s.GatewayId = &v
	return s
}

// SetRouteTableId sets the RouteTableId field's value.
func (s *DisableVgwRoutePropagationInput) SetRouteTableId(v string) *DisableVgwRoutePropagationInput {
	s.RouteTableId = &v
	return s
}

// Please also see https://docs.aws.amazon.com/goto/WebAPI/ec2-2016-11-15/DisableVgwRoutePropagationOutput
type DisableVgwRoutePropagationOutput struct {
	_ struct{} `type:"structure"`
}

// String returns the string representation
func (s DisableVgwRoutePropagationOutput) String() string {
	return awsutil.Prettify(s)
}

// GoString returns the string representation
func (s DisableVgwRoutePropagationOutput) GoString() string {
	return s.String()
}

type EnableVgwRoutePropagationInput struct {
	_ struct{} `type:"structure"`

	// The ID of the virtual private gateway.
	//
	// GatewayId is a required field
	GatewayId *string `type:"string" required:"true"`

	// The ID of the route table.
	//
	// RouteTableId is a required field
	RouteTableId *string `type:"string" required:"true"`
}

// String returns the string representation
func (s EnableVgwRoutePropagationInput) String() string {
	return awsutil.Prettify(s)
}

// GoString returns the string representation
func (s EnableVgwRoutePropagationInput) GoString() string {
	return s.String()
}

// Validate inspects the fields of the type to determine if they are valid.
func (s *EnableVgwRoutePropagationInput) Validate() error {
	invalidParams := request.ErrInvalidParams{Context: "EnableVgwRoutePropagationInput"}
	if s.GatewayId == nil {
		invalidParams.Add(request.NewErrParamRequired("GatewayId"))
	}
	if s.RouteTableId == nil {
		invalidParams.Add(request.NewErrParamRequired("RouteTableId"))
	}

	if invalidParams.Len() > 0 {
		return invalidParams
	}
	return nil
}

// SetGatewayId sets the GatewayId field's value.
func (s *EnableVgwRoutePropagationInput) SetGatewayId(v string) *EnableVgwRoutePropagationInput {
	s.GatewayId = &v
	return s
}

// SetRouteTableId sets the RouteTableId field's value.
func (s *EnableVgwRoutePropagationInput) SetRouteTableId(v string) *EnableVgwRoutePropagationInput {
	s.RouteTableId = &v
	return s
}

// Please also see https://docs.aws.amazon.com/goto/WebAPI/ec2-2016-11-15/EnableVgwRoutePropagationOutput
type EnableVgwRoutePropagationOutput struct {
	_ struct{} `type:"structure"`
}

// String returns the string representation
func (s EnableVgwRoutePropagationOutput) String() string {
	return awsutil.Prettify(s)
}

// GoString returns the string representation
func (s EnableVgwRoutePropagationOutput) GoString() string {
	return s.String()
}

type DisassociateRouteTableInput struct {
	_ struct{} `type:"structure"`

	// The association ID representing the current association between the route
	// table and subnet.
	//
	// AssociationId is a required field
	AssociationId *string `locationName:"associationId" type:"string" required:"true"`

	// Checks whether you have the required permissions for the action, without
	// actually making the request, and provides an error response. If you have
	// the required permissions, the error response is DryRunOperation. Otherwise,
	// it is UnauthorizedOperation.
	DryRun *bool `locationName:"dryRun" type:"boolean"`
}

// String returns the string representation
func (s DisassociateRouteTableInput) String() string {
	return awsutil.Prettify(s)
}

// GoString returns the string representation
func (s DisassociateRouteTableInput) GoString() string {
	return s.String()
}

// Validate inspects the fields of the type to determine if they are valid.
func (s *DisassociateRouteTableInput) Validate() error {
	invalidParams := request.ErrInvalidParams{Context: "DisassociateRouteTableInput"}
	if s.AssociationId == nil {
		invalidParams.Add(request.NewErrParamRequired("AssociationId"))
	}

	if invalidParams.Len() > 0 {
		return invalidParams
	}
	return nil
}

// SetAssociationId sets the AssociationId field's value.
func (s *DisassociateRouteTableInput) SetAssociationId(v string) *DisassociateRouteTableInput {
	s.AssociationId = &v
	return s
}

// SetDryRun sets the DryRun field's value.
func (s *DisassociateRouteTableInput) SetDryRun(v bool) *DisassociateRouteTableInput {
	s.DryRun = &v
	return s
}

// Please also see https://docs.aws.amazon.com/goto/WebAPI/ec2-2016-11-15/DisassociateRouteTableOutput
type DisassociateRouteTableOutput struct {
	_ struct{} `type:"structure"`
}

// String returns the string representation
func (s DisassociateRouteTableOutput) String() string {
	return awsutil.Prettify(s)
}

// GoString returns the string representation
func (s DisassociateRouteTableOutput) GoString() string {
	return s.String()
}

type DeleteRouteTableInput struct {
	_ struct{} `type:"structure"`

	// Checks whether you have the required permissions for the action, without
	// actually making the request, and provides an error response. If you have
	// the required permissions, the error response is DryRunOperation. Otherwise,
	// it is UnauthorizedOperation.
	DryRun *bool `locationName:"dryRun" type:"boolean"`

	// The ID of the route table.
	//
	// RouteTableId is a required field
	RouteTableId *string `locationName:"routeTableId" type:"string" required:"true"`
}

// String returns the string representation
func (s DeleteRouteTableInput) String() string {
	return awsutil.Prettify(s)
}

// GoString returns the string representation
func (s DeleteRouteTableInput) GoString() string {
	return s.String()
}

// Validate inspects the fields of the type to determine if they are valid.
func (s *DeleteRouteTableInput) Validate() error {
	invalidParams := request.ErrInvalidParams{Context: "DeleteRouteTableInput"}
	if s.RouteTableId == nil {
		invalidParams.Add(request.NewErrParamRequired("RouteTableId"))
	}

	if invalidParams.Len() > 0 {
		return invalidParams
	}
	return nil
}

// SetDryRun sets the DryRun field's value.
func (s *DeleteRouteTableInput) SetDryRun(v bool) *DeleteRouteTableInput {
	s.DryRun = &v
	return s
}

// SetRouteTableId sets the RouteTableId field's value.
func (s *DeleteRouteTableInput) SetRouteTableId(v string) *DeleteRouteTableInput {
	s.RouteTableId = &v
	return s
}

// Please also see https://docs.aws.amazon.com/goto/WebAPI/ec2-2016-11-15/DeleteRouteTableOutput
type DeleteRouteTableOutput struct {
	_ struct{} `type:"structure"`
}

// String returns the string representation
func (s DeleteRouteTableOutput) String() string {
	return awsutil.Prettify(s)
}

// GoString returns the string representation
func (s DeleteRouteTableOutput) GoString() string {
	return s.String()
}

type AssociateRouteTableInput struct {
	_ struct{} `type:"structure"`

	// Checks whether you have the required permissions for the action, without
	// actually making the request, and provides an error response. If you have
	// the required permissions, the error response is DryRunOperation. Otherwise,
	// it is UnauthorizedOperation.
	DryRun *bool `locationName:"dryRun" type:"boolean"`

	// The ID of the route table.
	//
	// RouteTableId is a required field
	RouteTableId *string `locationName:"routeTableId" type:"string" required:"true"`

	// The ID of the subnet.
	//
	// SubnetId is a required field
	SubnetId *string `locationName:"subnetId" type:"string" required:"true"`
}

// String returns the string representation
func (s AssociateRouteTableInput) String() string {
	return awsutil.Prettify(s)
}

// GoString returns the string representation
func (s AssociateRouteTableInput) GoString() string {
	return s.String()
}

// Validate inspects the fields of the type to determine if they are valid.
func (s *AssociateRouteTableInput) Validate() error {
	invalidParams := request.ErrInvalidParams{Context: "AssociateRouteTableInput"}
	if s.RouteTableId == nil {
		invalidParams.Add(request.NewErrParamRequired("RouteTableId"))
	}
	if s.SubnetId == nil {
		invalidParams.Add(request.NewErrParamRequired("SubnetId"))
	}

	if invalidParams.Len() > 0 {
		return invalidParams
	}
	return nil
}

// SetDryRun sets the DryRun field's value.
func (s *AssociateRouteTableInput) SetDryRun(v bool) *AssociateRouteTableInput {
	s.DryRun = &v
	return s
}

// SetRouteTableId sets the RouteTableId field's value.
func (s *AssociateRouteTableInput) SetRouteTableId(v string) *AssociateRouteTableInput {
	s.RouteTableId = &v
	return s
}

// SetSubnetId sets the SubnetId field's value.
func (s *AssociateRouteTableInput) SetSubnetId(v string) *AssociateRouteTableInput {
	s.SubnetId = &v
	return s
}

// Contains the output of AssociateRouteTable.
// Please also see https://docs.aws.amazon.com/goto/WebAPI/ec2-2016-11-15/AssociateRouteTableResult
type AssociateRouteTableOutput struct {
	_ struct{} `type:"structure"`

	// The route table association ID (needed to disassociate the route table).
	AssociationId *string `locationName:"associationId" type:"string"`
}

// String returns the string representation
func (s AssociateRouteTableOutput) String() string {
	return awsutil.Prettify(s)
}

// GoString returns the string representation
func (s AssociateRouteTableOutput) GoString() string {
	return s.String()
}

// SetAssociationId sets the AssociationId field's value.
func (s *AssociateRouteTableOutput) SetAssociationId(v string) *AssociateRouteTableOutput {
	s.AssociationId = &v
	return s
}

type ReplaceRouteTableAssociationInput struct {
	_ struct{} `type:"structure"`

	// The association ID.
	//
	// AssociationId is a required field
	AssociationId *string `locationName:"associationId" type:"string" required:"true"`

	// Checks whether you have the required permissions for the action, without
	// actually making the request, and provides an error response. If you have
	// the required permissions, the error response is DryRunOperation. Otherwise,
	// it is UnauthorizedOperation.
	DryRun *bool `locationName:"dryRun" type:"boolean"`

	// The ID of the new route table to associate with the subnet.
	//
	// RouteTableId is a required field
	RouteTableId *string `locationName:"routeTableId" type:"string" required:"true"`
}

// String returns the string representation
func (s ReplaceRouteTableAssociationInput) String() string {
	return awsutil.Prettify(s)
}

// GoString returns the string representation
func (s ReplaceRouteTableAssociationInput) GoString() string {
	return s.String()
}

// Validate inspects the fields of the type to determine if they are valid.
func (s *ReplaceRouteTableAssociationInput) Validate() error {
	invalidParams := request.ErrInvalidParams{Context: "ReplaceRouteTableAssociationInput"}
	if s.AssociationId == nil {
		invalidParams.Add(request.NewErrParamRequired("AssociationId"))
	}
	if s.RouteTableId == nil {
		invalidParams.Add(request.NewErrParamRequired("RouteTableId"))
	}

	if invalidParams.Len() > 0 {
		return invalidParams
	}
	return nil
}

// SetAssociationId sets the AssociationId field's value.
func (s *ReplaceRouteTableAssociationInput) SetAssociationId(v string) *ReplaceRouteTableAssociationInput {
	s.AssociationId = &v
	return s
}

// SetDryRun sets the DryRun field's value.
func (s *ReplaceRouteTableAssociationInput) SetDryRun(v bool) *ReplaceRouteTableAssociationInput {
	s.DryRun = &v
	return s
}

// SetRouteTableId sets the RouteTableId field's value.
func (s *ReplaceRouteTableAssociationInput) SetRouteTableId(v string) *ReplaceRouteTableAssociationInput {
	s.RouteTableId = &v
	return s
}

// Contains the output of ReplaceRouteTableAssociation.
// Please also see https://docs.aws.amazon.com/goto/WebAPI/ec2-2016-11-15/ReplaceRouteTableAssociationResult
type ReplaceRouteTableAssociationOutput struct {
	_ struct{} `type:"structure"`

	// The ID of the new association.
	NewAssociationId *string `locationName:"newAssociationId" type:"string"`
}

// String returns the string representation
func (s ReplaceRouteTableAssociationOutput) String() string {
	return awsutil.Prettify(s)
}

// GoString returns the string representation
func (s ReplaceRouteTableAssociationOutput) GoString() string {
	return s.String()
}

// SetNewAssociationId sets the NewAssociationId field's value.
func (s *ReplaceRouteTableAssociationOutput) SetNewAssociationId(v string) *ReplaceRouteTableAssociationOutput {
	s.NewAssociationId = &v
	return s
}

// String returns the string representation
func (s DescribeVpcsInput) String() string {
	return awsutil.Prettify(s)
}

// GoString returns the string representation
func (s DescribeVpcsInput) GoString() string {
	return s.String()
}

// SetDryRun sets the DryRun field's value.
func (s *DescribeVpcsInput) SetDryRun(v bool) *DescribeVpcsInput {
	s.DryRun = &v
	return s
}

// SetFilters sets the Filters field's value.
func (s *DescribeVpcsInput) SetFilters(v []*Filter) *DescribeVpcsInput {
	s.Filters = v
	return s
}

// SetVpcIds sets the VpcIds field's value.
func (s *DescribeVpcsInput) SetVpcIds(v []*string) *DescribeVpcsInput {
	s.VpcIds = v
	return s
}

// // Contains the output of DescribeVpcs.
// // Please also see https://docs.aws.amazon.com/goto/WebAPI/ec2-2016-11-15/DescribeVpcsResult
// type DescribeVpcsOutput struct {
// 	_ struct{} `type:"structure"`

// 	// Information about one or more VPCs.
// 	Vpcs []*Vpc `locationName:"vpcSet" locationNameList:"item" type:"list"`
// }

// // String returns the string representation
// func (s DescribeVpcsOutput) String() string {
// 	return awsutil.Prettify(s)
// }

// GoString returns the string representation
// func (s DescribeVpcsOutput) GoString() string {
// 	return s.String()
// }

// SetVpcs sets the Vpcs field's value.
func (s *DescribeVpcsOutput) SetVpcs(v []*Vpc) *DescribeVpcsOutput {
	s.Vpcs = v
	return s
}

type VpnConnectionOptionsSpecification struct {
	_ struct{} `type:"structure"`

	// Indicates whether the VPN connection uses static routes only. Static routes
	// must be used for devices that don't support BGP.
	StaticRoutesOnly *bool `locationName:"staticRoutesOnly" type:"boolean"`
}

// String returns the string representation
func (s VpnConnectionOptionsSpecification) String() string {
	return awsutil.Prettify(s)
}

// GoString returns the string representation
func (s VpnConnectionOptionsSpecification) GoString() string {
	return s.String()
}

// SetStaticRoutesOnly sets the StaticRoutesOnly field's value.
func (s *VpnConnectionOptionsSpecification) SetStaticRoutesOnly(v bool) *VpnConnectionOptionsSpecification {
	s.StaticRoutesOnly = &v
	return s
}

type CreateVpnGatewayInput struct {
	_ struct{} `type:"structure"`

	// The Availability Zone for the virtual private gateway.
	AvailabilityZone *string `type:"string"`

	// Checks whether you have the required permissions for the action, without
	// actually making the request, and provides an error response. If you have
	// the required permissions, the error response is DryRunOperation. Otherwise,
	// it is UnauthorizedOperation.
	DryRun *bool `locationName:"dryRun" type:"boolean"`

	// The type of VPN connection this virtual private gateway supports.
	//
	// Type is a required field
	Type *string `type:"string" required:"true" enum:"GatewayType"`
}

// String returns the string representation
func (s CreateVpnGatewayInput) String() string {
	return awsutil.Prettify(s)
}

// GoString returns the string representation
func (s CreateVpnGatewayInput) GoString() string {
	return s.String()
}

// Validate inspects the fields of the type to determine if they are valid.
func (s *CreateVpnGatewayInput) Validate() error {
	invalidParams := request.ErrInvalidParams{Context: "CreateVpnGatewayInput"}
	if s.Type == nil {
		invalidParams.Add(request.NewErrParamRequired("Type"))
	}

	if invalidParams.Len() > 0 {
		return invalidParams
	}
	return nil
}

// SetAvailabilityZone sets the AvailabilityZone field's value.
func (s *CreateVpnGatewayInput) SetAvailabilityZone(v string) *CreateVpnGatewayInput {
	s.AvailabilityZone = &v
	return s
}

// SetDryRun sets the DryRun field's value.
func (s *CreateVpnGatewayInput) SetDryRun(v bool) *CreateVpnGatewayInput {
	s.DryRun = &v
	return s
}

// SetType sets the Type field's value.
func (s *CreateVpnGatewayInput) SetType(v string) *CreateVpnGatewayInput {
	s.Type = &v
	return s
}

type CreateVpnConnectionInput struct {
	_ struct{} `type:"structure"`

	// The ID of the customer gateway.
	//
	// CustomerGatewayId is a required field
	CustomerGatewayId *string `type:"string" required:"true"`

	// Checks whether you have the required permissions for the action, without
	// actually making the request, and provides an error response. If you have
	// the required permissions, the error response is DryRunOperation. Otherwise,
	// it is UnauthorizedOperation.
	DryRun *bool `locationName:"dryRun" type:"boolean"`

	// Indicates whether the VPN connection requires static routes. If you are creating
	// a VPN connection for a device that does not support BGP, you must specify
	// true.
	//
	// Default: false
	Options *VpnConnectionOptionsSpecification `locationName:"options" type:"structure"`

	// The type of VPN connection (ipsec.1).
	//
	// Type is a required field
	Type *string `type:"string" required:"true"`

	// The ID of the virtual private gateway.
	//
	// VpnGatewayId is a required field
	VpnGatewayId *string `type:"string" required:"true"`
}

// String returns the string representation
func (s CreateVpnConnectionInput) String() string {
	return awsutil.Prettify(s)
}

// GoString returns the string representation
func (s CreateVpnConnectionInput) GoString() string {
	return s.String()
}

// Validate inspects the fields of the type to determine if they are valid.
func (s *CreateVpnConnectionInput) Validate() error {
	invalidParams := request.ErrInvalidParams{Context: "CreateVpnConnectionInput"}
	if s.CustomerGatewayId == nil {
		invalidParams.Add(request.NewErrParamRequired("CustomerGatewayId"))
	}
	if s.Type == nil {
		invalidParams.Add(request.NewErrParamRequired("Type"))
	}
	if s.VpnGatewayId == nil {
		invalidParams.Add(request.NewErrParamRequired("VpnGatewayId"))
	}

	if invalidParams.Len() > 0 {
		return invalidParams
	}
	return nil
}

// SetCustomerGatewayId sets the CustomerGatewayId field's value.
func (s *CreateVpnConnectionInput) SetCustomerGatewayId(v string) *CreateVpnConnectionInput {
	s.CustomerGatewayId = &v
	return s
}

// SetDryRun sets the DryRun field's value.
func (s *CreateVpnConnectionInput) SetDryRun(v bool) *CreateVpnConnectionInput {
	s.DryRun = &v
	return s
}

// SetOptions sets the Options field's value.
func (s *CreateVpnConnectionInput) SetOptions(v *VpnConnectionOptionsSpecification) *CreateVpnConnectionInput {
	s.Options = v
	return s
}

// SetType sets the Type field's value.
func (s *CreateVpnConnectionInput) SetType(v string) *CreateVpnConnectionInput {
	s.Type = &v
	return s
}

// SetVpnGatewayId sets the VpnGatewayId field's value.
func (s *CreateVpnConnectionInput) SetVpnGatewayId(v string) *CreateVpnConnectionInput {
	s.VpnGatewayId = &v
	return s
}

// Contains the output of CreateVpnConnection.
// Please also see https://docs.aws.amazon.com/goto/WebAPI/ec2-2016-11-15/CreateVpnConnectionResult
type CreateVpnConnectionOutput struct {
	_ struct{} `type:"structure"`

	// Information about the VPN connection.
	VpnConnection *VpnConnection `locationName:"vpnConnection" type:"structure"`
}

// String returns the string representation
func (s CreateVpnConnectionOutput) String() string {
	return awsutil.Prettify(s)
}

// GoString returns the string representation
func (s CreateVpnConnectionOutput) GoString() string {
	return s.String()
}

// SetVpnConnection sets the VpnConnection field's value.
func (s *CreateVpnConnectionOutput) SetVpnConnection(v *VpnConnection) *CreateVpnConnectionOutput {
	s.VpnConnection = v
	return s
}

// Contains the output of CreateVpnGateway.
// Please also see https://docs.aws.amazon.com/goto/WebAPI/ec2-2016-11-15/CreateVpnGatewayResult
type CreateVpnGatewayOutput struct {
	_ struct{} `type:"structure"`

	// Information about the virtual private gateway.
	VpnGateway *VpnGateway `locationName:"vpnGateway" type:"structure"`
}

// String returns the string representation
func (s CreateVpnGatewayOutput) String() string {
	return awsutil.Prettify(s)
}

type VpnConnection struct {
	_ struct{} `type:"structure"`

	// The configuration information for the VPN connection's customer gateway (in
	// the native XML format). This element is always present in the CreateVpnConnection
	// response; however, it's present in the DescribeVpnConnections response only
	// if the VPN connection is in the pending or available state.
	CustomerGatewayConfiguration *string `locationName:"customerGatewayConfiguration" type:"string"`

	// The ID of the customer gateway at your end of the VPN connection.
	CustomerGatewayId *string `locationName:"customerGatewayId" type:"string"`

	// The VPN connection options.
	Options *VpnConnectionOptions `locationName:"options" type:"structure"`

	// The static routes associated with the VPN connection.
	Routes []*VpnStaticRoute `locationName:"routes" locationNameList:"item" type:"list"`

	// The current state of the VPN connection.
	State *string `locationName:"state" type:"string" enum:"VpnState"`

	// Any tags assigned to the VPN connection.
	Tags []*Tag `locationName:"tagSet" locationNameList:"item" type:"list"`

	// The type of VPN connection.
	Type *string `locationName:"type" type:"string" enum:"GatewayType"`

	// Information about the VPN tunnel.
	VgwTelemetry []*VgwTelemetry `locationName:"vgwTelemetry" locationNameList:"item" type:"list"`

	// The ID of the VPN connection.
	VpnConnectionId *string `locationName:"vpnConnectionId" type:"string"`

	// The ID of the virtual private gateway at the AWS side of the VPN connection.
	VpnGatewayId *string `locationName:"vpnGatewayId" type:"string"`
}

// String returns the string representation
func (s VpnConnection) String() string {
	return awsutil.Prettify(s)
}

// GoString returns the string representation
func (s VpnConnection) GoString() string {
	return s.String()
}

// SetCustomerGatewayConfiguration sets the CustomerGatewayConfiguration field's value.
func (s *VpnConnection) SetCustomerGatewayConfiguration(v string) *VpnConnection {
	s.CustomerGatewayConfiguration = &v
	return s
}

// SetCustomerGatewayId sets the CustomerGatewayId field's value.
func (s *VpnConnection) SetCustomerGatewayId(v string) *VpnConnection {
	s.CustomerGatewayId = &v
	return s
}

// SetOptions sets the Options field's value.
func (s *VpnConnection) SetOptions(v *VpnConnectionOptions) *VpnConnection {
	s.Options = v
	return s
}

// SetRoutes sets the Routes field's value.
func (s *VpnConnection) SetRoutes(v []*VpnStaticRoute) *VpnConnection {
	s.Routes = v
	return s
}

// SetState sets the State field's value.
func (s *VpnConnection) SetState(v string) *VpnConnection {
	s.State = &v
	return s
}

// SetTags sets the Tags field's value.
func (s *VpnConnection) SetTags(v []*Tag) *VpnConnection {
	s.Tags = v
	return s
}

// SetType sets the Type field's value.
func (s *VpnConnection) SetType(v string) *VpnConnection {
	s.Type = &v
	return s
}

// SetVgwTelemetry sets the VgwTelemetry field's value.
func (s *VpnConnection) SetVgwTelemetry(v []*VgwTelemetry) *VpnConnection {
	s.VgwTelemetry = v
	return s
}

// SetVpnConnectionId sets the VpnConnectionId field's value.
func (s *VpnConnection) SetVpnConnectionId(v string) *VpnConnection {
	s.VpnConnectionId = &v
	return s
}

// SetVpnGatewayId sets the VpnGatewayId field's value.
func (s *VpnConnection) SetVpnGatewayId(v string) *VpnConnection {
	s.VpnGatewayId = &v
	return s
}
func (s CreateVpnGatewayOutput) GoString() string {
	return s.String()
}

// SetVpnGateway sets the VpnGateway field's value.
func (s *CreateVpnGatewayOutput) SetVpnGateway(v *VpnGateway) *CreateVpnGatewayOutput {
	s.VpnGateway = v
	return s
}

type VpnGateway struct {
	_ struct{} `type:"structure"`

	// The Availability Zone where the virtual private gateway was created, if applicable.
	// This field may be empty or not returned.
	AvailabilityZone *string `locationName:"availabilityZone" type:"string"`

	// The current state of the virtual private gateway.
	State *string `locationName:"state" type:"string" enum:"VpnState"`

	// Any tags assigned to the virtual private gateway.
	Tags []*Tag `locationName:"tagSet" locationNameList:"item" type:"list"`

	// The type of VPN connection the virtual private gateway supports.
	Type *string `locationName:"type" type:"string" enum:"GatewayType"`

	// Any VPCs attached to the virtual private gateway.
	VpcAttachments []*VpcAttachment `locationName:"attachments" locationNameList:"item" type:"list"`

	// The ID of the virtual private gateway.
	VpnGatewayId *string `locationName:"vpnGatewayId" type:"string"`
}

func (s VpnGateway) String() string {
	return awsutil.Prettify(s)
}

func (s VpnGateway) GoString() string {
	return s.String()
}

// SetAvailabilityZone sets the AvailabilityZone field's value.
func (s *VpnGateway) SetAvailabilityZone(v string) *VpnGateway {
	s.AvailabilityZone = &v
	return s
}

func (s *VpnGateway) SetState(v string) *VpnGateway {
	s.State = &v
	return s
}

func (s *VpnGateway) SetTags(v []*Tag) *VpnGateway {
	s.Tags = v
	return s
}

func (s *VpnGateway) SetType(v string) *VpnGateway {
	s.Type = &v
	return s
}

// SetVpcAttachments sets the VpcAttachments field's value.
func (s *VpnGateway) SetVpcAttachments(v []*VpcAttachment) *VpnGateway {
	s.VpcAttachments = v
	return s
}

func (s *VpnGateway) SetVpnGatewayId(v string) *VpnGateway {
	s.VpnGatewayId = &v
	return s
}

type VpnConnectionOptions struct {
	_ struct{} `type:"structure"`

	// Indicates whether the VPN connection uses static routes only. Static routes
	// must be used for devices that don't support BGP.
	StaticRoutesOnly *bool `locationName:"staticRoutesOnly" type:"boolean"`
}

type VpcAttachment struct {
	_ struct{} `type:"structure"`

	// The current state of the attachment.
	State *string `locationName:"state" type:"string" enum:"AttachmentStatus"`

	// The ID of the VPC.
	VpcId *string `locationName:"vpcId" type:"string"`
}

// String returns the string representation
func (s VpcAttachment) String() string {
	return awsutil.Prettify(s)
}

// SetStaticRoutesOnly sets the StaticRoutesOnly field's value.
func (s *VpnConnectionOptions) SetStaticRoutesOnly(v bool) *VpnConnectionOptions {
	s.StaticRoutesOnly = &v
	return s
}

type VpnStaticRoute struct {
	_ struct{} `type:"structure"`

	// The CIDR block associated with the local subnet of the customer data center.
	DestinationCidrBlock *string `locationName:"destinationCidrBlock" type:"string"`

	// Indicates how the routes were provided.
	Source *string `locationName:"source" type:"string" enum:"VpnStaticRouteSource"`

	// The current state of the static route.
	State *string `locationName:"state" type:"string" enum:"VpnState"`
}

// String returns the string representation
func (s VpnStaticRoute) String() string {
	return s.String()
}
func (s VpcAttachment) GoString() string {
	return s.String()
}

// SetState sets the State field's value.
func (s *VpcAttachment) SetState(v string) *VpcAttachment {
	s.State = &v
	return s
}

// SetVpcId sets the VpcId field's value.
func (s *VpcAttachment) SetVpcId(v string) *VpcAttachment {
	s.VpcId = &v
	return s
}

type DescribeVpnGatewaysInput struct {
	_ struct{} `type:"structure"`

	// Checks whether you have the required permissions for the action, without
	// actually making the request, and provides an error response. If you have
	// the required permissions, the error response is DryRunOperation. Otherwise,
	// it is UnauthorizedOperation.
	DryRun *bool `locationName:"dryRun" type:"boolean"`

	// One or more filters.
	//
	//    * attachment.state - The current state of the attachment between the gateway
	//    and the VPC (attaching | attached | detaching | detached).
	//
	//    * attachment.vpc-id - The ID of an attached VPC.
	//
	//    * availability-zone - The Availability Zone for the virtual private gateway
	//    (if applicable).
	//
	//    * state - The state of the virtual private gateway (pending | available
	//    | deleting | deleted).
	//
	//    * tag:key=value - The key/value combination of a tag assigned to the resource.
	//    Specify the key of the tag in the filter name and the value of the tag
	//    in the filter value. For example, for the tag Purpose=X, specify tag:Purpose
	//    for the filter name and X for the filter value.
	//
	//    * tag-key - The key of a tag assigned to the resource. This filter is
	//    independent of the tag-value filter. For example, if you use both the
	//    filter "tag-key=Purpose" and the filter "tag-value=X", you get any resources
	//    assigned both the tag key Purpose (regardless of what the tag's value
	//    is), and the tag value X (regardless of what the tag's key is). If you
	//    want to list only resources where Purpose is X, see the tag:key=value
	//    filter.
	//
	//    * tag-value - The value of a tag assigned to the resource. This filter
	//    is independent of the tag-key filter.
	//
	//    * type - The type of virtual private gateway. Currently the only supported
	//    type is ipsec.1.
	//
	//    * vpn-gateway-id - The ID of the virtual private gateway.
	Filters []*Filter `locationName:"Filter" locationNameList:"Filter" type:"list"`

	// One or more virtual private gateway IDs.
	//
	// Default: Describes all your virtual private gateways.
	VpnGatewayIds []*string `locationName:"VpnGatewayId" locationNameList:"VpnGatewayId" type:"list"`
}

// String returns the string representation
func (s DescribeVpnGatewaysInput) String() string {
	return awsutil.Prettify(s)
}

// GoString returns the string representation
func (s VpnStaticRoute) GoString() string {
	return s.String()
}

// SetDestinationCidrBlock sets the DestinationCidrBlock field's value.
func (s *VpnStaticRoute) SetDestinationCidrBlock(v string) *VpnStaticRoute {
	s.DestinationCidrBlock = &v
	return s
}

// SetSource sets the Source field's value.
func (s *VpnStaticRoute) SetSource(v string) *VpnStaticRoute {
	s.Source = &v
	return s
}

// SetState sets the State field's value.
func (s *VpnStaticRoute) SetState(v string) *VpnStaticRoute {
	s.State = &v
	return s
}

type VgwTelemetry struct {
	_ struct{} `type:"structure"`

	// The number of accepted routes.
	AcceptedRouteCount *int64 `locationName:"acceptedRouteCount" type:"integer"`

	// The date and time of the last change in status.
	LastStatusChange *time.Time `locationName:"lastStatusChange" type:"timestamp" timestampFormat:"iso8601"`

	// The Internet-routable IP address of the virtual private gateway's outside
	// interface.
	OutsideIpAddress *string `locationName:"outsideIpAddress" type:"string"`

	// The status of the VPN tunnel.
	Status *string `locationName:"status" type:"string" enum:"TelemetryStatus"`

	// If an error occurs, a description of the error.
	StatusMessage *string `locationName:"statusMessage" type:"string"`
}

// String returns the string representation
func (s VgwTelemetry) String() string {
	return s.String()
}
func (s DescribeVpnGatewaysInput) GoString() string {
	return s.String()
}

// SetDryRun sets the DryRun field's value.
func (s *DescribeVpnGatewaysInput) SetDryRun(v bool) *DescribeVpnGatewaysInput {
	s.DryRun = &v
	return s
}

// SetFilters sets the Filters field's value.
func (s *DescribeVpnGatewaysInput) SetFilters(v []*Filter) *DescribeVpnGatewaysInput {
	s.Filters = v
	return s
}

// SetVpnGatewayIds sets the VpnGatewayIds field's value.
func (s *DescribeVpnGatewaysInput) SetVpnGatewayIds(v []*string) *DescribeVpnGatewaysInput {
	s.VpnGatewayIds = v
	return s
}

// Contains the output of DescribeVpnGateways.
// Please also see https://docs.aws.amazon.com/goto/WebAPI/ec2-2016-11-15/DescribeVpnGatewaysResult
type DescribeVpnGatewaysOutput struct {
	_ struct{} `type:"structure"`

	// Information about one or more virtual private gateways.
	VpnGateways []*VpnGateway `locationName:"vpnGatewaySet" locationNameList:"item" type:"list"`
	RequestId   *string       `locationName:"requestId" type:"string"`
}

// String returns the string representation
func (s DescribeVpnGatewaysOutput) String() string {
	return awsutil.Prettify(s)
}

// GoString returns the string representation
func (s DescribeVpnGatewaysOutput) GoString() string {
	return s.String()
}

// SetVpnGateways sets the VpnGateways field's value.
func (s *DescribeVpnGatewaysOutput) SetVpnGateways(v []*VpnGateway) *DescribeVpnGatewaysOutput {
	s.VpnGateways = v
	return s
}

type DeleteVpnGatewayInput struct {
	_ struct{} `type:"structure"`

	// Checks whether you have the required permissions for the action, without
	// actually making the request, and provides an error response. If you have
	// the required permissions, the error response is DryRunOperation. Otherwise,
	// it is UnauthorizedOperation.
	DryRun *bool `locationName:"dryRun" type:"boolean"`

	// The ID of the virtual private gateway.
	//
	// VpnGatewayId is a required field
	VpnGatewayId *string `type:"string" required:"true"`
}

// String returns the string representation
func (s DeleteVpnGatewayInput) String() string {
	return awsutil.Prettify(s)
}

// GoString returns the string representation
func (s VgwTelemetry) GoString() string {
	return s.String()
}

// SetAcceptedRouteCount sets the AcceptedRouteCount field's value.
func (s *VgwTelemetry) SetAcceptedRouteCount(v int64) *VgwTelemetry {
	s.AcceptedRouteCount = &v
	return s
}

// SetLastStatusChange sets the LastStatusChange field's value.
func (s *VgwTelemetry) SetLastStatusChange(v time.Time) *VgwTelemetry {
	s.LastStatusChange = &v
	return s
}

// SetOutsideIpAddress sets the OutsideIpAddress field's value.
func (s *VgwTelemetry) SetOutsideIpAddress(v string) *VgwTelemetry {
	s.OutsideIpAddress = &v
	return s
}

// SetStatus sets the Status field's value.
func (s *VgwTelemetry) SetStatus(v string) *VgwTelemetry {
	s.Status = &v
	return s
}

// SetStatusMessage sets the StatusMessage field's value.
func (s *VgwTelemetry) SetStatusMessage(v string) *VgwTelemetry {
	s.StatusMessage = &v
	return s
}

type DescribeVpnConnectionsInput struct {
	_ struct{} `type:"structure"`

	// Checks whether you have the required permissions for the action, without
	// actually making the request, and provides an error response. If you have
	// the required permissions, the error response is DryRunOperation. Otherwise,
	// it is UnauthorizedOperation.
	DryRun *bool `locationName:"dryRun" type:"boolean"`

	// One or more filters.
	//
	//    * customer-gateway-configuration - The configuration information for the
	//    customer gateway.
	//
	//    * customer-gateway-id - The ID of a customer gateway associated with the
	//    VPN connection.
	//
	//    * state - The state of the VPN connection (pending | available | deleting
	//    | deleted).
	//
	//    * option.static-routes-only - Indicates whether the connection has static
	//    routes only. Used for devices that do not support Border Gateway Protocol
	//    (BGP).
	//
	//    * route.destination-cidr-block - The destination CIDR block. This corresponds
	//    to the subnet used in a customer data center.
	//
	//    * bgp-asn - The BGP Autonomous System Number (ASN) associated with a BGP
	//    device.
	//
	//    * tag:key=value - The key/value combination of a tag assigned to the resource.
	//    Specify the key of the tag in the filter name and the value of the tag
	//    in the filter value. For example, for the tag Purpose=X, specify tag:Purpose
	//    for the filter name and X for the filter value.
	//
	//    * tag-key - The key of a tag assigned to the resource. This filter is
	//    independent of the tag-value filter. For example, if you use both the
	//    filter "tag-key=Purpose" and the filter "tag-value=X", you get any resources
	//    assigned both the tag key Purpose (regardless of what the tag's value
	//    is), and the tag value X (regardless of what the tag's key is). If you
	//    want to list only resources where Purpose is X, see the tag:key=value
	//    filter.
	//
	//    * tag-value - The value of a tag assigned to the resource. This filter
	//    is independent of the tag-key filter.
	//
	//    * type - The type of VPN connection. Currently the only supported type
	//    is ipsec.1.
	//
	//    * vpn-connection-id - The ID of the VPN connection.
	//
	//    * vpn-gateway-id - The ID of a virtual private gateway associated with
	//    the VPN connection.
	Filters []*Filter `locationName:"Filter" locationNameList:"Filter" type:"list"`

	// One or more VPN connection IDs.
	//
	// Default: Describes your VPN connections.
	VpnConnectionIds []*string `locationName:"VpnConnectionId" locationNameList:"VpnConnectionId" type:"list"`
}

// String returns the string representation
func (s DescribeVpnConnectionsInput) String() string {
	return awsutil.Prettify(s)
}

// GoString returns the string representation
func (s DescribeVpnConnectionsInput) GoString() string {
	return s.String()
}

// SetDryRun sets the DryRun field's value.
func (s *DescribeVpnConnectionsInput) SetDryRun(v bool) *DescribeVpnConnectionsInput {
	s.DryRun = &v
	return s
}

// SetFilters sets the Filters field's value.
func (s *DescribeVpnConnectionsInput) SetFilters(v []*Filter) *DescribeVpnConnectionsInput {
	s.Filters = v
	return s
}

// SetVpnConnectionIds sets the VpnConnectionIds field's value.
func (s *DescribeVpnConnectionsInput) SetVpnConnectionIds(v []*string) *DescribeVpnConnectionsInput {
	s.VpnConnectionIds = v
	return s
}

// Contains the output of DescribeVpnConnections.
// Please also see https://docs.aws.amazon.com/goto/WebAPI/ec2-2016-11-15/DescribeVpnConnectionsResult
type DescribeVpnConnectionsOutput struct {
	_ struct{} `type:"structure"`

	// Information about one or more VPN connections.
	VpnConnections []*VpnConnection `locationName:"vpnConnectionSet" locationNameList:"item" type:"list"`
	RequestId      *string          `locationName:"requestId" type:"string"`
}

// String returns the string representation
func (s DescribeVpnConnectionsOutput) String() string {
	return awsutil.Prettify(s)
}

// GoString returns the string representation
func (s DescribeVpnConnectionsOutput) GoString() string {
	return s.String()
}

// SetVpnConnections sets the VpnConnections field's value.
func (s *DescribeVpnConnectionsOutput) SetVpnConnections(v []*VpnConnection) *DescribeVpnConnectionsOutput {
	s.VpnConnections = v
	return s
}

func (s DeleteVpnGatewayInput) GoString() string {
	return s.String()
}

// Validate inspects the fields of the type to determine if they are valid.
func (s *DeleteVpnGatewayInput) Validate() error {
	invalidParams := request.ErrInvalidParams{Context: "DeleteVpnGatewayInput"}
	if s.VpnGatewayId == nil {
		invalidParams.Add(request.NewErrParamRequired("VpnGatewayId"))
	}

	if invalidParams.Len() > 0 {
		return invalidParams
	}
	return nil
}

// SetDryRun sets the DryRun field's value.
func (s *DeleteVpnGatewayInput) SetDryRun(v bool) *DeleteVpnGatewayInput {
	s.DryRun = &v
	return s
}

// SetVpnGatewayId sets the VpnGatewayId field's value.
func (s *DeleteVpnGatewayInput) SetVpnGatewayId(v string) *DeleteVpnGatewayInput {
	s.VpnGatewayId = &v
	return s
}

// Please also see https://docs.aws.amazon.com/goto/WebAPI/ec2-2016-11-15/DeleteVpnGatewayOutput
type DeleteVpnGatewayOutput struct {
	_ struct{} `type:"structure"`
}

// String returns the string representation
func (s DeleteVpnGatewayOutput) String() string {
	return awsutil.Prettify(s)
}

// GoString returns the string representation
func (s DeleteVpnGatewayOutput) GoString() string {
	return s.String()
}

type AttachVpnGatewayInput struct {
	_ struct{} `type:"structure"`

	// Checks whether you have the required permissions for the action, without
	// actually making the request, and provides an error response. If you have
	// the required permissions, the error response is DryRunOperation. Otherwise,
	// it is UnauthorizedOperation.
	DryRun *bool `locationName:"dryRun" type:"boolean"`

	// The ID of the VPC.
	//
	// VpcId is a required field
	VpcId *string `type:"string" required:"true"`

	// The ID of the virtual private gateway.
	//
	// VpnGatewayId is a required field
	VpnGatewayId *string `type:"string" required:"true"`
}

// String returns the string representation
func (s AttachVpnGatewayInput) String() string {
	return awsutil.Prettify(s)
}

// GoString returns the string representation
func (s AttachVpnGatewayInput) GoString() string {
	return s.String()
}

// Validate inspects the fields of the type to determine if they are valid.
func (s *AttachVpnGatewayInput) Validate() error {
	invalidParams := request.ErrInvalidParams{Context: "AttachVpnGatewayInput"}
	if s.VpcId == nil {
		invalidParams.Add(request.NewErrParamRequired("VpcId"))
	}
	if s.VpnGatewayId == nil {
		invalidParams.Add(request.NewErrParamRequired("VpnGatewayId"))
	}

	if invalidParams.Len() > 0 {
		return invalidParams
	}
	return nil
}

// SetDryRun sets the DryRun field's value.
func (s *AttachVpnGatewayInput) SetDryRun(v bool) *AttachVpnGatewayInput {
	s.DryRun = &v
	return s
}

// SetVpcId sets the VpcId field's value.
func (s *AttachVpnGatewayInput) SetVpcId(v string) *AttachVpnGatewayInput {
	s.VpcId = &v
	return s
}

// SetVpnGatewayId sets the VpnGatewayId field's value.
func (s *AttachVpnGatewayInput) SetVpnGatewayId(v string) *AttachVpnGatewayInput {
	s.VpnGatewayId = &v
	return s
}

// Contains the output of AttachVpnGateway.
// Please also see https://docs.aws.amazon.com/goto/WebAPI/ec2-2016-11-15/AttachVpnGatewayResult
type AttachVpnGatewayOutput struct {
	_ struct{} `type:"structure"`

	// Information about the attachment.
	VpcAttachment *VpcAttachment `locationName:"attachment" type:"structure"`
}

// String returns the string representation
func (s AttachVpnGatewayOutput) String() string {
	return awsutil.Prettify(s)
}

// GoString returns the string representation
func (s AttachVpnGatewayOutput) GoString() string {
	return s.String()
}

// SetVpcAttachment sets the VpcAttachment field's value.
func (s *AttachVpnGatewayOutput) SetVpcAttachment(v *VpcAttachment) *AttachVpnGatewayOutput {
	s.VpcAttachment = v
	return s
}

type DeleteVpnConnectionInput struct {
	_ struct{} `type:"structure"`

	// Checks whether you have the required permissions for the action, without
	// actually making the request, and provides an error response. If you have
	// the required permissions, the error response is DryRunOperation. Otherwise,
	// it is UnauthorizedOperation.
	DryRun *bool `locationName:"dryRun" type:"boolean"`

	// The ID of the VPN connection.
	//
	// VpnConnectionId is a required field
	VpnConnectionId *string `type:"string" required:"true"`
}

// String returns the string representation
func (s DeleteVpnConnectionInput) String() string {
	return awsutil.Prettify(s)
}

// GoString returns the string representation
func (s DeleteVpnConnectionInput) GoString() string {
	return s.String()
}

// Validate inspects the fields of the type to determine if they are valid.
func (s *DeleteVpnConnectionInput) Validate() error {
	invalidParams := request.ErrInvalidParams{Context: "DeleteVpnConnectionInput"}
	if s.VpnConnectionId == nil {
		invalidParams.Add(request.NewErrParamRequired("VpnConnectionId"))
	}

	if invalidParams.Len() > 0 {
		return invalidParams
	}
	return nil
}

// SetDryRun sets the DryRun field's value.
func (s *DeleteVpnConnectionInput) SetDryRun(v bool) *DeleteVpnConnectionInput {
	s.DryRun = &v
	return s
}

// SetVpnConnectionId sets the VpnConnectionId field's value.
func (s *DeleteVpnConnectionInput) SetVpnConnectionId(v string) *DeleteVpnConnectionInput {
	s.VpnConnectionId = &v
	return s
}

// Please also see https://docs.aws.amazon.com/goto/WebAPI/ec2-2016-11-15/DeleteVpnConnectionOutput
type DeleteVpnConnectionOutput struct {
	_ struct{} `type:"structure"`
}

// String returns the string representation
func (s DeleteVpnConnectionOutput) String() string {
	return awsutil.Prettify(s)
}

// GoString returns the string representation
func (s DeleteVpnConnectionOutput) GoString() string {
	return s.String()
}

type DetachVpnGatewayInput struct {
	_ struct{} `type:"structure"`

	// Checks whether you have the required permissions for the action, without
	// actually making the request, and provides an error response. If you have
	// the required permissions, the error response is DryRunOperation. Otherwise,
	// it is UnauthorizedOperation.
	DryRun *bool `locationName:"dryRun" type:"boolean"`

	// The ID of the VPC.
	//
	// VpcId is a required field
	VpcId *string `type:"string" required:"true"`

	// The ID of the virtual private gateway.
	//
	// VpnGatewayId is a required field
	VpnGatewayId *string `type:"string" required:"true"`
}

// String returns the string representation
func (s DetachVpnGatewayInput) String() string {
	return awsutil.Prettify(s)
}

// GoString returns the string representation
func (s DetachVpnGatewayInput) GoString() string {
	return s.String()
}

// Validate inspects the fields of the type to determine if they are valid.
func (s *DetachVpnGatewayInput) Validate() error {
	invalidParams := request.ErrInvalidParams{Context: "DetachVpnGatewayInput"}
	if s.VpcId == nil {
		invalidParams.Add(request.NewErrParamRequired("VpcId"))
	}
	if s.VpnGatewayId == nil {
		invalidParams.Add(request.NewErrParamRequired("VpnGatewayId"))
	}

	if invalidParams.Len() > 0 {
		return invalidParams
	}
	return nil
}

// SetDryRun sets the DryRun field's value.
func (s *DetachVpnGatewayInput) SetDryRun(v bool) *DetachVpnGatewayInput {
	s.DryRun = &v
	return s
}

// SetVpcId sets the VpcId field's value.
func (s *DetachVpnGatewayInput) SetVpcId(v string) *DetachVpnGatewayInput {
	s.VpcId = &v
	return s
}

// SetVpnGatewayId sets the VpnGatewayId field's value.
func (s *DetachVpnGatewayInput) SetVpnGatewayId(v string) *DetachVpnGatewayInput {
	s.VpnGatewayId = &v
	return s
}

// Please also see https://docs.aws.amazon.com/goto/WebAPI/ec2-2016-11-15/DetachVpnGatewayOutput
type DetachVpnGatewayOutput struct {
	_ struct{} `type:"structure"`
}

// String returns the string representation
func (s DetachVpnGatewayOutput) String() string {
	return awsutil.Prettify(s)
}

// GoString returns the string representation
func (s DetachVpnGatewayOutput) GoString() string {
	return s.String()
}

<<<<<<< HEAD
type DescribeSnapshotExportTasksInput struct {
	SnapshotExportTaskId []*string `locationName:"snapshotExportTaskId" locationNameList:"item" type:"list"`
}
type DescribeSnapshotExportTasksOutput struct {
	SnapshotExportTask []*SnapshotExportTask `locationName:"snapshotExportTaskSet" locationNameList:"item" type:"list"`
	RequestId          *string               `locationName:"requestId" type:"string"`
}

type CreateSnapshotExportTaskInput struct {
	_           struct{}                      `type:"structure"`
	ExportToOsu *ExportToOsuTaskSpecification `locationName:"exportToOsu" type:"structure"`
	SnapshotId  *string                       `locationName:"snapshotId" type:"string"`
}

type CreateSnapshotExportTaskOutput struct {
	_                  struct{}            `type:"structure"`
	SnapshotExportTask *SnapshotExportTask `locationName:"snapshotExportTask" type:"structure"`
	RequestId          *string             `locationName:"requestId" type:"string"`
}

type SnapshotExportTask struct {
	_                    struct{}                      `type:"structure"`
	Completion           *int64                        `locationName:"completion" type:"string"`
	ExportToOsu          *ExportToOsuTaskSpecification `locationName:"exportToOsu" type:"structure"`
	SnapshotExport       *SnapshotExport               `locationName:"snapshotExport" type:"structure"`
	SnapshotExportTaskId *string                       `locationName:"snapshotExportTaskId" type:"string"`
	SnapshotId           *string                       `locationName:"SnapshotId" type:"string"`
	State                *string                       `locationName:"state" type:"string"`
	StatusMessage        *string                       `locationName:"statusMessage" type:"string"`
}

type SnapshotExport struct {
	SnapshotId *string `locationName:"snapshotId" type:"string"`
}

type ExportToOsuTaskSpecification struct {
	_               struct{}                           `type:"structure"`
	DiskImageFormat *string                            `locationName:"diskImageFormat" type:"string"`
	AkSk            *ExportToOsuAccessKeySpecification `locationName:"akSk" type:"structure"`
	OsuBucket       *string                            `locationName:"osuBucket" type:"string"`
	OsuKey          *string                            `locationName:"osuKey" type:"string"`
	OsuPrefix       *string                            `locationName:"osuPrefix" type:"string"`
}

type CreateImageExportTaskInput struct {
	_           struct{}                           `type:"structure"`
	ExportToOsu *ImageExportToOsuTaskSpecification `locationName:"exportToOsu" type:"structure"`
	ImageId     *string                            `locationName:"imageId" type:"string"`
}

type ImageExportToOsuTaskSpecification struct {
	_               struct{}                           `type:"structure"`
	DiskImageFormat *string                            `locationName:"diskImageFormat" type:"string"`
	OsuAkSk         *ExportToOsuAccessKeySpecification `locationName:"osuAkSk" type:"structure"`
	OsuBucket       *string                            `locationName:"osuBucket" type:"string"`
	OsuManifestUrl  *string                            `locationName:"osuManifestUrl" type:"string"`
	OsuPrefix       *string                            `locationName:"osuPrefix" type:"string"`
}

type ExportToOsuAccessKeySpecification struct {
	_         struct{} `type:"structure"`
	AccessKey *string  `locationName:"accessKey" type:"string"`
	SecretKey *string  `locationName:"secretKey" type:"string"`
}

type CreateImageExportTaskOutput struct {
	_               struct{}         `type:"structure"`
	ImageExportTask *ImageExportTask `locationName:"imageExportTask" type:"structure"`
	RequestId       *string          `locationName:"requestId" type:"string"`
}

type ImageExportTask struct {
	_                 struct{}                           `type:"structure"`
	Completion        *int64                             `locationName:"completion" type:"string"`
	ExportToOsu       *ImageExportToOsuTaskSpecification `locationName:"exportToOsu" type:"structure"`
	ImageExport       *ImageExport                       `locationName:"imageExport" type:"structure"`
	ImageExportTaskId *string                            `locationName:"imageExportTaskId" type:"string"`
	ImageId           *string                            `locationName:"imageId" type:"string"`
	State             *string                            `locationName:"state" type:"string"`
	StatusMessage     *string                            `locationName:"statusMessage" type:"string"`
}

type ImageExport struct {
	_       struct{} `type:"structure"`
	ImageId *string  `locationName:"imageId" type:"string"`
}

type DescribeImageExportTasksInput struct {
	_                 struct{}  `type:"structure"`
	ImageExportTaskId []*string `locationName:"imageExportTaskId" locationNameList:"item" type:"list"`
}

type DescribeImageExportTasksOutput struct {
	_               struct{}           `type:"structure"`
	ImageExportTask []*ImageExportTask `locationName:"imageExportTask" locationNameList:"item" type:"list"`
	RequestId       *string            `locationName:"requestId" type:"string"`
=======
// Contains the parameters for CopyImage.
// Please also see https://docs.aws.amazon.com/goto/WebAPI/ec2-2016-11-15/CopyImageRequest
type CopyImageInput struct {
	_ struct{} `type:"structure"`

	// Unique, case-sensitive identifier you provide to ensure idempotency of the
	// request. For more information, see How to Ensure Idempotency (http://docs.aws.amazon.com/AWSEC2/latest/UserGuide/Run_Instance_Idempotency.html)
	// in the Amazon Elastic Compute Cloud User Guide.
	ClientToken *string `type:"string"`

	// A description for the new AMI in the destination region.
	Description *string `type:"string"`

	// Checks whether you have the required permissions for the action, without
	// actually making the request, and provides an error response. If you have
	// the required permissions, the error response is DryRunOperation. Otherwise,
	// it is UnauthorizedOperation.
	DryRun *bool `locationName:"dryRun" type:"boolean"`

	// Specifies whether the destination snapshots of the copied image should be
	// encrypted. The default CMK for EBS is used unless a non-default AWS Key Management
	// Service (AWS KMS) CMK is specified with KmsKeyId. For more information, see
	// Amazon EBS Encryption (http://docs.aws.amazon.com/AWSEC2/latest/UserGuide/EBSEncryption.html)
	// in the Amazon Elastic Compute Cloud User Guide.
	Encrypted *bool `locationName:"encrypted" type:"boolean"`

	// The full ARN of the AWS Key Management Service (AWS KMS) CMK to use when
	// encrypting the snapshots of an image during a copy operation. This parameter
	// is only required if you want to use a non-default CMK; if this parameter
	// is not specified, the default CMK for EBS is used. The ARN contains the arn:aws:kms
	// namespace, followed by the region of the CMK, the AWS account ID of the CMK
	// owner, the key namespace, and then the CMK ID. For example, arn:aws:kms:us-east-1:012345678910:key/abcd1234-a123-456a-a12b-a123b4cd56ef.
	// The specified CMK must exist in the region that the snapshot is being copied
	// to. If a KmsKeyId is specified, the Encrypted flag must also be set.
	KmsKeyId *string `locationName:"kmsKeyId" type:"string"`

	// The name of the new AMI in the destination region.
	//
	// Name is a required field
	Name *string `type:"string" required:"true"`

	// The ID of the AMI to copy.
	//
	// SourceImageId is a required field
	SourceImageId *string `type:"string" required:"true"`

	// The name of the region that contains the AMI to copy.
	//
	// SourceRegion is a required field
	SourceRegion *string `type:"string" required:"true"`
}

// String returns the string representation
func (s CopyImageInput) String() string {
	return awsutil.Prettify(s)
>>>>>>> b15bcf2f
}

type CreateVpnConnectionRouteInput struct {
	_ struct{} `type:"structure"`

	// The CIDR block associated with the local subnet of the customer network.
	//
	// DestinationCidrBlock is a required field
	DestinationCidrBlock *string `type:"string" required:"true"`

	// The ID of the VPN connection.
	//
	// VpnConnectionId is a required field
	VpnConnectionId *string `type:"string" required:"true"`
}

// String returns the string representation
func (s CreateVpnConnectionRouteInput) String() string {
	return awsutil.Prettify(s)
}

// GoString returns the string representation
func (s CopyImageInput) GoString() string {
	return s.String()
}
func (s CreateVpnConnectionRouteInput) GoString() string {
	return s.String()
}

// Validate inspects the fields of the type to determine if they are valid.
func (s *CopyImageInput) Validate() error {
	invalidParams := request.ErrInvalidParams{Context: "CopyImageInput"}
	if s.Name == nil {
		invalidParams.Add(request.NewErrParamRequired("Name"))
	}
	if s.SourceImageId == nil {
		invalidParams.Add(request.NewErrParamRequired("SourceImageId"))
	}
	if s.SourceRegion == nil {
		invalidParams.Add(request.NewErrParamRequired("SourceRegion"))
	}

	if invalidParams.Len() > 0 {
		return invalidParams
	}
	return nil
}
func (s *CreateVpnConnectionRouteInput) Validate() error {
	invalidParams := request.ErrInvalidParams{Context: "CreateVpnConnectionRouteInput"}
	if s.DestinationCidrBlock == nil {
		invalidParams.Add(request.NewErrParamRequired("DestinationCidrBlock"))
	}
	if s.VpnConnectionId == nil {
		invalidParams.Add(request.NewErrParamRequired("VpnConnectionId"))
	}

	if invalidParams.Len() > 0 {
		return invalidParams
	}
	return nil
}

// SetClientToken sets the ClientToken field's value.
func (s *CopyImageInput) SetClientToken(v string) *CopyImageInput {
	s.ClientToken = &v
	return s
}

// SetDescription sets the Description field's value.
func (s *CopyImageInput) SetDescription(v string) *CopyImageInput {
	s.Description = &v
	return s
}

// SetDryRun sets the DryRun field's value.
func (s *CopyImageInput) SetDryRun(v bool) *CopyImageInput {
	s.DryRun = &v
	return s
}

// SetEncrypted sets the Encrypted field's value.
func (s *CopyImageInput) SetEncrypted(v bool) *CopyImageInput {
	s.Encrypted = &v
	return s
}

// SetKmsKeyId sets the KmsKeyId field's value.
func (s *CopyImageInput) SetKmsKeyId(v string) *CopyImageInput {
	s.KmsKeyId = &v
	return s
}

// SetName sets the Name field's value.
func (s *CopyImageInput) SetName(v string) *CopyImageInput {
	s.Name = &v
	return s
}

// SetSourceImageId sets the SourceImageId field's value.
func (s *CopyImageInput) SetSourceImageId(v string) *CopyImageInput {
	s.SourceImageId = &v
	return s
}

// SetSourceRegion sets the SourceRegion field's value.
func (s *CopyImageInput) SetSourceRegion(v string) *CopyImageInput {
	s.SourceRegion = &v
	return s
}

// Contains the output of CopyImage.
// Please also see https://docs.aws.amazon.com/goto/WebAPI/ec2-2016-11-15/CopyImageResult
type CopyImageOutput struct {
	_ struct{} `type:"structure"`

	// The ID of the new AMI.
	ImageId *string `locationName:"imageId" type:"string"`
}

// String returns the string representation
func (s CopyImageOutput) String() string {
	return awsutil.Prettify(s)
}

// SetDestinationCidrBlock sets the DestinationCidrBlock field's value.
func (s *CreateVpnConnectionRouteInput) SetDestinationCidrBlock(v string) *CreateVpnConnectionRouteInput {
	s.DestinationCidrBlock = &v
	return s
}

// SetVpnConnectionId sets the VpnConnectionId field's value.
func (s *CreateVpnConnectionRouteInput) SetVpnConnectionId(v string) *CreateVpnConnectionRouteInput {
	s.VpnConnectionId = &v
	return s
}

// Please also see https://docs.aws.amazon.com/goto/WebAPI/ec2-2016-11-15/CreateVpnConnectionRouteOutput
type CreateVpnConnectionRouteOutput struct {
	_ struct{} `type:"structure"`
}

// String returns the string representation
func (s CreateVpnConnectionRouteOutput) String() string {
	return awsutil.Prettify(s)
}

// GoString returns the string representation
func (s CopyImageOutput) GoString() string {
	return s.String()
}

// SetImageId sets the ImageId field's value.
func (s *CopyImageOutput) SetImageId(v string) *CopyImageOutput {
	s.ImageId = &v
	return s
}

// Contains the parameters for DescribeSnapshots.
// Please also see https://docs.aws.amazon.com/goto/WebAPI/ec2-2016-11-15/DescribeSnapshotsRequest
type DescribeSnapshotsInput struct {
	_ struct{} `type:"structure"`

	// Checks whether you have the required permissions for the action, without
	// actually making the request, and provides an error response. If you have
	// the required permissions, the error response is DryRunOperation. Otherwise,
	// it is UnauthorizedOperation.
	DryRun *bool `locationName:"dryRun" type:"boolean"`

	// One or more filters.
	//
	//    * description - A description of the snapshot.
	//
	//    * owner-alias - Value from an Amazon-maintained list (amazon | aws-marketplace
	//    | microsoft) of snapshot owners. Not to be confused with the user-configured
	//    AWS account alias, which is set from the IAM consolew.
	//
	//    * owner-id - The ID of the AWS account that owns the snapshot.
	//
	//    * progress - The progress of the snapshot, as a percentage (for example,
	//    80%).
	//
	//    * snapshot-id - The snapshot ID.
	//
	//    * start-time - The time stamp when the snapshot was initiated.
	//
	//    * status - The status of the snapshot (pending | completed | error).
	//
	//    * tag:key=value - The key/value combination of a tag assigned to the resource.
	//    Specify the key of the tag in the filter name and the value of the tag
	//    in the filter value. For example, for the tag Purpose=X, specify tag:Purpose
	//    for the filter name and X for the filter value.
	//
	//    * tag-key - The key of a tag assigned to the resource. This filter is
	//    independent of the tag-value filter. For example, if you use both the
	//    filter "tag-key=Purpose" and the filter "tag-value=X", you get any resources
	//    assigned both the tag key Purpose (regardless of what the tag's value
	//    is), and the tag value X (regardless of what the tag's key is). If you
	//    want to list only resources where Purpose is X, see the tag:key=value
	//    filter.
	//
	//    * tag-value - The value of a tag assigned to the resource. This filter
	//    is independent of the tag-key filter.
	//
	//    * volume-id - The ID of the volume the snapshot is for.
	//
	//    * volume-size - The size of the volume, in GiB.
	Filters []*Filter `locationName:"Filter" locationNameList:"Filter" type:"list"`

	// The maximum number of snapshot results returned by DescribeSnapshots in paginated
	// output. When this parameter is used, DescribeSnapshots only returns MaxResults
	// results in a single page along with a NextToken response element. The remaining
	// results of the initial request can be seen by sending another DescribeSnapshots
	// request with the returned NextToken value. This value can be between 5 and
	// 1000; if MaxResults is given a value larger than 1000, only 1000 results
	// are returned. If this parameter is not used, then DescribeSnapshots returns
	// all results. You cannot specify this parameter and the snapshot IDs parameter
	// in the same request.
	MaxResults *int64 `type:"integer"`

	// The NextToken value returned from a previous paginated DescribeSnapshots
	// request where MaxResults was used and the results exceeded the value of that
	// parameter. Pagination continues from the end of the previous results that
	// returned the NextToken value. This value is null when there are no more results
	// to return.
	NextToken *string `type:"string"`

	// Returns the snapshots owned by the specified owner. Multiple owners can be
	// specified.
	OwnerIds []*string `locationName:"Owner" locationNameList:"Owner" type:"list"`

	// One or more AWS accounts IDs that can create volumes from the snapshot.
	RestorableByUserIds []*string `locationName:"RestorableBy" type:"list"`

	// One or more snapshot IDs.
	//
	// Default: Describes snapshots for which you have launch permissions.
	SnapshotIds []*string `locationName:"SnapshotId" locationNameList:"SnapshotId" type:"list"`
}

// String returns the string representation
func (s DescribeSnapshotsInput) String() string {
	return s.String()
}
func (s CreateVpnConnectionRouteOutput) GoString() string {
	return s.String()
}

type DeleteVpnConnectionRouteInput struct {
	_ struct{} `type:"structure"`

	// The CIDR block associated with the local subnet of the customer network.
	//
	// DestinationCidrBlock is a required field
	DestinationCidrBlock *string `type:"string" required:"true"`

	// The ID of the VPN connection.
	//
	// VpnConnectionId is a required field
	VpnConnectionId *string `type:"string" required:"true"`
}

// String returns the string representation
func (s DeleteVpnConnectionRouteInput) String() string {
	return awsutil.Prettify(s)
}

// GoString returns the string representation
func (s DescribeSnapshotsInput) GoString() string {
	return s.String()
}

// SetDryRun sets the DryRun field's value.
func (s *DescribeSnapshotsInput) SetDryRun(v bool) *DescribeSnapshotsInput {
	s.DryRun = &v
	return s
}

// SetFilters sets the Filters field's value.
func (s *DescribeSnapshotsInput) SetFilters(v []*Filter) *DescribeSnapshotsInput {
	s.Filters = v
	return s
}

// SetMaxResults sets the MaxResults field's value.
func (s *DescribeSnapshotsInput) SetMaxResults(v int64) *DescribeSnapshotsInput {
	s.MaxResults = &v
	return s
}

// SetNextToken sets the NextToken field's value.
func (s *DescribeSnapshotsInput) SetNextToken(v string) *DescribeSnapshotsInput {
	s.NextToken = &v
	return s
}

// SetOwnerIds sets the OwnerIds field's value.
func (s *DescribeSnapshotsInput) SetOwnerIds(v []*string) *DescribeSnapshotsInput {
	s.OwnerIds = v
	return s
}

// SetRestorableByUserIds sets the RestorableByUserIds field's value.
func (s *DescribeSnapshotsInput) SetRestorableByUserIds(v []*string) *DescribeSnapshotsInput {
	s.RestorableByUserIds = v
	return s
}

// SetSnapshotIds sets the SnapshotIds field's value.
func (s *DescribeSnapshotsInput) SetSnapshotIds(v []*string) *DescribeSnapshotsInput {
	s.SnapshotIds = v
	return s
}

// Contains the output of DescribeSnapshots.
// Please also see https://docs.aws.amazon.com/goto/WebAPI/ec2-2016-11-15/DescribeSnapshotsResult
type DescribeSnapshotsOutput struct {
	_ struct{} `type:"structure"`

	// The NextToken value to include in a future DescribeSnapshots request. When
	// the results of a DescribeSnapshots request exceed MaxResults, this value
	// can be used to retrieve the next page of results. This value is null when
	// there are no more results to return.
	NextToken *string `locationName:"nextToken" type:"string"`

	// Information about the snapshots.
	Snapshots []*Snapshot `locationName:"snapshotSet" locationNameList:"item" type:"list"`
}

// String returns the string representation
func (s DescribeSnapshotsOutput) String() string {
	return awsutil.Prettify(s)
}

// GoString returns the string representation
func (s DescribeSnapshotsOutput) GoString() string {
	return s.String()
}

// SetNextToken sets the NextToken field's value.
func (s *DescribeSnapshotsOutput) SetNextToken(v string) *DescribeSnapshotsOutput {
	s.NextToken = &v
	return s
}

// SetSnapshots sets the Snapshots field's value.
func (s *DescribeSnapshotsOutput) SetSnapshots(v []*Snapshot) *DescribeSnapshotsOutput {
	s.Snapshots = v
	return s
}

// Describes a snapshot.
// Please also see https://docs.aws.amazon.com/goto/WebAPI/ec2-2016-11-15/Snapshot
type Snapshot struct {
	_ struct{} `type:"structure"`

	// The data encryption key identifier for the snapshot. This value is a unique
	// identifier that corresponds to the data encryption key that was used to encrypt
	// the original volume or snapshot copy. Because data encryption keys are inherited
	// by volumes created from snapshots, and vice versa, if snapshots share the
	// same data encryption key identifier, then they belong to the same volume/snapshot
	// lineage. This parameter is only returned by the DescribeSnapshots API operation.
	DataEncryptionKeyId *string `locationName:"dataEncryptionKeyId" type:"string"`

	// The description for the snapshot.
	Description *string `locationName:"description" type:"string"`

	// Indicates whether the snapshot is encrypted.
	Encrypted *bool `locationName:"encrypted" type:"boolean"`

	// The full ARN of the AWS Key Management Service (AWS KMS) customer master
	// key (CMK) that was used to protect the volume encryption key for the parent
	// volume.
	KmsKeyId *string `locationName:"kmsKeyId" type:"string"`

	// Value from an Amazon-maintained list (amazon | aws-marketplace | microsoft)
	// of snapshot owners. Not to be confused with the user-configured AWS account
	// alias, which is set from the IAM console.
	OwnerAlias *string `locationName:"ownerAlias" type:"string"`

	// The AWS account ID of the EBS snapshot owner.
	OwnerId *string `locationName:"ownerId" type:"string"`

	// The progress of the snapshot, as a percentage.
	Progress *string `locationName:"progress" type:"string"`

	// The ID of the snapshot. Each snapshot receives a unique identifier when it
	// is created.
	SnapshotId *string `locationName:"snapshotId" type:"string"`

	// The time stamp when the snapshot was initiated.
	StartTime *time.Time `locationName:"startTime" type:"timestamp" timestampFormat:"iso8601"`

	// The snapshot state.
	State *string `locationName:"status" type:"string" enum:"SnapshotState"`

	// Encrypted Amazon EBS snapshots are copied asynchronously. If a snapshot copy
	// operation fails (for example, if the proper AWS Key Management Service (AWS
	// KMS) permissions are not obtained) this field displays error state details
	// to help you diagnose why the error occurred. This parameter is only returned
	// by the DescribeSnapshots API operation.
	StateMessage *string `locationName:"statusMessage" type:"string"`

	// Any tags assigned to the snapshot.
	Tags []*Tag `locationName:"tagSet" locationNameList:"item" type:"list"`

	// The ID of the volume that was used to create the snapshot. Snapshots created
	// by the CopySnapshot action have an arbitrary volume ID that should not be
	// used for any purpose.
	VolumeId *string `locationName:"volumeId" type:"string"`

	// The size of the volume, in GiB.
	VolumeSize *int64 `locationName:"volumeSize" type:"integer"`
}

// String returns the string representation
func (s Snapshot) String() string {
	return awsutil.Prettify(s)
}
func (s DeleteVpnConnectionRouteInput) GoString() string {
	return s.String()
}

// Validate inspects the fields of the type to determine if they are valid.
func (s *DeleteVpnConnectionRouteInput) Validate() error {
	invalidParams := request.ErrInvalidParams{Context: "DeleteVpnConnectionRouteInput"}
	if s.DestinationCidrBlock == nil {
		invalidParams.Add(request.NewErrParamRequired("DestinationCidrBlock"))
	}
	if s.VpnConnectionId == nil {
		invalidParams.Add(request.NewErrParamRequired("VpnConnectionId"))
	}

	if invalidParams.Len() > 0 {
		return invalidParams
	}
	return nil
}

// SetDestinationCidrBlock sets the DestinationCidrBlock field's value.
func (s *DeleteVpnConnectionRouteInput) SetDestinationCidrBlock(v string) *DeleteVpnConnectionRouteInput {
	s.DestinationCidrBlock = &v
	return s
}

// SetVpnConnectionId sets the VpnConnectionId field's value.
func (s *DeleteVpnConnectionRouteInput) SetVpnConnectionId(v string) *DeleteVpnConnectionRouteInput {
	s.VpnConnectionId = &v
	return s
}

// Please also see https://docs.aws.amazon.com/goto/WebAPI/ec2-2016-11-15/DeleteVpnConnectionRouteOutput
type DeleteVpnConnectionRouteOutput struct {
	_ struct{} `type:"structure"`
}

// String returns the string representation
func (s DeleteVpnConnectionRouteOutput) String() string {
	return awsutil.Prettify(s)
}

// GoString returns the string representation
func (s Snapshot) GoString() string {
	return s.String()
}

// SetDataEncryptionKeyId sets the DataEncryptionKeyId field's value.
func (s *Snapshot) SetDataEncryptionKeyId(v string) *Snapshot {
	s.DataEncryptionKeyId = &v
	return s
}

// SetDescription sets the Description field's value.
func (s *Snapshot) SetDescription(v string) *Snapshot {
	s.Description = &v
	return s
}

// SetEncrypted sets the Encrypted field's value.
func (s *Snapshot) SetEncrypted(v bool) *Snapshot {
	s.Encrypted = &v
	return s
}

// SetKmsKeyId sets the KmsKeyId field's value.
func (s *Snapshot) SetKmsKeyId(v string) *Snapshot {
	s.KmsKeyId = &v
	return s
}

// SetOwnerAlias sets the OwnerAlias field's value.
func (s *Snapshot) SetOwnerAlias(v string) *Snapshot {
	s.OwnerAlias = &v
	return s
}

// SetOwnerId sets the OwnerId field's value.
func (s *Snapshot) SetOwnerId(v string) *Snapshot {
	s.OwnerId = &v
	return s
}

// SetProgress sets the Progress field's value.
func (s *Snapshot) SetProgress(v string) *Snapshot {
	s.Progress = &v
	return s
}

// SetSnapshotId sets the SnapshotId field's value.
func (s *Snapshot) SetSnapshotId(v string) *Snapshot {
	s.SnapshotId = &v
	return s
}

// SetStartTime sets the StartTime field's value.
func (s *Snapshot) SetStartTime(v time.Time) *Snapshot {
	s.StartTime = &v
	return s
}

// SetState sets the State field's value.
func (s *Snapshot) SetState(v string) *Snapshot {
	s.State = &v
	return s
}

// SetStateMessage sets the StateMessage field's value.
func (s *Snapshot) SetStateMessage(v string) *Snapshot {
	s.StateMessage = &v
	return s
}

// SetTags sets the Tags field's value.
func (s *Snapshot) SetTags(v []*Tag) *Snapshot {
	s.Tags = v
	return s
}

// SetVolumeId sets the VolumeId field's value.
func (s *Snapshot) SetVolumeId(v string) *Snapshot {
	s.VolumeId = &v
	return s
}

// SetVolumeSize sets the VolumeSize field's value.
func (s *Snapshot) SetVolumeSize(v int64) *Snapshot {
	s.VolumeSize = &v
	return s
}
func (s DeleteVpnConnectionRouteOutput) GoString() string {
	return s.String()
}

type DescribeAvailabilityZonesInput struct {
	_ struct{} `type:"structure"`

	// Checks whether you have the required permissions for the action, without
	// actually making the request, and provides an error response. If you have
	// the required permissions, the error response is DryRunOperation. Otherwise,
	// it is UnauthorizedOperation.
	DryRun *bool `locationName:"dryRun" type:"boolean"`

	// One or more filters.
	//
	//    * message - Information about the Availability Zone.
	//
	//    * region-name - The name of the region for the Availability Zone (for
	//    example, us-east-1).
	//
	//    * state - The state of the Availability Zone (available | information
	//    | impaired | unavailable).
	//
	//    * zone-name - The name of the Availability Zone (for example, us-east-1a).
	Filters []*Filter `locationName:"Filter" locationNameList:"Filter" type:"list"`

	// The names of one or more Availability Zones.
	ZoneNames []*string `locationName:"ZoneName" locationNameList:"ZoneName" type:"list"`
}

// String returns the string representation
func (s DescribeAvailabilityZonesInput) String() string {
	return awsutil.Prettify(s)
}

// GoString returns the string representation
func (s DescribeAvailabilityZonesInput) GoString() string {
	return s.String()
}

// SetDryRun sets the DryRun field's value.
func (s *DescribeAvailabilityZonesInput) SetDryRun(v bool) *DescribeAvailabilityZonesInput {
	s.DryRun = &v
	return s
}

// SetFilters sets the Filters field's value.
func (s *DescribeAvailabilityZonesInput) SetFilters(v []*Filter) *DescribeAvailabilityZonesInput {
	s.Filters = v
	return s
}

// SetZoneNames sets the ZoneNames field's value.
func (s *DescribeAvailabilityZonesInput) SetZoneNames(v []*string) *DescribeAvailabilityZonesInput {
	s.ZoneNames = v
	return s
}

// Contains the output of DescribeAvailabiltyZones.
// Please also see https://docs.aws.amazon.com/goto/WebAPI/ec2-2016-11-15/DescribeAvailabilityZonesResult
type DescribeAvailabilityZonesOutput struct {
	_ struct{} `type:"structure"`

	// Information about one or more Availability Zones.
	AvailabilityZones []*AvailabilityZone `locationName:"availabilityZoneInfo" locationNameList:"item" type:"list"`

	RequestId *string `locationName:"requestId" type:"string"`
}

// String returns the string representation
func (s DescribeAvailabilityZonesOutput) String() string {
	return awsutil.Prettify(s)
}

// GoString returns the string representation
func (s DescribeAvailabilityZonesOutput) GoString() string {
	return s.String()
}

// SetAvailabilityZones sets the AvailabilityZones field's value.
func (s *DescribeAvailabilityZonesOutput) SetAvailabilityZones(v []*AvailabilityZone) *DescribeAvailabilityZonesOutput {
	s.AvailabilityZones = v
	return s
}

type AvailabilityZone struct {
	_ struct{} `type:"structure"`

	// Any messages about the Availability Zone.
	Messages []*AvailabilityZoneMessage `locationName:"messageSet" locationNameList:"item" type:"list"`

	// The name of the region.
	RegionName *string `locationName:"regionName" type:"string"`

	// The state of the Availability Zone.
	State *string `locationName:"zoneState" type:"string" enum:"AvailabilityZoneState"`

	// The name of the Availability Zone.
	ZoneName *string `locationName:"zoneName" type:"string"`
}

// String returns the string representation
func (s AvailabilityZone) String() string {
	return awsutil.Prettify(s)
}

// GoString returns the string representation
func (s AvailabilityZone) GoString() string {
	return s.String()
}

// SetMessages sets the Messages field's value.
func (s *AvailabilityZone) SetMessages(v []*AvailabilityZoneMessage) *AvailabilityZone {
	s.Messages = v
	return s
}

// SetRegionName sets the RegionName field's value.
func (s *AvailabilityZone) SetRegionName(v string) *AvailabilityZone {
	s.RegionName = &v
	return s
}

// SetState sets the State field's value.
func (s *AvailabilityZone) SetState(v string) *AvailabilityZone {
	s.State = &v
	return s
}

// SetZoneName sets the ZoneName field's value.
func (s *AvailabilityZone) SetZoneName(v string) *AvailabilityZone {
	s.ZoneName = &v
	return s
}

type AvailabilityZoneMessage struct {
	_ struct{} `type:"structure"`

	// The message about the Availability Zone.
	Message *string `locationName:"message" type:"string"`
}

// String returns the string representation
func (s AvailabilityZoneMessage) String() string {
	return awsutil.Prettify(s)
}

// GoString returns the string representation
func (s AvailabilityZoneMessage) GoString() string {
	return s.String()
}

// SetMessage sets the Message field's value.
func (s *AvailabilityZoneMessage) SetMessage(v string) *AvailabilityZoneMessage {
	s.Message = &v
	return s
}

type DescribePrefixListsInput struct {
	_ struct{} `type:"structure"`

	// Checks whether you have the required permissions for the action, without
	// actually making the request, and provides an error response. If you have
	// the required permissions, the error response is DryRunOperation. Otherwise,
	// it is UnauthorizedOperation.
	DryRun *bool `type:"boolean"`

	// One or more filters.
	//
	//    * prefix-list-id: The ID of a prefix list.
	//
	//    * prefix-list-name: The name of a prefix list.
	Filters []*Filter `locationName:"Filter" locationNameList:"Filter" type:"list"`

	// The maximum number of items to return for this request. The request returns
	// a token that you can specify in a subsequent call to get the next set of
	// results.
	//
	// Constraint: If the value specified is greater than 1000, we return only 1000
	// items.
	MaxResults *int64 `type:"integer"`

	// The token for the next set of items to return. (You received this token from
	// a prior call.)
	NextToken *string `type:"string"`

	// One or more prefix list IDs.
	PrefixListIds []*string `locationName:"PrefixListId" locationNameList:"item" type:"list"`
}

// String returns the string representation
func (s DescribePrefixListsInput) String() string {
	return awsutil.Prettify(s)
}

// GoString returns the string representation
func (s DescribePrefixListsInput) GoString() string {
	return s.String()
}

// SetDryRun sets the DryRun field's value.
func (s *DescribePrefixListsInput) SetDryRun(v bool) *DescribePrefixListsInput {
	s.DryRun = &v
	return s
}

// SetFilters sets the Filters field's value.
func (s *DescribePrefixListsInput) SetFilters(v []*Filter) *DescribePrefixListsInput {
	s.Filters = v
	return s
}

// SetMaxResults sets the MaxResults field's value.
func (s *DescribePrefixListsInput) SetMaxResults(v int64) *DescribePrefixListsInput {
	s.MaxResults = &v
	return s
}

// SetNextToken sets the NextToken field's value.
func (s *DescribePrefixListsInput) SetNextToken(v string) *DescribePrefixListsInput {
	s.NextToken = &v
	return s
}

// SetPrefixListIds sets the PrefixListIds field's value.
func (s *DescribePrefixListsInput) SetPrefixListIds(v []*string) *DescribePrefixListsInput {
	s.PrefixListIds = v
	return s
}

// Contains the output of DescribePrefixLists.
// Please also see https://docs.aws.amazon.com/goto/WebAPI/ec2-2016-11-15/DescribePrefixListsResult
type DescribePrefixListsOutput struct {
	_ struct{} `type:"structure"`

	// The token to use when requesting the next set of items. If there are no additional
	// items to return, the string is empty.
	NextToken *string `locationName:"nextToken" type:"string"`

	// All available prefix lists.
	PrefixLists []*PrefixList `locationName:"prefixListSet" locationNameList:"item" type:"list"`

	RequestId *string `locationName:"requestId" type:"string"`
}

// String returns the string representation
func (s DescribePrefixListsOutput) String() string {
	return awsutil.Prettify(s)
}

// GoString returns the string representation
func (s DescribePrefixListsOutput) GoString() string {
	return s.String()
}

// SetNextToken sets the NextToken field's value.
func (s *DescribePrefixListsOutput) SetNextToken(v string) *DescribePrefixListsOutput {
	s.NextToken = &v
	return s
}

// SetPrefixLists sets the PrefixLists field's value.
func (s *DescribePrefixListsOutput) SetPrefixLists(v []*PrefixList) *DescribePrefixListsOutput {
	s.PrefixLists = v
	return s
}

type PrefixList struct {
	_ struct{} `type:"structure"`

	// The IP address range of the AWS service.
	Cidrs []*string `locationName:"cidrSet" locationNameList:"item" type:"list"`

	// The ID of the prefix.
	PrefixListId *string `locationName:"prefixListId" type:"string"`

	// The name of the prefix.
	PrefixListName *string `locationName:"prefixListName" type:"string"`
}

// String returns the string representation
func (s PrefixList) String() string {
	return awsutil.Prettify(s)
}

// GoString returns the string representation
func (s PrefixList) GoString() string {
	return s.String()
}

// SetCidrs sets the Cidrs field's value.
func (s *PrefixList) SetCidrs(v []*string) *PrefixList {
	s.Cidrs = v
	return s
}

// SetPrefixListId sets the PrefixListId field's value.
func (s *PrefixList) SetPrefixListId(v string) *PrefixList {
	s.PrefixListId = &v
	return s
}

// SetPrefixListName sets the PrefixListName field's value.
func (s *PrefixList) SetPrefixListName(v string) *PrefixList {
	s.PrefixListName = &v
	return s
}

type DescribeQuotasInput struct {
	_ struct{} `type:"structure"`

	DryRun *bool `type:"boolean"`

	// One or more filters.
	//
	//    * prefix-list-id: The ID of a prefix list.
	//
	//    * prefix-list-name: The name of a prefix list.
	Filters []*Filter `locationName:"Filter" locationNameList:"Filter" type:"list"`

	// The maximum number of items to return for this request. The request returns
	// a token that you can specify in a subsequent call to get the next set of
	// results.
	//
	// Constraint: If the value specified is greater than 1000, we return only 1000
	// items.
	MaxResults *int64 `type:"integer"`

	// The token for the next set of items to return. (You received this token from
	// a prior call.)
	NextToken *string `type:"string"`

	// One or more prefix list IDs.
	QuotaName []*string `locationName:"QuotaName" locationNameList:"item" type:"list"`
}

type DescribeQuotasOutput struct {
	_ struct{} `type:"structure"`

	// The token to use when requesting the next set of items. If there are no additional
	// items to return, the string is empty.
	NextToken *string `locationName:"nextToken" type:"string"`

	// All available prefix lists.
	ReferenceQuotaSet []*ReferenceQuota `locationName:"referenceQuotaSet" locationNameList:"item" type:"list"`
	RequestId         *string           `locationName:"requestId" type:"string"`
}

type DescribeRegionsInput struct {
	_ struct{} `type:"structure"`

	// Checks whether you have the required permissions for the action, without
	// actually making the request, and provides an error response. If you have
	// the required permissions, the error response is DryRunOperation. Otherwise,
	// it is UnauthorizedOperation.
	DryRun *bool `locationName:"dryRun" type:"boolean"`

	// One or more filters.
	//
	//    * endpoint - The endpoint of the region (for example, ec2.us-east-1.amazonaws.com).
	//
	//    * region-name - The name of the region (for example, us-east-1).
	Filters []*Filter `locationName:"Filter" locationNameList:"Filter" type:"list"`

	// The names of one or more regions.
	RegionNames []*string `locationName:"RegionName" locationNameList:"RegionName" type:"list"`
}

// String returns the string representation
func (s DescribeRegionsInput) String() string {
	return awsutil.Prettify(s)
}

// GoString returns the string representation
func (s DescribeRegionsInput) GoString() string {
	return s.String()
}

// SetDryRun sets the DryRun field's value.
func (s *DescribeRegionsInput) SetDryRun(v bool) *DescribeRegionsInput {
	s.DryRun = &v
	return s
}

// SetFilters sets the Filters field's value.
func (s *DescribeRegionsInput) SetFilters(v []*Filter) *DescribeRegionsInput {
	s.Filters = v
	return s
}

// SetRegionNames sets the RegionNames field's value.
func (s *DescribeRegionsInput) SetRegionNames(v []*string) *DescribeRegionsInput {
	s.RegionNames = v
	return s
}

// Contains the output of DescribeRegions.
// Please also see https://docs.aws.amazon.com/goto/WebAPI/ec2-2016-11-15/DescribeRegionsResult
type DescribeRegionsOutput struct {
	_ struct{} `type:"structure"`

	// Information about one or more regions.
	Regions   []*Region `locationName:"regionInfo" locationNameList:"item" type:"list"`
	RequestId *string   `locationName:"requestId" type:"string"`
}

// String returns the string representation
func (s DescribeRegionsOutput) String() string {
	return awsutil.Prettify(s)
}

// GoString returns the string representation
func (s DescribeRegionsOutput) GoString() string {
	return s.String()
}

// SetRegions sets the Regions field's value.
func (s *DescribeRegionsOutput) SetRegions(v []*Region) *DescribeRegionsOutput {
	s.Regions = v
	return s
}

type ReferenceQuota struct {
	QuotaSet  []*QuotaSet `locationName:"quotaSet" locationNameList:"item" type:"list"`
	Reference *string     `locationName:"reference" type:"string"`
}

type QuotaSet struct {
	Description    *string `locationName:"description" type:"string"`
	DisplayName    *string `locationName:"displayName" type:"string"`
	GroupName      *string `locationName:"groupName" type:"string"`
	MaxQuotaValue  *string `locationName:"maxQuotaValue" type:"string"`
	Name           *string `locationName:"name" type:"string"`
	OwnerId        *string `locationName:"ownerId" type:"string"`
	UsedQuotaValue *string `locationName:"usedQuotaValue" type:"string"`
}

type Region struct {
	_ struct{} `type:"structure"`

	// The region service endpoint.
	Endpoint *string `locationName:"regionEndpoint" type:"string"`

	// The name of the region.
	RegionName *string `locationName:"regionName" type:"string"`
}

// String returns the string representation
func (s Region) String() string {
	return awsutil.Prettify(s)
}

// GoString returns the string representation
func (s Region) GoString() string {
	return s.String()
}

// SetEndpoint sets the Endpoint field's value.
func (s *Region) SetEndpoint(v string) *Region {
	s.Endpoint = &v
	return s
}

// SetRegionName sets the RegionName field's value.
func (s *Region) SetRegionName(v string) *Region {
	s.RegionName = &v
	return s
}

type DescribeProductTypesInput struct {
	Filters []*Filter `locationName:"Filter" locationNameList:"Filter" type:"list"`
}

type DescribeProductTypesOutput struct {
	ProductTypeSet []*ProductType `locationName:"productTypeSet" locationNameList:"item" type:"list"`
	RequestId      *string        `locationName:"requestId" type:"string"`
}

type ProductType struct {
	Description   *string `locationName:"description" type:"string"`
	ProductTypeId *string `locationName:"productTypeId" type:"string"`
	Vendor        *string `locationName:"vendor" type:"string"`
}

type DescribeReservedInstancesInput struct {
	_ struct{} `type:"structure"`

	// Checks whether you have the required permissions for the action, without
	// actually making the request, and provides an error response. If you have
	// the required permissions, the error response is DryRunOperation. Otherwise,
	// it is UnauthorizedOperation.
	DryRun *bool `locationName:"dryRun" type:"boolean"`

	Filters []*Filter `locationName:"Filter" locationNameList:"Filter" type:"list"`

	// Describes whether the Reserved Instance is Standard or Convertible.
	AvailabilityZone *string `type:"string" enum:"AvailabilityZone"`

	OfferingClass *string `type:"string" enum:"OfferingClassType"`

	// The Reserved Instance offering type. If you are using tools that predate
	// the 2011-11-01 API version, you only have access to the Medium Utilization
	// Reserved Instance offering type.
	OfferingType *string `locationName:"offeringType" type:"string" enum:"OfferingTypeValues"`

	// One or more Reserved Instance IDs.
	//
	// Default: Describes all your Reserved Instances, or only those otherwise specified.
	ReservedInstancesIds []*string `locationName:"ReservedInstancesId" locationNameList:"ReservedInstancesId" type:"list"`
}

// String returns the string representation
func (s DescribeReservedInstancesInput) String() string {
	return awsutil.Prettify(s)
}

// GoString returns the string representation
func (s DescribeReservedInstancesInput) GoString() string {
	return s.String()
}

// SetDryRun sets the DryRun field's value.
func (s *DescribeReservedInstancesInput) SetDryRun(v bool) *DescribeReservedInstancesInput {
	s.DryRun = &v
	return s
}

// SetFilters sets the Filters field's value.
func (s *DescribeReservedInstancesInput) SetFilters(v []*Filter) *DescribeReservedInstancesInput {
	s.Filters = v
	return s
}

// SetOfferingClass sets the OfferingClass field's value.
func (s *DescribeReservedInstancesInput) SetOfferingClass(v string) *DescribeReservedInstancesInput {
	s.OfferingClass = &v
	return s
}

// SetOfferingType sets the OfferingType field's value.
func (s *DescribeReservedInstancesInput) SetOfferingType(v string) *DescribeReservedInstancesInput {
	s.OfferingType = &v
	return s
}

// SetReservedInstancesIds sets the ReservedInstancesIds field's value.
func (s *DescribeReservedInstancesInput) SetReservedInstancesIds(v []*string) *DescribeReservedInstancesInput {
	s.ReservedInstancesIds = v
	return s
}

type DescribeReservedInstancesOutput struct {
	_ struct{} `type:"structure"`

	// A list of Reserved Instances.
	ReservedInstances []*ReservedInstances `locationName:"reservedInstancesSet" locationNameList:"item" type:"list"`
	RequestId         *string              `locationName:"requestId" type:"string"`
}
type ReservedInstances struct {
	_ struct{} `type:"structure"`

	// The Availability Zone in which the Reserved Instance can be used.
	AvailabilityZone *string `locationName:"availabilityZone" type:"string"`

	// The currency of the Reserved Instance. It's specified using ISO 4217 standard
	// currency codes. At this time, the only supported currency is USD.
	CurrencyCode *string `locationName:"currencyCode" type:"string" enum:"CurrencyCodeValues"`

	// The duration of the Reserved Instance, in seconds.
	Duration *int64 `locationName:"duration" type:"long"`

	// The time when the Reserved Instance expires.
	End *time.Time `locationName:"end" type:"timestamp" timestampFormat:"iso8601"`

	// The purchase price of the Reserved Instance.
	FixedPrice *float64 `locationName:"fixedPrice" type:"float"`

	// The number of reservations purchased.
	InstanceCount *int64 `locationName:"instanceCount" type:"integer"`

	// The tenancy of the instance.
	InstanceTenancy *string `locationName:"instanceTenancy" type:"string" enum:"Tenancy"`

	// The instance type on which the Reserved Instance can be used.
	InstanceType *string `locationName:"instanceType" type:"string" enum:"InstanceType"`

	// The offering class of the Reserved Instance.
	OfferingClass *string `locationName:"offeringClass" type:"string" enum:"OfferingClassType"`

	// The Reserved Instance offering type.
	OfferingType *string `locationName:"offeringType" type:"string" enum:"OfferingTypeValues"`

	// The Reserved Instance product platform description.
	ProductDescription *string `locationName:"productDescription" type:"string" enum:"RIProductDescription"`

	// The recurring charge tag assigned to the resource.
	RecurringCharges []*RecurringCharge `locationName:"recurringCharges" locationNameList:"item" type:"list"`

	// The ID of the Reserved Instance.
	ReservedInstancesId *string `locationName:"reservedInstancesId" type:"string"`

	// The scope of the Reserved Instance.
	Scope *string `locationName:"scope" type:"string" enum:"scope"`

	// The date and time the Reserved Instance started.
	Start *time.Time `locationName:"start" type:"timestamp" timestampFormat:"iso8601"`

	// The state of the Reserved Instance purchase.
	State *string `locationName:"state" type:"string" enum:"ReservedInstanceState"`

	// Any tags assigned to the resource.
	Tags []*Tag `locationName:"tagSet" locationNameList:"item" type:"list"`

	// The usage price of the Reserved Instance, per hour.
	UsagePrice *float64 `locationName:"usagePrice" type:"float"`
}

type RecurringCharge struct {
	_ struct{} `type:"structure"`

	// The amount of the recurring charge.
	Amount *float64 `locationName:"amount" type:"double"`

	// The frequency of the recurring charge.
	Frequency *string `locationName:"frequency" type:"string" enum:"RecurringChargeFrequency"`
}

type DescribeInstanceTypesInput struct {
	Filters []*Filter `locationName:"Filter" locationNameList:"Filter" type:"list"`
}

type DescribeInstanceTypesOutput struct {
	InstanceTypeSet []*InstanceType `locationName:"instanceTypeSet" locationNameList:"item" type:"list"`
	RequestId       *string         `locationName:"requestId" type:"string"`
}

type InstanceType struct {
	EbsOptimizedAvailable *bool   `locationName:"ebsOptimizedAvailable" type:"bool"`
	MaxIpAddresses        *int64  `locationName:"maxIpAddresses" type:"int64"`
	Memory                *int64  `locationName:"memory" type:"int64"`
	Name                  *string `locationName:"name" type:"string"`
	StorageCount          *int64  `locationName:"storageCount" type:"int64"`
	StorageSize           *int64  `locationName:"storageSize" type:"int64"`
	Vcpu                  *int64  `locationName:"vcpu" type:"int64"`
}

type DescribeReservedInstancesOfferingsInput struct {
	AvailabilityZone            *string   `locationName:"availabilityZone" type:"string"`
	Filters                     []*Filter `locationName:"Filter" locationNameList:"Filter" type:"list"`
	InstanceTenancy             *string   `locationName:"instanceTenancy" type:"string" enum:"Tenancy"`
	InstanceType                *string   `locationName:"instanceType" type:"string" enum:"InstanceType"`
	OfferingType                *string   `locationName:"offeringType" type:"string" enum:"OfferingTypeValues"`
	ProductDescription          *string   `locationName:"productDescription" type:"string" enum:"RIProductDescription"`
	ReservedInstancesOfferingId []*string `locationName:"reservedInstancesOfferingId" type:"string"`
}

type DescribeReservedInstancesOfferingsOutput struct {
	ReservedInstancesOfferingsSet []*ReservedInstancesOffering `locationName:"reservedInstancesOfferingsSet" locationNameList:"item" type:"list"`
	RequestId                     *string                      `locationName:"requestId" type:"string"`
}

type ReservedInstancesOffering struct {
	AvailabilityZone            *string            `locationName:"availabilityZone" type:"string"`
	CurrencyCode                *string            `locationName:"currencyCode" type:"string"`
	Duration                    *string            `locationName:"duration" type:"string"`
	FixedPrice                  *int64             `locationName:"fixedPrice" type:"int64"`
	InstanceTenancy             *string            `locationName:"instanceTenancy" type:"string" enum:"Tenancy"`
	InstanceType                *string            `locationName:"instanceType" type:"string" enum:"InstanceType"`
	Martketplace                *bool              `locationName:"martketplace" type:"bool"`
	OfferingType                *string            `locationName:"offeringType" type:"string" enum:"OfferingTypeValues"`
	ProductDescription          *string            `locationName:"productDescription" type:"string" enum:"RIProductDescription"`
	PricingDetailsSet           []*PricingDetail   `locationName:"pricingDetail" locationNameList:"item" type:"list"`
	RecurringCharges            []*RecurringCharge `locationName:"recurringCharges" locationNameList:"item" type:"list"`
	ReservedInstancesOfferingId *string            `locationName:"reservedInstancesOfferingId" type:"string"`
	UsagePrice                  *int64             `locationName:"usagePrice" type:"int64"`
}

type PricingDetail struct {
	Count *int64 `locationName:"count" type:"int64"`
}<|MERGE_RESOLUTION|>--- conflicted
+++ resolved
@@ -6382,7 +6382,6 @@
 	return s.String()
 }
 
-<<<<<<< HEAD
 type DescribeSnapshotExportTasksInput struct {
 	SnapshotExportTaskId []*string `locationName:"snapshotExportTaskId" locationNameList:"item" type:"list"`
 }
@@ -6479,7 +6478,8 @@
 	_               struct{}           `type:"structure"`
 	ImageExportTask []*ImageExportTask `locationName:"imageExportTask" locationNameList:"item" type:"list"`
 	RequestId       *string            `locationName:"requestId" type:"string"`
-=======
+}
+
 // Contains the parameters for CopyImage.
 // Please also see https://docs.aws.amazon.com/goto/WebAPI/ec2-2016-11-15/CopyImageRequest
 type CopyImageInput struct {
@@ -6535,7 +6535,6 @@
 // String returns the string representation
 func (s CopyImageInput) String() string {
 	return awsutil.Prettify(s)
->>>>>>> b15bcf2f
 }
 
 type CreateVpnConnectionRouteInput struct {
