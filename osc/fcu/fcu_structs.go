package fcu

import (
	"time"
)

const (
	InstanceAttributeNameUserData = "userData"
)

type DescribeInstancesInput struct {
	Filters []*Filter `locationName:"Filter" locationNameList:"Filter" type:"list"`

	InstanceIds []*string `locationName:"InstanceId" locationNameList:"InstanceId" type:"list"`

	MaxResults *int64 `locationName:"maxResults" type:"integer"`

	NextToken *string `locationName:"nextToken" type:"string"`
}

type Filter struct {
	Name *string `type:"string"`

	Values []*string `locationName:"Value" locationNameList:"item" type:"list"`
}

type DescribeInstancesOutput struct {
	_ struct{} `type:"structure"`

	NextToken *string `locationName:"nextToken" type:"string"`

	OwnerId *string `locationName:"ownerId" locationNameList:"item" type:"string"`

	RequesterId *string `locationName:"requestId" type:"string"`

	ReservationId *string `locationName:"reservationId" locationNameList:"item" type:"string"`

	Reservations []*Reservation `locationName:"reservationSet" locationNameList:"item" type:"list"`

	GroupSet []*GroupIdentifier `locationName:"groupSet" locationNameList:"item" type:"list"`
}

type GroupIdentifier struct {
	_ struct{} `type:"structure"`

	GroupId *string `locationName:"groupId" type:"string"`

	GroupName *string `locationName:"groupName" type:"string"`
}

type Reservation struct {
	_ struct{} `type:"structure"`

	Groups []*GroupIdentifier `locationName:"groupSet" locationNameList:"item" type:"list"`

	Instances []*Instance `locationName:"instancesSet" locationNameList:"item" type:"list"`

	OwnerId *string `locationName:"ownerId" type:"string"`

	RequesterId *string `locationName:"requestId" type:"string"`

	ReservationId *string `locationName:"reservationId" type:"string"`
}

type Instance struct {
	AmiLaunchIndex *int64 `locationName:"amiLaunchIndex" type:"integer"`

	Architecture *string `locationName:"architecture" type:"string" enum:"ArchitectureValues"`

	BlockDeviceMappings []*InstanceBlockDeviceMapping `locationName:"blockDeviceMapping" locationNameList:"item" type:"list"`

	ClientToken *string `locationName:"clientToken" type:"string"`

	DnsName *string `locationName:"dnsName" type:"string"`

	EbsOptimized *bool `locationName:"ebsOptimized" type:"boolean"`

	GroupSet []*GroupIdentifier `locationName:"groupSet" locationNameList:"item" type:"list"`

	Hypervisor *string `locationName:"hypervisor" type:"string" enum:"HypervisorType"`

	IamInstanceProfile *IamInstanceProfile `locationName:"iamInstanceProfile" type:"structure"`

	ImageId *string `locationName:"imageId" type:"string"`

	InstanceId *string `locationName:"instanceId" type:"string"`

	InstanceLifecycle *string `locationName:"instanceLifecycle" type:"string" enum:"InstanceLifecycleType"`

	InstanceState *InstanceState `locationName:"instanceState" type:"structure"`

	InstanceType *string `locationName:"instanceType" type:"string" enum:"InstanceType"`

	IpAddress *string `locationName:"ipAddress" type:"string"`

	KernelId *string `locationName:"kernelId" type:"string"`

	KeyName *string `locationName:"keyName" type:"string"`

	Monitoring *Monitoring `locationName:"monitoring" type:"structure"`

	NetworkInterfaces []*InstanceNetworkInterface `locationName:"networkInterfaceSet" locationNameList:"item" type:"list"`

	Placement *Placement `locationName:"placement" type:"structure"`

	Platform *string `locationName:"platform" type:"string" enum:"PlatformValues"`

	PrivateDnsName *string `locationName:"privateDnsName" type:"string"`

	PrivateIpAddress *string `locationName:"privateIpAddress" type:"string"`

	ProductCodes []*ProductCode `locationName:"productCodes" locationNameList:"item" type:"list"`

	RamdiskId *string `locationName:"ramdiskId" type:"string"`

	Reason *string `locationName:"reason" type:"string"`

	RootDeviceName *string `locationName:"rootDeviceName" type:"string"`

	RootDeviceType *string `locationName:"rootDeviceType" type:"string" enum:"DeviceType"`

	SourceDestCheck *bool `locationName:"sourceDestCheck" type:"boolean"`

	SpotInstanceRequestId *string `locationName:"spotInstanceRequestId" type:"string"`

	SriovNetSupport *string `locationName:"sriovNetSupport" type:"string"`

	State *InstanceState `locationName:"instanceState" type:"structure"`

	StateReason *StateReason `locationName:"stateReason" type:"structure"`

	SubnetId *string `locationName:"subnetId" type:"string"`

	Tags []*Tag `locationName:"tagSet" locationNameList:"item" type:"list"`

	VirtualizationType *string `locationName:"virtualizationType" type:"string" enum:"VirtualizationType"`

	VpcId *string `locationName:"vpcId" type:"string"`
}

type InstanceBlockDeviceMapping struct {
	DeviceName *string `locationName:"deviceName" type:"string"`

	Ebs *EbsInstanceBlockDevice `locationName:"ebs" type:"structure"`
}

type InstanceBlockDeviceMappingSpecification struct {
	_ struct{} `type:"structure"`

	DeviceName *string `locationName:"deviceName" type:"string"`

	Ebs *EbsInstanceBlockDeviceSpecification `locationName:"ebs" type:"structure"`

	NoDevice *string `locationName:"noDevice" type:"string"`

	VirtualName *string `locationName:"virtualName" type:"string"`
}

type InstanceCapacity struct {
	_ struct{} `type:"structure"`

	AvailableCapacity *int64 `locationName:"availableCapacity" type:"integer"`

	InstanceType *string `locationName:"instanceType" type:"string"`

	TotalCapacity *int64 `locationName:"totalCapacity" type:"integer"`
}

type InstanceCount struct {
	_ struct{} `type:"structure"`

	InstanceCount *int64 `locationName:"instanceCount" type:"integer"`

	State *string `locationName:"state" type:"string" enum:"ListingState"`
}

type InstanceExportDetails struct {
	_ struct{} `type:"structure"`

	InstanceId *string `locationName:"instanceId" type:"string"`

	TargetEnvironment *string `locationName:"targetEnvironment" type:"string" enum:"ExportEnvironment"`
}

type InstanceMonitoring struct {
	_ struct{} `type:"structure"`

	InstanceId *string `locationName:"instanceId" type:"string"`

	Monitoring *Monitoring `locationName:"monitoring" type:"structure"`
}

type InstanceNetworkInterface struct {
	Association *InstanceNetworkInterfaceAssociation `locationName:"association" type:"structure"`

	Attachment *InstanceNetworkInterfaceAttachment `locationName:"attachment" type:"structure"`

	Description *string `locationName:"description" type:"string"`

	Groups []*GroupIdentifier `locationName:"groupSet" locationNameList:"item" type:"list"`

	MacAddress *string `locationName:"macAddress" type:"string"`

	NetworkInterfaceId *string `locationName:"networkInterfaceId" type:"string"`

	OwnerId *string `locationName:"ownerId" type:"string"`

	PrivateDnsName *string `locationName:"privateDnsName" type:"string"`

	PrivateIpAddress *string `locationName:"privateIpAddress" type:"string"`

	PrivateIpAddresses []*InstancePrivateIpAddress `locationName:"privateIpAddressesSet" locationNameList:"item" type:"list"`

	SourceDestCheck *bool `locationName:"sourceDestCheck" type:"bool"`

	Status *string `locationName:"status" type:"string" enum:"NetworkInterfaceStatus"`

	SubnetId *string `locationName:"subnetId" type:"string"`

	VpcId *string `locationName:"vpcId" type:"string"`
}

type InstanceNetworkInterfaceAssociation struct {
	IpOwnerId *string `locationName:"ipOwnerId" type:"string"`

	PublicDnsName *string `locationName:"publicDnsName" type:"string"`

	PublicIp *string `locationName:"publicIp" type:"string"`
}

type InstanceNetworkInterfaceAttachment struct {
	AttachmentId *string `locationName:"attachmentId" type:"string"`

	DeleteOnTermination *bool `locationName:"deleteOnTermination" type:"boolean"`

	DeviceIndex *int64 `locationName:"deviceIndex" type:"integer"`

	Status *string `locationName:"status" type:"string" enum:"AttachmentStatus"`
}

type InstanceNetworkInterfaceSpecification struct {
	_ struct{} `type:"structure"`

	AssociatePublicIpAddress *bool `locationName:"associatePublicIpAddress" type:"boolean"`

	DeleteOnTermination *bool `locationName:"deleteOnTermination" type:"boolean"`

	Description *string `locationName:"description" type:"string"`

	DeviceIndex *int64 `locationName:"deviceIndex" type:"integer"`

	Groups []*string `locationName:"SecurityGroupId" locationNameList:"SecurityGroupId" type:"list"`

	Ipv6AddressCount *int64 `locationName:"ipv6AddressCount" type:"integer"`

	NetworkInterfaceId *string `locationName:"networkInterfaceId" type:"string"`

	PrivateIpAddress *string `locationName:"privateIpAddress" type:"string"`

	PrivateIpAddresses []*PrivateIpAddressSpecification `locationName:"privateIpAddressesSet" queryName:"PrivateIpAddresses" locationNameList:"item" type:"list"`

	SecurityGroupIds []*string `locationName:"SecurityGroupId" locationNameList:"SecurityGroupId" type:"list"`

	SecondaryPrivateIpAddressCount *int64 `locationName:"secondaryPrivateIpAddressCount" type:"integer"`

	SubnetId *string `locationName:"subnetId" type:"string"`
}

type InstancePrivateIpAddress struct {
	Association *InstanceNetworkInterfaceAssociation `locationName:"association" type:"structure"`

	Primary *bool `locationName:"primary" type:"boolean"`

	PrivateDnsName *string `locationName:"privateDnsName" type:"string"`

	PrivateIpAddress *string `locationName:"privateIpAddress" type:"string"`
}

type InstanceState struct {
	Code *int64 `locationName:"code" type:"integer"`

	Name *string `locationName:"name" type:"string" enum:"InstanceStateName"`
}

type InstanceStateChange struct {
	_ struct{} `type:"structure"`

	CurrentState *InstanceState `locationName:"currentState" type:"structure"`

	InstanceId *string `locationName:"instanceId" type:"string"`

	PreviousState *InstanceState `locationName:"previousState" type:"structure"`
}

type InstanceStatus struct {
	_ struct{} `type:"structure"`

	AvailabilityZone *string `locationName:"availabilityZone" type:"string"`

	Events []*InstanceStatusEvent `locationName:"eventsSet" locationNameList:"item" type:"list"`

	InstanceId *string `locationName:"instanceId" type:"string"`

	InstanceState *InstanceState `locationName:"instanceState" type:"structure"`

	InstanceStatus *InstanceStatusSummary `locationName:"instanceStatus" type:"structure"`

	SystemStatus *InstanceStatusSummary `locationName:"systemStatus" type:"structure"`
}

type InstanceStatusDetails struct {
	_ struct{} `type:"structure"`

	ImpairedSince *time.Time `locationName:"impairedSince" type:"timestamp" timestampFormat:"iso8601"`

	Name *string `locationName:"name" type:"string" enum:"StatusName"`

	Status *string `locationName:"status" type:"string" enum:"StatusType"`
}

type InstanceStatusEvent struct {
	_ struct{} `type:"structure"`

	Code *string `locationName:"code" type:"string" enum:"EventCode"`

	Description *string `locationName:"description" type:"string"`

	NotAfter *time.Time `locationName:"notAfter" type:"timestamp" timestampFormat:"iso8601"`

	NotBefore *time.Time `locationName:"notBefore" type:"timestamp" timestampFormat:"iso8601"`
}

type InstanceStatusSummary struct {
	_ struct{} `type:"structure"`

	Details []*InstanceStatusDetails `locationName:"details" locationNameList:"item" type:"list"`

	Status *string `locationName:"status" type:"string" enum:"SummaryStatus"`
}

type EbsInstanceBlockDevice struct {
	AttachTime *time.Time `locationName:"attachTime" type:"timestamp" timestampFormat:"iso8601"`

	DeleteOnTermination *bool `locationName:"deleteOnTermination" type:"boolean"`

	Status *string `locationName:"status" type:"string" enum:"AttachmentStatus"`

	VolumeId *string `locationName:"volumeId" type:"string"`
}

type EbsInstanceBlockDeviceSpecification struct {
	_ struct{} `type:"structure"`

	DeleteOnTermination *bool `locationName:"deleteOnTermination" type:"boolean"`

	VolumeId *string `locationName:"volumeId" type:"string"`
}

type IamInstanceProfile struct {
	Arn *string `locationName:"arn" type:"string"`

	Id *string `locationName:"id" type:"string"`
}

type Monitoring struct {
	_ struct{} `type:"structure"`

	State *string `locationName:"state" type:"string" enum:"MonitoringState"`
}

type Placement struct {
	Affinity *string `locationName:"affinity" type:"string"`

	AvailabilityZone *string `locationName:"availabilityZone" type:"string"`

	GroupName *string `locationName:"groupName" type:"string"`

	HostId *string `locationName:"hostId" type:"string"`

	Tenancy *string `locationName:"tenancy" type:"string" enum:"Tenancy"`
}

type ProductCode struct {
	ProductCode *string `locationName:"productCode" type:"string"`

	Type *string `locationName:"type" type:"string" enum:"ProductCodeValues"`
}

type StateReason struct {
	Code    *string `locationName:"code" type:"string"`
	Message *string `locationName:"message" type:"string"`
}

type Tag struct {
	_ struct{} `type:"structure"`

	Key *string `locationName:"key" type:"string"`

	Value *string `locationName:"value" type:"string"`
}

type PrivateIpAddressSpecification struct {
	_ struct{} `type:"structure"`

	Primary *bool `locationName:"primary" type:"boolean"`

	PrivateIpAddress *string `locationName:"privateIpAddress" type:"string" required:"true"`
}

type DescribeInstanceAttributeInput struct {
	_ struct{} `type:"structure"`

	Attribute *string `locationName:"attribute" type:"string" required:"true" enum:"InstanceAttributeName"`

	DryRun *bool `locationName:"dryRun" type:"boolean"`

	InstanceId *string `locationName:"instanceId" type:"string" required:"true"`
}

type DescribeInstanceAttributeOutput struct {
	_ struct{} `type:"structure"`

	BlockDeviceMappings []*InstanceBlockDeviceMapping `locationName:"blockDeviceMapping" locationNameList:"item" type:"list"`

	DisableApiTermination *AttributeBooleanValue `locationName:"disableApiTermination" type:"structure"`

	EbsOptimized *AttributeBooleanValue `locationName:"ebsOptimized" type:"structure"`

	EnaSupport *AttributeBooleanValue `locationName:"enaSupport" type:"structure"`

	Groups []*GroupIdentifier `locationName:"groupSet" locationNameList:"item" type:"list"`

	InstanceId *string `locationName:"instanceId" type:"string"`

	InstanceInitiatedShutdownBehavior *AttributeValue `locationName:"instanceInitiatedShutdownBehavior" type:"structure"`

	InstanceType *AttributeValue `locationName:"instanceType" type:"structure"`

	KernelId *AttributeValue `locationName:"kernel" type:"structure"`

	ProductCodes []*ProductCode `locationName:"productCodes" locationNameList:"item" type:"list"`

	RamdiskId *AttributeValue `locationName:"ramdisk" type:"structure"`

	RootDeviceName *AttributeValue `locationName:"rootDeviceName" type:"structure"`

	SourceDestCheck *AttributeBooleanValue `locationName:"sourceDestCheck" type:"structure"`

	SriovNetSupport *AttributeValue `locationName:"sriovNetSupport" type:"structure"`

	UserData *AttributeValue `locationName:"userData" type:"structure"`
}

type AttributeBooleanValue struct {
	_ struct{} `type:"structure"`

	Value *bool `locationName:"value" type:"boolean"`
}

type AttributeValue struct {
	_ struct{} `type:"structure"`

	Value *string `locationName:"value" type:"string"`
}

type RunInstancesInput struct {
	_ struct{} `type:"structure"`

	BlockDeviceMappings []*BlockDeviceMapping `locationName:"BlockDeviceMapping" locationNameList:"BlockDeviceMapping" type:"list"`

	ClientToken *string `locationName:"clientToken" type:"string"`

	DisableApiTermination *bool `locationName:"disableApiTermination" type:"boolean"`

	DryRun *bool `locationName:"dryRun" type:"boolean"`

	EbsOptimized *bool `locationName:"ebsOptimized" type:"boolean"`

	ImageId *string `type:"string"`

	InstanceInitiatedShutdownBehavior *string `locationName:"instanceInitiatedShutdownBehavior" type:"string" enum:"ShutdownBehavior"`

	InstanceType *string `type:"string" enum:"InstanceType"`

	InstanceName *string `type:"string" enum:"InstanceName"`

	KeyName *string `locationName:"keyName" type:"string"`

	MaxCount *int64 `type:"integer" required:"true"`

	MinCount *int64 `type:"integer" required:"true"`

	NetworkInterfaces []*InstanceNetworkInterfaceSpecification `locationName:"networkInterface" locationNameList:"item" type:"list"`

	Placement *Placement `type:"structure"`

	PrivateIPAddress *string `locationName:"privateIpAddress" type:"string"`

	PrivateIPAddresses *string `locationName:"privateIpAddresses" type:"string"`

	RamdiskId *string `type:"string"`

	SecurityGroupIds []*string `locationName:"SecurityGroupId" locationNameList:"SecurityGroupId" type:"list"`

	SecurityGroups []*string `locationName:"SecurityGroup" locationNameList:"SecurityGroup" type:"list"`

	SubnetId *string `type:"string"`

	TagSpecifications []*TagSpecification `locationName:"TagSpecification" locationNameList:"item" type:"list"`

	UserData *string `type:"string"`

	OwnerId *string `type:"string"`

	RequesterId *string `type:"string"`

	ReservationId *string `type:"string"`

	PasswordData *string `type:"string"`
}

type BlockDeviceMapping struct {
	_ struct{} `type:"structure"`

	DeviceName *string `locationName:"deviceName" type:"string"`

	Ebs *EbsBlockDevice `locationName:"ebs" type:"structure"`

	NoDevice *string `locationName:"noDevice" type:"string"`

	VirtualName *string `locationName:"virtualName" type:"string"`
}

type PrivateIPAddressSpecification struct {
	_ struct{} `type:"structure"`

	Primary *bool `locationName:"primary" type:"boolean"`

	PrivateIPAddress *string `locationName:"privateIpAddress" type:"string" required:"true"`
}

type ModifyInstanceKeyPairInput struct {
	_ struct{} `type:"structure"`

	InstanceId *string `locationName:"instanceId" type:"string"`

	KeyName *string `locationName:"keyName" type:"string"`
}

type EbsBlockDevice struct {
	_ struct{} `type:"structure"`

	DeleteOnTermination *bool `locationName:"deleteOnTermination" type:"boolean"`

	Encrypted *bool `locationName:"encrypted" type:"boolean"`

	Iops *int64 `locationName:"iops" type:"integer"`

	KmsKeyId *string `type:"string"`

	SnapshotId *string `locationName:"snapshotId" type:"string"`

	VolumeSize *int64 `locationName:"volumeSize" type:"integer"`

	VolumeType *string `locationName:"volumeType" type:"string" enum:"VolumeType"`
}

type GetPasswordDataInput struct {
	_ struct{} `type:"structure"`

	InstanceId *string `type:"string" required:"true"`
}

type GetPasswordDataOutput struct {
	_ struct{} `type:"structure"`

	InstanceId *string `locationName:"instanceId" type:"string"`

	PasswordData *string `locationName:"passwordData" type:"string"`

	Timestamp *time.Time `locationName:"timestamp" type:"timestamp" timestampFormat:"iso8601"`
}

type TerminateInstancesInput struct {
	InstanceIds []*string `locationName:"InstanceId" locationNameList:"InstanceId" type:"list" required:"true"`
}

type TerminateInstancesOutput struct {
	_ struct{} `type:"structure"`

	TerminatingInstances []*InstanceStateChange `locationName:"instancesSet" locationNameList:"item" type:"list"`
}
type PublicIP struct {
	AllocationId             *string `locationName:"allocationId" type:"string"`
	AssociationId            *string `locationName:"associationId" type:"string"`
	Domain                   *string `locationName:"domain" type:"string"`
	InstanceId               *string `locationName:"instanceId" type:"string"`
	NetworkInterfaceId       *string `locationName:"networkInterfaceId" type:"string"`
	NetworkInterface_ownerId *string `locationName:"networkInterface_ownerId" type:"string"`
	PrivateIpAddress         *string `locationName:"privateIpAddress" type:"string"`
	PublicIp                 *string `locationName:"publicIp" type:"string"`
}

type AllocateAddressInput struct {
	_ struct{} `type:"structure"`

	Domain *string `type:"string" enum:"DomainType"`

	DryRun *bool `locationName:"dryRun" type:"boolean"`
}

type AllocateAddressOutput struct {
	_ struct{} `type:"structure"`

	AllocationId *string `locationName:"allocationId" type:"string"`

	Domain *string `locationName:"domain" type:"string" enum:"DomainType"`

	PublicIp *string `locationName:"publicIp" type:"string"`
}

type DescribeAddressesInput struct {
	_ struct{} `type:"structure"`

	AllocationIds []*string `locationName:"AllocationId" locationNameList:"AllocationId" type:"list"`

	DryRun *bool `locationName:"dryRun" type:"boolean"`

	Filters []*Filter `locationName:"Filter" locationNameList:"Filter" type:"list"`

	PublicIps []*string `locationName:"PublicIp" locationNameList:"PublicIp" type:"list"`
}

type DescribeAddressesOutput struct {
	_ struct{} `type:"structure"`

	Addresses []*Address `locationName:"addressesSet" locationNameList:"item" type:"list"`

	RequestId *string `locationName:"requestId" type:"string"`
}

<<<<<<< HEAD
=======
func (s DescribeAddressesOutput) String() string {
	return awsutil.Prettify(s)
}

func (s DescribeAddressesOutput) GoString() string {
	return s.String()
}

func (s *DescribeAddressesOutput) SetAddresses(v []*Address) *DescribeAddressesOutput {
	s.Addresses = v
	return s
}

func (s *DescribeAddressesOutput) SetRequestId(v string) *DescribeAddressesOutput {
	s.RequestId = &v
	return s
}

>>>>>>> 5b36a0d9
type Address struct {
	_ struct{} `type:"structure"`

	AllocationId *string `locationName:"allocationId" type:"string"`

	AssociationId *string `locationName:"associationId" type:"string"`

	AllowReassociation *bool `locationName:"allowReassociation" type:"bool"`

	Domain *string `locationName:"domain" type:"string" enum:"DomainType"`

	InstanceId *string `locationName:"instanceId" type:"string"`

	NetworkInterfaceId *string `locationName:"networkInterfaceId" type:"string"`

	NetworkInterfaceOwnerId *string `locationName:"networkInterfaceOwnerId" type:"string"`

	PrivateIpAddress *string `locationName:"privateIpAddress" type:"string"`

	PublicIp *string `locationName:"publicIp" type:"string"`
}

type ModifyInstanceAttributeInput struct {
	_ struct{} `type:"structure"`

	Attribute *string `locationName:"attribute" type:"string" enum:"InstanceAttributeName"`

	BlockDeviceMappings []*BlockDeviceMapping `locationName:"blockDeviceMapping" locationNameList:"item" type:"list"`

	DisableApiTermination *AttributeBooleanValue `locationName:"disableApiTermination" type:"structure"`

	DeleteOnTermination *AttributeBooleanValue `locationName:"deleteOnTermination" type:"structure"`

	EbsOptimized *AttributeBooleanValue `locationName:"ebsOptimized" type:"structure"`

	Groups []*string `locationName:"GroupId" locationNameList:"groupId" type:"list"`

	InstanceId *string `locationName:"instanceId" type:"string" required:"true"`

	InstanceInitiatedShutdownBehavior *AttributeValue `locationName:"instanceInitiatedShutdownBehavior" type:"structure"`

	InstanceType *AttributeValue `locationName:"instanceType" type:"structure"`

	SourceDestCheck *AttributeBooleanValue `type:"structure"`

	UserData *BlobAttributeValue `locationName:"userData" type:"structure"`

	Value *string `locationName:"value" type:"string"`
}

<<<<<<< HEAD
=======
func (s ModifyInstanceAttributeInput) String() string {
	return awsutil.Prettify(s)
}

func (s ModifyInstanceAttributeInput) GoString() string {
	return s.String()
}

func (s *ModifyInstanceAttributeInput) Validate() error {
	invalidParams := request.ErrInvalidParams{Context: "ModifyInstanceAttributeInput"}
	if s.InstanceId == nil {
		invalidParams.Add(request.NewErrParamRequired("InstanceId"))
	}

	if invalidParams.Len() > 0 {
		return invalidParams
	}
	return nil
}

func (s *ModifyInstanceAttributeInput) SetAttribute(v string) *ModifyInstanceAttributeInput {
	s.Attribute = &v
	return s
}

func (s *ModifyInstanceAttributeInput) SetBlockDeviceMappings(v []*BlockDeviceMapping) *ModifyInstanceAttributeInput {
	s.BlockDeviceMappings = v
	return s
}

func (s *ModifyInstanceAttributeInput) SetDisableApiTermination(v *AttributeBooleanValue) *ModifyInstanceAttributeInput {
	s.DisableApiTermination = v
	return s
}

func (s *ModifyInstanceAttributeInput) SetEbsOptimized(v *AttributeBooleanValue) *ModifyInstanceAttributeInput {
	s.EbsOptimized = v
	return s
}

func (s *ModifyInstanceAttributeInput) SetGroups(v []*string) *ModifyInstanceAttributeInput {
	s.Groups = v
	return s
}

func (s *ModifyInstanceAttributeInput) SetInstanceId(v string) *ModifyInstanceAttributeInput {
	s.InstanceId = &v
	return s
}

func (s *ModifyInstanceAttributeInput) SetInstanceInitiatedShutdownBehavior(v *AttributeValue) *ModifyInstanceAttributeInput {
	s.InstanceInitiatedShutdownBehavior = v
	return s
}

func (s *ModifyInstanceAttributeInput) SetInstanceType(v *AttributeValue) *ModifyInstanceAttributeInput {
	s.InstanceType = v
	return s
}

func (s *ModifyInstanceAttributeInput) SetSourceDestCheck(v *AttributeBooleanValue) *ModifyInstanceAttributeInput {
	s.SourceDestCheck = v
	return s
}

func (s *ModifyInstanceAttributeInput) SetUserData(v *BlobAttributeValue) *ModifyInstanceAttributeInput {
	s.UserData = v
	return s
}

func (s *ModifyInstanceAttributeInput) SetValue(v string) *ModifyInstanceAttributeInput {
	s.Value = &v
	return s
}

>>>>>>> 5b36a0d9
type BlobAttributeValue struct {
	_ struct{} `type:"structure"`

	Value []byte `locationName:"value" type:"blob"`
}

type StopInstancesInput struct {
	_ struct{} `type:"structure"`

	DryRun *bool `locationName:"dryRun" type:"boolean"`

	Force *bool `locationName:"force" type:"boolean"`

	InstanceIds []*string `locationName:"InstanceId" locationNameList:"InstanceId" type:"list" required:"true"`
}

type StopInstancesOutput struct {
	_ struct{} `type:"structure"`

	StoppingInstances []*InstanceStateChange `locationName:"instancesSet" locationNameList:"item" type:"list"`
}
type ModifyInstanceAttributeOutput struct {
	_ struct{} `type:"structure"`
}

type StartInstancesInput struct {
	_ struct{} `type:"structure"`

	AdditionalInfo *string `locationName:"additionalInfo" type:"string"`

	DryRun *bool `locationName:"dryRun" type:"boolean"`

	InstanceIds []*string `locationName:"InstanceId" locationNameList:"InstanceId" type:"list" required:"true"`
}

type StartInstancesOutput struct {
	_ struct{} `type:"structure"`

	StartingInstances []*InstanceStateChange `locationName:"instancesSet" locationNameList:"item" type:"list"`
}

type AssociateAddressInput struct {
	_ struct{} `type:"structure"`

	AllocationId *string `type:"string"`

	AllowReassociation *bool `locationName:"allowReassociation" type:"boolean"`

	InstanceId *string `type:"string"`

	NetworkInterfaceId *string `locationName:"networkInterfaceId" type:"string"`

	PrivateIpAddress *string `locationName:"privateIpAddress" type:"string"`

	PublicIp *string `type:"string"`
}

type AssociateAddressOutput struct {
	_ struct{} `type:"structure"`

	AssociationId *string `locationName:"associationId" type:"string"`

	RequestId *string `locationName:"requestId" type:"string"`
}

type DisassociateAddressInput struct {
	_ struct{} `type:"structure"`

	AssociationId *string `type:"string"`

	PublicIp *string `type:"string"`
}

type DisassociateAddressOutput struct {
	_ struct{} `type:"structure"`

	RequestId *string `locationName:"requestId" type:"string"`
	Return    *bool   `locationName:"return" type:"boolean"`
}

type ReleaseAddressInput struct {
	_ struct{} `type:"structure"`

	AllocationId *string `type:"string"`

	DryRun *bool `locationName:"dryRun" type:"boolean"`

	PublicIp *string `type:"string"`
}

type ReleaseAddressOutput struct {
	_ struct{} `type:"structure"`
}
type RegisterImageInput struct {
	_ struct{} `type:"structure"`

	Architecture *string `locationName:"architecture" type:"string" enum:"ArchitectureValues"`

	BillingProducts []*string `locationName:"BillingProduct" locationNameList:"item" type:"list"`

	BlockDeviceMappings []*BlockDeviceMapping `locationName:"BlockDeviceMapping" locationNameList:"BlockDeviceMapping" type:"list"`

	Description *string `locationName:"description" type:"string"`

	DryRun *bool `locationName:"dryRun" type:"boolean"`

	EnaSupport *bool `locationName:"enaSupport" type:"boolean"`

	ImageLocation *string `type:"string"`

	InstanceId *string `type:"string"`

	NoReboot *bool `type:"boolean"`

	KernelId *string `locationName:"kernelId" type:"string"`

	Name *string `locationName:"name" type:"string" required:"true"`

	RamdiskId *string `locationName:"ramdiskId" type:"string"`

	RootDeviceName *string `locationName:"rootDeviceName" type:"string"`

	SriovNetSupport *string `locationName:"sriovNetSupport" type:"string"`

	VirtualizationType *string `locationName:"virtualizationType" type:"string"`
}

type RegisterImageOutput struct {
	_ struct{} `type:"structure"`

	ImageId *string `locationName:"imageId" type:"string"`
}

type DeregisterImageInput struct {
	_ struct{} `type:"structure"`

	DryRun *bool `locationName:"dryRun" type:"boolean"`

	ImageId *string `type:"string" required:"true"`
}

type DeregisterImageOutput struct {
	_ struct{} `type:"structure"`
}

type Image struct {
	_ struct{} `type:"structure"`

	Architecture *string `locationName:"architecture" type:"string" enum:"ArchitectureValues"`

	BlockDeviceMappings []*BlockDeviceMapping `locationName:"blockDeviceMapping" locationNameList:"item" type:"list"`

	CreationDate *string `locationName:"creationDate" type:"string"`

	Description *string `locationName:"description" type:"string"`

	EnaSupport *bool `locationName:"enaSupport" type:"boolean"`

	Hypervisor *string `locationName:"hypervisor" type:"string" enum:"HypervisorType"`

	ImageId *string `locationName:"imageId" type:"string"`

	ImageLocation *string `locationName:"imageLocation" type:"string"`

	ImageOwnerAlias *string `locationName:"imageOwnerAlias" type:"string"`

	ImageType *string `locationName:"imageType" type:"string" enum:"ImageTypeValues"`

	KernelId *string `locationName:"kernelId" type:"string"`

	Name *string `locationName:"name" type:"string"`

	OwnerId *string `locationName:"imageOwnerId" type:"string"`

	Platform *string `locationName:"platform" type:"string" enum:"PlatformValues"`

	ProductCodes []*ProductCode `locationName:"productCodes" locationNameList:"item" type:"list"`

	Public *bool `locationName:"isPublic" type:"boolean"`

	RamdiskId *string `locationName:"ramdiskId" type:"string"`

	RootDeviceName *string `locationName:"rootDeviceName" type:"string"`

	RootDeviceType *string `locationName:"rootDeviceType" type:"string" enum:"DeviceType"`

	SriovNetSupport *string `locationName:"sriovNetSupport" type:"string"`

	State *string `locationName:"imageState" type:"string" enum:"ImageState"`

	StateReason *StateReason `locationName:"stateReason" type:"structure"`

	Tags []*Tag `locationName:"tagSet" locationNameList:"item" type:"list"`

	VirtualizationType *string `locationName:"virtualizationType" type:"string" enum:"VirtualizationType"`
}

type DescribeImagesInput struct {
	_ struct{} `type:"structure"`

	DryRun *bool `locationName:"dryRun" type:"boolean"`

	ExecutableUsers []*string `locationName:"ExecutableBy" locationNameList:"ExecutableBy" type:"list"`

	Filters []*Filter `locationName:"Filter" locationNameList:"Filter" type:"list"`

	ImageIds []*string `locationName:"ImageId" locationNameList:"ImageId" type:"list"`

	Owners []*string `locationName:"Owner" locationNameList:"Owner" type:"list"`
}

type DescribeImagesOutput struct {
	_ struct{} `type:"structure"`

	Images []*Image `locationName:"imagesSet" locationNameList:"item" type:"list"`
}

type ModifyImageAttributeInput struct {
	_ struct{} `type:"structure"`

	Attribute *string `type:"string"`

	Description *AttributeValue `type:"structure"`

	DryRun *bool `locationName:"dryRun" type:"boolean"`

	ImageId *string `type:"string" required:"true"`

	LaunchPermission *LaunchPermissionModifications `type:"structure"`

	OperationType *string `type:"string" enum:"OperationType"`

	ProductCodes []*string `locationName:"ProductCode" locationNameList:"ProductCode" type:"list"`

	UserGroups []*string `locationName:"UserGroup" locationNameList:"UserGroup" type:"list"`

	UserIds []*string `locationName:"UserId" locationNameList:"UserId" type:"list"`

	Value *string `type:"string"`
}

type ModifyImageAttributeOutput struct {
	_ struct{} `type:"structure"`
}

type LaunchPermissionModifications struct {
	_ struct{} `type:"structure"`

	Add []*LaunchPermission `locationNameList:"item" type:"list"`

	Remove []*LaunchPermission `locationNameList:"item" type:"list"`
}

type LaunchPermission struct {
	_ struct{} `type:"structure"`

	Group *string `locationName:"group" type:"string" enum:"PermissionGroup"`

	UserId *string `locationName:"userId" type:"string"`
}

type DeleteTagsInput struct {
	_ struct{} `type:"structure"`

	DryRun *bool `locationName:"dryRun" type:"boolean"`

	Resources []*string `locationName:"resourceId" type:"list" required:"true"`

	Tags []*Tag `locationName:"tag" locationNameList:"item" type:"list"`
}

type DeleteTagsOutput struct {
	_ struct{} `type:"structure"`
}

type CreateTagsInput struct {
	_ struct{} `type:"structure"`

	DryRun *bool `locationName:"dryRun" type:"boolean"`

	Resources []*string `locationName:"ResourceId" type:"list" required:"true"`

	Tags []*Tag `locationName:"Tag" locationNameList:"item" type:"list" required:"true"`
}

type CreateTagsOutput struct {
	_ struct{} `type:"structure"`
}

type DescribeTagsInput struct {
	_ struct{} `type:"structure"`

	DryRun *bool `locationName:"dryRun" type:"boolean"`

	Filters []*Filter `locationName:"Filter" locationNameList:"Filter" type:"list"`

	MaxResults *int64 `locationName:"maxResults" type:"integer"`

	NextToken *string `locationName:"nextToken" type:"string"`
}

type DescribeTagsOutput struct {
	_ struct{} `type:"structure"`

	NextToken *string `locationName:"nextToken" type:"string"`

	Tags []*TagDescription `locationName:"tagSet" locationNameList:"item" type:"list"`
}

type TagDescription struct {
	_ struct{} `type:"structure"`

	Key *string `locationName:"key" type:"string"`

	ResourceId *string `locationName:"resourceId" type:"string"`

	ResourceType *string `locationName:"resourceType" type:"string" enum:"ResourceType"`

	Value *string `locationName:"value" type:"string"`
}

type TagSpecification struct {
	_ struct{} `type:"structure"`

	ResourceType *string `locationName:"resourceType" type:"string" enum:"ResourceType"`

	Tags []*Tag `locationName:"Tag" locationNameList:"item" type:"list"`
}

// Contains the parameters for ImportKeyPair.
// Please also see https://docs.aws.amazon.com/goto/WebAPI/ec2-2016-11-15/ImportKeyPairRequest
type ImportKeyPairInput struct {
	_ struct{} `type:"structure"`

	// Checks whether you have the required permissions for the action, without
	// actually making the request, and provides an error response. If you have
	// the required permissions, the error response is DryRunOperation. Otherwise,
	// it is UnauthorizedOperation.
	DryRun *bool `locationName:"dryRun" type:"boolean"`

	// A unique name for the key pair.
	//
	// KeyName is a required field
	KeyName *string `locationName:"keyName" type:"string" required:"true"`

	// The public key. For API calls, the text must be base64-encoded. For command
	// line tools, base64 encoding is performed for you.
	//
	// PublicKeyMaterial is automatically base64 encoded/decoded by the SDK.
	//
	// PublicKeyMaterial is a required field
	PublicKeyMaterial []byte `locationName:"publicKeyMaterial" type:"blob" required:"true"`
}

// String returns the string representation

// SetDryRun sets the DryRun field's value.

// Contains the output of ImportKeyPair.
// Please also see https://docs.aws.amazon.com/goto/WebAPI/ec2-2016-11-15/ImportKeyPairResult
type ImportKeyPairOutput struct {
	_ struct{} `type:"structure"`

	// The MD5 public key fingerprint as specified in section 4 of RFC 4716.
	KeyFingerprint *string `locationName:"keyFingerprint" type:"string"`

	// The key pair name you provided.
	KeyName *string `locationName:"keyName" type:"string"`
}

// Contains the parameters for DescribeKeyPairs.
// Please also see https://docs.aws.amazon.com/goto/WebAPI/ec2-2016-11-15/DescribeKeyPairsRequest
type DescribeKeyPairsInput struct {
	_ struct{} `type:"structure"`

	// Checks whether you have the required permissions for the action, without
	// actually making the request, and provides an error response. If you have
	// the required permissions, the error response is DryRunOperation. Otherwise,
	// it is UnauthorizedOperation.
	DryRun *bool `locationName:"dryRun" type:"boolean"`

	// One or more filters.
	//
	//    * fingerprint - The fingerprint of the key pair.
	//
	//    * key-name - The name of the key pair.
	Filters []*Filter `locationName:"Filter" locationNameList:"Filter" type:"list"`

	// One or more key pair names.
	//
	// Default: Describes all your key pairs.
	KeyNames []*string `locationName:"KeyName" locationNameList:"KeyName" type:"list"`
}

// Contains the output of DescribeKeyPairs.
// Please also see https://docs.aws.amazon.com/goto/WebAPI/ec2-2016-11-15/DescribeKeyPairsResult
type DescribeKeyPairsOutput struct {
	_ struct{} `type:"structure"`

	// Information about one or more key pairs.
	KeyPairs []*KeyPairInfo `locationName:"keySet" locationNameList:"item" type:"list"`
}

// String returns the string representation

// Describes a key pair.
// Please also see https://docs.aws.amazon.com/goto/WebAPI/ec2-2016-11-15/KeyPairInfo
type KeyPairInfo struct {
	_ struct{} `type:"structure"`

	// If you used CreateKeyPair to create the key pair, this is the SHA-1 digest
	// of the DER encoded private key. If you used ImportKeyPair to provide AWS
	// the public key, this is the MD5 public key fingerprint as specified in section
	// 4 of RFC4716.
	KeyFingerprint *string `locationName:"keyFingerprint" type:"string"`

	// The name of the key pair.
	KeyName *string `locationName:"keyName" type:"string"`
}

// String returns the string representation

// Contains the parameters for DeleteKeyPair.
// Please also see https://docs.aws.amazon.com/goto/WebAPI/ec2-2016-11-15/DeleteKeyPairRequest
type DeleteKeyPairInput struct {
	_ struct{} `type:"structure"`

	// Checks whether you have the required permissions for the action, without
	// actually making the request, and provides an error response. If you have
	// the required permissions, the error response is DryRunOperation. Otherwise,
	// it is UnauthorizedOperation.
	DryRun *bool `locationName:"dryRun" type:"boolean"`

	// The name of the key pair.
	//
	// KeyName is a required field
	KeyName *string `type:"string" required:"true"`
}

// Please also see https://docs.aws.amazon.com/goto/WebAPI/ec2-2016-11-15/DeleteKeyPairOutput
type DeleteKeyPairOutput struct {
	_ struct{} `type:"structure"`
}

type CreateKeyPairInput struct {
	_ struct{} `type:"structure"`

	// Checks whether you have the required permissions for the action, without
	// actually making the request, and provides an error response. If you have
	// the required permissions, the error response is DryRunOperation. Otherwise,
	// it is UnauthorizedOperation.
	DryRun *bool `locationName:"dryRun" type:"boolean"`

	// A unique name for the key pair.
	//
	// Constraints: Up to 255 ASCII characters
	//
	// KeyName is a required field
	KeyName *string `type:"string" required:"true"`
}

// Describes a key pair.
// Please also see https://docs.aws.amazon.com/goto/WebAPI/ec2-2016-11-15/KeyPair
type CreateKeyPairOutput struct {
	_ struct{} `type:"structure"`

	// The SHA-1 digest of the DER encoded private key.
	KeyFingerprint *string `locationName:"keyFingerprint" type:"string"`

	// An unencrypted PEM encoded RSA private key.
	KeyMaterial *string `locationName:"keyMaterial" type:"string"`

	// The name of the key pair.
	KeyName *string `locationName:"keyName" type:"string"`

	// The name of the Request ID
	RequestId *string `locationName:"requestId" type:"String"`
}

type CreateSecurityGroupInput struct {
	_ struct{} `type:"structure"`

	Description *string `locationName:"GroupDescription" type:"string" required:"true"`

	DryRun *bool `locationName:"dryRun" type:"boolean"`

	GroupName *string `type:"string" required:"true"`

	VpcId *string `type:"string"`
}

type CreateSecurityGroupOutput struct {
	_ struct{} `type:"structure"`

	GroupId *string `locationName:"groupId" type:"string"`
}

type DescribeSecurityGroupsInput struct {
	_ struct{} `type:"structure"`

	DryRun *bool `locationName:"dryRun" type:"boolean"`

	Filters []*Filter `locationName:"Filter" locationNameList:"Filter" type:"list"`

	GroupIds []*string `locationName:"GroupId" locationNameList:"groupId" type:"list"`

	GroupNames []*string `locationName:"GroupName" locationNameList:"GroupName" type:"list"`
}

type DescribeSecurityGroupsOutput struct {
	_ struct{} `type:"structure"`

	SecurityGroups []*SecurityGroup `locationName:"securityGroupInfo" locationNameList:"item" type:"list"`
}

type SecurityGroup struct {
	_ struct{} `type:"structure"`

	Description *string `locationName:"groupDescription" type:"string"`

	GroupId *string `locationName:"groupId" type:"string"`

	GroupName *string `locationName:"groupName" type:"string"`

	IpPermissions []*IpPermission `locationName:"ipPermissions" locationNameList:"item" type:"list"`

	IpPermissionsEgress []*IpPermission `locationName:"ipPermissionsEgress" locationNameList:"item" type:"list"`

	OwnerId *string `locationName:"ownerId" type:"string"`

	Tags []*Tag `locationName:"tagSet" locationNameList:"item" type:"list"`

	VpcId *string `locationName:"vpcId" type:"string"`
}

type IpPermission struct {
	_ struct{} `type:"structure"`

	FromPort *int64 `locationName:"fromPort" type:"integer"`

	IpProtocol *string `locationName:"ipProtocol" type:"string"`

	IpRanges []*IpRange `locationName:"ipRanges" locationNameList:"item" type:"list"`

	Ipv6Ranges []*Ipv6Range `locationName:"ipv6Ranges" locationNameList:"item" type:"list"`

	PrefixListIds []*PrefixListId `locationName:"prefixListIds" locationNameList:"item" type:"list"`

	ToPort *int64 `locationName:"toPort" type:"integer"`

	UserIdGroupPairs []*UserIdGroupPair `locationName:"groups" locationNameList:"item" type:"list"`
}

type IpRange struct {
	_ struct{} `type:"structure"`

	CidrIp *string `locationName:"cidrIp" type:"string"`
}

type Ipv6Range struct {
	_ struct{} `type:"structure"`

	CidrIpv6 *string `locationName:"cidrIpv6" type:"string"`
}

type PrefixListId struct {
	_ struct{} `type:"structure"`

	PrefixListId *string `locationName:"prefixListId" type:"string"`
}

type UserIdGroupPair struct {
	_ struct{} `type:"structure"`

	GroupId *string `locationName:"groupId" type:"string"`

	GroupName *string `locationName:"groupName" type:"string"`

	PeeringStatus *string `locationName:"peeringStatus" type:"string"`

	UserId *string `locationName:"userId" type:"string"`

	VpcId *string `locationName:"vpcId" type:"string"`

	VpcPeeringConnectionId *string `locationName:"vpcPeeringConnectionId" type:"string"`
}

type RevokeSecurityGroupEgressInput struct {
	_ struct{} `type:"structure"`

	CidrIp *string `locationName:"cidrIp" type:"string"`

	DryRun *bool `locationName:"dryRun" type:"boolean"`

	FromPort *int64 `locationName:"fromPort" type:"integer"`

	GroupId *string `locationName:"groupId" type:"string" required:"true"`

	IpPermissions []*IpPermission `locationName:"ipPermissions" locationNameList:"item" type:"list"`

	IpProtocol *string `locationName:"ipProtocol" type:"string"`

	SourceSecurityGroupName *string `locationName:"sourceSecurityGroupName" type:"string"`

	SourceSecurityGroupOwnerId *string `locationName:"sourceSecurityGroupOwnerId" type:"string"`

	ToPort *int64 `locationName:"toPort" type:"integer"`
}

type RevokeSecurityGroupEgressOutput struct {
	_ struct{} `type:"structure"`
}

type RevokeSecurityGroupIngressInput struct {
	_ struct{} `type:"structure"`

	CidrIp *string `type:"string"`

	DryRun *bool `locationName:"dryRun" type:"boolean"`

	FromPort *int64 `type:"integer"`

	GroupId *string `type:"string"`

	GroupName *string `type:"string"`

	IpPermissions []*IpPermission `locationNameList:"item" type:"list"`

	IpProtocol *string `type:"string"`

	SourceSecurityGroupName *string `type:"string"`

	SourceSecurityGroupOwnerId *string `type:"string"`

	ToPort *int64 `type:"integer"`
}

type RevokeSecurityGroupIngressOutput struct {
	_ struct{} `type:"structure"`
}

type AuthorizeSecurityGroupEgressInput struct {
	_ struct{} `type:"structure"`

	CidrIp *string `locationName:"cidrIp" type:"string"`

	DryRun *bool `locationName:"dryRun" type:"boolean"`

	FromPort *int64 `locationName:"fromPort" type:"integer"`

	GroupId *string `locationName:"groupId" type:"string" required:"true"`

	IpPermissions []*IpPermission `locationName:"ipPermissions" locationNameList:"item" type:"list"`

	IpProtocol *string `locationName:"ipProtocol" type:"string"`

	SourceSecurityGroupName *string `locationName:"sourceSecurityGroupName" type:"string"`

	SourceSecurityGroupOwnerId *string `locationName:"sourceSecurityGroupOwnerId" type:"string"`

	ToPort *int64 `locationName:"toPort" type:"integer"`
}

type AuthorizeSecurityGroupEgressOutput struct {
	_ struct{} `type:"structure"`
}

type AuthorizeSecurityGroupIngressInput struct {
	_ struct{} `type:"structure"`

	CidrIp *string `type:"string"`

	DryRun *bool `locationName:"dryRun" type:"boolean"`

	FromPort *int64 `type:"integer"`

	GroupId *string `type:"string"`

	GroupName *string `type:"string"`

	IpPermissions []*IpPermission `locationNameList:"item" type:"list"`

	IpProtocol *string `type:"string"`

	SourceSecurityGroupName *string `type:"string"`

	SourceSecurityGroupOwnerId *string `type:"string"`

	ToPort *int64 `type:"integer"`
}

type AuthorizeSecurityGroupIngressOutput struct {
	_ struct{} `type:"structure"`
}

type DeleteSecurityGroupInput struct {
	_ struct{} `type:"structure"`

	DryRun *bool `locationName:"dryRun" type:"boolean"`

	GroupId *string `type:"string"`

	GroupName *string `type:"string"`
}

type DeleteSecurityGroupOutput struct {
	_ struct{} `type:"structure"`
}

// Contains the parameters for CreateVolume.
// Please also see https://docs.aws.amazon.com/goto/WebAPI/ec2-2016-11-15/CreateVolumeRequest
type CreateVolumeInput struct {
	_ struct{} `type:"structure"`

	// The Availability Zone in which to create the volume. Use DescribeAvailabilityZones
	// to list the Availability Zones that are currently available to you.
	//
	// AvailabilityZone is a required field
	AvailabilityZone *string `type:"string" required:"true"`

	// Checks whether you have the required permissions for the action, without
	// actually making the request, and provides an error response. If you have
	// the required permissions, the error response is DryRunOperation. Otherwise,
	// it is UnauthorizedOperation.
	DryRun *bool `locationName:"dryRun" type:"boolean"`

	// Specifies whether the volume should be encrypted. Encrypted Amazon EBS volumes
	// may only be attached to instances that support Amazon EBS encryption. Volumes
	// that are created from encrypted snapshots are automatically encrypted. There
	// is no way to create an encrypted volume from an unencrypted snapshot or vice
	// versa. If your AMI uses encrypted volumes, you can only launch it on supported
	// instance types. For more information, see Amazon EBS Encryption (http://docs.aws.amazon.com/AWSEC2/latest/UserGuide/EBSEncryption.html)
	// in the Amazon Elastic Compute Cloud User Guide.
	Encrypted *bool `locationName:"encrypted" type:"boolean"`

	// Only valid for Provisioned IOPS SSD volumes. The number of I/O operations
	// per second (IOPS) to provision for the volume, with a maximum ratio of 50
	// IOPS/GiB.
	//
	// Constraint: Range is 100 to 20000 for Provisioned IOPS SSD volumes
	Iops *int64 `type:"integer"`

	// The full ARN of the AWS Key Management Service (AWS KMS) customer master
	// key (CMK) to use when creating the encrypted volume. This parameter is only
	// required if you want to use a non-default CMK; if this parameter is not specified,
	// the default CMK for EBS is used. The ARN contains the arn:aws:kms namespace,
	// followed by the region of the CMK, the AWS account ID of the CMK owner, the
	// key namespace, and then the CMK ID. For example, arn:aws:kms:us-east-1:012345678910:key/abcd1234-a123-456a-a12b-a123b4cd56ef.
	// If a KmsKeyId is specified, the Encrypted flag must also be set.
	KmsKeyId *string `type:"string"`

	// The size of the volume, in GiBs.
	//
	// Constraints: 1-16384 for gp2, 4-16384 for io1, 500-16384 for st1, 500-16384
	// for sc1, and 1-1024 for standard. If you specify a snapshot, the volume size
	// must be equal to or larger than the snapshot size.
	//
	// Default: If you're creating the volume from a snapshot and don't specify
	// a volume size, the default is the snapshot size.
	Size *int64 `type:"integer"`

	// The snapshot from which to create the volume.
	SnapshotId *string `type:"string"`

	// The tags to apply to the volume during creation.
	TagSpecifications []*TagSpecification `locationName:"TagSpecification" locationNameList:"item" type:"list"`

	// The volume type. This can be gp2 for General Purpose SSD, io1 for Provisioned
	// IOPS SSD, st1 for Throughput Optimized HDD, sc1 for Cold HDD, or standard
	// for Magnetic volumes.
	//
	// Default: standard
	VolumeType *string `type:"string" enum:"VolumeType"`
}

// Contains the parameters for DeleteVolume.
// Please also see https://docs.aws.amazon.com/goto/WebAPI/ec2-2016-11-15/DeleteVolumeRequest
type DeleteVolumeInput struct {
	_ struct{} `type:"structure"`

	// Checks whether you have the required permissions for the action, without
	// actually making the request, and provides an error response. If you have
	// the required permissions, the error response is DryRunOperation. Otherwise,
	// it is UnauthorizedOperation.
	DryRun *bool `locationName:"dryRun" type:"boolean"`

	// The ID of the volume.
	//
	// VolumeId is a required field
	VolumeId *string `type:"string" required:"true"`
}

// Please also see https://docs.aws.amazon.com/goto/WebAPI/ec2-2016-11-15/DeleteVolumeOutput
type DeleteVolumeOutput struct {
	_ struct{} `type:"structure"`
}

// Contains the parameters for DescribeVolumes.
// Please also see https://docs.aws.amazon.com/goto/WebAPI/ec2-2016-11-15/DescribeVolumesRequest
type DescribeVolumesInput struct {
	_ struct{} `type:"structure"`

	// Checks whether you have the required permissions for the action, without
	// actually making the request, and provides an error response. If you have
	// the required permissions, the error response is DryRunOperation. Otherwise,
	// it is UnauthorizedOperation.
	DryRun *bool `locationName:"dryRun" type:"boolean"`

	// One or more filters.
	//
	//    * attachment.attach-time - The time stamp when the attachment initiated.
	//
	//    * attachment.delete-on-termination - Whether the volume is deleted on
	//    instance termination.
	//
	//    * attachment.device - The device name that is exposed to the instance
	//    (for example, /dev/sda1).
	//
	//    * attachment.instance-id - The ID of the instance the volume is attached
	//    to.
	//
	//    * attachment.status - The attachment state (attaching | attached | detaching
	//    | detached).
	//
	//    * availability-zone - The Availability Zone in which the volume was created.
	//
	//    * create-time - The time stamp when the volume was created.
	//
	//    * encrypted - The encryption status of the volume.
	//
	//    * size - The size of the volume, in GiB.
	//
	//    * snapshot-id - The snapshot from which the volume was created.
	//
	//    * status - The status of the volume (creating | available | in-use | deleting
	//    | deleted | error).
	//
	//    * tag:key=value - The key/value combination of a tag assigned to the resource.
	//    Specify the key of the tag in the filter name and the value of the tag
	//    in the filter value. For example, for the tag Purpose=X, specify tag:Purpose
	//    for the filter name and X for the filter value.
	//
	//    * tag-key - The key of a tag assigned to the resource. This filter is
	//    independent of the tag-value filter. For example, if you use both the
	//    filter "tag-key=Purpose" and the filter "tag-value=X", you get any resources
	//    assigned both the tag key Purpose (regardless of what the tag's value
	//    is), and the tag value X (regardless of what the tag's key is). If you
	//    want to list only resources where Purpose is X, see the tag:key=value
	//    filter.
	//
	//    * tag-value - The value of a tag assigned to the resource. This filter
	//    is independent of the tag-key filter.
	//
	//    * volume-id - The volume ID.
	//
	//    * volume-type - The Amazon EBS volume type. This can be gp2 for General
	//    Purpose SSD, io1 for Provisioned IOPS SSD, st1 for Throughput Optimized
	//    HDD, sc1 for Cold HDD, or standard for Magnetic volumes.
	Filters []*Filter `locationName:"Filter" locationNameList:"Filter" type:"list"`

	// The maximum number of volume results returned by DescribeVolumes in paginated
	// output. When this parameter is used, DescribeVolumes only returns MaxResults
	// results in a single page along with a NextToken response element. The remaining
	// results of the initial request can be seen by sending another DescribeVolumes
	// request with the returned NextToken value. This value can be between 5 and
	// 500; if MaxResults is given a value larger than 500, only 500 results are
	// returned. If this parameter is not used, then DescribeVolumes returns all
	// results. You cannot specify this parameter and the volume IDs parameter in
	// the same request.
	MaxResults *int64 `locationName:"maxResults" type:"integer"`

	// The NextToken value returned from a previous paginated DescribeVolumes request
	// where MaxResults was used and the results exceeded the value of that parameter.
	// Pagination continues from the end of the previous results that returned the
	// NextToken value. This value is null when there are no more results to return.
	NextToken *string `locationName:"nextToken" type:"string"`

	// One or more volume IDs.
	VolumeIds []*string `locationName:"VolumeId" locationNameList:"VolumeId" type:"list"`
}

type DescribeVolumesOutput struct {
	_ struct{} `type:"structure"`

	// The NextToken value to include in a future DescribeVolumes request. When
	// the results of a DescribeVolumes request exceed MaxResults, this value can
	// be used to retrieve the next page of results. This value is null when there
	// are no more results to return.
	NextToken *string `locationName:"nextToken" type:"string"`

	// Information about the volumes.
	Volumes []*Volume `locationName:"volumeSet" locationNameList:"item" type:"list"`
}

// Describes a volume.
// Please also see https://docs.aws.amazon.com/goto/WebAPI/ec2-2016-11-15/Volume
type Volume struct {
	_ struct{} `type:"structure"`

	// Information about the volume attachments.
	Attachments []*VolumeAttachment `locationName:"attachmentSet" locationNameList:"item" type:"list"`

	// The Availability Zone for the volume.
	AvailabilityZone *string `locationName:"availabilityZone" type:"string"`

	// The time stamp when volume creation was initiated.
	CreateTime *time.Time `locationName:"createTime" type:"timestamp" timestampFormat:"iso8601"`

	// Indicates whether the volume will be encrypted.
	Encrypted *bool `locationName:"encrypted" type:"boolean"`

	Iops *int64 `locationName:"iops" type:"integer"`

	// The full ARN of the AWS Key Management Service (AWS KMS) customer master
	// key (CMK) that was used to protect the volume encryption key for the volume.
	KmsKeyId *string `locationName:"kmsKeyId" type:"string"`

	// The size of the volume, in GiBs.
	Size *int64 `locationName:"size" type:"integer"`

	// The snapshot from which the volume was created, if applicable.
	SnapshotId *string `locationName:"snapshotId" type:"string"`

	// The volume state.
	State *string `locationName:"status" type:"string" enum:"VolumeState"`

	// Any tags assigned to the volume.
	Tags []*Tag `locationName:"tagSet" locationNameList:"item" type:"list"`

	// The ID of the volume.
	VolumeId *string `locationName:"volumeId" type:"string"`

	// The volume type. This can be gp2 for General Purpose SSD, io1 for Provisioned
	// IOPS SSD, st1 for Throughput Optimized HDD, sc1 for Cold HDD, or standard
	// for Magnetic volumes.
	VolumeType *string `locationName:"volumeType" type:"string" enum:"VolumeType"`
}

<<<<<<< HEAD
// Describes volume attachment details.
// Please also see https://docs.aws.amazon.com/goto/WebAPI/ec2-2016-11-15/VolumeAttachment
=======
// String returns the string representation
func (s Volume) String() string {
	return awsutil.Prettify(s)
}

// GoString returns the string representation
func (s Volume) GoString() string {
	return s.String()
}

// SetAttachments sets the Attachments field's value.
func (s *Volume) SetAttachments(v []*VolumeAttachment) *Volume {
	s.Attachments = v
	return s
}

// SetAvailabilityZone sets the AvailabilityZone field's value.
func (s *Volume) SetAvailabilityZone(v string) *Volume {
	s.AvailabilityZone = &v
	return s
}

// SetCreateTime sets the CreateTime field's value.
func (s *Volume) SetCreateTime(v time.Time) *Volume {
	s.CreateTime = &v
	return s
}

// SetEncrypted sets the Encrypted field's value.
func (s *Volume) SetEncrypted(v bool) *Volume {
	s.Encrypted = &v
	return s
}

// SetIops sets the Iops field's value.
func (s *Volume) SetIops(v int64) *Volume {
	s.Iops = &v
	return s
}

// SetKmsKeyId sets the KmsKeyId field's value.
func (s *Volume) SetKmsKeyId(v string) *Volume {
	s.KmsKeyId = &v
	return s
}

// SetSize sets the Size field's value.
func (s *Volume) SetSize(v int64) *Volume {
	s.Size = &v
	return s
}

// SetSnapshotId sets the SnapshotId field's value.
func (s *Volume) SetSnapshotId(v string) *Volume {
	s.SnapshotId = &v
	return s
}

// SetState sets the State field's value.
func (s *Volume) SetState(v string) *Volume {
	s.State = &v
	return s
}

// SetTags sets the Tags field's value.
func (s *Volume) SetTags(v []*Tag) *Volume {
	s.Tags = v
	return s
}

// SetVolumeId sets the VolumeId field's value.
func (s *Volume) SetVolumeId(v string) *Volume {
	s.VolumeId = &v
	return s
}

// SetVolumeType sets the VolumeType field's value.
func (s *Volume) SetVolumeType(v string) *Volume {
	s.VolumeType = &v
	return s
}

>>>>>>> 5b36a0d9
type VolumeAttachment struct {
	_ struct{} `type:"structure"`

	// The time stamp when the attachment initiated.
	AttachTime *time.Time `locationName:"attachTime" type:"timestamp" timestampFormat:"iso8601"`

	// Indicates whether the EBS volume is deleted on instance termination.
	DeleteOnTermination *bool `locationName:"deleteOnTermination" type:"boolean"`

	// The device name.
	Device *string `locationName:"device" type:"string"`

	// The ID of the instance.
	InstanceId *string `locationName:"instanceId" type:"string"`

	// The attachment state of the volume.
	State *string `locationName:"status" type:"string" enum:"VolumeAttachmentState"`

	// The ID of the volume.
	VolumeId *string `locationName:"volumeId" type:"string"`
}

<<<<<<< HEAD
=======
// String returns the string representation
func (s VolumeAttachment) String() string {
	return awsutil.Prettify(s)
}

// GoString returns the string representation
func (s VolumeAttachment) GoString() string {
	return s.String()
}

// SetAttachTime sets the AttachTime field's value.
func (s *VolumeAttachment) SetAttachTime(v time.Time) *VolumeAttachment {
	s.AttachTime = &v
	return s
}

// SetDeleteOnTermination sets the DeleteOnTermination field's value.
func (s *VolumeAttachment) SetDeleteOnTermination(v bool) *VolumeAttachment {
	s.DeleteOnTermination = &v
	return s
}

// SetDevice sets the Device field's value.
func (s *VolumeAttachment) SetDevice(v string) *VolumeAttachment {
	s.Device = &v
	return s
}

// SetInstanceId sets the InstanceId field's value.
func (s *VolumeAttachment) SetInstanceId(v string) *VolumeAttachment {
	s.InstanceId = &v
	return s
}

// SetState sets the State field's value.
func (s *VolumeAttachment) SetState(v string) *VolumeAttachment {
	s.State = &v
	return s
}

// SetVolumeId sets the VolumeId field's value.
func (s *VolumeAttachment) SetVolumeId(v string) *VolumeAttachment {
	s.VolumeId = &v
	return s
}

>>>>>>> 5b36a0d9
type AttachVolumeInput struct {
	_ struct{} `type:"structure"`

	Device *string `type:"string" required:"true"`

	DryRun *bool `locationName:"dryRun" type:"boolean"`

	// The ID of the instance.
	//
	// InstanceId is a required field
	InstanceId *string `type:"string" required:"true"`

	VolumeId *string `type:"string" required:"true"`
}

type DetachVolumeInput struct {
	_ struct{} `type:"structure"`

	// The device name.
	Device *string `type:"string"`

	DryRun *bool `locationName:"dryRun" type:"boolean"`

	Force *bool `type:"boolean"`

	// The ID of the instance.
	InstanceId *string `type:"string"`

	VolumeId *string `type:"string" required:"true"`
}
type CreateSubnetInput struct {
	_ struct{} `type:"structure"`

	// The Availability Zone for the subnet.
	//
	// Default: AWS selects one for you. If you create more than one subnet in your
	// VPC, we may not necessarily select a different zone for each subnet.
	AvailabilityZone *string `type:"string"`

	// The IPv4 network range for the subnet, in CIDR notation. For example, 10.0.0.0/24.
	//
	// CidrBlock is a required field
	CidrBlock *string `type:"string" required:"true"`

	// Checks whether you have the required permissions for the action, without
	// actually making the request, and provides an error response. If you have
	// the required permissions, the error response is DryRunOperation. Otherwise,
	// it is UnauthorizedOperation.
	DryRun *bool `locationName:"dryRun" type:"boolean"`

	// The IPv6 network range for the subnet, in CIDR notation. The subnet size
	// must use a /64 prefix length.
	Ipv6CidrBlock *string `type:"string"`

	// The ID of the VPC.
	//
	// VpcId is a required field
	VpcId *string `type:"string" required:"true"`
}

type CreateSubnetOutput struct {
	_ struct{} `type:"structure"`

	// Information about the subnet.
	Subnet *Subnet `locationName:"subnet" type:"structure"`
}

<<<<<<< HEAD
// SetSubnet sets the Subnet field's value.
type DeleteSubnetInput struct {
=======
type DescribeInstanceStatusInput struct {
	_ struct{} `type:"structure"`

	DryRun *bool `locationName:"dryRun" type:"boolean"`

	Filters []*Filter `locationName:"Filter" locationNameList:"Filter" type:"list"`

	IncludeAllInstances *bool `locationName:"includeAllInstances" type:"boolean"`

	InstanceIds []*string `locationName:"InstanceId" locationNameList:"InstanceId" type:"list"`

	MaxResults *int64 `type:"integer"`

	NextToken *string `type:"string"`
}

func (s DescribeInstanceStatusInput) String() string {
	return awsutil.Prettify(s)
}

func (s DescribeInstanceStatusInput) GoString() string {
	return s.String()
}

func (s *DescribeInstanceStatusInput) SetDryRun(v bool) *DescribeInstanceStatusInput {
	s.DryRun = &v
	return s
}

func (s *DescribeInstanceStatusInput) SetFilters(v []*Filter) *DescribeInstanceStatusInput {
	s.Filters = v
	return s
}

func (s *DescribeInstanceStatusInput) SetIncludeAllInstances(v bool) *DescribeInstanceStatusInput {
	s.IncludeAllInstances = &v
	return s
}

func (s *DescribeInstanceStatusInput) SetInstanceIds(v []*string) *DescribeInstanceStatusInput {
	s.InstanceIds = v
	return s
}

func (s *DescribeInstanceStatusInput) SetMaxResults(v int64) *DescribeInstanceStatusInput {
	s.MaxResults = &v
	return s
}

func (s *DescribeInstanceStatusInput) SetNextToken(v string) *DescribeInstanceStatusInput {
	s.NextToken = &v
	return s
}

type DescribeInstanceStatusOutput struct {
	_ struct{} `type:"structure"`

	InstanceStatuses []*InstanceStatus `locationName:"instanceStatusSet" locationNameList:"item" type:"list"`

	NextToken *string `locationName:"nextToken" type:"string"`
}

func (s DescribeInstanceStatusOutput) String() string {
	return awsutil.Prettify(s)
}

func (s DescribeInstanceStatusOutput) GoString() string {
	return s.String()
}

func (s *DescribeInstanceStatusOutput) SetInstanceStatuses(v []*InstanceStatus) *DescribeInstanceStatusOutput {
	s.InstanceStatuses = v
	return s
}

func (s *DescribeInstanceStatusOutput) SetNextToken(v string) *DescribeInstanceStatusOutput {
	s.NextToken = &v
	return s
}

//CreateInternetGatewayInput Contains the parameters for CreateInternetGateway.
type CreateInternetGatewayInput struct {
>>>>>>> 5b36a0d9
	_ struct{} `type:"structure"`

	// Checks whether you have the required permissions for the action, without
	// actually making the request, and provides an error response. If you have
	// the required permissions, the error response is DryRunOperation. Otherwise,
	// it is UnauthorizedOperation.
	DryRun *bool `locationName:"dryRun" type:"boolean"`

	// The ID of the subnet.
	//
	// SubnetId is a required field
	SubnetId *string `type:"string" required:"true"`
}
type DeleteSubnetOutput struct {
	_ struct{} `type:"structure"`
}

type Subnet struct {
	_ struct{} `type:"structure"`

	// Indicates whether a network interface created in this subnet (including a
	// network interface created by RunInstances) receives an IPv6 address.
	AssignIpv6AddressOnCreation *bool `locationName:"assignIpv6AddressOnCreation" type:"boolean"`

	// The Availability Zone of the subnet.
	AvailabilityZone *string `locationName:"availabilityZone" type:"string"`

	// The number of unused private IPv4 addresses in the subnet. Note that the
	// IPv4 addresses for any stopped instances are considered unavailable.
	AvailableIpAddressCount *int64 `locationName:"availableIpAddressCount" type:"integer"`

	// The IPv4 CIDR block assigned to the subnet.
	CidrBlock *string `locationName:"cidrBlock" type:"string"`

	// Indicates whether this is the default subnet for the Availability Zone.
	DefaultForAz *bool `locationName:"defaultForAz" type:"boolean"`

	// Information about the IPv6 CIDR blocks associated with the subnet.

	// Indicates whether instances launched in this subnet receive a public IPv4
	// address.
	MapPublicIpOnLaunch *bool `locationName:"mapPublicIpOnLaunch" type:"boolean"`

	// The current state of the subnet.
	State *string `locationName:"state" type:"string" enum:"SubnetState"`

	// The ID of the subnet.
	SubnetId *string `locationName:"subnetId" type:"string"`

	// Any tags assigned to the subnet.
	Tags []*Tag `locationName:"tagSet" locationNameList:"item" type:"list"`

	// The ID of the VPC the subnet is in.
	VpcId *string `locationName:"vpcId" type:"string"`
}

type DescribeSubnetsInput struct {
	_ struct{} `type:"structure"`

	// Checks whether you have the required permissions for the action, without
	// actually making the request, and provides an error response. If you have
	// the required permissions, the error response is DryRunOperation. Otherwise,
	// it is UnauthorizedOperation.
	DryRun *bool `locationName:"dryRun" type:"boolean"`

	// One or more filters.
	//
	//    * availabilityZone - The Availability Zone for the subnet. You can also
	//    use availability-zone as the filter name.
	//
	//    * available-ip-address-count - The number of IPv4 addresses in the subnet
	//    that are available.
	//
	//    * cidrBlock - The IPv4 CIDR block of the subnet. The CIDR block you specify
	//    must exactly match the subnet's CIDR block for information to be returned
	//    for the subnet. You can also use cidr or cidr-block as the filter names.
	//
	//    * defaultForAz - Indicates whether this is the default subnet for the
	//    Availability Zone. You can also use default-for-az as the filter name.
	//
	//    * ipv6-cidr-block-association.ipv6-cidr-block - An IPv6 CIDR block associated
	//    with the subnet.
	//
	//    * ipv6-cidr-block-association.association-id - An association ID for an
	//    IPv6 CIDR block associated with the subnet.
	//
	//    * ipv6-cidr-block-association.state - The state of an IPv6 CIDR block
	//    associated with the subnet.
	//
	//    * state - The state of the subnet (pending | available).
	//
	//    * subnet-id - The ID of the subnet.
	//
	//    * tag:key=value - The key/value combination of a tag assigned to the resource.
	//    Specify the key of the tag in the filter name and the value of the tag
	//    in the filter value. For example, for the tag Purpose=X, specify tag:Purpose
	//    for the filter name and X for the filter value.
	//
	//    * tag-key - The key of a tag assigned to the resource. This filter is
	//    independent of the tag-value filter. For example, if you use both the
	//    filter "tag-key=Purpose" and the filter "tag-value=X", you get any resources
	//    assigned both the tag key Purpose (regardless of what the tag's value
	//    is), and the tag value X (regardless of what the tag's key is). If you
	//    want to list only resources where Purpose is X, see the tag:key=value
	//    filter.
	//
	//    * tag-value - The value of a tag assigned to the resource. This filter
	//    is independent of the tag-key filter.
	//
	//    * vpc-id - The ID of the VPC for the subnet.
	Filters []*Filter `locationName:"Filter" locationNameList:"Filter" type:"list"`

	// One or more subnet IDs.
	//
	// Default: Describes all your subnets.
	SubnetIds []*string `locationName:"SubnetId" locationNameList:"SubnetId" type:"list"`
}
type DescribeSubnetsOutput struct {
	_ struct{} `type:"structure"`

	// Information about one or more subnets.
	Subnets []*Subnet `locationName:"subnetSet" locationNameList:"item" type:"list"`
}

// Contains the output of CreateNatGateway.
// Please also see https://docs.aws.amazon.com/goto/WebAPI/ec2-2016-11-15/CreateNatGatewayResult
type CreateNatGatewayOutput struct {
	_ struct{} `type:"structure"`

	// Unique, case-sensitive identifier to ensure the idempotency of the request.
	// Only returned if a client token was provided in the request.
	ClientToken *string `locationName:"clientToken" type:"string"`

	// Information about the NAT gateway.
	NatGateway *NatGateway `locationName:"natGateway" type:"structure"`
}

// Describes a NAT gateway.
// Please also see https://docs.aws.amazon.com/goto/WebAPI/ec2-2016-11-15/NatGateway
type NatGateway struct {
	_ struct{} `type:"structure"`

	// The date and time the NAT gateway was created.
	CreateTime *time.Time `locationName:"createTime" type:"timestamp" timestampFormat:"iso8601"`

	// The date and time the NAT gateway was deleted, if applicable.
	DeleteTime *time.Time `locationName:"deleteTime" type:"timestamp" timestampFormat:"iso8601"`

	// If the NAT gateway could not be created, specifies the error code for the
	// failure. (InsufficientFreeAddressesInSubnet | Gateway.NotAttached | InvalidAllocationID.NotFound
	// | Resource.AlreadyAssociated | InternalError | InvalidSubnetID.NotFound)
	FailureCode *string `locationName:"failureCode" type:"string"`

	// If the NAT gateway could not be created, specifies the error message for
	// the failure, that corresponds to the error code.
	//
	//    * For InsufficientFreeAddressesInSubnet: "Subnet has insufficient free
	//    addresses to create this NAT gateway"
	//
	//    * For Gateway.NotAttached: "Network vpc-xxxxxxxx has no Internet gateway
	//    attached"
	//
	//    * For InvalidAllocationID.NotFound: "Elastic IP address eipalloc-xxxxxxxx
	//    could not be associated with this NAT gateway"
	//
	//    * For Resource.AlreadyAssociated: "Elastic IP address eipalloc-xxxxxxxx
	//    is already associated"
	//
	//    * For InternalError: "Network interface eni-xxxxxxxx, created and used
	//    internally by this NAT gateway is in an invalid state. Please try again."
	//
	//    * For InvalidSubnetID.NotFound: "The specified subnet subnet-xxxxxxxx
	//    does not exist or could not be found."
	FailureMessage *string `locationName:"failureMessage" type:"string"`

	// Information about the IP addresses and network interface associated with
	// the NAT gateway.
	NatGatewayAddresses []*NatGatewayAddress `locationName:"natGatewayAddressSet" locationNameList:"item" type:"list"`

	// The ID of the NAT gateway.
	NatGatewayId *string `locationName:"natGatewayId" type:"string"`

	// Reserved. If you need to sustain traffic greater than the documented limits
	// (http://docs.aws.amazon.com/AmazonVPC/latest/UserGuide/vpc-nat-gateway.html),
	// contact us through the Support Center (https://console.aws.amazon.com/support/home?).
	ProvisionedBandwidth *ProvisionedBandwidth `locationName:"provisionedBandwidth" type:"structure"`

	// The state of the NAT gateway.
	//
	//    * pending: The NAT gateway is being created and is not ready to process
	//    traffic.
	//
	//    * failed: The NAT gateway could not be created. Check the failureCode
	//    and failureMessage fields for the reason.
	//
	//    * available: The NAT gateway is able to process traffic. This status remains
	//    until you delete the NAT gateway, and does not indicate the health of
	//    the NAT gateway.
	//
	//    * deleting: The NAT gateway is in the process of being terminated and
	//    may still be processing traffic.
	//
	//    * deleted: The NAT gateway has been terminated and is no longer processing
	//    traffic.
	State *string `locationName:"state" type:"string" enum:"NatGatewayState"`

	// The ID of the subnet in which the NAT gateway is located.
	SubnetId *string `locationName:"subnetId" type:"string"`

	// The ID of the VPC in which the NAT gateway is located.
	VpcId *string `locationName:"vpcId" type:"string"`
}

// Describes the IP addresses and network interface associated with a NAT gateway.
// Please also see https://docs.aws.amazon.com/goto/WebAPI/ec2-2016-11-15/NatGatewayAddress
type NatGatewayAddress struct {
	_ struct{} `type:"structure"`

	// The allocation ID of the Elastic IP address that's associated with the NAT
	// gateway.
	AllocationId *string `locationName:"allocationId" type:"string"`

	// The ID of the network interface associated with the NAT gateway.
	NetworkInterfaceId *string `locationName:"networkInterfaceId" type:"string"`

	// The private IP address associated with the Elastic IP address.
	PrivateIp *string `locationName:"privateIp" type:"string"`

	// The Elastic IP address associated with the NAT gateway.
	PublicIp *string `locationName:"publicIp" type:"string"`
}

type ProvisionedBandwidth struct {
	_ struct{} `type:"structure"`

	// Reserved. If you need to sustain traffic greater than the documented limits
	// (http://docs.aws.amazon.com/AmazonVPC/latest/UserGuide/vpc-nat-gateway.html),
	// contact us through the Support Center (https://console.aws.amazon.com/support/home?).
	ProvisionTime *time.Time `locationName:"provisionTime" type:"timestamp" timestampFormat:"iso8601"`

	// Reserved. If you need to sustain traffic greater than the documented limits
	// (http://docs.aws.amazon.com/AmazonVPC/latest/UserGuide/vpc-nat-gateway.html),
	// contact us through the Support Center (https://console.aws.amazon.com/support/home?).
	Provisioned *string `locationName:"provisioned" type:"string"`

	// Reserved. If you need to sustain traffic greater than the documented limits
	// (http://docs.aws.amazon.com/AmazonVPC/latest/UserGuide/vpc-nat-gateway.html),
	// contact us through the Support Center (https://console.aws.amazon.com/support/home?).
	RequestTime *time.Time `locationName:"requestTime" type:"timestamp" timestampFormat:"iso8601"`

	// Reserved. If you need to sustain traffic greater than the documented limits
	// (http://docs.aws.amazon.com/AmazonVPC/latest/UserGuide/vpc-nat-gateway.html),
	// contact us through the Support Center (https://console.aws.amazon.com/support/home?).
	Requested *string `locationName:"requested" type:"string"`

	// Reserved. If you need to sustain traffic greater than the documented limits
	// (http://docs.aws.amazon.com/AmazonVPC/latest/UserGuide/vpc-nat-gateway.html),
	// contact us through the Support Center (https://console.aws.amazon.com/support/home?).
	Status *string `locationName:"status" type:"string"`
}
type DescribeNatGatewaysInput struct {
	_ struct{} `type:"structure"`

	// One or more filters.
	//
	//    * nat-gateway-id - The ID of the NAT gateway.
	//
	//    * state - The state of the NAT gateway (pending | failed | available |
	//    deleting | deleted).
	//
	//    * subnet-id - The ID of the subnet in which the NAT gateway resides.
	//
	//    * vpc-id - The ID of the VPC in which the NAT gateway resides.
	Filter []*Filter `locationNameList:"Filter" type:"list"`

	// The maximum number of items to return for this request. The request returns
	// a token that you can specify in a subsequent call to get the next set of
	// results.
	//
	// Constraint: If the value specified is greater than 1000, we return only 1000
	// items.
	MaxResults *int64 `type:"integer"`

	// One or more NAT gateway IDs.
	NatGatewayIds []*string `locationName:"NatGatewayId" locationNameList:"item" type:"list"`

	// The token to retrieve the next page of results.
	NextToken *string `type:"string"`
}

type DescribeNatGatewaysOutput struct {
	_ struct{} `type:"structure"`

	// Information about the NAT gateways.
	NatGateways []*NatGateway `locationName:"natGatewaySet" locationNameList:"item" type:"list"`

	// The token to use to retrieve the next page of results. This value is null
	// when there are no more results to return.
	NextToken *string `locationName:"nextToken" type:"string"`
}

type DeleteNatGatewayInput struct {
	_ struct{} `type:"structure"`

	// The ID of the NAT gateway.
	//
	// NatGatewayId is a required field
	NatGatewayId *string `type:"string" required:"true"`
}

type DeleteNatGatewayOutput struct {
	_ struct{} `type:"structure"`

	// The ID of the NAT gateway.
	NatGatewayId *string `locationName:"natGatewayId" type:"string"`
}

// Contains the parameters for CreateVpc.
type CreateVpcInput struct {
	_ struct{} `type:"structure"`

	// Requests an Amazon-provided IPv6 CIDR block with a /56 prefix length for
	// the VPC. You cannot specify the range of IP addresses, or the size of the
	// CIDR block.
	AmazonProvidedIpv6CidrBlock *bool `locationName:"amazonProvidedIpv6CidrBlock" type:"boolean"`

	// The IPv4 network range for the VPC, in CIDR notation. For example, 10.0.0.0/16.
	//
	// CidrBlock is a required field
	CidrBlock *string `type:"string" required:"true"`

	// Checks whether you have the required permissions for the action, without
	// actually making the request, and provides an error response. If you have
	// the required permissions, the error response is DryRunOperation. Otherwise,
	// it is UnauthorizedOperation.
	DryRun *bool `locationName:"dryRun" type:"boolean"`

	// The tenancy options for instances launched into the VPC. For default, instances
	// are launched with shared tenancy by default. You can launch instances with
	// any tenancy into a shared tenancy VPC. For dedicated, instances are launched
	// as dedicated tenancy instances by default. You can only launch instances
	// with a tenancy of dedicated or host into a dedicated tenancy VPC.
	//
	// Important: The host value cannot be used with this parameter. Use the default
	// or dedicated values only.
	//
	// Default: default
	InstanceTenancy *string `locationName:"instanceTenancy" type:"string" enum:"Tenancy"`
}

// Contains the output of CreateVpc.
type CreateVpcOutput struct {
	_ struct{} `type:"structure"`

	// Information about the VPC.
	Vpc *Vpc `locationName:"vpc" type:"structure"`
}

// Contains the parameters for DescribeVpcs.
type DescribeVpcsInput struct {
	_ struct{} `type:"structure"`

	// Checks whether you have the required permissions for the action, without
	// actually making the request, and provides an error response. If you have
	// the required permissions, the error response is DryRunOperation. Otherwise,
	// it is UnauthorizedOperation.
	DryRun *bool `locationName:"dryRun" type:"boolean"`

	// One or more filters.
	//
	//    * cidr - The primary IPv4 CIDR block of the VPC. The CIDR block you specify
	//    must exactly match the VPC's CIDR block for information to be returned
	//    for the VPC. Must contain the slash followed by one or two digits (for
	//    example, /28).
	//
	//    * cidr-block-association.cidr-block - An IPv4 CIDR block associated with
	//    the VPC.
	//
	//    * cidr-block-association.association-id - The association ID for an IPv4
	//    CIDR block associated with the VPC.
	//
	//    * cidr-block-association.state - The state of an IPv4 CIDR block associated
	//    with the VPC.
	//
	//    * dhcp-options-id - The ID of a set of DHCP options.
	//
	//    * ipv6-cidr-block-association.ipv6-cidr-block - An IPv6 CIDR block associated
	//    with the VPC.
	//
	//    * ipv6-cidr-block-association.association-id - The association ID for
	//    an IPv6 CIDR block associated with the VPC.
	//
	//    * ipv6-cidr-block-association.state - The state of an IPv6 CIDR block
	//    associated with the VPC.
	//
	//    * isDefault - Indicates whether the VPC is the default VPC.
	//
	//    * state - The state of the VPC (pending | available).
	//
	//    * tag:key=value - The key/value combination of a tag assigned to the resource.
	//    Specify the key of the tag in the filter name and the value of the tag
	//    in the filter value. For example, for the tag Purpose=X, specify tag:Purpose
	//    for the filter name and X for the filter value.
	//
	//    * tag-key - The key of a tag assigned to the resource. This filter is
	//    independent of the tag-value filter. For example, if you use both the
	//    filter "tag-key=Purpose" and the filter "tag-value=X", you get any resources
	//    assigned both the tag key Purpose (regardless of what the tag's value
	//    is), and the tag value X (regardless of what the tag's key is). If you
	//    want to list only resources where Purpose is X, see the tag:key=value
	//    filter.
	//
	//    * tag-value - The value of a tag assigned to the resource. This filter
	//    is independent of the tag-key filter.
	//
	//    * vpc-id - The ID of the VPC.
	Filters []*Filter `locationName:"Filter" locationNameList:"Filter" type:"list"`

	// One or more VPC IDs.
	//
	// Default: Describes all your VPCs.
	VpcIds []*string `locationName:"VpcId" locationNameList:"VpcId" type:"list"`
}

// Contains the output of DescribeVpcs.
type DescribeVpcsOutput struct {
	_ struct{} `type:"structure"`

	// Information about one or more VPCs.
	Vpcs []*Vpc `locationName:"vpcSet" locationNameList:"item" type:"list"`

	RequesterId *string `locationName:"requestId" type:"string"`
}

// Describes a VPC.
type Vpc struct {
	_ struct{} `type:"structure"`

	// The primary IPv4 CIDR block for the VPC.
	CidrBlock *string `locationName:"cidrBlock" type:"string"`

	// Information about the IPv4 CIDR blocks associated with the VPC.
	CidrBlockAssociationSet []*VpcCidrBlockAssociation `locationName:"cidrBlockAssociationSet" locationNameList:"item" type:"list"`

	// The ID of the set of DHCP options you've associated with the VPC (or default
	// if the default options are associated with the VPC).
	DhcpOptionsId *string `locationName:"dhcpOptionsId" type:"string"`

	// The allowed tenancy of instances launched into the VPC.
	InstanceTenancy *string `locationName:"instanceTenancy" type:"string" enum:"Tenancy"`

	// Information about the IPv6 CIDR blocks associated with the VPC.
	Ipv6CidrBlockAssociationSet []*VpcIpv6CidrBlockAssociation `locationName:"ipv6CidrBlockAssociationSet" locationNameList:"item" type:"list"`

	// Indicates whether the VPC is the default VPC.
	IsDefault *bool `locationName:"isDefault" type:"boolean"`

	// The current state of the VPC.
	State *string `locationName:"state" type:"string" enum:"VpcState"`

	// Any tags assigned to the VPC.
	Tags []*Tag `locationName:"tagSet" locationNameList:"item" type:"list"`

	// The ID of the VPC.
	VpcId *string `locationName:"vpcId" type:"string"`
}

// Describes an IPv4 CIDR block associated with a VPC.
type VpcCidrBlockAssociation struct {
	_ struct{} `type:"structure"`

	// The association ID for the IPv4 CIDR block.
	AssociationId *string `locationName:"associationId" type:"string"`

	// The IPv4 CIDR block.
	CidrBlock *string `locationName:"cidrBlock" type:"string"`

	// Information about the state of the CIDR block.
	CidrBlockState *VpcCidrBlockState `locationName:"cidrBlockState" type:"structure"`
}

// Describes the state of a CIDR block.
type VpcCidrBlockState struct {
	_ struct{} `type:"structure"`

	// The state of the CIDR block.
	State *string `locationName:"state" type:"string" enum:"VpcCidrBlockStateCode"`

	// A message about the status of the CIDR block, if applicable.
	StatusMessage *string `locationName:"statusMessage" type:"string"`
}

// Describes an IPv6 CIDR block associated with a VPC.
type VpcIpv6CidrBlockAssociation struct {
	_ struct{} `type:"structure"`

	// The association ID for the IPv6 CIDR block.
	AssociationId *string `locationName:"associationId" type:"string"`

	// The IPv6 CIDR block.
	Ipv6CidrBlock *string `locationName:"ipv6CidrBlock" type:"string"`

	// Information about the state of the CIDR block.
	Ipv6CidrBlockState *VpcCidrBlockState `locationName:"ipv6CidrBlockState" type:"structure"`
}

// Contains the parameters for DeleteVpc.
type DeleteVpcInput struct {
	_ struct{} `type:"structure"`

	// Checks whether you have the required permissions for the action, without
	// actually making the request, and provides an error response. If you have
	// the required permissions, the error response is DryRunOperation. Otherwise,
	// it is UnauthorizedOperation.
	DryRun *bool `locationName:"dryRun" type:"boolean"`

	// The ID of the VPC.
	//
	// VpcId is a required field
	VpcId *string `type:"string" required:"true"`
}

type DeleteVpcOutput struct {
	_ struct{} `type:"structure"`
}

<<<<<<< HEAD
type CreateInternetGatewayInput struct {
	_ struct{} `type:"structure"`

	// Checks whether you have the required permissions for the action, without
	// actually making the request, and provides an error response. If you have
	// the required permissions, the error response is DryRunOperation. Otherwise,
	// it is UnauthorizedOperation.
	DryRun *bool `locationName:"dryRun" type:"boolean"`
}

//CreateInternetGatewayOutput Contains the output of CreateInternetGateway.
type CreateInternetGatewayOutput struct {
	_ struct{} `type:"structure"`

	// Information about the Internet gateway.
	InternetGateway *InternetGateway `locationName:"internetGateway" type:"structure"`
}

//InternetGateway Describes an Internet gateway.
type InternetGateway struct {
	_ struct{} `type:"structure"`

	// Any VPCs attached to the Internet gateway.
	Attachments []*InternetGatewayAttachment `locationName:"attachmentSet" locationNameList:"item" type:"list"`

	// The ID of the Internet gateway.
	InternetGatewayId *string `locationName:"internetGatewayId" type:"string"`

	// Any tags assigned to the Internet gateway.
	Tags []*Tag `locationName:"tagSet" locationNameList:"item" type:"list"`
}

//InternetGatewayAttachment Describes the attachment of a VPC to an Internet gateway or an egress-only
// Internet gateway.
type InternetGatewayAttachment struct {
	_ struct{} `type:"structure"`

	// The current state of the attachment. For an Internet gateway, the state is
	// available when attached to a VPC; otherwise, this value is not returned.
	State *string `locationName:"state" type:"string" enum:"AttachmentStatus"`

	// The ID of the VPC.
	VpcId *string `locationName:"vpcId" type:"string"`
}

// Contains the parameters for DescribeInternetGateways.
type DescribeInternetGatewaysInput struct {
	_ struct{} `type:"structure"`

=======
type ModifyVpcAttributeInput struct {
	_ struct{} `type:"structure"`

	// Indicates whether the instances launched in the VPC get DNS hostnames. If
	// enabled, instances in the VPC get DNS hostnames; otherwise, they do not.
	//
	// You cannot modify the DNS resolution and DNS hostnames attributes in the
	// same request. Use separate requests for each attribute. You can only enable
	// DNS hostnames if you've enabled DNS support.
	EnableDnsHostnames *AttributeBooleanValue `type:"structure"`

	// Indicates whether the DNS resolution is supported for the VPC. If enabled,
	// queries to the Amazon provided DNS server at the 169.254.169.253 IP address,
	// or the reserved IP address at the base of the VPC network range "plus two"
	// will succeed. If disabled, the Amazon provided DNS service in the VPC that
	// resolves public DNS hostnames to IP addresses is not enabled.
	//
	// You cannot modify the DNS resolution and DNS hostnames attributes in the
	// same request. Use separate requests for each attribute.
	EnableDnsSupport *AttributeBooleanValue `type:"structure"`

	// The ID of the VPC.
	//
	// VpcId is a required field
	VpcId *string `locationName:"vpcId" type:"string" required:"true"`
}

// String returns the string representation
func (s ModifyVpcAttributeInput) String() string {
	return awsutil.Prettify(s)
}

// GoString returns the string representation
func (s ModifyVpcAttributeInput) GoString() string {
	return s.String()
}

// Validate inspects the fields of the type to determine if they are valid.
func (s *ModifyVpcAttributeInput) Validate() error {
	invalidParams := request.ErrInvalidParams{Context: "ModifyVpcAttributeInput"}
	if s.VpcId == nil {
		invalidParams.Add(request.NewErrParamRequired("VpcId"))
	}

	if invalidParams.Len() > 0 {
		return invalidParams
	}
	return nil
}

// SetEnableDnsHostnames sets the EnableDnsHostnames field's value.
func (s *ModifyVpcAttributeInput) SetEnableDnsHostnames(v *AttributeBooleanValue) *ModifyVpcAttributeInput {
	s.EnableDnsHostnames = v
	return s
}

// SetEnableDnsSupport sets the EnableDnsSupport field's value.
func (s *ModifyVpcAttributeInput) SetEnableDnsSupport(v *AttributeBooleanValue) *ModifyVpcAttributeInput {
	s.EnableDnsSupport = v
	return s
}

// SetVpcId sets the VpcId field's value.
func (s *ModifyVpcAttributeInput) SetVpcId(v string) *ModifyVpcAttributeInput {
	s.VpcId = &v
	return s
}

// Please also see https://docs.aws.amazon.com/goto/WebAPI/ec2-2016-11-15/ModifyVpcAttributeOutput
type ModifyVpcAttributeOutput struct {
	_ struct{} `type:"structure"`
}

// String returns the string representation
func (s ModifyVpcAttributeOutput) String() string {
	return awsutil.Prettify(s)
}

// GoString returns the string representation
func (s ModifyVpcAttributeOutput) GoString() string {
	return s.String()
}

type DescribeVpcAttributeInput struct {
	_ struct{} `type:"structure"`

	// The VPC attribute.
	//
	// Attribute is a required field
	Attribute *string `type:"string" required:"true" enum:"VpcAttributeName"`

>>>>>>> 5b36a0d9
	// Checks whether you have the required permissions for the action, without
	// actually making the request, and provides an error response. If you have
	// the required permissions, the error response is DryRunOperation. Otherwise,
	// it is UnauthorizedOperation.
	DryRun *bool `locationName:"dryRun" type:"boolean"`

<<<<<<< HEAD
	// One or more filters.
	//
	//    * attachment.state - The current state of the attachment between the gateway
	//    and the VPC (available). Present only if a VPC is attached.
	//
	//    * attachment.vpc-id - The ID of an attached VPC.
	//
	//    * internet-gateway-id - The ID of the Internet gateway.
	//
	//    * tag:key=value - The key/value combination of a tag assigned to the resource.
	//    Specify the key of the tag in the filter name and the value of the tag
	//    in the filter value. For example, for the tag Purpose=X, specify tag:Purpose
	//    for the filter name and X for the filter value.
	//
	//    * tag-key - The key of a tag assigned to the resource. This filter is
	//    independent of the tag-value filter. For example, if you use both the
	//    filter "tag-key=Purpose" and the filter "tag-value=X", you get any resources
	//    assigned both the tag key Purpose (regardless of what the tag's value
	//    is), and the tag value X (regardless of what the tag's key is). If you
	//    want to list only resources where Purpose is X, see the tag:key=value
	//    filter.
	//
	//    * tag-value - The value of a tag assigned to the resource. This filter
	//    is independent of the tag-key filter.
	Filters []*Filter `locationName:"Filter" locationNameList:"Filter" type:"list"`

	// One or more Internet gateway IDs.
	//
	// Default: Describes all your Internet gateways.
	InternetGatewayIds []*string `locationName:"internetGatewayId" locationNameList:"item" type:"list"`
}

//DescribeInternetGatewaysOutput Contains the output of DescribeInternetGateways.
type DescribeInternetGatewaysOutput struct {
	_ struct{} `type:"structure"`

	// Information about one or more Internet gateways.
	InternetGateways []*InternetGateway `locationName:"internetGatewaySet" locationNameList:"item" type:"list"`
	RequesterId      *string            `locationName:"requestId" type:"string"`
}

// Contains the parameters for DeleteInternetGateway.
type DeleteInternetGatewayInput struct {
=======
	// The ID of the VPC.
	//
	// VpcId is a required field
	VpcId *string `type:"string" required:"true"`
}

// String returns the string representation
func (s DescribeVpcAttributeInput) String() string {
	return awsutil.Prettify(s)
}

// GoString returns the string representation
func (s DescribeVpcAttributeInput) GoString() string {
	return s.String()
}

// Validate inspects the fields of the type to determine if they are valid.
func (s *DescribeVpcAttributeInput) Validate() error {
	invalidParams := request.ErrInvalidParams{Context: "DescribeVpcAttributeInput"}
	if s.Attribute == nil {
		invalidParams.Add(request.NewErrParamRequired("Attribute"))
	}
	if s.VpcId == nil {
		invalidParams.Add(request.NewErrParamRequired("VpcId"))
	}

	if invalidParams.Len() > 0 {
		return invalidParams
	}
	return nil
}

// SetAttribute sets the Attribute field's value.
func (s *DescribeVpcAttributeInput) SetAttribute(v string) *DescribeVpcAttributeInput {
	s.Attribute = &v
	return s
}

// SetDryRun sets the DryRun field's value.
func (s *DescribeVpcAttributeInput) SetDryRun(v bool) *DescribeVpcAttributeInput {
	s.DryRun = &v
	return s
}

// SetVpcId sets the VpcId field's value.
func (s *DescribeVpcAttributeInput) SetVpcId(v string) *DescribeVpcAttributeInput {
	s.VpcId = &v
	return s
}

// Contains the output of DescribeVpcAttribute.
// Please also see https://docs.aws.amazon.com/goto/WebAPI/ec2-2016-11-15/DescribeVpcAttributeResult
type DescribeVpcAttributeOutput struct {
	_ struct{} `type:"structure"`

	// Indicates whether the instances launched in the VPC get DNS hostnames. If
	// this attribute is true, instances in the VPC get DNS hostnames; otherwise,
	// they do not.
	EnableDnsHostnames *AttributeBooleanValue `locationName:"enableDnsHostnames" type:"structure"`

	// Indicates whether DNS resolution is enabled for the VPC. If this attribute
	// is true, the Amazon DNS server resolves DNS hostnames for your instances
	// to their corresponding IP addresses; otherwise, it does not.
	EnableDnsSupport *AttributeBooleanValue `locationName:"enableDnsSupport" type:"structure"`

	// The ID of the VPC.
	VpcId *string `locationName:"vpcId" type:"string"`
}

// String returns the string representation
func (s DescribeVpcAttributeOutput) String() string {
	return awsutil.Prettify(s)
}

// GoString returns the string representation
func (s DescribeVpcAttributeOutput) GoString() string {
	return s.String()
}

// SetEnableDnsHostnames sets the EnableDnsHostnames field's value.
func (s *DescribeVpcAttributeOutput) SetEnableDnsHostnames(v *AttributeBooleanValue) *DescribeVpcAttributeOutput {
	s.EnableDnsHostnames = v
	return s
}

// SetEnableDnsSupport sets the EnableDnsSupport field's value.
func (s *DescribeVpcAttributeOutput) SetEnableDnsSupport(v *AttributeBooleanValue) *DescribeVpcAttributeOutput {
	s.EnableDnsSupport = v
	return s
}

// SetVpcId sets the VpcId field's value.
func (s *DescribeVpcAttributeOutput) SetVpcId(v string) *DescribeVpcAttributeOutput {
	s.VpcId = &v
	return s
}

// Contains the parameters for AttachInternetGateway.
type AttachInternetGatewayInput struct {
>>>>>>> 5b36a0d9
	_ struct{} `type:"structure"`

	// Checks whether you have the required permissions for the action, without
	// actually making the request, and provides an error response. If you have
	// the required permissions, the error response is DryRunOperation. Otherwise,
	// it is UnauthorizedOperation.
	DryRun *bool `locationName:"dryRun" type:"boolean"`

	// The ID of the Internet gateway.
	//
	// InternetGatewayId is a required field
	InternetGatewayId *string `locationName:"internetGatewayId" type:"string" required:"true"`
<<<<<<< HEAD
}

type DeleteInternetGatewayOutput struct {
	_ struct{} `type:"structure"`
}

// Contains the parameters for CreateNatGateway.
// Please also see https://docs.aws.amazon.com/goto/WebAPI/ec2-2016-11-15/CreateNatGatewayRequest
type CreateNatGatewayInput struct {
	_ struct{} `type:"structure"`

	// The allocation ID of an Elastic IP address to associate with the NAT gateway.
	// If the Elastic IP address is associated with another resource, you must first
	// disassociate it.
	//
	// AllocationId is a required field
	AllocationId *string `type:"string" required:"true"`

	// Unique, case-sensitive identifier you provide to ensure the idempotency of
	// the request. For more information, see How to Ensure Idempotency (http://docs.aws.amazon.com/AWSEC2/latest/APIReference/Run_Instance_Idempotency.html).
	//
	// Constraint: Maximum 64 ASCII characters.
	ClientToken *string `type:"string"`

	// The subnet in which to create the NAT gateway.
	//
	// SubnetId is a required field
	SubnetId *string `type:"string" required:"true"`
=======

	// The ID of the VPC.
	//
	// VpcId is a required field
	VpcId *string `locationName:"vpcId" type:"string" required:"true"`
}

type AttachInternetGatewayOutput struct {
	_ struct{} `type:"structure"`
}

// Contains the parameters for DetachInternetGateway.
type DetachInternetGatewayInput struct {
	_ struct{} `type:"structure"`

	// Checks whether you have the required permissions for the action, without
	// actually making the request, and provides an error response. If you have
	// the required permissions, the error response is DryRunOperation. Otherwise,
	// it is UnauthorizedOperation.
	DryRun *bool `locationName:"dryRun" type:"boolean"`

	// The ID of the Internet gateway.
	//
	// InternetGatewayId is a required field
	InternetGatewayId *string `locationName:"internetGatewayId" type:"string" required:"true"`

	// The ID of the VPC.
	//
	// VpcId is a required field
	VpcId *string `locationName:"vpcId" type:"string" required:"true"`
}

type DetachInternetGatewayOutput struct {
	_ struct{} `type:"structure"`
>>>>>>> 5b36a0d9
}<|MERGE_RESOLUTION|>--- conflicted
+++ resolved
@@ -2,6 +2,9 @@
 
 import (
 	"time"
+
+	"github.com/aws/aws-sdk-go/aws/awsutil"
+	"github.com/aws/aws-sdk-go/aws/request"
 )
 
 const (
@@ -639,8 +642,6 @@
 	RequestId *string `locationName:"requestId" type:"string"`
 }
 
-<<<<<<< HEAD
-=======
 func (s DescribeAddressesOutput) String() string {
 	return awsutil.Prettify(s)
 }
@@ -659,7 +660,6 @@
 	return s
 }
 
->>>>>>> 5b36a0d9
 type Address struct {
 	_ struct{} `type:"structure"`
 
@@ -710,8 +710,6 @@
 	Value *string `locationName:"value" type:"string"`
 }
 
-<<<<<<< HEAD
-=======
 func (s ModifyInstanceAttributeInput) String() string {
 	return awsutil.Prettify(s)
 }
@@ -787,7 +785,6 @@
 	return s
 }
 
->>>>>>> 5b36a0d9
 type BlobAttributeValue struct {
 	_ struct{} `type:"structure"`
 
@@ -1726,10 +1723,6 @@
 	VolumeType *string `locationName:"volumeType" type:"string" enum:"VolumeType"`
 }
 
-<<<<<<< HEAD
-// Describes volume attachment details.
-// Please also see https://docs.aws.amazon.com/goto/WebAPI/ec2-2016-11-15/VolumeAttachment
-=======
 // String returns the string representation
 func (s Volume) String() string {
 	return awsutil.Prettify(s)
@@ -1812,7 +1805,6 @@
 	return s
 }
 
->>>>>>> 5b36a0d9
 type VolumeAttachment struct {
 	_ struct{} `type:"structure"`
 
@@ -1835,8 +1827,6 @@
 	VolumeId *string `locationName:"volumeId" type:"string"`
 }
 
-<<<<<<< HEAD
-=======
 // String returns the string representation
 func (s VolumeAttachment) String() string {
 	return awsutil.Prettify(s)
@@ -1883,7 +1873,6 @@
 	return s
 }
 
->>>>>>> 5b36a0d9
 type AttachVolumeInput struct {
 	_ struct{} `type:"structure"`
 
@@ -1951,10 +1940,6 @@
 	Subnet *Subnet `locationName:"subnet" type:"structure"`
 }
 
-<<<<<<< HEAD
-// SetSubnet sets the Subnet field's value.
-type DeleteSubnetInput struct {
-=======
 type DescribeInstanceStatusInput struct {
 	_ struct{} `type:"structure"`
 
@@ -2037,7 +2022,6 @@
 
 //CreateInternetGatewayInput Contains the parameters for CreateInternetGateway.
 type CreateInternetGatewayInput struct {
->>>>>>> 5b36a0d9
 	_ struct{} `type:"structure"`
 
 	// Checks whether you have the required permissions for the action, without
@@ -2051,6 +2035,57 @@
 	// SubnetId is a required field
 	SubnetId *string `type:"string" required:"true"`
 }
+
+type DeleteSubnetInput struct {
+	_ struct{} `type:"structure"`
+
+	// Checks whether you have the required permissions for the action, without
+	// actually making the request, and provides an error response. If you have
+	// the required permissions, the error response is DryRunOperation. Otherwise,
+	// it is UnauthorizedOperation.
+	DryRun *bool `locationName:"dryRun" type:"boolean"`
+
+	// The ID of the subnet.
+	//
+	// SubnetId is a required field
+	SubnetId *string `type:"string" required:"true"`
+}
+
+// String returns the string representation
+func (s DeleteSubnetInput) String() string {
+	return awsutil.Prettify(s)
+}
+
+// GoString returns the string representation
+func (s DeleteSubnetInput) GoString() string {
+	return s.String()
+}
+
+// Validate inspects the fields of the type to determine if they are valid.
+func (s *DeleteSubnetInput) Validate() error {
+	invalidParams := request.ErrInvalidParams{Context: "DeleteSubnetInput"}
+	if s.SubnetId == nil {
+		invalidParams.Add(request.NewErrParamRequired("SubnetId"))
+	}
+
+	if invalidParams.Len() > 0 {
+		return invalidParams
+	}
+	return nil
+}
+
+// SetDryRun sets the DryRun field's value.
+func (s *DeleteSubnetInput) SetDryRun(v bool) *DeleteSubnetInput {
+	s.DryRun = &v
+	return s
+}
+
+// SetSubnetId sets the SubnetId field's value.
+func (s *DeleteSubnetInput) SetSubnetId(v string) *DeleteSubnetInput {
+	s.SubnetId = &v
+	return s
+}
+
 type DeleteSubnetOutput struct {
 	_ struct{} `type:"structure"`
 }
@@ -2564,17 +2599,6 @@
 	_ struct{} `type:"structure"`
 }
 
-<<<<<<< HEAD
-type CreateInternetGatewayInput struct {
-	_ struct{} `type:"structure"`
-
-	// Checks whether you have the required permissions for the action, without
-	// actually making the request, and provides an error response. If you have
-	// the required permissions, the error response is DryRunOperation. Otherwise,
-	// it is UnauthorizedOperation.
-	DryRun *bool `locationName:"dryRun" type:"boolean"`
-}
-
 //CreateInternetGatewayOutput Contains the output of CreateInternetGateway.
 type CreateInternetGatewayOutput struct {
 	_ struct{} `type:"structure"`
@@ -2610,11 +2634,6 @@
 	VpcId *string `locationName:"vpcId" type:"string"`
 }
 
-// Contains the parameters for DescribeInternetGateways.
-type DescribeInternetGatewaysInput struct {
-	_ struct{} `type:"structure"`
-
-=======
 type ModifyVpcAttributeInput struct {
 	_ struct{} `type:"structure"`
 
@@ -2698,22 +2717,16 @@
 	return s.String()
 }
 
-type DescribeVpcAttributeInput struct {
-	_ struct{} `type:"structure"`
-
-	// The VPC attribute.
-	//
-	// Attribute is a required field
-	Attribute *string `type:"string" required:"true" enum:"VpcAttributeName"`
-
->>>>>>> 5b36a0d9
+// Contains the parameters for DescribeInternetGateways.
+type DescribeInternetGatewaysInput struct {
+	_ struct{} `type:"structure"`
+
 	// Checks whether you have the required permissions for the action, without
 	// actually making the request, and provides an error response. If you have
 	// the required permissions, the error response is DryRunOperation. Otherwise,
 	// it is UnauthorizedOperation.
 	DryRun *bool `locationName:"dryRun" type:"boolean"`
 
-<<<<<<< HEAD
 	// One or more filters.
 	//
 	//    * attachment.state - The current state of the attachment between the gateway
@@ -2746,6 +2759,34 @@
 	InternetGatewayIds []*string `locationName:"internetGatewayId" locationNameList:"item" type:"list"`
 }
 
+// String returns the string representation
+func (s DescribeInternetGatewaysInput) String() string {
+	return awsutil.Prettify(s)
+}
+
+// GoString returns the string representation
+func (s DescribeInternetGatewaysInput) GoString() string {
+	return s.String()
+}
+
+// SetDryRun sets the DryRun field's value.
+func (s *DescribeInternetGatewaysInput) SetDryRun(v bool) *DescribeInternetGatewaysInput {
+	s.DryRun = &v
+	return s
+}
+
+// SetFilters sets the Filters field's value.
+func (s *DescribeInternetGatewaysInput) SetFilters(v []*Filter) *DescribeInternetGatewaysInput {
+	s.Filters = v
+	return s
+}
+
+// SetInternetGatewayIds sets the InternetGatewayIds field's value.
+func (s *DescribeInternetGatewaysInput) SetInternetGatewayIds(v []*string) *DescribeInternetGatewaysInput {
+	s.InternetGatewayIds = v
+	return s
+}
+
 //DescribeInternetGatewaysOutput Contains the output of DescribeInternetGateways.
 type DescribeInternetGatewaysOutput struct {
 	_ struct{} `type:"structure"`
@@ -2755,9 +2796,20 @@
 	RequesterId      *string            `locationName:"requestId" type:"string"`
 }
 
-// Contains the parameters for DeleteInternetGateway.
-type DeleteInternetGatewayInput struct {
-=======
+type DescribeVpcAttributeInput struct {
+	_ struct{} `type:"structure"`
+
+	// The VPC attribute.
+	//
+	// Attribute is a required field
+	Attribute *string `type:"string" required:"true" enum:"VpcAttributeName"`
+
+	// Checks whether you have the required permissions for the action, without
+	// actually making the request, and provides an error response. If you have
+	// the required permissions, the error response is DryRunOperation. Otherwise,
+	// it is UnauthorizedOperation.
+	DryRun *bool `locationName:"dryRun" type:"boolean"`
+
 	// The ID of the VPC.
 	//
 	// VpcId is a required field
@@ -2808,8 +2860,6 @@
 	return s
 }
 
-// Contains the output of DescribeVpcAttribute.
-// Please also see https://docs.aws.amazon.com/goto/WebAPI/ec2-2016-11-15/DescribeVpcAttributeResult
 type DescribeVpcAttributeOutput struct {
 	_ struct{} `type:"structure"`
 
@@ -2855,9 +2905,7 @@
 	return s
 }
 
-// Contains the parameters for AttachInternetGateway.
 type AttachInternetGatewayInput struct {
->>>>>>> 5b36a0d9
 	_ struct{} `type:"structure"`
 
 	// Checks whether you have the required permissions for the action, without
@@ -2870,36 +2918,6 @@
 	//
 	// InternetGatewayId is a required field
 	InternetGatewayId *string `locationName:"internetGatewayId" type:"string" required:"true"`
-<<<<<<< HEAD
-}
-
-type DeleteInternetGatewayOutput struct {
-	_ struct{} `type:"structure"`
-}
-
-// Contains the parameters for CreateNatGateway.
-// Please also see https://docs.aws.amazon.com/goto/WebAPI/ec2-2016-11-15/CreateNatGatewayRequest
-type CreateNatGatewayInput struct {
-	_ struct{} `type:"structure"`
-
-	// The allocation ID of an Elastic IP address to associate with the NAT gateway.
-	// If the Elastic IP address is associated with another resource, you must first
-	// disassociate it.
-	//
-	// AllocationId is a required field
-	AllocationId *string `type:"string" required:"true"`
-
-	// Unique, case-sensitive identifier you provide to ensure the idempotency of
-	// the request. For more information, see How to Ensure Idempotency (http://docs.aws.amazon.com/AWSEC2/latest/APIReference/Run_Instance_Idempotency.html).
-	//
-	// Constraint: Maximum 64 ASCII characters.
-	ClientToken *string `type:"string"`
-
-	// The subnet in which to create the NAT gateway.
-	//
-	// SubnetId is a required field
-	SubnetId *string `type:"string" required:"true"`
-=======
 
 	// The ID of the VPC.
 	//
@@ -2907,12 +2925,51 @@
 	VpcId *string `locationName:"vpcId" type:"string" required:"true"`
 }
 
-type AttachInternetGatewayOutput struct {
-	_ struct{} `type:"structure"`
-}
-
-// Contains the parameters for DetachInternetGateway.
-type DetachInternetGatewayInput struct {
+// String returns the string representation
+func (s AttachInternetGatewayInput) String() string {
+	return awsutil.Prettify(s)
+}
+
+// GoString returns the string representation
+func (s AttachInternetGatewayInput) GoString() string {
+	return s.String()
+}
+
+// Validate inspects the fields of the type to determine if they are valid.
+func (s *AttachInternetGatewayInput) Validate() error {
+	invalidParams := request.ErrInvalidParams{Context: "AttachInternetGatewayInput"}
+	if s.InternetGatewayId == nil {
+		invalidParams.Add(request.NewErrParamRequired("InternetGatewayId"))
+	}
+	if s.VpcId == nil {
+		invalidParams.Add(request.NewErrParamRequired("VpcId"))
+	}
+
+	if invalidParams.Len() > 0 {
+		return invalidParams
+	}
+	return nil
+}
+
+// SetDryRun sets the DryRun field's value.
+func (s *AttachInternetGatewayInput) SetDryRun(v bool) *AttachInternetGatewayInput {
+	s.DryRun = &v
+	return s
+}
+
+// SetInternetGatewayId sets the InternetGatewayId field's value.
+func (s *AttachInternetGatewayInput) SetInternetGatewayId(v string) *AttachInternetGatewayInput {
+	s.InternetGatewayId = &v
+	return s
+}
+
+// SetVpcId sets the VpcId field's value.
+func (s *AttachInternetGatewayInput) SetVpcId(v string) *AttachInternetGatewayInput {
+	s.VpcId = &v
+	return s
+}
+
+type DeleteInternetGatewayInput struct {
 	_ struct{} `type:"structure"`
 
 	// Checks whether you have the required permissions for the action, without
@@ -2925,6 +2982,153 @@
 	//
 	// InternetGatewayId is a required field
 	InternetGatewayId *string `locationName:"internetGatewayId" type:"string" required:"true"`
+}
+
+// String returns the string representation
+func (s DeleteInternetGatewayInput) String() string {
+	return awsutil.Prettify(s)
+}
+
+// GoString returns the string representation
+func (s DeleteInternetGatewayInput) GoString() string {
+	return s.String()
+}
+
+// Validate inspects the fields of the type to determine if they are valid.
+func (s *DeleteInternetGatewayInput) Validate() error {
+	invalidParams := request.ErrInvalidParams{Context: "DeleteInternetGatewayInput"}
+	if s.InternetGatewayId == nil {
+		invalidParams.Add(request.NewErrParamRequired("InternetGatewayId"))
+	}
+
+	if invalidParams.Len() > 0 {
+		return invalidParams
+	}
+	return nil
+}
+
+// SetDryRun sets the DryRun field's value.
+func (s *DeleteInternetGatewayInput) SetDryRun(v bool) *DeleteInternetGatewayInput {
+	s.DryRun = &v
+	return s
+}
+
+// SetInternetGatewayId sets the InternetGatewayId field's value.
+func (s *DeleteInternetGatewayInput) SetInternetGatewayId(v string) *DeleteInternetGatewayInput {
+	s.InternetGatewayId = &v
+	return s
+}
+
+// Please also see https://docs.aws.amazon.com/goto/WebAPI/ec2-2016-11-15/DeleteInternetGatewayOutput
+type DeleteInternetGatewayOutput struct {
+	_ struct{} `type:"structure"`
+}
+
+// String returns the string representation
+func (s DeleteInternetGatewayOutput) String() string {
+	return awsutil.Prettify(s)
+}
+
+// GoString returns the string representation
+func (s DeleteInternetGatewayOutput) GoString() string {
+	return s.String()
+}
+
+// Contains the parameters for CreateNatGateway.
+// Please also see https://docs.aws.amazon.com/goto/WebAPI/ec2-2016-11-15/CreateNatGatewayRequest
+type CreateNatGatewayInput struct {
+	_ struct{} `type:"structure"`
+
+	// The allocation ID of an Elastic IP address to associate with the NAT gateway.
+	// If the Elastic IP address is associated with another resource, you must first
+	// disassociate it.
+	//
+	// AllocationId is a required field
+	AllocationId *string `type:"string" required:"true"`
+
+	// Unique, case-sensitive identifier you provide to ensure the idempotency of
+	// the request. For more information, see How to Ensure Idempotency (http://docs.aws.amazon.com/AWSEC2/latest/APIReference/Run_Instance_Idempotency.html).
+	//
+	// Constraint: Maximum 64 ASCII characters.
+	ClientToken *string `type:"string"`
+
+	// The subnet in which to create the NAT gateway.
+	//
+	// SubnetId is a required field
+	SubnetId *string `type:"string" required:"true"`
+}
+
+// String returns the string representation
+func (s CreateNatGatewayInput) String() string {
+	return awsutil.Prettify(s)
+}
+
+// GoString returns the string representation
+func (s CreateNatGatewayInput) GoString() string {
+	return s.String()
+}
+
+// Validate inspects the fields of the type to determine if they are valid.
+func (s *CreateNatGatewayInput) Validate() error {
+	invalidParams := request.ErrInvalidParams{Context: "CreateNatGatewayInput"}
+	if s.AllocationId == nil {
+		invalidParams.Add(request.NewErrParamRequired("AllocationId"))
+	}
+	if s.SubnetId == nil {
+		invalidParams.Add(request.NewErrParamRequired("SubnetId"))
+	}
+
+	if invalidParams.Len() > 0 {
+		return invalidParams
+	}
+	return nil
+}
+
+// SetAllocationId sets the AllocationId field's value.
+func (s *CreateNatGatewayInput) SetAllocationId(v string) *CreateNatGatewayInput {
+	s.AllocationId = &v
+	return s
+}
+
+// SetClientToken sets the ClientToken field's value.
+func (s *CreateNatGatewayInput) SetClientToken(v string) *CreateNatGatewayInput {
+	s.ClientToken = &v
+	return s
+}
+
+// SetSubnetId sets the SubnetId field's value.
+func (s *CreateNatGatewayInput) SetSubnetId(v string) *CreateNatGatewayInput {
+	s.SubnetId = &v
+	return s
+}
+
+type AttachInternetGatewayOutput struct {
+	_ struct{} `type:"structure"`
+}
+
+// String returns the string representation
+func (s AttachInternetGatewayOutput) String() string {
+	return awsutil.Prettify(s)
+}
+
+// GoString returns the string representation
+func (s AttachInternetGatewayOutput) GoString() string {
+	return s.String()
+}
+
+type DetachInternetGatewayInput struct {
+	_ struct{} `type:"structure"`
+
+	// Checks whether you have the required permissions for the action, without
+	// actually making the request, and provides an error response. If you have
+	// the required permissions, the error response is DryRunOperation. Otherwise,
+	// it is UnauthorizedOperation.
+	DryRun *bool `locationName:"dryRun" type:"boolean"`
+
+	// The ID of the Internet gateway.
+	//
+	// InternetGatewayId is a required field
+	InternetGatewayId *string `locationName:"internetGatewayId" type:"string" required:"true"`
 
 	// The ID of the VPC.
 	//
@@ -2932,7 +3136,60 @@
 	VpcId *string `locationName:"vpcId" type:"string" required:"true"`
 }
 
+// String returns the string representation
+func (s DetachInternetGatewayInput) String() string {
+	return awsutil.Prettify(s)
+}
+
+// GoString returns the string representation
+func (s DetachInternetGatewayInput) GoString() string {
+	return s.String()
+}
+
+// Validate inspects the fields of the type to determine if they are valid.
+func (s *DetachInternetGatewayInput) Validate() error {
+	invalidParams := request.ErrInvalidParams{Context: "DetachInternetGatewayInput"}
+	if s.InternetGatewayId == nil {
+		invalidParams.Add(request.NewErrParamRequired("InternetGatewayId"))
+	}
+	if s.VpcId == nil {
+		invalidParams.Add(request.NewErrParamRequired("VpcId"))
+	}
+
+	if invalidParams.Len() > 0 {
+		return invalidParams
+	}
+	return nil
+}
+
+// SetDryRun sets the DryRun field's value.
+func (s *DetachInternetGatewayInput) SetDryRun(v bool) *DetachInternetGatewayInput {
+	s.DryRun = &v
+	return s
+}
+
+// SetInternetGatewayId sets the InternetGatewayId field's value.
+func (s *DetachInternetGatewayInput) SetInternetGatewayId(v string) *DetachInternetGatewayInput {
+	s.InternetGatewayId = &v
+	return s
+}
+
+// SetVpcId sets the VpcId field's value.
+func (s *DetachInternetGatewayInput) SetVpcId(v string) *DetachInternetGatewayInput {
+	s.VpcId = &v
+	return s
+}
+
 type DetachInternetGatewayOutput struct {
 	_ struct{} `type:"structure"`
->>>>>>> 5b36a0d9
+}
+
+// String returns the string representation
+func (s DetachInternetGatewayOutput) String() string {
+	return awsutil.Prettify(s)
+}
+
+// GoString returns the string representation
+func (s DetachInternetGatewayOutput) GoString() string {
+	return s.String()
 }