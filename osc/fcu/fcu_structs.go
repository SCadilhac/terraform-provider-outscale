--- conflicted
+++ resolved
@@ -1004,7 +1004,6 @@
 	RequestId *string `locationName:"requestId" type:"String"`
 }
 
-<<<<<<< HEAD
 func (s DescribeImagesOutput) String() string {
 	return awsutil.Prettify(s)
 }
@@ -1022,8 +1021,6 @@
 	return s
 }
 
-=======
->>>>>>> fd12ef05
 type ModifyImageAttributeInput struct {
 	_ struct{} `type:"structure"`
 
