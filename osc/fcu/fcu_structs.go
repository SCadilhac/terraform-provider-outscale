package fcu

import (
	"time"

	"github.com/aws/aws-sdk-go/aws/awsutil"
	"github.com/aws/aws-sdk-go/aws/request"
)

const (
	InstanceAttributeNameUserData = "userData"
)

type DescribeInstancesInput struct {
	Filters []*Filter `locationName:"Filter" locationNameList:"Filter" type:"list"`

	InstanceIds []*string `locationName:"InstanceId" locationNameList:"InstanceId" type:"list"`

	MaxResults *int64 `locationName:"maxResults" type:"integer"`

	NextToken *string `locationName:"nextToken" type:"string"`
}

type Filter struct {
	Name *string `type:"string"`

	Values []*string `locationName:"Value" locationNameList:"item" type:"list"`
}

type DescribeInstancesOutput struct {
	_ struct{} `type:"structure"`

	NextToken *string `locationName:"nextToken" type:"string"`

	OwnerId *string `locationName:"ownerId" locationNameList:"item" type:"string"`

	RequestId *string `locationName:"requestId" type:"string"`

	ReservationId *string `locationName:"reservationId" locationNameList:"item" type:"string"`

	Reservations []*Reservation `locationName:"reservationSet" locationNameList:"item" type:"list"`

	GroupSet []*GroupIdentifier `locationName:"groupSet" locationNameList:"item" type:"list"`
}

type GroupIdentifier struct {
	_ struct{} `type:"structure"`

	GroupId *string `locationName:"groupId" type:"string"`

	GroupName *string `locationName:"groupName" type:"string"`
}

type Reservation struct {
	_ struct{} `type:"structure"`

	Groups []*GroupIdentifier `locationName:"groupSet" locationNameList:"item" type:"list"`

	Instances []*Instance `locationName:"instancesSet" locationNameList:"item" type:"list"`

	OwnerId *string `locationName:"ownerId" type:"string"`

	RequestId *string `locationName:"requestId" type:"string"`

	ReservationId *string `locationName:"reservationId" type:"string"`
}

type Instance struct {
	AmiLaunchIndex *int64 `locationName:"amiLaunchIndex" type:"integer"`

	Architecture *string `locationName:"architecture" type:"string" enum:"ArchitectureValues"`

	BlockDeviceMappings []*InstanceBlockDeviceMapping `locationName:"blockDeviceMapping" locationNameList:"item" type:"list"`

	ClientToken *string `locationName:"clientToken" type:"string"`

	DnsName *string `locationName:"dnsName" type:"string"`

	EbsOptimized *bool `locationName:"ebsOptimized" type:"boolean"`

	GroupSet []*GroupIdentifier `locationName:"groupSet" locationNameList:"item" type:"list"`

	Hypervisor *string `locationName:"hypervisor" type:"string" enum:"HypervisorType"`

	IamInstanceProfile *IamInstanceProfile `locationName:"iamInstanceProfile" type:"structure"`

	ImageId *string `locationName:"imageId" type:"string"`

	InstanceId *string `locationName:"instanceId" type:"string"`

	InstanceLifecycle *string `locationName:"instanceLifecycle" type:"string" enum:"InstanceLifecycleType"`

	InstanceState *InstanceState `locationName:"instanceState" type:"structure"`

	InstanceType *string `locationName:"instanceType" type:"string" enum:"InstanceType"`

	IpAddress *string `locationName:"ipAddress" type:"string"`

	KernelId *string `locationName:"kernelId" type:"string"`

	KeyName *string `locationName:"keyName" type:"string"`

	Monitoring *Monitoring `locationName:"monitoring" type:"structure"`

	NetworkInterfaces []*InstanceNetworkInterface `locationName:"networkInterfaceSet" locationNameList:"item" type:"list"`

	Placement *Placement `locationName:"placement" type:"structure"`

	Platform *string `locationName:"platform" type:"string" enum:"PlatformValues"`

	PrivateDnsName *string `locationName:"privateDnsName" type:"string"`

	PrivateIpAddress *string `locationName:"privateIpAddress" type:"string"`

	ProductCodes []*ProductCode `locationName:"productCodes" locationNameList:"item" type:"list"`

	RamdiskId *string `locationName:"ramdiskId" type:"string"`

	Reason *string `locationName:"reason" type:"string"`

	RootDeviceName *string `locationName:"rootDeviceName" type:"string"`

	RootDeviceType *string `locationName:"rootDeviceType" type:"string" enum:"DeviceType"`

	SourceDestCheck *bool `locationName:"sourceDestCheck" type:"boolean"`

	SpotInstanceRequestId *string `locationName:"spotInstanceRequestId" type:"string"`

	SriovNetSupport *string `locationName:"sriovNetSupport" type:"string"`

	State *InstanceState `locationName:"instanceState" type:"structure"`

	StateReason *StateReason `locationName:"stateReason" type:"structure"`

	SubnetId *string `locationName:"subnetId" type:"string"`

	Tags []*Tag `locationName:"tagSet" locationNameList:"item" type:"list"`

	VirtualizationType *string `locationName:"virtualizationType" type:"string" enum:"VirtualizationType"`

	VpcId *string `locationName:"vpcId" type:"string"`
}

type InstanceBlockDeviceMapping struct {
	DeviceName *string `locationName:"deviceName" type:"string"`

	Ebs *EbsInstanceBlockDevice `locationName:"ebs" type:"structure"`
}

type InstanceBlockDeviceMappingSpecification struct {
	_ struct{} `type:"structure"`

	DeviceName *string `locationName:"deviceName" type:"string"`

	Ebs *EbsInstanceBlockDeviceSpecification `locationName:"ebs" type:"structure"`

	NoDevice *string `locationName:"noDevice" type:"string"`

	VirtualName *string `locationName:"virtualName" type:"string"`
}

type InstanceCapacity struct {
	_ struct{} `type:"structure"`

	AvailableCapacity *int64 `locationName:"availableCapacity" type:"integer"`

	InstanceType *string `locationName:"instanceType" type:"string"`

	TotalCapacity *int64 `locationName:"totalCapacity" type:"integer"`
}

type InstanceCount struct {
	_ struct{} `type:"structure"`

	InstanceCount *int64 `locationName:"instanceCount" type:"integer"`

	State *string `locationName:"state" type:"string" enum:"ListingState"`
}

type InstanceExportDetails struct {
	_ struct{} `type:"structure"`

	InstanceId *string `locationName:"instanceId" type:"string"`

	TargetEnvironment *string `locationName:"targetEnvironment" type:"string" enum:"ExportEnvironment"`
}

type InstanceMonitoring struct {
	_ struct{} `type:"structure"`

	InstanceId *string `locationName:"instanceId" type:"string"`

	Monitoring *Monitoring `locationName:"monitoring" type:"structure"`
}

type InstanceNetworkInterface struct {
	Association *InstanceNetworkInterfaceAssociation `locationName:"association" type:"structure"`

	Attachment *InstanceNetworkInterfaceAttachment `locationName:"attachment" type:"structure"`

	Description *string `locationName:"description" type:"string"`

	Groups []*GroupIdentifier `locationName:"groupSet" locationNameList:"item" type:"list"`

	MacAddress *string `locationName:"macAddress" type:"string"`

	NetworkInterfaceId *string `locationName:"networkInterfaceId" type:"string"`

	OwnerId *string `locationName:"ownerId" type:"string"`

	PrivateDnsName *string `locationName:"privateDnsName" type:"string"`

	PrivateIpAddress *string `locationName:"privateIpAddress" type:"string"`

	PrivateIpAddresses []*InstancePrivateIpAddress `locationName:"privateIpAddressesSet" locationNameList:"item" type:"list"`

	SourceDestCheck *bool `locationName:"sourceDestCheck" type:"bool"`

	Status *string `locationName:"status" type:"string" enum:"NetworkInterfaceStatus"`

	SubnetId *string `locationName:"subnetId" type:"string"`

	VpcId *string `locationName:"vpcId" type:"string"`
}

type InstanceNetworkInterfaceAssociation struct {
	IpOwnerId *string `locationName:"ipOwnerId" type:"string"`

	PublicDnsName *string `locationName:"publicDnsName" type:"string"`

	PublicIp *string `locationName:"publicIp" type:"string"`
}

type InstanceNetworkInterfaceAttachment struct {
	AttachmentId *string `locationName:"attachmentId" type:"string"`

	DeleteOnTermination *bool `locationName:"deleteOnTermination" type:"boolean"`

	DeviceIndex *int64 `locationName:"deviceIndex" type:"integer"`

	Status *string `locationName:"status" type:"string" enum:"AttachmentStatus"`
}

type InstanceNetworkInterfaceSpecification struct {
	_ struct{} `type:"structure"`

	AssociatePublicIpAddress *bool `locationName:"associatePublicIpAddress" type:"boolean"`

	DeleteOnTermination *bool `locationName:"deleteOnTermination" type:"boolean"`

	Description *string `locationName:"description" type:"string"`

	DeviceIndex *int64 `locationName:"deviceIndex" type:"integer"`

	Groups []*string `locationName:"SecurityGroupId" locationNameList:"SecurityGroupId" type:"list"`

	Ipv6AddressCount *int64 `locationName:"ipv6AddressCount" type:"integer"`

	NetworkInterfaceId *string `locationName:"networkInterfaceId" type:"string"`

	PrivateIpAddress *string `locationName:"privateIpAddress" type:"string"`

	PrivateIpAddresses []*PrivateIpAddressSpecification `locationName:"privateIpAddressesSet" queryName:"PrivateIpAddresses" locationNameList:"item" type:"list"`

	SecurityGroupIds []*string `locationName:"SecurityGroupId" locationNameList:"SecurityGroupId" type:"list"`

	SecondaryPrivateIpAddressCount *int64 `locationName:"secondaryPrivateIpAddressCount" type:"integer"`

	SubnetId *string `locationName:"subnetId" type:"string"`
}

type InstancePrivateIpAddress struct {
	Association *InstanceNetworkInterfaceAssociation `locationName:"association" type:"structure"`

	Primary *bool `locationName:"primary" type:"boolean"`

	PrivateDnsName *string `locationName:"privateDnsName" type:"string"`

	PrivateIpAddress *string `locationName:"privateIpAddress" type:"string"`
}

type InstanceState struct {
	Code *int64 `locationName:"code" type:"integer"`

	Name *string `locationName:"name" type:"string" enum:"InstanceStateName"`
}

type InstanceStateChange struct {
	_ struct{} `type:"structure"`

	CurrentState *InstanceState `locationName:"currentState" type:"structure"`

	InstanceId *string `locationName:"instanceId" type:"string"`

	PreviousState *InstanceState `locationName:"previousState" type:"structure"`
}

type InstanceStatus struct {
	_ struct{} `type:"structure"`

	AvailabilityZone *string `locationName:"availabilityZone" type:"string"`

	Events []*InstanceStatusEvent `locationName:"eventsSet" locationNameList:"item" type:"list"`

	InstanceId *string `locationName:"instanceId" type:"string"`

	InstanceState *InstanceState `locationName:"instanceState" type:"structure"`

	InstanceStatus *InstanceStatusSummary `locationName:"instanceStatus" type:"structure"`

	SystemStatus *InstanceStatusSummary `locationName:"systemStatus" type:"structure"`
}

type InstanceStatusDetails struct {
	_ struct{} `type:"structure"`

	ImpairedSince *time.Time `locationName:"impairedSince" type:"timestamp" timestampFormat:"iso8601"`

	Name *string `locationName:"name" type:"string" enum:"StatusName"`

	Status *string `locationName:"status" type:"string" enum:"StatusType"`
}

type InstanceStatusEvent struct {
	_ struct{} `type:"structure"`

	Code *string `locationName:"code" type:"string" enum:"EventCode"`

	Description *string `locationName:"description" type:"string"`

	NotAfter *time.Time `locationName:"notAfter" type:"timestamp" timestampFormat:"iso8601"`

	NotBefore *time.Time `locationName:"notBefore" type:"timestamp" timestampFormat:"iso8601"`
}

type InstanceStatusSummary struct {
	_ struct{} `type:"structure"`

	Details []*InstanceStatusDetails `locationName:"details" locationNameList:"item" type:"list"`

	Status *string `locationName:"status" type:"string" enum:"SummaryStatus"`
}

type EbsInstanceBlockDevice struct {
	AttachTime *time.Time `locationName:"attachTime" type:"timestamp" timestampFormat:"iso8601"`

	DeleteOnTermination *bool `locationName:"deleteOnTermination" type:"boolean"`

	Status *string `locationName:"status" type:"string" enum:"AttachmentStatus"`

	VolumeId *string `locationName:"volumeId" type:"string"`
}

type EbsInstanceBlockDeviceSpecification struct {
	_ struct{} `type:"structure"`

	DeleteOnTermination *bool `locationName:"deleteOnTermination" type:"boolean"`

	VolumeId *string `locationName:"volumeId" type:"string"`
}

type IamInstanceProfile struct {
	Arn *string `locationName:"arn" type:"string"`

	Id *string `locationName:"id" type:"string"`
}

type Monitoring struct {
	_ struct{} `type:"structure"`

	State *string `locationName:"state" type:"string" enum:"MonitoringState"`
}

type Placement struct {
	Affinity *string `locationName:"affinity" type:"string"`

	AvailabilityZone *string `locationName:"availabilityZone" type:"string"`

	GroupName *string `locationName:"groupName" type:"string"`

	HostId *string `locationName:"hostId" type:"string"`

	Tenancy *string `locationName:"tenancy" type:"string" enum:"Tenancy"`
}

type ProductCode struct {
	ProductCode *string `locationName:"productCode" type:"string"`

	Type *string `locationName:"type" type:"string" enum:"ProductCodeValues"`
}

type StateReason struct {
	Code    *string `locationName:"code" type:"string"`
	Message *string `locationName:"message" type:"string"`
}

type Tag struct {
	_ struct{} `type:"structure"`

	Key *string `locationName:"key" type:"string"`

	Value *string `locationName:"value" type:"string"`
}

type PrivateIpAddressSpecification struct {
	_ struct{} `type:"structure"`

	Primary *bool `locationName:"primary" type:"boolean"`

	PrivateIpAddress *string `locationName:"privateIpAddress" type:"string" required:"true"`
}

type DescribeInstanceAttributeInput struct {
	_ struct{} `type:"structure"`

	Attribute *string `locationName:"attribute" type:"string" required:"true" enum:"InstanceAttributeName"`

	DryRun *bool `locationName:"dryRun" type:"boolean"`

	InstanceId *string `locationName:"instanceId" type:"string" required:"true"`
}

type DescribeInstanceAttributeOutput struct {
	_ struct{} `type:"structure"`

	BlockDeviceMappings []*InstanceBlockDeviceMapping `locationName:"blockDeviceMapping" locationNameList:"item" type:"list"`

	DisableApiTermination *AttributeBooleanValue `locationName:"disableApiTermination" type:"structure"`

	EbsOptimized *AttributeBooleanValue `locationName:"ebsOptimized" type:"structure"`

	EnaSupport *AttributeBooleanValue `locationName:"enaSupport" type:"structure"`

	Groups []*GroupIdentifier `locationName:"groupSet" locationNameList:"item" type:"list"`

	InstanceId *string `locationName:"instanceId" type:"string"`

	InstanceInitiatedShutdownBehavior *AttributeValue `locationName:"instanceInitiatedShutdownBehavior" type:"structure"`

	InstanceType *AttributeValue `locationName:"instanceType" type:"structure"`

	KernelId *AttributeValue `locationName:"kernel" type:"structure"`

	ProductCodes []*ProductCode `locationName:"productCodes" locationNameList:"item" type:"list"`

	RamdiskId *AttributeValue `locationName:"ramdisk" type:"structure"`

	RootDeviceName *AttributeValue `locationName:"rootDeviceName" type:"structure"`

	SourceDestCheck *AttributeBooleanValue `locationName:"sourceDestCheck" type:"structure"`

	SriovNetSupport *AttributeValue `locationName:"sriovNetSupport" type:"structure"`

	UserData *AttributeValue `locationName:"userData" type:"structure"`

	RequestId *string `locationName:"requestId" type:"string"`
}

type AttributeBooleanValue struct {
	_ struct{} `type:"structure"`

	Value *bool `locationName:"value" type:"boolean"`
}

type AttributeValue struct {
	_ struct{} `type:"structure"`

	Value *string `locationName:"value" type:"string"`
}

type RunInstancesInput struct {
	_ struct{} `type:"structure"`

	BlockDeviceMappings []*BlockDeviceMapping `locationName:"BlockDeviceMapping" locationNameList:"BlockDeviceMapping" type:"list"`

	ClientToken *string `locationName:"clientToken" type:"string"`

	DisableApiTermination *bool `locationName:"disableApiTermination" type:"boolean"`

	DryRun *bool `locationName:"dryRun" type:"boolean"`

	EbsOptimized *bool `locationName:"ebsOptimized" type:"boolean"`

	ImageId *string `type:"string"`

	InstanceInitiatedShutdownBehavior *string `locationName:"instanceInitiatedShutdownBehavior" type:"string" enum:"ShutdownBehavior"`

	InstanceType *string `type:"string" enum:"InstanceType"`

	InstanceName *string `type:"string" enum:"InstanceName"`

	KeyName *string `locationName:"keyName" type:"string"`

	MaxCount *int64 `type:"integer" required:"true"`

	MinCount *int64 `type:"integer" required:"true"`

	NetworkInterfaces []*InstanceNetworkInterfaceSpecification `locationName:"networkInterface" locationNameList:"item" type:"list"`

	Placement *Placement `type:"structure"`

	PrivateIPAddress *string `locationName:"privateIpAddress" type:"string"`

	PrivateIPAddresses *string `locationName:"privateIpAddresses" type:"string"`

	RamdiskId *string `type:"string"`

	SecurityGroupIds []*string `locationName:"SecurityGroupId" locationNameList:"SecurityGroupId" type:"list"`

	SecurityGroups []*string `locationName:"SecurityGroup" locationNameList:"SecurityGroup" type:"list"`

	SubnetId *string `type:"string"`

	TagSpecifications []*TagSpecification `locationName:"TagSpecification" locationNameList:"item" type:"list"`

	UserData *string `type:"string"`

	OwnerId *string `type:"string"`

	RequestId *string `locationName:"requestId" type:"string"`

	ReservationId *string `type:"string"`

	PasswordData *string `type:"string"`
}

type BlockDeviceMapping struct {
	_ struct{} `type:"structure"`

	DeviceName *string `locationName:"deviceName" type:"string"`

	Ebs *EbsBlockDevice `locationName:"ebs" type:"structure"`

	NoDevice *string `locationName:"noDevice" type:"string"`

	VirtualName *string `locationName:"virtualName" type:"string"`
}

type PrivateIPAddressSpecification struct {
	_ struct{} `type:"structure"`

	Primary *bool `locationName:"primary" type:"boolean"`

	PrivateIPAddress *string `locationName:"privateIpAddress" type:"string" required:"true"`
}

type ModifyInstanceKeyPairInput struct {
	_ struct{} `type:"structure"`

	InstanceId *string `locationName:"instanceId" type:"string"`

	KeyName *string `locationName:"keyName" type:"string"`
}

type EbsBlockDevice struct {
	_ struct{} `type:"structure"`

	DeleteOnTermination *bool `locationName:"deleteOnTermination" type:"boolean"`

	Encrypted *bool `locationName:"encrypted" type:"boolean"`

	Iops *int64 `locationName:"iops" type:"integer"`

	KmsKeyId *string `type:"string"`

	SnapshotId *string `locationName:"snapshotId" type:"string"`

	VolumeSize *int64 `locationName:"volumeSize" type:"integer"`

	VolumeType *string `locationName:"volumeType" type:"string" enum:"VolumeType"`
}

type GetPasswordDataInput struct {
	_ struct{} `type:"structure"`

	InstanceId *string `type:"string" required:"true"`
}

type GetPasswordDataOutput struct {
	_ struct{} `type:"structure"`

	InstanceId *string `locationName:"instanceId" type:"string"`

	PasswordData *string `locationName:"passwordData" type:"string"`

	Timestamp *time.Time `locationName:"timestamp" type:"timestamp" timestampFormat:"iso8601"`
}

type TerminateInstancesInput struct {
	InstanceIds []*string `locationName:"InstanceId" locationNameList:"InstanceId" type:"list" required:"true"`
}

type TerminateInstancesOutput struct {
	_ struct{} `type:"structure"`

	TerminatingInstances []*InstanceStateChange `locationName:"instancesSet" locationNameList:"item" type:"list"`
}
type PublicIP struct {
	AllocationId             *string `locationName:"allocationId" type:"string"`
	AssociationId            *string `locationName:"associationId" type:"string"`
	Domain                   *string `locationName:"domain" type:"string"`
	InstanceId               *string `locationName:"instanceId" type:"string"`
	NetworkInterfaceId       *string `locationName:"networkInterfaceId" type:"string"`
	NetworkInterface_ownerId *string `locationName:"networkInterface_ownerId" type:"string"`
	PrivateIpAddress         *string `locationName:"privateIpAddress" type:"string"`
	PublicIp                 *string `locationName:"publicIp" type:"string"`
}

type AllocateAddressInput struct {
	_ struct{} `type:"structure"`

	Domain *string `type:"string" enum:"DomainType"`

	DryRun *bool `locationName:"dryRun" type:"boolean"`
}

type AllocateAddressOutput struct {
	_ struct{} `type:"structure"`

	AllocationId *string `locationName:"allocationId" type:"string"`

	Domain *string `locationName:"domain" type:"string" enum:"DomainType"`

	PublicIp *string `locationName:"publicIp" type:"string"`
}

type DescribeAddressesInput struct {
	_ struct{} `type:"structure"`

	AllocationIds []*string `locationName:"AllocationId" locationNameList:"AllocationId" type:"list"`

	DryRun *bool `locationName:"dryRun" type:"boolean"`

	Filters []*Filter `locationName:"Filter" locationNameList:"Filter" type:"list"`

	PublicIps []*string `locationName:"PublicIp" locationNameList:"PublicIp" type:"list"`
}

type DescribeAddressesOutput struct {
	_ struct{} `type:"structure"`

	Addresses []*Address `locationName:"addressesSet" locationNameList:"item" type:"list"`

	RequestId *string `locationName:"requestId" type:"string"`
}

func (s DescribeAddressesOutput) String() string {
	return awsutil.Prettify(s)
}

func (s DescribeAddressesOutput) GoString() string {
	return s.String()
}

func (s *DescribeAddressesOutput) SetAddresses(v []*Address) *DescribeAddressesOutput {
	s.Addresses = v
	return s
}

func (s *DescribeAddressesOutput) SetRequestId(v string) *DescribeAddressesOutput {
	s.RequestId = &v
	return s
}

type Address struct {
	_ struct{} `type:"structure"`

	AllocationId *string `locationName:"allocationId" type:"string"`

	AssociationId *string `locationName:"associationId" type:"string"`

	AllowReassociation *bool `locationName:"allowReassociation" type:"bool"`

	Domain *string `locationName:"domain" type:"string" enum:"DomainType"`

	InstanceId *string `locationName:"instanceId" type:"string"`

	NetworkInterfaceId *string `locationName:"networkInterfaceId" type:"string"`

	NetworkInterfaceOwnerId *string `locationName:"networkInterfaceOwnerId" type:"string"`

	PrivateIpAddress *string `locationName:"privateIpAddress" type:"string"`

	PublicIp *string `locationName:"publicIp" type:"string"`
}

type ModifyInstanceAttributeInput struct {
	_ struct{} `type:"structure"`

	Attribute *string `locationName:"attribute" type:"string" enum:"InstanceAttributeName"`

	BlockDeviceMappings []*BlockDeviceMapping `locationName:"blockDeviceMapping" locationNameList:"item" type:"list"`

	DisableApiTermination *AttributeBooleanValue `locationName:"disableApiTermination" type:"structure"`

	DeleteOnTermination *AttributeBooleanValue `locationName:"deleteOnTermination" type:"structure"`

	EbsOptimized *AttributeBooleanValue `locationName:"ebsOptimized" type:"structure"`

	Groups []*string `locationName:"GroupId" locationNameList:"groupId" type:"list"`

	InstanceId *string `locationName:"instanceId" type:"string" required:"true"`

	InstanceInitiatedShutdownBehavior *AttributeValue `locationName:"instanceInitiatedShutdownBehavior" type:"structure"`

	InstanceType *AttributeValue `locationName:"instanceType" type:"structure"`

	SourceDestCheck *AttributeBooleanValue `type:"structure"`

	UserData *BlobAttributeValue `locationName:"userData" type:"structure"`

	Value *string `locationName:"value" type:"string"`
}

func (s ModifyInstanceAttributeInput) String() string {
	return awsutil.Prettify(s)
}

func (s ModifyInstanceAttributeInput) GoString() string {
	return s.String()
}

func (s *ModifyInstanceAttributeInput) Validate() error {
	invalidParams := request.ErrInvalidParams{Context: "ModifyInstanceAttributeInput"}
	if s.InstanceId == nil {
		invalidParams.Add(request.NewErrParamRequired("InstanceId"))
	}

	if invalidParams.Len() > 0 {
		return invalidParams
	}
	return nil
}

func (s *ModifyInstanceAttributeInput) SetAttribute(v string) *ModifyInstanceAttributeInput {
	s.Attribute = &v
	return s
}

func (s *ModifyInstanceAttributeInput) SetBlockDeviceMappings(v []*BlockDeviceMapping) *ModifyInstanceAttributeInput {
	s.BlockDeviceMappings = v
	return s
}

func (s *ModifyInstanceAttributeInput) SetDisableApiTermination(v *AttributeBooleanValue) *ModifyInstanceAttributeInput {
	s.DisableApiTermination = v
	return s
}

func (s *ModifyInstanceAttributeInput) SetEbsOptimized(v *AttributeBooleanValue) *ModifyInstanceAttributeInput {
	s.EbsOptimized = v
	return s
}

func (s *ModifyInstanceAttributeInput) SetGroups(v []*string) *ModifyInstanceAttributeInput {
	s.Groups = v
	return s
}

func (s *ModifyInstanceAttributeInput) SetInstanceId(v string) *ModifyInstanceAttributeInput {
	s.InstanceId = &v
	return s
}

func (s *ModifyInstanceAttributeInput) SetInstanceInitiatedShutdownBehavior(v *AttributeValue) *ModifyInstanceAttributeInput {
	s.InstanceInitiatedShutdownBehavior = v
	return s
}

func (s *ModifyInstanceAttributeInput) SetInstanceType(v *AttributeValue) *ModifyInstanceAttributeInput {
	s.InstanceType = v
	return s
}

func (s *ModifyInstanceAttributeInput) SetSourceDestCheck(v *AttributeBooleanValue) *ModifyInstanceAttributeInput {
	s.SourceDestCheck = v
	return s
}

func (s *ModifyInstanceAttributeInput) SetUserData(v *BlobAttributeValue) *ModifyInstanceAttributeInput {
	s.UserData = v
	return s
}

func (s *ModifyInstanceAttributeInput) SetValue(v string) *ModifyInstanceAttributeInput {
	s.Value = &v
	return s
}

type BlobAttributeValue struct {
	_ struct{} `type:"structure"`

	Value []byte `locationName:"value" type:"blob"`
}

type StopInstancesInput struct {
	_ struct{} `type:"structure"`

	DryRun *bool `locationName:"dryRun" type:"boolean"`

	Force *bool `locationName:"force" type:"boolean"`

	InstanceIds []*string `locationName:"InstanceId" locationNameList:"InstanceId" type:"list" required:"true"`
}

type StopInstancesOutput struct {
	_ struct{} `type:"structure"`

	StoppingInstances []*InstanceStateChange `locationName:"instancesSet" locationNameList:"item" type:"list"`
}
type ModifyInstanceAttributeOutput struct {
	_ struct{} `type:"structure"`
}

type StartInstancesInput struct {
	_ struct{} `type:"structure"`

	AdditionalInfo *string `locationName:"additionalInfo" type:"string"`

	DryRun *bool `locationName:"dryRun" type:"boolean"`

	InstanceIds []*string `locationName:"InstanceId" locationNameList:"InstanceId" type:"list" required:"true"`
}

type StartInstancesOutput struct {
	_ struct{} `type:"structure"`

	StartingInstances []*InstanceStateChange `locationName:"instancesSet" locationNameList:"item" type:"list"`
}

type AssociateAddressInput struct {
	_ struct{} `type:"structure"`

	AllocationId *string `type:"string"`

	AllowReassociation *bool `locationName:"allowReassociation" type:"boolean"`

	InstanceId *string `type:"string"`

	NetworkInterfaceId *string `locationName:"networkInterfaceId" type:"string"`

	PrivateIpAddress *string `locationName:"privateIpAddress" type:"string"`

	PublicIp *string `type:"string"`
}

type AssociateAddressOutput struct {
	_ struct{} `type:"structure"`

	AssociationId *string `locationName:"associationId" type:"string"`

	RequestId *string `locationName:"requestId" type:"string"`
}

type DisassociateAddressInput struct {
	_ struct{} `type:"structure"`

	AssociationId *string `type:"string"`

	PublicIp *string `type:"string"`
}

type DisassociateAddressOutput struct {
	_ struct{} `type:"structure"`

	RequestId *string `locationName:"requestId" type:"string"`
	Return    *bool   `locationName:"return" type:"boolean"`
}

type ReleaseAddressInput struct {
	_ struct{} `type:"structure"`

	AllocationId *string `type:"string"`

	DryRun *bool `locationName:"dryRun" type:"boolean"`

	PublicIp *string `type:"string"`
}

type ReleaseAddressOutput struct {
	_ struct{} `type:"structure"`
}
type RegisterImageInput struct {
	_ struct{} `type:"structure"`

	Architecture *string `locationName:"architecture" type:"string" enum:"ArchitectureValues"`

	BillingProducts []*string `locationName:"BillingProduct" locationNameList:"item" type:"list"`

	BlockDeviceMappings []*BlockDeviceMapping `locationName:"BlockDeviceMapping" locationNameList:"BlockDeviceMapping" type:"list"`

	Description *string `locationName:"description" type:"string"`

	DryRun *bool `locationName:"dryRun" type:"boolean"`

	EnaSupport *bool `locationName:"enaSupport" type:"boolean"`

	ImageLocation *string `type:"string"`

	InstanceId *string `type:"string"`

	NoReboot *bool `type:"boolean"`

	KernelId *string `locationName:"kernelId" type:"string"`

	Name *string `locationName:"name" type:"string" required:"true"`

	RamdiskId *string `locationName:"ramdiskId" type:"string"`

	RootDeviceName *string `locationName:"rootDeviceName" type:"string"`

	SriovNetSupport *string `locationName:"sriovNetSupport" type:"string"`

	VirtualizationType *string `locationName:"virtualizationType" type:"string"`
}

type RegisterImageOutput struct {
	_ struct{} `type:"structure"`

	ImageId *string `locationName:"imageId" type:"string"`
}

type DeregisterImageInput struct {
	_ struct{} `type:"structure"`

	DryRun *bool `locationName:"dryRun" type:"boolean"`

	ImageId *string `type:"string" required:"true"`
}

type DeregisterImageOutput struct {
	_ struct{} `type:"structure"`
}

type Image struct {
	_ struct{} `type:"structure"`

	Architecture *string `locationName:"architecture" type:"string" enum:"ArchitectureValues"`

	BlockDeviceMappings []*BlockDeviceMapping `locationName:"blockDeviceMapping" locationNameList:"item" type:"list"`

	CreationDate *string `locationName:"creationDate" type:"string"`

	Description *string `locationName:"description" type:"string"`

	EnaSupport *bool `locationName:"enaSupport" type:"boolean"`

	Hypervisor *string `locationName:"hypervisor" type:"string" enum:"HypervisorType"`

	ImageId *string `locationName:"imageId" type:"string"`

	ImageLocation *string `locationName:"imageLocation" type:"string"`

	ImageOwnerAlias *string `locationName:"imageOwnerAlias" type:"string"`

	ImageType *string `locationName:"imageType" type:"string" enum:"ImageTypeValues"`

	KernelId *string `locationName:"kernelId" type:"string"`

	Name *string `locationName:"name" type:"string"`

	OwnerId *string `locationName:"imageOwnerId" type:"string"`

	Platform *string `locationName:"platform" type:"string" enum:"PlatformValues"`

	ProductCodes []*ProductCode `locationName:"productCodes" locationNameList:"item" type:"list"`

	Public *bool `locationName:"isPublic" type:"boolean"`

	RamdiskId *string `locationName:"ramdiskId" type:"string"`

	RootDeviceName *string `locationName:"rootDeviceName" type:"string"`

	RootDeviceType *string `locationName:"rootDeviceType" type:"string" enum:"DeviceType"`

	SriovNetSupport *string `locationName:"sriovNetSupport" type:"string"`

	State *string `locationName:"imageState" type:"string" enum:"ImageState"`

	StateReason *StateReason `locationName:"stateReason" type:"structure"`

	Tags []*Tag `locationName:"tagSet" locationNameList:"item" type:"list"`

	VirtualizationType *string `locationName:"virtualizationType" type:"string" enum:"VirtualizationType"`
}

type DescribeImagesInput struct {
	_ struct{} `type:"structure"`

	DryRun *bool `locationName:"dryRun" type:"boolean"`

	ExecutableUsers []*string `locationName:"ExecutableBy" locationNameList:"ExecutableBy" type:"list"`

	Filters []*Filter `locationName:"Filter" locationNameList:"Filter" type:"list"`

	ImageIds []*string `locationName:"ImageId" locationNameList:"ImageId" type:"list"`

	Owners []*string `locationName:"Owner" locationNameList:"Owner" type:"list"`
}

type DescribeImagesOutput struct {
	_ struct{} `type:"structure"`

	Images []*Image `locationName:"imagesSet" locationNameList:"item" type:"list"`

	RequestId *string `locationName:"requestId" type:"String"`
}

func (s DescribeImagesOutput) String() string {
	return awsutil.Prettify(s)
}

func (s DescribeImagesOutput) GoString() string {
	return s.String()
}

func (s *DescribeImagesOutput) SetImages(v []*Image) *DescribeImagesOutput {
	s.Images = v
	return s
}
func (s *DescribeImagesOutput) SetRequestId(v *string) *DescribeImagesOutput {
	s.RequestId = v
	return s
}

type ModifyImageAttributeInput struct {
	_ struct{} `type:"structure"`

	Attribute *string `type:"string"`

	Description *AttributeValue `type:"structure"`

	DryRun *bool `locationName:"dryRun" type:"boolean"`

	ImageId *string `type:"string" required:"true"`

	LaunchPermission *LaunchPermissionModifications `type:"structure"`

	OperationType *string `type:"string" enum:"OperationType"`

	ProductCodes []*string `locationName:"ProductCode" locationNameList:"ProductCode" type:"list"`

	UserGroups []*string `locationName:"UserGroup" locationNameList:"UserGroup" type:"list"`

	UserIds []*string `locationName:"UserId" locationNameList:"UserId" type:"list"`

	Value *string `type:"string"`
}

type ModifyImageAttributeOutput struct {
	_ struct{} `type:"structure"`
}

type LaunchPermissionModifications struct {
	_ struct{} `type:"structure"`

	Add []*LaunchPermission `locationNameList:"item" type:"list"`

	Remove []*LaunchPermission `locationNameList:"item" type:"list"`
}

type LaunchPermission struct {
	_ struct{} `type:"structure"`

	Group *string `locationName:"group" type:"string" enum:"PermissionGroup"`

	UserId *string `locationName:"userId" type:"string"`
}

type DeleteTagsInput struct {
	_ struct{} `type:"structure"`

	DryRun *bool `locationName:"dryRun" type:"boolean"`

	Resources []*string `locationName:"resourceId" type:"list" required:"true"`

	Tags []*Tag `locationName:"tag" locationNameList:"item" type:"list"`
}

type DeleteTagsOutput struct {
	_ struct{} `type:"structure"`
}

type CreateTagsInput struct {
	_ struct{} `type:"structure"`

	DryRun *bool `locationName:"dryRun" type:"boolean"`

	Resources []*string `locationName:"ResourceId" type:"list" required:"true"`

	Tags []*Tag `locationName:"Tag" locationNameList:"item" type:"list" required:"true"`
}

type CreateTagsOutput struct {
	_ struct{} `type:"structure"`
}

type DescribeTagsInput struct {
	_ struct{} `type:"structure"`

	DryRun *bool `locationName:"dryRun" type:"boolean"`

	Filters []*Filter `locationName:"Filter" locationNameList:"Filter" type:"list"`

	MaxResults *int64 `locationName:"maxResults" type:"integer"`

	NextToken *string `locationName:"nextToken" type:"string"`
}

type DescribeTagsOutput struct {
	_ struct{} `type:"structure"`

	// The token to use to retrieve the next page of results. This value is null
	// when there are no more results to return..
	NextToken *string `locationName:"nextToken" type:"string"`

	// A list of tags.
	Tags []*TagDescription `locationName:"tagSet" locationNameList:"item" type:"list"`

	RequestId *string `locationName:"requestId" type:"string"`
}

// String returns the string representation
func (s DescribeTagsOutput) String() string {
	return awsutil.Prettify(s)
}

// GoString returns the string representation
func (s DescribeTagsOutput) GoString() string {
	return s.String()
}

// SetNextToken sets the NextToken field's value.
func (s *DescribeTagsOutput) SetNextToken(v string) *DescribeTagsOutput {
	s.NextToken = &v
	return s
}
func (s *DescribeTagsOutput) SetRequestId(v string) *DescribeTagsOutput {
	s.RequestId = &v
	return s
}

// SetTags sets the Tags field's value.
func (s *DescribeTagsOutput) SetTags(v []*TagDescription) *DescribeTagsOutput {
	s.Tags = v
	return s
}

type TagDescription struct {
	_ struct{} `type:"structure"`

	Key *string `locationName:"key" type:"string"`

	ResourceId *string `locationName:"resourceId" type:"string"`

	ResourceType *string `locationName:"resourceType" type:"string" enum:"ResourceType"`

	Value *string `locationName:"value" type:"string"`
}

type TagSpecification struct {
	_ struct{} `type:"structure"`

	ResourceType *string `locationName:"resourceType" type:"string" enum:"ResourceType"`

	Tags []*Tag `locationName:"Tag" locationNameList:"item" type:"list"`
}

// Contains the parameters for ImportKeyPair.
// Please also see https://docs.aws.amazon.com/goto/WebAPI/ec2-2016-11-15/ImportKeyPairRequest
type ImportKeyPairInput struct {
	_ struct{} `type:"structure"`

	// Checks whether you have the required permissions for the action, without
	// actually making the request, and provides an error response. If you have
	// the required permissions, the error response is DryRunOperation. Otherwise,
	// it is UnauthorizedOperation.
	DryRun *bool `locationName:"dryRun" type:"boolean"`

	// A unique name for the key pair.
	//
	// KeyName is a required field
	KeyName *string `locationName:"keyName" type:"string" required:"true"`

	// The public key. For API calls, the text must be base64-encoded. For command
	// line tools, base64 encoding is performed for you.
	//
	// PublicKeyMaterial is automatically base64 encoded/decoded by the SDK.
	//
	// PublicKeyMaterial is a required field
	PublicKeyMaterial []byte `locationName:"publicKeyMaterial" type:"blob" required:"true"`
}

// String returns the string representation

// SetDryRun sets the DryRun field's value.

// Contains the output of ImportKeyPair.
// Please also see https://docs.aws.amazon.com/goto/WebAPI/ec2-2016-11-15/ImportKeyPairResult
type ImportKeyPairOutput struct {
	_ struct{} `type:"structure"`

	// The MD5 public key fingerprint as specified in section 4 of RFC 4716.
	KeyFingerprint *string `locationName:"keyFingerprint" type:"string"`

	// The key pair name you provided.
	KeyName *string `locationName:"keyName" type:"string"`
}

// Contains the parameters for DescribeKeyPairs.
// Please also see https://docs.aws.amazon.com/goto/WebAPI/ec2-2016-11-15/DescribeKeyPairsRequest
type DescribeKeyPairsInput struct {
	_ struct{} `type:"structure"`

	// Checks whether you have the required permissions for the action, without
	// actually making the request, and provides an error response. If you have
	// the required permissions, the error response is DryRunOperation. Otherwise,
	// it is UnauthorizedOperation.
	DryRun *bool `locationName:"dryRun" type:"boolean"`

	// One or more filters.
	//
	//    * fingerprint - The fingerprint of the key pair.
	//
	//    * key-name - The name of the key pair.
	Filters []*Filter `locationName:"Filter" locationNameList:"Filter" type:"list"`

	// One or more key pair names.
	//
	// Default: Describes all your key pairs.
	KeyNames []*string `locationName:"KeyName" locationNameList:"KeyName" type:"list"`
}

// Contains the output of DescribeKeyPairs.
// Please also see https://docs.aws.amazon.com/goto/WebAPI/ec2-2016-11-15/DescribeKeyPairsResult
type DescribeKeyPairsOutput struct {
	_ struct{} `type:"structure"`

	// Information about one or more key pairs.
	KeyPairs  []*KeyPairInfo `locationName:"keySet" locationNameList:"item" type:"list"`
	RequestId *string        `locationName:"requestId" type:"String"`
}

// String returns the string representation

// Describes a key pair.
// Please also see https://docs.aws.amazon.com/goto/WebAPI/ec2-2016-11-15/KeyPairInfo
type KeyPairInfo struct {
	_ struct{} `type:"structure"`

	// If you used CreateKeyPair to create the key pair, this is the SHA-1 digest
	// of the DER encoded private key. If you used ImportKeyPair to provide AWS
	// the public key, this is the MD5 public key fingerprint as specified in section
	// 4 of RFC4716.
	KeyFingerprint *string `locationName:"keyFingerprint" type:"string"`

	// The name of the key pair.
	KeyName *string `locationName:"keyName" type:"string"`
}

// String returns the string representation

// Contains the parameters for DeleteKeyPair.
// Please also see https://docs.aws.amazon.com/goto/WebAPI/ec2-2016-11-15/DeleteKeyPairRequest
type DeleteKeyPairInput struct {
	_ struct{} `type:"structure"`

	// Checks whether you have the required permissions for the action, without
	// actually making the request, and provides an error response. If you have
	// the required permissions, the error response is DryRunOperation. Otherwise,
	// it is UnauthorizedOperation.
	DryRun *bool `locationName:"dryRun" type:"boolean"`

	// The name of the key pair.
	//
	// KeyName is a required field
	KeyName *string `type:"string" required:"true"`
}

// Please also see https://docs.aws.amazon.com/goto/WebAPI/ec2-2016-11-15/DeleteKeyPairOutput
type DeleteKeyPairOutput struct {
	_ struct{} `type:"structure"`
}

type CreateKeyPairInput struct {
	_ struct{} `type:"structure"`

	// Checks whether you have the required permissions for the action, without
	// actually making the request, and provides an error response. If you have
	// the required permissions, the error response is DryRunOperation. Otherwise,
	// it is UnauthorizedOperation.
	DryRun *bool `locationName:"dryRun" type:"boolean"`

	// A unique name for the key pair.
	//
	// Constraints: Up to 255 ASCII characters
	//
	// KeyName is a required field
	KeyName *string `type:"string" required:"true"`
}

// Describes a key pair.
// Please also see https://docs.aws.amazon.com/goto/WebAPI/ec2-2016-11-15/KeyPair
type CreateKeyPairOutput struct {
	_ struct{} `type:"structure"`

	// The SHA-1 digest of the DER encoded private key.
	KeyFingerprint *string `locationName:"keyFingerprint" type:"string"`

	// An unencrypted PEM encoded RSA private key.
	KeyMaterial *string `locationName:"keyMaterial" type:"string"`

	// The name of the key pair.
	KeyName *string `locationName:"keyName" type:"string"`

	// The name of the Request ID
	RequestId *string `locationName:"requestId" type:"String"`
}

type CreateSecurityGroupInput struct {
	_ struct{} `type:"structure"`

	Description *string `locationName:"GroupDescription" type:"string" required:"true"`

	DryRun *bool `locationName:"dryRun" type:"boolean"`

	GroupName *string `type:"string" required:"true"`

	VpcId *string `type:"string"`
}

type CreateSecurityGroupOutput struct {
	_ struct{} `type:"structure"`

	GroupId *string `locationName:"groupId" type:"string"`
}

type DescribeSecurityGroupsInput struct {
	_ struct{} `type:"structure"`

	DryRun *bool `locationName:"dryRun" type:"boolean"`

	Filters []*Filter `locationName:"Filter" locationNameList:"Filter" type:"list"`

	GroupIds []*string `locationName:"GroupId" locationNameList:"groupId" type:"list"`

	GroupNames []*string `locationName:"GroupName" locationNameList:"GroupName" type:"list"`
}

type DescribeSecurityGroupsOutput struct {
	_ struct{} `type:"structure"`

	// Information about one or more security groups.
	SecurityGroups []*SecurityGroup `locationName:"securityGroupInfo" locationNameList:"item" type:"list"`

	RequestId *string `locationName:"requestId" type:"String"`
}

// String returns the string representation
func (s DescribeSecurityGroupsOutput) String() string {
	return awsutil.Prettify(s)
}

// GoString returns the string representation
func (s DescribeSecurityGroupsOutput) GoString() string {
	return s.String()
}

// SetSecurityGroups sets the SecurityGroups field's value.
func (s *DescribeSecurityGroupsOutput) SetSecurityGroups(v []*SecurityGroup) *DescribeSecurityGroupsOutput {
	s.SecurityGroups = v
	return s
}

func (s *DescribeSecurityGroupsOutput) SetRequestId(v string) *DescribeSecurityGroupsOutput {
	s.RequestId = &v
	return s
}

type SecurityGroup struct {
	_ struct{} `type:"structure"`

	Description *string `locationName:"groupDescription" type:"string"`

	GroupId *string `locationName:"groupId" type:"string"`

	GroupName *string `locationName:"groupName" type:"string"`

	IpPermissions []*IpPermission `locationName:"ipPermissions" locationNameList:"item" type:"list"`

	IpPermissionsEgress []*IpPermission `locationName:"ipPermissionsEgress" locationNameList:"item" type:"list"`

	OwnerId *string `locationName:"ownerId" type:"string"`

	Tags []*Tag `locationName:"tagSet" locationNameList:"item" type:"list"`

	VpcId *string `locationName:"vpcId" type:"string"`
}

type IpPermission struct {
	_ struct{} `type:"structure"`

	FromPort *int64 `locationName:"fromPort" type:"integer"`

	IpProtocol *string `locationName:"ipProtocol" type:"string"`

	IpRanges []*IpRange `locationName:"ipRanges" locationNameList:"item" type:"list"`

	Ipv6Ranges []*Ipv6Range `locationName:"ipv6Ranges" locationNameList:"item" type:"list"`

	PrefixListIds []*PrefixListId `locationName:"prefixListIds" locationNameList:"item" type:"list"`

	ToPort *int64 `locationName:"toPort" type:"integer"`

	UserIdGroupPairs []*UserIdGroupPair `locationName:"groups" locationNameList:"item" type:"list"`
}

type IpRange struct {
	_ struct{} `type:"structure"`

	CidrIp *string `locationName:"cidrIp" type:"string"`
}

type Ipv6Range struct {
	_ struct{} `type:"structure"`

	CidrIpv6 *string `locationName:"cidrIpv6" type:"string"`
}

type PrefixListId struct {
	_ struct{} `type:"structure"`

	PrefixListId *string `locationName:"prefixListId" type:"string"`
}

type UserIdGroupPair struct {
	_ struct{} `type:"structure"`

	GroupId *string `locationName:"groupId" type:"string"`

	GroupName *string `locationName:"groupName" type:"string"`

	PeeringStatus *string `locationName:"peeringStatus" type:"string"`

	UserId *string `locationName:"userId" type:"string"`

	VpcId *string `locationName:"vpcId" type:"string"`

	VpcPeeringConnectionId *string `locationName:"vpcPeeringConnectionId" type:"string"`
}

type RevokeSecurityGroupEgressInput struct {
	_ struct{} `type:"structure"`

	CidrIp *string `locationName:"cidrIp" type:"string"`

	DryRun *bool `locationName:"dryRun" type:"boolean"`

	FromPort *int64 `locationName:"fromPort" type:"integer"`

	GroupId *string `locationName:"groupId" type:"string" required:"true"`

	IpPermissions []*IpPermission `locationName:"ipPermissions" locationNameList:"item" type:"list"`

	IpProtocol *string `locationName:"ipProtocol" type:"string"`

	SourceSecurityGroupName *string `locationName:"sourceSecurityGroupName" type:"string"`

	SourceSecurityGroupOwnerId *string `locationName:"sourceSecurityGroupOwnerId" type:"string"`

	ToPort *int64 `locationName:"toPort" type:"integer"`
}

type RevokeSecurityGroupEgressOutput struct {
	_ struct{} `type:"structure"`
}

type RevokeSecurityGroupIngressInput struct {
	_ struct{} `type:"structure"`

	CidrIp *string `type:"string"`

	DryRun *bool `locationName:"dryRun" type:"boolean"`

	FromPort *int64 `type:"integer"`

	GroupId *string `type:"string"`

	GroupName *string `type:"string"`

	IpPermissions []*IpPermission `locationNameList:"item" type:"list"`

	IpProtocol *string `type:"string"`

	SourceSecurityGroupName *string `type:"string"`

	SourceSecurityGroupOwnerId *string `type:"string"`

	ToPort *int64 `type:"integer"`
}

type RevokeSecurityGroupIngressOutput struct {
	_ struct{} `type:"structure"`
}

type AuthorizeSecurityGroupEgressInput struct {
	_ struct{} `type:"structure"`

	CidrIp *string `locationName:"cidrIp" type:"string"`

	DryRun *bool `locationName:"dryRun" type:"boolean"`

	FromPort *int64 `locationName:"fromPort" type:"integer"`

	GroupId *string `locationName:"groupId" type:"string" required:"true"`

	IpPermissions []*IpPermission `locationName:"ipPermissions" locationNameList:"item" type:"list"`

	IpProtocol *string `locationName:"ipProtocol" type:"string"`

	SourceSecurityGroupName *string `locationName:"sourceSecurityGroupName" type:"string"`

	SourceSecurityGroupOwnerId *string `locationName:"sourceSecurityGroupOwnerId" type:"string"`

	ToPort *int64 `locationName:"toPort" type:"integer"`
}

type AuthorizeSecurityGroupEgressOutput struct {
	_ struct{} `type:"structure"`
}

type AuthorizeSecurityGroupIngressInput struct {
	_ struct{} `type:"structure"`

	CidrIp *string `type:"string"`

	DryRun *bool `locationName:"dryRun" type:"boolean"`

	FromPort *int64 `type:"integer"`

	GroupId *string `type:"string"`

	GroupName *string `type:"string"`

	IpPermissions []*IpPermission `locationNameList:"item" type:"list"`

	IpProtocol *string `type:"string"`

	SourceSecurityGroupName *string `type:"string"`

	SourceSecurityGroupOwnerId *string `type:"string"`

	ToPort *int64 `type:"integer"`
}

type AuthorizeSecurityGroupIngressOutput struct {
	_ struct{} `type:"structure"`
}

type DeleteSecurityGroupInput struct {
	_ struct{} `type:"structure"`

	DryRun *bool `locationName:"dryRun" type:"boolean"`

	GroupId *string `type:"string"`

	GroupName *string `type:"string"`
}

type DeleteSecurityGroupOutput struct {
	_ struct{} `type:"structure"`
}

// Contains the parameters for CreateVolume.
// Please also see https://docs.aws.amazon.com/goto/WebAPI/ec2-2016-11-15/CreateVolumeRequest
type CreateVolumeInput struct {
	_ struct{} `type:"structure"`

	// The Availability Zone in which to create the volume. Use DescribeAvailabilityZones
	// to list the Availability Zones that are currently available to you.
	//
	// AvailabilityZone is a required field
	AvailabilityZone *string `type:"string" required:"true"`

	// Checks whether you have the required permissions for the action, without
	// actually making the request, and provides an error response. If you have
	// the required permissions, the error response is DryRunOperation. Otherwise,
	// it is UnauthorizedOperation.
	DryRun *bool `locationName:"dryRun" type:"boolean"`

	// Specifies whether the volume should be encrypted. Encrypted Amazon EBS volumes
	// may only be attached to instances that support Amazon EBS encryption. Volumes
	// that are created from encrypted snapshots are automatically encrypted. There
	// is no way to create an encrypted volume from an unencrypted snapshot or vice
	// versa. If your AMI uses encrypted volumes, you can only launch it on supported
	// instance types. For more information, see Amazon EBS Encryption (http://docs.aws.amazon.com/AWSEC2/latest/UserGuide/EBSEncryption.html)
	// in the Amazon Elastic Compute Cloud User Guide.
	Encrypted *bool `locationName:"encrypted" type:"boolean"`

	// Only valid for Provisioned IOPS SSD volumes. The number of I/O operations
	// per second (IOPS) to provision for the volume, with a maximum ratio of 50
	// IOPS/GiB.
	//
	// Constraint: Range is 100 to 20000 for Provisioned IOPS SSD volumes
	Iops *int64 `type:"integer"`

	// The full ARN of the AWS Key Management Service (AWS KMS) customer master
	// key (CMK) to use when creating the encrypted volume. This parameter is only
	// required if you want to use a non-default CMK; if this parameter is not specified,
	// the default CMK for EBS is used. The ARN contains the arn:aws:kms namespace,
	// followed by the region of the CMK, the AWS account ID of the CMK owner, the
	// key namespace, and then the CMK ID. For example, arn:aws:kms:us-east-1:012345678910:key/abcd1234-a123-456a-a12b-a123b4cd56ef.
	// If a KmsKeyId is specified, the Encrypted flag must also be set.
	KmsKeyId *string `type:"string"`

	// The size of the volume, in GiBs.
	//
	// Constraints: 1-16384 for gp2, 4-16384 for io1, 500-16384 for st1, 500-16384
	// for sc1, and 1-1024 for standard. If you specify a snapshot, the volume size
	// must be equal to or larger than the snapshot size.
	//
	// Default: If you're creating the volume from a snapshot and don't specify
	// a volume size, the default is the snapshot size.
	Size *int64 `type:"integer"`

	// The snapshot from which to create the volume.
	SnapshotId *string `type:"string"`

	// The tags to apply to the volume during creation.
	TagSpecifications []*TagSpecification `locationName:"TagSpecification" locationNameList:"item" type:"list"`

	// The volume type. This can be gp2 for General Purpose SSD, io1 for Provisioned
	// IOPS SSD, st1 for Throughput Optimized HDD, sc1 for Cold HDD, or standard
	// for Magnetic volumes.
	//
	// Default: standard
	VolumeType *string `type:"string" enum:"VolumeType"`
}

// Contains the parameters for DeleteVolume.
// Please also see https://docs.aws.amazon.com/goto/WebAPI/ec2-2016-11-15/DeleteVolumeRequest
type DeleteVolumeInput struct {
	_ struct{} `type:"structure"`

	// Checks whether you have the required permissions for the action, without
	// actually making the request, and provides an error response. If you have
	// the required permissions, the error response is DryRunOperation. Otherwise,
	// it is UnauthorizedOperation.
	DryRun *bool `locationName:"dryRun" type:"boolean"`

	// The ID of the volume.
	//
	// VolumeId is a required field
	VolumeId *string `type:"string" required:"true"`
}

// Please also see https://docs.aws.amazon.com/goto/WebAPI/ec2-2016-11-15/DeleteVolumeOutput
type DeleteVolumeOutput struct {
	_ struct{} `type:"structure"`
}

// Contains the parameters for DescribeVolumes.
// Please also see https://docs.aws.amazon.com/goto/WebAPI/ec2-2016-11-15/DescribeVolumesRequest
type DescribeVolumesInput struct {
	_ struct{} `type:"structure"`

	// Checks whether you have the required permissions for the action, without
	// actually making the request, and provides an error response. If you have
	// the required permissions, the error response is DryRunOperation. Otherwise,
	// it is UnauthorizedOperation.
	DryRun *bool `locationName:"dryRun" type:"boolean"`

	// One or more filters.
	//
	//    * attachment.attach-time - The time stamp when the attachment initiated.
	//
	//    * attachment.delete-on-termination - Whether the volume is deleted on
	//    instance termination.
	//
	//    * attachment.device - The device name that is exposed to the instance
	//    (for example, /dev/sda1).
	//
	//    * attachment.instance-id - The ID of the instance the volume is attached
	//    to.
	//
	//    * attachment.status - The attachment state (attaching | attached | detaching
	//    | detached).
	//
	//    * availability-zone - The Availability Zone in which the volume was created.
	//
	//    * create-time - The time stamp when the volume was created.
	//
	//    * encrypted - The encryption status of the volume.
	//
	//    * size - The size of the volume, in GiB.
	//
	//    * snapshot-id - The snapshot from which the volume was created.
	//
	//    * status - The status of the volume (creating | available | in-use | deleting
	//    | deleted | error).
	//
	//    * tag:key=value - The key/value combination of a tag assigned to the resource.
	//    Specify the key of the tag in the filter name and the value of the tag
	//    in the filter value. For example, for the tag Purpose=X, specify tag:Purpose
	//    for the filter name and X for the filter value.
	//
	//    * tag-key - The key of a tag assigned to the resource. This filter is
	//    independent of the tag-value filter. For example, if you use both the
	//    filter "tag-key=Purpose" and the filter "tag-value=X", you get any resources
	//    assigned both the tag key Purpose (regardless of what the tag's value
	//    is), and the tag value X (regardless of what the tag's key is). If you
	//    want to list only resources where Purpose is X, see the tag:key=value
	//    filter.
	//
	//    * tag-value - The value of a tag assigned to the resource. This filter
	//    is independent of the tag-key filter.
	//
	//    * volume-id - The volume ID.
	//
	//    * volume-type - The Amazon EBS volume type. This can be gp2 for General
	//    Purpose SSD, io1 for Provisioned IOPS SSD, st1 for Throughput Optimized
	//    HDD, sc1 for Cold HDD, or standard for Magnetic volumes.
	Filters []*Filter `locationName:"Filter" locationNameList:"Filter" type:"list"`

	// The maximum number of volume results returned by DescribeVolumes in paginated
	// output. When this parameter is used, DescribeVolumes only returns MaxResults
	// results in a single page along with a NextToken response element. The remaining
	// results of the initial request can be seen by sending another DescribeVolumes
	// request with the returned NextToken value. This value can be between 5 and
	// 500; if MaxResults is given a value larger than 500, only 500 results are
	// returned. If this parameter is not used, then DescribeVolumes returns all
	// results. You cannot specify this parameter and the volume IDs parameter in
	// the same request.
	MaxResults *int64 `locationName:"maxResults" type:"integer"`

	// The NextToken value returned from a previous paginated DescribeVolumes request
	// where MaxResults was used and the results exceeded the value of that parameter.
	// Pagination continues from the end of the previous results that returned the
	// NextToken value. This value is null when there are no more results to return.
	NextToken *string `locationName:"nextToken" type:"string"`

	// One or more volume IDs.
	VolumeIds []*string `locationName:"VolumeId" locationNameList:"VolumeId" type:"list"`
}

type DescribeVolumesOutput struct {
	_ struct{} `type:"structure"`

	// The NextToken value to include in a future DescribeVolumes request. When
	// the results of a DescribeVolumes request exceed MaxResults, this value can
	// be used to retrieve the next page of results. This value is null when there
	// are no more results to return.
	NextToken *string `locationName:"nextToken" type:"string"`

	// Information about the volumes.
	Volumes []*Volume `locationName:"volumeSet" locationNameList:"item" type:"list"`

	RequestId *string `locationName:"requestId" type:"string"`
}

// String returns the string representation
func (s DescribeVolumesOutput) String() string {
	return awsutil.Prettify(s)
}

// GoString returns the string representation
func (s DescribeVolumesOutput) GoString() string {
	return s.String()
}

// SetNextToken sets the NextToken field's value.
func (s *DescribeVolumesOutput) SetNextToken(v string) *DescribeVolumesOutput {
	s.NextToken = &v
	return s
}
func (s *DescribeVolumesOutput) SetRequesterId(v string) *DescribeVolumesOutput {
	s.RequestId = &v
	return s
}

// SetVolumes sets the Volumes field's value.
func (s *DescribeVolumesOutput) SetVolumes(v []*Volume) *DescribeVolumesOutput {
	s.Volumes = v
	return s
}

// Describes a volume.
// Please also see https://docs.aws.amazon.com/goto/WebAPI/ec2-2016-11-15/Volume
type Volume struct {
	_ struct{} `type:"structure"`

	// Information about the volume attachments.
	Attachments []*VolumeAttachment `locationName:"attachmentSet" locationNameList:"item" type:"list"`

	// The Availability Zone for the volume.
	AvailabilityZone *string `locationName:"availabilityZone" type:"string"`

	// The time stamp when volume creation was initiated.
	CreateTime *time.Time `locationName:"createTime" type:"timestamp" timestampFormat:"iso8601"`

	// Indicates whether the volume will be encrypted.
	Encrypted *bool `locationName:"encrypted" type:"boolean"`

	Iops *int64 `locationName:"iops" type:"integer"`

	// The full ARN of the AWS Key Management Service (AWS KMS) customer master
	// key (CMK) that was used to protect the volume encryption key for the volume.
	KmsKeyId *string `locationName:"kmsKeyId" type:"string"`

	// The size of the volume, in GiBs.
	Size *int64 `locationName:"size" type:"integer"`

	// The snapshot from which the volume was created, if applicable.
	SnapshotId *string `locationName:"snapshotId" type:"string"`

	// The volume state.
	State *string `locationName:"status" type:"string" enum:"VolumeState"`

	// Any tags assigned to the volume.
	Tags []*Tag `locationName:"tagSet" locationNameList:"item" type:"list"`

	// The ID of the volume.
	VolumeId *string `locationName:"volumeId" type:"string"`

	// The volume type. This can be gp2 for General Purpose SSD, io1 for Provisioned
	// IOPS SSD, st1 for Throughput Optimized HDD, sc1 for Cold HDD, or standard
	// for Magnetic volumes.
	VolumeType *string `locationName:"volumeType" type:"string" enum:"VolumeType"`
}

// String returns the string representation
func (s Volume) String() string {
	return awsutil.Prettify(s)
}

// GoString returns the string representation
func (s Volume) GoString() string {
	return s.String()
}

// SetAttachments sets the Attachments field's value.
func (s *Volume) SetAttachments(v []*VolumeAttachment) *Volume {
	s.Attachments = v
	return s
}

// SetAvailabilityZone sets the AvailabilityZone field's value.
func (s *Volume) SetAvailabilityZone(v string) *Volume {
	s.AvailabilityZone = &v
	return s
}

// SetCreateTime sets the CreateTime field's value.
func (s *Volume) SetCreateTime(v time.Time) *Volume {
	s.CreateTime = &v
	return s
}

// SetEncrypted sets the Encrypted field's value.
func (s *Volume) SetEncrypted(v bool) *Volume {
	s.Encrypted = &v
	return s
}

// SetIops sets the Iops field's value.
func (s *Volume) SetIops(v int64) *Volume {
	s.Iops = &v
	return s
}

// SetKmsKeyId sets the KmsKeyId field's value.
func (s *Volume) SetKmsKeyId(v string) *Volume {
	s.KmsKeyId = &v
	return s
}

// SetSize sets the Size field's value.
func (s *Volume) SetSize(v int64) *Volume {
	s.Size = &v
	return s
}

// SetSnapshotId sets the SnapshotId field's value.
func (s *Volume) SetSnapshotId(v string) *Volume {
	s.SnapshotId = &v
	return s
}

// SetState sets the State field's value.
func (s *Volume) SetState(v string) *Volume {
	s.State = &v
	return s
}

// SetTags sets the Tags field's value.
func (s *Volume) SetTags(v []*Tag) *Volume {
	s.Tags = v
	return s
}

// SetVolumeId sets the VolumeId field's value.
func (s *Volume) SetVolumeId(v string) *Volume {
	s.VolumeId = &v
	return s
}

// SetVolumeType sets the VolumeType field's value.
func (s *Volume) SetVolumeType(v string) *Volume {
	s.VolumeType = &v
	return s
}

type VolumeAttachment struct {
	_ struct{} `type:"structure"`

	// The time stamp when the attachment initiated.
	AttachTime *time.Time `locationName:"attachTime" type:"timestamp" timestampFormat:"iso8601"`

	// Indicates whether the EBS volume is deleted on instance termination.
	DeleteOnTermination *bool `locationName:"deleteOnTermination" type:"boolean"`

	// The device name.
	Device *string `locationName:"device" type:"string"`

	// The ID of the instance.
	InstanceId *string `locationName:"instanceId" type:"string"`

	// The attachment state of the volume.
	State *string `locationName:"status" type:"string" enum:"VolumeAttachmentState"`

	// The ID of the volume.
	VolumeId *string `locationName:"volumeId" type:"string"`
}

// String returns the string representation
func (s VolumeAttachment) String() string {
	return awsutil.Prettify(s)
}

// GoString returns the string representation
func (s VolumeAttachment) GoString() string {
	return s.String()
}

// SetAttachTime sets the AttachTime field's value.
func (s *VolumeAttachment) SetAttachTime(v time.Time) *VolumeAttachment {
	s.AttachTime = &v
	return s
}

// SetDeleteOnTermination sets the DeleteOnTermination field's value.
func (s *VolumeAttachment) SetDeleteOnTermination(v bool) *VolumeAttachment {
	s.DeleteOnTermination = &v
	return s
}

// SetDevice sets the Device field's value.
func (s *VolumeAttachment) SetDevice(v string) *VolumeAttachment {
	s.Device = &v
	return s
}

// SetInstanceId sets the InstanceId field's value.
func (s *VolumeAttachment) SetInstanceId(v string) *VolumeAttachment {
	s.InstanceId = &v
	return s
}

// SetState sets the State field's value.
func (s *VolumeAttachment) SetState(v string) *VolumeAttachment {
	s.State = &v
	return s
}

// SetVolumeId sets the VolumeId field's value.
func (s *VolumeAttachment) SetVolumeId(v string) *VolumeAttachment {
	s.VolumeId = &v
	return s
}

type AttachVolumeInput struct {
	_ struct{} `type:"structure"`

	Device *string `type:"string" required:"true"`

	DryRun *bool `locationName:"dryRun" type:"boolean"`

	// The ID of the instance.
	//
	// InstanceId is a required field
	InstanceId *string `type:"string" required:"true"`

	VolumeId *string `type:"string" required:"true"`
}

type DetachVolumeInput struct {
	_ struct{} `type:"structure"`

	// The device name.
	Device *string `type:"string"`

	DryRun *bool `locationName:"dryRun" type:"boolean"`

	Force *bool `type:"boolean"`

	// The ID of the instance.
	InstanceId *string `type:"string"`

	VolumeId *string `type:"string" required:"true"`
}
type CreateSubnetInput struct {
	_ struct{} `type:"structure"`

	// The Availability Zone for the subnet.
	//
	// Default: AWS selects one for you. If you create more than one subnet in your
	// VPC, we may not necessarily select a different zone for each subnet.
	AvailabilityZone *string `type:"string"`

	// The IPv4 network range for the subnet, in CIDR notation. For example, 10.0.0.0/24.
	//
	// CidrBlock is a required field
	CidrBlock *string `type:"string" required:"true"`

	// Checks whether you have the required permissions for the action, without
	// actually making the request, and provides an error response. If you have
	// the required permissions, the error response is DryRunOperation. Otherwise,
	// it is UnauthorizedOperation.
	DryRun *bool `locationName:"dryRun" type:"boolean"`

	// The IPv6 network range for the subnet, in CIDR notation. The subnet size
	// must use a /64 prefix length.
	Ipv6CidrBlock *string `type:"string"`

	// The ID of the VPC.
	//
	// VpcId is a required field
	VpcId *string `type:"string" required:"true"`
}

type CreateSubnetOutput struct {
	_ struct{} `type:"structure"`

	// Information about the subnet.
	Subnet *Subnet `locationName:"subnet" type:"structure"`
}

type DescribeInstanceStatusInput struct {
	_ struct{} `type:"structure"`

	DryRun *bool `locationName:"dryRun" type:"boolean"`

	Filters []*Filter `locationName:"Filter" locationNameList:"Filter" type:"list"`

	IncludeAllInstances *bool `locationName:"includeAllInstances" type:"boolean"`

	InstanceIds []*string `locationName:"InstanceId" locationNameList:"InstanceId" type:"list"`

	MaxResults *int64 `type:"integer"`

	NextToken *string `type:"string"`
}

func (s DescribeInstanceStatusInput) String() string {
	return awsutil.Prettify(s)
}

func (s DescribeInstanceStatusInput) GoString() string {
	return s.String()
}

func (s *DescribeInstanceStatusInput) SetDryRun(v bool) *DescribeInstanceStatusInput {
	s.DryRun = &v
	return s
}

func (s *DescribeInstanceStatusInput) SetFilters(v []*Filter) *DescribeInstanceStatusInput {
	s.Filters = v
	return s
}

func (s *DescribeInstanceStatusInput) SetIncludeAllInstances(v bool) *DescribeInstanceStatusInput {
	s.IncludeAllInstances = &v
	return s
}

func (s *DescribeInstanceStatusInput) SetInstanceIds(v []*string) *DescribeInstanceStatusInput {
	s.InstanceIds = v
	return s
}

func (s *DescribeInstanceStatusInput) SetMaxResults(v int64) *DescribeInstanceStatusInput {
	s.MaxResults = &v
	return s
}

func (s *DescribeInstanceStatusInput) SetNextToken(v string) *DescribeInstanceStatusInput {
	s.NextToken = &v
	return s
}

type DescribeInstanceStatusOutput struct {
	_ struct{} `type:"structure"`

	InstanceStatuses []*InstanceStatus `locationName:"instanceStatusSet" locationNameList:"item" type:"list"`

	NextToken *string `locationName:"nextToken" type:"string"`

	RequestId *string `locationName:"requestId" type:"string"`
}

func (s DescribeInstanceStatusOutput) String() string {
	return awsutil.Prettify(s)
}

func (s DescribeInstanceStatusOutput) GoString() string {
	return s.String()
}

func (s *DescribeInstanceStatusOutput) SetInstanceStatuses(v []*InstanceStatus) *DescribeInstanceStatusOutput {
	s.InstanceStatuses = v
	return s
}

func (s *DescribeInstanceStatusOutput) SetNextToken(v string) *DescribeInstanceStatusOutput {
	s.NextToken = &v
	return s
}

//CreateInternetGatewayInput Contains the parameters for CreateInternetGateway.
type CreateInternetGatewayInput struct {
	_ struct{} `type:"structure"`

	// Checks whether you have the required permissions for the action, without
	// actually making the request, and provides an error response. If you have
	// the required permissions, the error response is DryRunOperation. Otherwise,
	// it is UnauthorizedOperation.
	DryRun *bool `locationName:"dryRun" type:"boolean"`

	// The ID of the subnet.
	//
	// SubnetId is a required field
	SubnetId *string `type:"string" required:"true"`
}

type DeleteSubnetInput struct {
	_ struct{} `type:"structure"`

	// Checks whether you have the required permissions for the action, without
	// actually making the request, and provides an error response. If you have
	// the required permissions, the error response is DryRunOperation. Otherwise,
	// it is UnauthorizedOperation.
	DryRun *bool `locationName:"dryRun" type:"boolean"`

	// The ID of the subnet.
	//
	// SubnetId is a required field
	SubnetId *string `type:"string" required:"true"`
}

// String returns the string representation
func (s DeleteSubnetInput) String() string {
	return awsutil.Prettify(s)
}

// GoString returns the string representation
func (s DeleteSubnetInput) GoString() string {
	return s.String()
}

// Validate inspects the fields of the type to determine if they are valid.
func (s *DeleteSubnetInput) Validate() error {
	invalidParams := request.ErrInvalidParams{Context: "DeleteSubnetInput"}
	if s.SubnetId == nil {
		invalidParams.Add(request.NewErrParamRequired("SubnetId"))
	}

	if invalidParams.Len() > 0 {
		return invalidParams
	}
	return nil
}

// SetDryRun sets the DryRun field's value.
func (s *DeleteSubnetInput) SetDryRun(v bool) *DeleteSubnetInput {
	s.DryRun = &v
	return s
}

// SetSubnetId sets the SubnetId field's value.
func (s *DeleteSubnetInput) SetSubnetId(v string) *DeleteSubnetInput {
	s.SubnetId = &v
	return s
}

type DeleteSubnetOutput struct {
	_ struct{} `type:"structure"`
}

type Subnet struct {
	_ struct{} `type:"structure"`

	// Indicates whether a network interface created in this subnet (including a
	// network interface created by RunInstances) receives an IPv6 address.
	AssignIpv6AddressOnCreation *bool `locationName:"assignIpv6AddressOnCreation" type:"boolean"`

	// The Availability Zone of the subnet.
	AvailabilityZone *string `locationName:"availabilityZone" type:"string"`

	// The number of unused private IPv4 addresses in the subnet. Note that the
	// IPv4 addresses for any stopped instances are considered unavailable.
	AvailableIpAddressCount *int64 `locationName:"availableIpAddressCount" type:"integer"`

	// The IPv4 CIDR block assigned to the subnet.
	CidrBlock *string `locationName:"cidrBlock" type:"string"`

	// Indicates whether this is the default subnet for the Availability Zone.
	DefaultForAz *bool `locationName:"defaultForAz" type:"boolean"`

	// Information about the IPv6 CIDR blocks associated with the subnet.

	// Indicates whether instances launched in this subnet receive a public IPv4
	// address.
	MapPublicIpOnLaunch *bool `locationName:"mapPublicIpOnLaunch" type:"boolean"`

	// The current state of the subnet.
	State *string `locationName:"state" type:"string" enum:"SubnetState"`

	// The ID of the subnet.
	SubnetId *string `locationName:"subnetId" type:"string"`

	// Any tags assigned to the subnet.
	Tags []*Tag `locationName:"tagSet" locationNameList:"item" type:"list"`

	// The ID of the VPC the subnet is in.
	VpcId *string `locationName:"vpcId" type:"string"`
}

type DescribeSubnetsInput struct {
	_ struct{} `type:"structure"`

	// Checks whether you have the required permissions for the action, without
	// actually making the request, and provides an error response. If you have
	// the required permissions, the error response is DryRunOperation. Otherwise,
	// it is UnauthorizedOperation.
	DryRun *bool `locationName:"dryRun" type:"boolean"`

	// One or more filters.
	//
	//    * availabilityZone - The Availability Zone for the subnet. You can also
	//    use availability-zone as the filter name.
	//
	//    * available-ip-address-count - The number of IPv4 addresses in the subnet
	//    that are available.
	//
	//    * cidrBlock - The IPv4 CIDR block of the subnet. The CIDR block you specify
	//    must exactly match the subnet's CIDR block for information to be returned
	//    for the subnet. You can also use cidr or cidr-block as the filter names.
	//
	//    * defaultForAz - Indicates whether this is the default subnet for the
	//    Availability Zone. You can also use default-for-az as the filter name.
	//
	//    * ipv6-cidr-block-association.ipv6-cidr-block - An IPv6 CIDR block associated
	//    with the subnet.
	//
	//    * ipv6-cidr-block-association.association-id - An association ID for an
	//    IPv6 CIDR block associated with the subnet.
	//
	//    * ipv6-cidr-block-association.state - The state of an IPv6 CIDR block
	//    associated with the subnet.
	//
	//    * state - The state of the subnet (pending | available).
	//
	//    * subnet-id - The ID of the subnet.
	//
	//    * tag:key=value - The key/value combination of a tag assigned to the resource.
	//    Specify the key of the tag in the filter name and the value of the tag
	//    in the filter value. For example, for the tag Purpose=X, specify tag:Purpose
	//    for the filter name and X for the filter value.
	//
	//    * tag-key - The key of a tag assigned to the resource. This filter is
	//    independent of the tag-value filter. For example, if you use both the
	//    filter "tag-key=Purpose" and the filter "tag-value=X", you get any resources
	//    assigned both the tag key Purpose (regardless of what the tag's value
	//    is), and the tag value X (regardless of what the tag's key is). If you
	//    want to list only resources where Purpose is X, see the tag:key=value
	//    filter.
	//
	//    * tag-value - The value of a tag assigned to the resource. This filter
	//    is independent of the tag-key filter.
	//
	//    * vpc-id - The ID of the VPC for the subnet.
	Filters []*Filter `locationName:"Filter" locationNameList:"Filter" type:"list"`

	// One or more subnet IDs.
	//
	// Default: Describes all your subnets.
	SubnetIds []*string `locationName:"SubnetId" locationNameList:"SubnetId" type:"list"`
}
type DescribeSubnetsOutput struct {
	_ struct{} `type:"structure"`

	// Information about one or more subnets.
	Subnets []*Subnet `locationName:"subnetSet" locationNameList:"item" type:"list"`

	RequestId *string `locationName:"requestId" type:"string"`
}

// String returns the string representation
func (s DescribeSubnetsOutput) String() string {
	return awsutil.Prettify(s)
}

// GoString returns the string representation
func (s DescribeSubnetsOutput) GoString() string {
	return s.String()
}

// SetSubnets sets the Subnets field's value.
func (s *DescribeSubnetsOutput) SetSubnets(v []*Subnet) *DescribeSubnetsOutput {
	s.Subnets = v
	return s
}
func (s *DescribeSubnetsOutput) SetRequesterId(v *string) *DescribeSubnetsOutput {
	s.RequestId = v
	return s
}

// Contains the output of CreateNatGateway.
// Please also see https://docs.aws.amazon.com/goto/WebAPI/ec2-2016-11-15/CreateNatGatewayResult
type CreateNatGatewayOutput struct {
	_ struct{} `type:"structure"`

	// Unique, case-sensitive identifier to ensure the idempotency of the request.
	// Only returned if a client token was provided in the request.
	ClientToken *string `locationName:"clientToken" type:"string"`

	// Information about the NAT gateway.
	NatGateway *NatGateway `locationName:"natGateway" type:"structure"`
}

// Describes a NAT gateway.
// Please also see https://docs.aws.amazon.com/goto/WebAPI/ec2-2016-11-15/NatGateway
type NatGateway struct {
	_ struct{} `type:"structure"`

	// The date and time the NAT gateway was created.
	CreateTime *time.Time `locationName:"createTime" type:"timestamp" timestampFormat:"iso8601"`

	// The date and time the NAT gateway was deleted, if applicable.
	DeleteTime *time.Time `locationName:"deleteTime" type:"timestamp" timestampFormat:"iso8601"`

	// If the NAT gateway could not be created, specifies the error code for the
	// failure. (InsufficientFreeAddressesInSubnet | Gateway.NotAttached | InvalidAllocationID.NotFound
	// | Resource.AlreadyAssociated | InternalError | InvalidSubnetID.NotFound)
	FailureCode *string `locationName:"failureCode" type:"string"`

	// If the NAT gateway could not be created, specifies the error message for
	// the failure, that corresponds to the error code.
	//
	//    * For InsufficientFreeAddressesInSubnet: "Subnet has insufficient free
	//    addresses to create this NAT gateway"
	//
	//    * For Gateway.NotAttached: "Network vpc-xxxxxxxx has no Internet gateway
	//    attached"
	//
	//    * For InvalidAllocationID.NotFound: "Elastic IP address eipalloc-xxxxxxxx
	//    could not be associated with this NAT gateway"
	//
	//    * For Resource.AlreadyAssociated: "Elastic IP address eipalloc-xxxxxxxx
	//    is already associated"
	//
	//    * For InternalError: "Network interface eni-xxxxxxxx, created and used
	//    internally by this NAT gateway is in an invalid state. Please try again."
	//
	//    * For InvalidSubnetID.NotFound: "The specified subnet subnet-xxxxxxxx
	//    does not exist or could not be found."
	FailureMessage *string `locationName:"failureMessage" type:"string"`

	// Information about the IP addresses and network interface associated with
	// the NAT gateway.
	NatGatewayAddresses []*NatGatewayAddress `locationName:"natGatewayAddressSet" locationNameList:"item" type:"list"`

	// The ID of the NAT gateway.
	NatGatewayId *string `locationName:"natGatewayId" type:"string"`

	// Reserved. If you need to sustain traffic greater than the documented limits
	// (http://docs.aws.amazon.com/AmazonVPC/latest/UserGuide/vpc-nat-gateway.html),
	// contact us through the Support Center (https://console.aws.amazon.com/support/home?).
	ProvisionedBandwidth *ProvisionedBandwidth `locationName:"provisionedBandwidth" type:"structure"`

	// The state of the NAT gateway.
	//
	//    * pending: The NAT gateway is being created and is not ready to process
	//    traffic.
	//
	//    * failed: The NAT gateway could not be created. Check the failureCode
	//    and failureMessage fields for the reason.
	//
	//    * available: The NAT gateway is able to process traffic. This status remains
	//    until you delete the NAT gateway, and does not indicate the health of
	//    the NAT gateway.
	//
	//    * deleting: The NAT gateway is in the process of being terminated and
	//    may still be processing traffic.
	//
	//    * deleted: The NAT gateway has been terminated and is no longer processing
	//    traffic.
	State *string `locationName:"state" type:"string" enum:"NatGatewayState"`

	// The ID of the subnet in which the NAT gateway is located.
	SubnetId *string `locationName:"subnetId" type:"string"`

	// The ID of the VPC in which the NAT gateway is located.
	VpcId *string `locationName:"vpcId" type:"string"`
}

// Describes the IP addresses and network interface associated with a NAT gateway.
// Please also see https://docs.aws.amazon.com/goto/WebAPI/ec2-2016-11-15/NatGatewayAddress
type NatGatewayAddress struct {
	_ struct{} `type:"structure"`

	// The allocation ID of the Elastic IP address that's associated with the NAT
	// gateway.
	AllocationId *string `locationName:"allocationId" type:"string"`

	// The ID of the network interface associated with the NAT gateway.
	NetworkInterfaceId *string `locationName:"networkInterfaceId" type:"string"`

	// The private IP address associated with the Elastic IP address.
	PrivateIp *string `locationName:"privateIp" type:"string"`

	// The Elastic IP address associated with the NAT gateway.
	PublicIp *string `locationName:"publicIp" type:"string"`
}

type ProvisionedBandwidth struct {
	_ struct{} `type:"structure"`

	// Reserved. If you need to sustain traffic greater than the documented limits
	// (http://docs.aws.amazon.com/AmazonVPC/latest/UserGuide/vpc-nat-gateway.html),
	// contact us through the Support Center (https://console.aws.amazon.com/support/home?).
	ProvisionTime *time.Time `locationName:"provisionTime" type:"timestamp" timestampFormat:"iso8601"`

	// Reserved. If you need to sustain traffic greater than the documented limits
	// (http://docs.aws.amazon.com/AmazonVPC/latest/UserGuide/vpc-nat-gateway.html),
	// contact us through the Support Center (https://console.aws.amazon.com/support/home?).
	Provisioned *string `locationName:"provisioned" type:"string"`

	// Reserved. If you need to sustain traffic greater than the documented limits
	// (http://docs.aws.amazon.com/AmazonVPC/latest/UserGuide/vpc-nat-gateway.html),
	// contact us through the Support Center (https://console.aws.amazon.com/support/home?).
	RequestTime *time.Time `locationName:"requestTime" type:"timestamp" timestampFormat:"iso8601"`

	// Reserved. If you need to sustain traffic greater than the documented limits
	// (http://docs.aws.amazon.com/AmazonVPC/latest/UserGuide/vpc-nat-gateway.html),
	// contact us through the Support Center (https://console.aws.amazon.com/support/home?).
	Requested *string `locationName:"requested" type:"string"`

	// Reserved. If you need to sustain traffic greater than the documented limits
	// (http://docs.aws.amazon.com/AmazonVPC/latest/UserGuide/vpc-nat-gateway.html),
	// contact us through the Support Center (https://console.aws.amazon.com/support/home?).
	Status *string `locationName:"status" type:"string"`
}
type DescribeNatGatewaysInput struct {
	_ struct{} `type:"structure"`

	// One or more filters.
	//
	//    * nat-gateway-id - The ID of the NAT gateway.
	//
	//    * state - The state of the NAT gateway (pending | failed | available |
	//    deleting | deleted).
	//
	//    * subnet-id - The ID of the subnet in which the NAT gateway resides.
	//
	//    * vpc-id - The ID of the VPC in which the NAT gateway resides.
	Filter []*Filter `locationNameList:"Filter" type:"list"`

	// The maximum number of items to return for this request. The request returns
	// a token that you can specify in a subsequent call to get the next set of
	// results.
	//
	// Constraint: If the value specified is greater than 1000, we return only 1000
	// items.
	MaxResults *int64 `type:"integer"`

	// One or more NAT gateway IDs.
	NatGatewayIds []*string `locationName:"NatGatewayId" locationNameList:"item" type:"list"`

	// The token to retrieve the next page of results.
	NextToken *string `type:"string"`
}

type DescribeNatGatewaysOutput struct {
	_ struct{} `type:"structure"`

	// Information about the NAT gateways.
	NatGateways []*NatGateway `locationName:"natGatewaySet" locationNameList:"item" type:"list"`

	// The token to use to retrieve the next page of results. This value is null
	// when there are no more results to return.
	NextToken *string `locationName:"nextToken" type:"string"`

	RequestId *string `locationName:"requestId" type:"string"`
}

type DeleteNatGatewayInput struct {
	_ struct{} `type:"structure"`

	// The ID of the NAT gateway.
	//
	// NatGatewayId is a required field
	NatGatewayId *string `type:"string" required:"true"`
}

type DeleteNatGatewayOutput struct {
	_ struct{} `type:"structure"`

	// The ID of the NAT gateway.
	NatGatewayId *string `locationName:"natGatewayId" type:"string"`
}

// Contains the parameters for CreateVpc.
type CreateVpcInput struct {
	_ struct{} `type:"structure"`

	// Requests an Amazon-provided IPv6 CIDR block with a /56 prefix length for
	// the VPC. You cannot specify the range of IP addresses, or the size of the
	// CIDR block.
	AmazonProvidedIpv6CidrBlock *bool `locationName:"amazonProvidedIpv6CidrBlock" type:"boolean"`

	// The IPv4 network range for the VPC, in CIDR notation. For example, 10.0.0.0/16.
	//
	// CidrBlock is a required field
	CidrBlock *string `type:"string" required:"true"`

	// Checks whether you have the required permissions for the action, without
	// actually making the request, and provides an error response. If you have
	// the required permissions, the error response is DryRunOperation. Otherwise,
	// it is UnauthorizedOperation.
	DryRun *bool `locationName:"dryRun" type:"boolean"`

	// The tenancy options for instances launched into the VPC. For default, instances
	// are launched with shared tenancy by default. You can launch instances with
	// any tenancy into a shared tenancy VPC. For dedicated, instances are launched
	// as dedicated tenancy instances by default. You can only launch instances
	// with a tenancy of dedicated or host into a dedicated tenancy VPC.
	//
	// Important: The host value cannot be used with this parameter. Use the default
	// or dedicated values only.
	//
	// Default: default
	InstanceTenancy *string `locationName:"instanceTenancy" type:"string" enum:"Tenancy"`
}

// Contains the output of CreateVpc.
type CreateVpcOutput struct {
	_ struct{} `type:"structure"`

	// Information about the VPC.
	Vpc *Vpc `locationName:"vpc" type:"structure"`
}

// Contains the parameters for DescribeVpcs.
type DescribeVpcsInput struct {
	_ struct{} `type:"structure"`

	// Checks whether you have the required permissions for the action, without
	// actually making the request, and provides an error response. If you have
	// the required permissions, the error response is DryRunOperation. Otherwise,
	// it is UnauthorizedOperation.
	DryRun *bool `locationName:"dryRun" type:"boolean"`

	// One or more filters.
	//
	//    * cidr - The primary IPv4 CIDR block of the VPC. The CIDR block you specify
	//    must exactly match the VPC's CIDR block for information to be returned
	//    for the VPC. Must contain the slash followed by one or two digits (for
	//    example, /28).
	//
	//    * cidr-block-association.cidr-block - An IPv4 CIDR block associated with
	//    the VPC.
	//
	//    * cidr-block-association.association-id - The association ID for an IPv4
	//    CIDR block associated with the VPC.
	//
	//    * cidr-block-association.state - The state of an IPv4 CIDR block associated
	//    with the VPC.
	//
	//    * dhcp-options-id - The ID of a set of DHCP options.
	//
	//    * ipv6-cidr-block-association.ipv6-cidr-block - An IPv6 CIDR block associated
	//    with the VPC.
	//
	//    * ipv6-cidr-block-association.association-id - The association ID for
	//    an IPv6 CIDR block associated with the VPC.
	//
	//    * ipv6-cidr-block-association.state - The state of an IPv6 CIDR block
	//    associated with the VPC.
	//
	//    * isDefault - Indicates whether the VPC is the default VPC.
	//
	//    * state - The state of the VPC (pending | available).
	//
	//    * tag:key=value - The key/value combination of a tag assigned to the resource.
	//    Specify the key of the tag in the filter name and the value of the tag
	//    in the filter value. For example, for the tag Purpose=X, specify tag:Purpose
	//    for the filter name and X for the filter value.
	//
	//    * tag-key - The key of a tag assigned to the resource. This filter is
	//    independent of the tag-value filter. For example, if you use both the
	//    filter "tag-key=Purpose" and the filter "tag-value=X", you get any resources
	//    assigned both the tag key Purpose (regardless of what the tag's value
	//    is), and the tag value X (regardless of what the tag's key is). If you
	//    want to list only resources where Purpose is X, see the tag:key=value
	//    filter.
	//
	//    * tag-value - The value of a tag assigned to the resource. This filter
	//    is independent of the tag-key filter.
	//
	//    * vpc-id - The ID of the VPC.
	Filters []*Filter `locationName:"Filter" locationNameList:"Filter" type:"list"`

	// One or more VPC IDs.
	//
	// Default: Describes all your VPCs.
	VpcIds []*string `locationName:"VpcId" locationNameList:"VpcId" type:"list"`
}

// Contains the output of DescribeVpcs.
type DescribeVpcsOutput struct {
	_ struct{} `type:"structure"`

	// Information about one or more VPCs.
	Vpcs []*Vpc `locationName:"vpcSet" locationNameList:"item" type:"list"`

	RequestId *string `locationName:"requestId" type:"string"`
}

// Describes a VPC.
type Vpc struct {
	_ struct{} `type:"structure"`

	// The primary IPv4 CIDR block for the VPC.
	CidrBlock *string `locationName:"cidrBlock" type:"string"`

	// Information about the IPv4 CIDR blocks associated with the VPC.
	CidrBlockAssociationSet []*VpcCidrBlockAssociation `locationName:"cidrBlockAssociationSet" locationNameList:"item" type:"list"`

	// The ID of the set of DHCP options you've associated with the VPC (or default
	// if the default options are associated with the VPC).
	DhcpOptionsId *string `locationName:"dhcpOptionsId" type:"string"`

	// The allowed tenancy of instances launched into the VPC.
	InstanceTenancy *string `locationName:"instanceTenancy" type:"string" enum:"Tenancy"`

	// Information about the IPv6 CIDR blocks associated with the VPC.
	Ipv6CidrBlockAssociationSet []*VpcIpv6CidrBlockAssociation `locationName:"ipv6CidrBlockAssociationSet" locationNameList:"item" type:"list"`

	// Indicates whether the VPC is the default VPC.
	IsDefault *bool `locationName:"isDefault" type:"boolean"`

	// The current state of the VPC.
	State *string `locationName:"state" type:"string" enum:"VpcState"`

	// Any tags assigned to the VPC.
	Tags []*Tag `locationName:"tagSet" locationNameList:"item" type:"list"`

	// The ID of the VPC.
	VpcId *string `locationName:"vpcId" type:"string"`
}

// Describes an IPv4 CIDR block associated with a VPC.
type VpcCidrBlockAssociation struct {
	_ struct{} `type:"structure"`

	// The association ID for the IPv4 CIDR block.
	AssociationId *string `locationName:"associationId" type:"string"`

	// The IPv4 CIDR block.
	CidrBlock *string `locationName:"cidrBlock" type:"string"`

	// Information about the state of the CIDR block.
	CidrBlockState *VpcCidrBlockState `locationName:"cidrBlockState" type:"structure"`
}

// Describes the state of a CIDR block.
type VpcCidrBlockState struct {
	_ struct{} `type:"structure"`

	// The state of the CIDR block.
	State *string `locationName:"state" type:"string" enum:"VpcCidrBlockStateCode"`

	// A message about the status of the CIDR block, if applicable.
	StatusMessage *string `locationName:"statusMessage" type:"string"`
}

// Describes an IPv6 CIDR block associated with a VPC.
type VpcIpv6CidrBlockAssociation struct {
	_ struct{} `type:"structure"`

	// The association ID for the IPv6 CIDR block.
	AssociationId *string `locationName:"associationId" type:"string"`

	// The IPv6 CIDR block.
	Ipv6CidrBlock *string `locationName:"ipv6CidrBlock" type:"string"`

	// Information about the state of the CIDR block.
	Ipv6CidrBlockState *VpcCidrBlockState `locationName:"ipv6CidrBlockState" type:"structure"`
}

// Contains the parameters for DeleteVpc.
type DeleteVpcInput struct {
	_ struct{} `type:"structure"`

	// Checks whether you have the required permissions for the action, without
	// actually making the request, and provides an error response. If you have
	// the required permissions, the error response is DryRunOperation. Otherwise,
	// it is UnauthorizedOperation.
	DryRun *bool `locationName:"dryRun" type:"boolean"`

	// The ID of the VPC.
	//
	// VpcId is a required field
	VpcId *string `type:"string" required:"true"`
}

type DeleteVpcOutput struct {
	_ struct{} `type:"structure"`
}

//CreateInternetGatewayOutput Contains the output of CreateInternetGateway.
type CreateInternetGatewayOutput struct {
	_ struct{} `type:"structure"`

	// Information about the Internet gateway.
	InternetGateway *InternetGateway `locationName:"internetGateway" type:"structure"`
}

//InternetGateway Describes an Internet gateway.
type InternetGateway struct {
	_ struct{} `type:"structure"`

	// Any VPCs attached to the Internet gateway.
	Attachments []*InternetGatewayAttachment `locationName:"attachmentSet" locationNameList:"item" type:"list"`

	// The ID of the Internet gateway.
	InternetGatewayId *string `locationName:"internetGatewayId" type:"string"`

	// Any tags assigned to the Internet gateway.
	Tags []*Tag `locationName:"tagSet" locationNameList:"item" type:"list"`
}

//InternetGatewayAttachment Describes the attachment of a VPC to an Internet gateway or an egress-only
// Internet gateway.
type InternetGatewayAttachment struct {
	_ struct{} `type:"structure"`

	// The current state of the attachment. For an Internet gateway, the state is
	// available when attached to a VPC; otherwise, this value is not returned.
	State *string `locationName:"state" type:"string" enum:"AttachmentStatus"`

	// The ID of the VPC.
	VpcId *string `locationName:"vpcId" type:"string"`
}

type ModifyVpcAttributeInput struct {
	_ struct{} `type:"structure"`

	// Indicates whether the instances launched in the VPC get DNS hostnames. If
	// enabled, instances in the VPC get DNS hostnames; otherwise, they do not.
	//
	// You cannot modify the DNS resolution and DNS hostnames attributes in the
	// same request. Use separate requests for each attribute. You can only enable
	// DNS hostnames if you've enabled DNS support.
	EnableDnsHostnames *AttributeBooleanValue `type:"structure"`

	// Indicates whether the DNS resolution is supported for the VPC. If enabled,
	// queries to the Amazon provided DNS server at the 169.254.169.253 IP address,
	// or the reserved IP address at the base of the VPC network range "plus two"
	// will succeed. If disabled, the Amazon provided DNS service in the VPC that
	// resolves public DNS hostnames to IP addresses is not enabled.
	//
	// You cannot modify the DNS resolution and DNS hostnames attributes in the
	// same request. Use separate requests for each attribute.
	EnableDnsSupport *AttributeBooleanValue `type:"structure"`

	// The ID of the VPC.
	//
	// VpcId is a required field
	VpcId *string `locationName:"vpcId" type:"string" required:"true"`
}

// String returns the string representation
func (s ModifyVpcAttributeInput) String() string {
	return awsutil.Prettify(s)
}

// GoString returns the string representation
func (s ModifyVpcAttributeInput) GoString() string {
	return s.String()
}

// Validate inspects the fields of the type to determine if they are valid.
func (s *ModifyVpcAttributeInput) Validate() error {
	invalidParams := request.ErrInvalidParams{Context: "ModifyVpcAttributeInput"}
	if s.VpcId == nil {
		invalidParams.Add(request.NewErrParamRequired("VpcId"))
	}

	if invalidParams.Len() > 0 {
		return invalidParams
	}
	return nil
}

// SetEnableDnsHostnames sets the EnableDnsHostnames field's value.
func (s *ModifyVpcAttributeInput) SetEnableDnsHostnames(v *AttributeBooleanValue) *ModifyVpcAttributeInput {
	s.EnableDnsHostnames = v
	return s
}

// SetEnableDnsSupport sets the EnableDnsSupport field's value.
func (s *ModifyVpcAttributeInput) SetEnableDnsSupport(v *AttributeBooleanValue) *ModifyVpcAttributeInput {
	s.EnableDnsSupport = v
	return s
}

// SetVpcId sets the VpcId field's value.
func (s *ModifyVpcAttributeInput) SetVpcId(v string) *ModifyVpcAttributeInput {
	s.VpcId = &v
	return s
}

// Please also see https://docs.aws.amazon.com/goto/WebAPI/ec2-2016-11-15/ModifyVpcAttributeOutput
type ModifyVpcAttributeOutput struct {
	_ struct{} `type:"structure"`
}

// String returns the string representation
func (s ModifyVpcAttributeOutput) String() string {
	return awsutil.Prettify(s)
}

// GoString returns the string representation
func (s ModifyVpcAttributeOutput) GoString() string {
	return s.String()
}

// Contains the parameters for DescribeInternetGateways.
type DescribeInternetGatewaysInput struct {
	_ struct{} `type:"structure"`

	// Checks whether you have the required permissions for the action, without
	// actually making the request, and provides an error response. If you have
	// the required permissions, the error response is DryRunOperation. Otherwise,
	// it is UnauthorizedOperation.
	DryRun *bool `locationName:"dryRun" type:"boolean"`

	// One or more filters.
	//
	//    * attachment.state - The current state of the attachment between the gateway
	//    and the VPC (available). Present only if a VPC is attached.
	//
	//    * attachment.vpc-id - The ID of an attached VPC.
	//
	//    * internet-gateway-id - The ID of the Internet gateway.
	//
	//    * tag:key=value - The key/value combination of a tag assigned to the resource.
	//    Specify the key of the tag in the filter name and the value of the tag
	//    in the filter value. For example, for the tag Purpose=X, specify tag:Purpose
	//    for the filter name and X for the filter value.
	//
	//    * tag-key - The key of a tag assigned to the resource. This filter is
	//    independent of the tag-value filter. For example, if you use both the
	//    filter "tag-key=Purpose" and the filter "tag-value=X", you get any resources
	//    assigned both the tag key Purpose (regardless of what the tag's value
	//    is), and the tag value X (regardless of what the tag's key is). If you
	//    want to list only resources where Purpose is X, see the tag:key=value
	//    filter.
	//
	//    * tag-value - The value of a tag assigned to the resource. This filter
	//    is independent of the tag-key filter.
	Filters []*Filter `locationName:"Filter" locationNameList:"Filter" type:"list"`

	// One or more Internet gateway IDs.
	//
	// Default: Describes all your Internet gateways.
	InternetGatewayIds []*string `locationName:"internetGatewayId" locationNameList:"item" type:"list"`
}

// String returns the string representation
func (s DescribeInternetGatewaysInput) String() string {
	return awsutil.Prettify(s)
}

// GoString returns the string representation
func (s DescribeInternetGatewaysInput) GoString() string {
	return s.String()
}

// SetDryRun sets the DryRun field's value.
func (s *DescribeInternetGatewaysInput) SetDryRun(v bool) *DescribeInternetGatewaysInput {
	s.DryRun = &v
	return s
}

// SetFilters sets the Filters field's value.
func (s *DescribeInternetGatewaysInput) SetFilters(v []*Filter) *DescribeInternetGatewaysInput {
	s.Filters = v
	return s
}

// SetInternetGatewayIds sets the InternetGatewayIds field's value.
func (s *DescribeInternetGatewaysInput) SetInternetGatewayIds(v []*string) *DescribeInternetGatewaysInput {
	s.InternetGatewayIds = v
	return s
}

//DescribeInternetGatewaysOutput Contains the output of DescribeInternetGateways.
type DescribeInternetGatewaysOutput struct {
	_ struct{} `type:"structure"`

	// Information about one or more Internet gateways.
	InternetGateways []*InternetGateway `locationName:"internetGatewaySet" locationNameList:"item" type:"list"`
	RequestId        *string            `locationName:"requestId" type:"string"`
}

type DescribeVpcAttributeInput struct {
	_ struct{} `type:"structure"`

	// The VPC attribute.
	//
	// Attribute is a required field
	Attribute *string `type:"string" required:"true" enum:"VpcAttributeName"`

	// Checks whether you have the required permissions for the action, without
	// actually making the request, and provides an error response. If you have
	// the required permissions, the error response is DryRunOperation. Otherwise,
	// it is UnauthorizedOperation.
	DryRun *bool `locationName:"dryRun" type:"boolean"`

	// The ID of the VPC.
	//
	// VpcId is a required field
	VpcId *string `type:"string" required:"true"`

	Filters []*Filter `locationName:"Filter" locationNameList:"Filter" type:"list"`
}

func (s *DescribeVpcAttributeInput) SetFilters(v []*Filter) *DescribeVpcAttributeInput {
	s.Filters = v
	return s
}

// String returns the string representation
func (s DescribeVpcAttributeInput) String() string {
	return awsutil.Prettify(s)
}

// GoString returns the string representation
func (s DescribeVpcAttributeInput) GoString() string {
	return s.String()
}

// Validate inspects the fields of the type to determine if they are valid.
func (s *DescribeVpcAttributeInput) Validate() error {
	invalidParams := request.ErrInvalidParams{Context: "DescribeVpcAttributeInput"}
	if s.Attribute == nil {
		invalidParams.Add(request.NewErrParamRequired("Attribute"))
	}
	if s.VpcId == nil {
		invalidParams.Add(request.NewErrParamRequired("VpcId"))
	}

	if invalidParams.Len() > 0 {
		return invalidParams
	}
	return nil
}

// SetAttribute sets the Attribute field's value.
func (s *DescribeVpcAttributeInput) SetAttribute(v string) *DescribeVpcAttributeInput {
	s.Attribute = &v
	return s
}

// SetDryRun sets the DryRun field's value.
func (s *DescribeVpcAttributeInput) SetDryRun(v bool) *DescribeVpcAttributeInput {
	s.DryRun = &v
	return s
}

// SetVpcId sets the VpcId field's value.
func (s *DescribeVpcAttributeInput) SetVpcId(v string) *DescribeVpcAttributeInput {
	s.VpcId = &v
	return s
}

type DescribeVpcAttributeOutput struct {
	_ struct{} `type:"structure"`

	// Indicates whether the instances launched in the VPC get DNS hostnames. If
	// this attribute is true, instances in the VPC get DNS hostnames; otherwise,
	// they do not.
	EnableDnsHostnames *AttributeBooleanValue `locationName:"enableDnsHostnames" type:"structure"`

	// Indicates whether DNS resolution is enabled for the VPC. If this attribute
	// is true, the Amazon DNS server resolves DNS hostnames for your instances
	// to their corresponding IP addresses; otherwise, it does not.
	EnableDnsSupport *AttributeBooleanValue `locationName:"enableDnsSupport" type:"structure"`

	// The ID of the VPC.
	VpcId *string `locationName:"vpcId" type:"string"`

	RequestId *string `locationName:"requestId" type:"string"`
}

// String returns the string representation
func (s DescribeVpcAttributeOutput) String() string {
	return awsutil.Prettify(s)
}

// GoString returns the string representation
func (s DescribeVpcAttributeOutput) GoString() string {
	return s.String()
}

// SetEnableDnsHostnames sets the EnableDnsHostnames field's value.
func (s *DescribeVpcAttributeOutput) SetEnableDnsHostnames(v *AttributeBooleanValue) *DescribeVpcAttributeOutput {
	s.EnableDnsHostnames = v
	return s
}

// SetEnableDnsSupport sets the EnableDnsSupport field's value.
func (s *DescribeVpcAttributeOutput) SetRequesterId(v *string) *DescribeVpcAttributeOutput {
	s.RequestId = v
	return s
}

func (s *DescribeVpcAttributeOutput) SetEnableDnsSupport(v *AttributeBooleanValue) *DescribeVpcAttributeOutput {
	s.EnableDnsSupport = v
	return s
}

// SetVpcId sets the VpcId field's value.
func (s *DescribeVpcAttributeOutput) SetVpcId(v string) *DescribeVpcAttributeOutput {
	s.VpcId = &v
	return s
}

type AttachInternetGatewayInput struct {
	_ struct{} `type:"structure"`

	// Checks whether you have the required permissions for the action, without
	// actually making the request, and provides an error response. If you have
	// the required permissions, the error response is DryRunOperation. Otherwise,
	// it is UnauthorizedOperation.
	DryRun *bool `locationName:"dryRun" type:"boolean"`

	// The ID of the Internet gateway.
	//
	// InternetGatewayId is a required field
	InternetGatewayId *string `locationName:"internetGatewayId" type:"string" required:"true"`

	// The ID of the VPC.
	//
	// VpcId is a required field
	VpcId *string `locationName:"vpcId" type:"string" required:"true"`
}

// String returns the string representation
func (s AttachInternetGatewayInput) String() string {
	return awsutil.Prettify(s)
}

// GoString returns the string representation
func (s AttachInternetGatewayInput) GoString() string {
	return s.String()
}

// Validate inspects the fields of the type to determine if they are valid.
func (s *AttachInternetGatewayInput) Validate() error {
	invalidParams := request.ErrInvalidParams{Context: "AttachInternetGatewayInput"}
	if s.InternetGatewayId == nil {
		invalidParams.Add(request.NewErrParamRequired("InternetGatewayId"))
	}
	if s.VpcId == nil {
		invalidParams.Add(request.NewErrParamRequired("VpcId"))
	}

	if invalidParams.Len() > 0 {
		return invalidParams
	}
	return nil
}

// SetDryRun sets the DryRun field's value.
func (s *AttachInternetGatewayInput) SetDryRun(v bool) *AttachInternetGatewayInput {
	s.DryRun = &v
	return s
}

// SetInternetGatewayId sets the InternetGatewayId field's value.
func (s *AttachInternetGatewayInput) SetInternetGatewayId(v string) *AttachInternetGatewayInput {
	s.InternetGatewayId = &v
	return s
}

// SetVpcId sets the VpcId field's value.
func (s *AttachInternetGatewayInput) SetVpcId(v string) *AttachInternetGatewayInput {
	s.VpcId = &v
	return s
}

type DeleteInternetGatewayInput struct {
	_ struct{} `type:"structure"`

	// Checks whether you have the required permissions for the action, without
	// actually making the request, and provides an error response. If you have
	// the required permissions, the error response is DryRunOperation. Otherwise,
	// it is UnauthorizedOperation.
	DryRun *bool `locationName:"dryRun" type:"boolean"`

	// The ID of the Internet gateway.
	//
	// InternetGatewayId is a required field
	InternetGatewayId *string `locationName:"internetGatewayId" type:"string" required:"true"`
}

// String returns the string representation
func (s DeleteInternetGatewayInput) String() string {
	return awsutil.Prettify(s)
}

// GoString returns the string representation
func (s DeleteInternetGatewayInput) GoString() string {
	return s.String()
}

// Validate inspects the fields of the type to determine if they are valid.
func (s *DeleteInternetGatewayInput) Validate() error {
	invalidParams := request.ErrInvalidParams{Context: "DeleteInternetGatewayInput"}
	if s.InternetGatewayId == nil {
		invalidParams.Add(request.NewErrParamRequired("InternetGatewayId"))
	}

	if invalidParams.Len() > 0 {
		return invalidParams
	}
	return nil
}

// SetDryRun sets the DryRun field's value.
func (s *DeleteInternetGatewayInput) SetDryRun(v bool) *DeleteInternetGatewayInput {
	s.DryRun = &v
	return s
}

// SetInternetGatewayId sets the InternetGatewayId field's value.
func (s *DeleteInternetGatewayInput) SetInternetGatewayId(v string) *DeleteInternetGatewayInput {
	s.InternetGatewayId = &v
	return s
}

// Please also see https://docs.aws.amazon.com/goto/WebAPI/ec2-2016-11-15/DeleteInternetGatewayOutput
type DeleteInternetGatewayOutput struct {
	_ struct{} `type:"structure"`
}

// String returns the string representation
func (s DeleteInternetGatewayOutput) String() string {
	return awsutil.Prettify(s)
}

// GoString returns the string representation
func (s DeleteInternetGatewayOutput) GoString() string {
	return s.String()
}

// Contains the parameters for CreateNatGateway.
// Please also see https://docs.aws.amazon.com/goto/WebAPI/ec2-2016-11-15/CreateNatGatewayRequest
type CreateNatGatewayInput struct {
	_ struct{} `type:"structure"`

	// The allocation ID of an Elastic IP address to associate with the NAT gateway.
	// If the Elastic IP address is associated with another resource, you must first
	// disassociate it.
	//
	// AllocationId is a required field
	AllocationId *string `type:"string" required:"true"`

	// Unique, case-sensitive identifier you provide to ensure the idempotency of
	// the request. For more information, see How to Ensure Idempotency (http://docs.aws.amazon.com/AWSEC2/latest/APIReference/Run_Instance_Idempotency.html).
	//
	// Constraint: Maximum 64 ASCII characters.
	ClientToken *string `type:"string"`

	// The subnet in which to create the NAT gateway.
	//
	// SubnetId is a required field
	SubnetId *string `type:"string" required:"true"`
}

type AttachInternetGatewayOutput struct {
	_ struct{} `type:"structure"`
}

// String returns the string representation
func (s AttachInternetGatewayOutput) String() string {
	return awsutil.Prettify(s)
}

// GoString returns the string representation
func (s AttachInternetGatewayOutput) GoString() string {
	return s.String()
}

type DetachInternetGatewayOutput struct {
	_ struct{} `type:"structure"`
}

type DetachInternetGatewayInput struct {
	_ struct{} `type:"structure"`

	// Checks whether you have the required permissions for the action, without
	// actually making the request, and provides an error response. If you have
	// the required permissions, the error response is DryRunOperation. Otherwise,
	// it is UnauthorizedOperation.
	DryRun *bool `locationName:"dryRun" type:"boolean"`

	// The ID of the Internet gateway.
	//
	// InternetGatewayId is a required field
	InternetGatewayId *string `locationName:"internetGatewayId" type:"string" required:"true"`

	// The ID of the VPC.
	//
	// VpcId is a required field
	VpcId *string `locationName:"vpcId" type:"string" required:"true"`
}

type CreateAccessKeyInput struct {
	_ struct{} `type:"structure"`

	AccessKeyId     *string `type:"string" required:"false"`
	SecretAccessKey *string `type:"string" required:"false"`
	Tags            []*Tag  `locationName:"tagSet" locationNameList:"item" type:"list"`
}
type CreateAccessKeyOutput struct {
	_                struct{} `type:"structure"`
	AccessKey        *string  `locationName:"accessKey" type:"structure"`
	ResponseMetadata *string  `locationName:"responseMetaData" type:"structure"`
}
type DeleteAccessKeyInput struct {
	_           struct{} `type:"structure"`
	AccessKeyId *string  `type:"string" required:"true"`
}
type DeleteAccessKeyOutput struct {
	_                struct{} `type:"structure"`
	ResponseMetadata *string  `locationName:"responseMetaData" type:"structure"`
	Return           *bool    `locationName:"deleteAccessKey" type:"boolean"`
}
type UpdateAccessKeyInput struct {
	_           struct{} `type:"structure"`
	AccessKeyId *string  `type:"string" required:"true"`
	Status      *string  `locationName:"status" type:"string" enum:"StatusType"`
}
type UpdateAccessKeyOutput struct {
	_                struct{} `type:"structure"`
	ResponseMetadata *string  `locationName:"responseMetaData" type:"structure"`
	Return           *bool    `locationName:"updateAccessKey" type:"boolean"`
}
type DescribeAccessKeyInput struct {
	_               struct{} `type:"structure"`
	AccessKeyId     *string  `type:"string" required:"false"`
	SecretAccessKey *string  `type:"string" required:"false"`
	Tags            []*Tag   `locationName:"tagSet" locationNameList:"item" type:"list"`
}
type DescribeAccessKeyOutput struct {
	_                struct{} `type:"structure"`
	AccessKey        *string  `locationName:"accessKey" type:"structure"`
	ResponseMetadata *string  `locationName:"responseMetaData" type:"structure"`
}

// Contains the parameters for DeleteDhcpOptions.
// Please also see https://docs.aws.amazon.com/goto/WebAPI/ec2-2016-11-15/DeleteDhcpOptionsRequest
type DeleteDhcpOptionsInput struct {
	_ struct{} `type:"structure"`

	// The ID of the DHCP options set.
	//
	// DhcpOptionsId is a required field
	DhcpOptionsId *string `type:"string" required:"true"`

	// The Internet-routable IP address for the customer gateway's outside interface.
	// The address must be static.
	//
	// PublicIp is a required field
	PublicIp *string `locationName:"IpAddress" type:"string" required:"true"`

	// The type of VPN connection that this customer gateway supports (ipsec.1).
	//
	// Type is a required field
	Type *string `type:"string" required:"true" enum:"GatewayType"`
}

// String returns the string representation
func (s DeleteDhcpOptionsInput) String() string {
	return awsutil.Prettify(s)
}

// String returns the string representation
func (s CreateCustomerGatewayInput) String() string {
	return awsutil.Prettify(s)
}

type CreateCustomerGatewayInput struct {
	_ struct{} `type:"structure"`

	// For devices that support BGP, the customer gateway's BGP ASN.
	//
	// Default: 65000
	//
	// BgpAsn is a required field
	BgpAsn *int64 `type:"integer" required:"true"`

	// Checks whether you have the required permissions for the action, without
	// actually making the request, and provides an error response. If you have
	// the required permissions, the error response is DryRunOperation. Otherwise,
	// it is UnauthorizedOperation.
	DryRun *bool `locationName:"dryRun" type:"boolean"`

	// PublicIp is a required field
	PublicIp *string `locationName:"IpAddress" type:"string" required:"true"`

	// The type of VPN connection that this customer gateway supports (ipsec.1).
	//
	// Type is a required field
	Type *string `type:"string" required:"true" enum:"GatewayType"`
}

// GoString returns the string representation
func (s DeleteDhcpOptionsInput) GoString() string {
	return s.String()
}
func (s CreateCustomerGatewayInput) GoString() string {
	return s.String()
}

// Validate inspects the fields of the type to determine if they are valid.
func (s *DeleteDhcpOptionsInput) Validate() error {
	invalidParams := request.ErrInvalidParams{Context: "DeleteDhcpOptionsInput"}
	if s.DhcpOptionsId == nil {
		invalidParams.Add(request.NewErrParamRequired("DhcpOptionsId"))
	}
	if invalidParams.Len() > 0 {
		return invalidParams
	}
	return nil
}
func (s *CreateCustomerGatewayInput) Validate() error {
	invalidParams := request.ErrInvalidParams{Context: "CreateCustomerGatewayInput"}
	if s.BgpAsn == nil {
		invalidParams.Add(request.NewErrParamRequired("BgpAsn"))
	}

	if invalidParams.Len() > 0 {
		return invalidParams
	}
	return nil
}

// SetDhcpOptionsId sets the DhcpOptionsId field's value.
func (s *DeleteDhcpOptionsInput) SetDhcpOptionsId(v string) *DeleteDhcpOptionsInput {
	s.DhcpOptionsId = &v
	return s
}

// SetBgpAsn sets the BgpAsn field's value.
func (s *CreateCustomerGatewayInput) SetBgpAsn(v int64) *CreateCustomerGatewayInput {
	s.BgpAsn = &v
	return s
}

func (s *CreateCustomerGatewayInput) SetDryRun(v bool) *CreateCustomerGatewayInput {
	s.DryRun = &v
	return s
}

// Please also see https://docs.aws.amazon.com/goto/WebAPI/ec2-2016-11-15/DeleteDhcpOptionsOutput
type DeleteDhcpOptionsOutput struct {
	_ struct{} `type:"structure"`
}

// String returns the string representation
func (s DeleteDhcpOptionsOutput) String() string {
	return awsutil.Prettify(s)
}

// SetPublicIp sets the PublicIp field's value.
func (s *CreateCustomerGatewayInput) SetPublicIp(v string) *CreateCustomerGatewayInput {
	s.PublicIp = &v
	return s
}

// SetType sets the Type field's value.
func (s *CreateCustomerGatewayInput) SetType(v string) *CreateCustomerGatewayInput {
	s.Type = &v
	return s
}

// Contains the output of CreateCustomerGateway.
// Please also see https://docs.aws.amazon.com/goto/WebAPI/ec2-2016-11-15/CreateCustomerGatewayResult
type CreateCustomerGatewayOutput struct {
	_ struct{} `type:"structure"`

	// Information about the customer gateway.
	CustomerGateway *CustomerGateway `locationName:"customerGateway" type:"structure"`
}

// String returns the string representation
func (s CreateCustomerGatewayOutput) String() string {
	return awsutil.Prettify(s)
}

// GoString returns the string representation
func (s DeleteDhcpOptionsOutput) GoString() string {
	return s.String()
}

// Please also see https://docs.aws.amazon.com/goto/WebAPI/ec2-2016-11-15/NewDhcpConfiguration
type NewDhcpConfiguration struct {
	_ struct{} `type:"structure"`

	Key *string `locationName:"key" type:"string"`

	Values []*string `locationName:"Value" locationNameList:"item" type:"list"`
}

// String returns the string representation
func (s NewDhcpConfiguration) String() string {
	return awsutil.Prettify(s)
}
func (s CreateCustomerGatewayOutput) GoString() string {
	return s.String()
}

// SetCustomerGateway sets the CustomerGateway field's value.
func (s *CreateCustomerGatewayOutput) SetCustomerGateway(v *CustomerGateway) *CreateCustomerGatewayOutput {
	s.CustomerGateway = v
	return s
}

type CustomerGateway struct {
	_ struct{} `type:"structure"`

	// The customer gateway's Border Gateway Protocol (BGP) Autonomous System Number
	// (ASN).
	BgpAsn *string `locationName:"bgpAsn" type:"string"`

	// The ID of the customer gateway.
	CustomerGatewayId *string `locationName:"customerGatewayId" type:"string"`

	// The Internet-routable IP address of the customer gateway's outside interface.
	IpAddress *string `locationName:"ipAddress" type:"string"`

	// The current state of the customer gateway (pending | available | deleting
	// | deleted).
	State *string `locationName:"state" type:"string"`

	// Any tags assigned to the customer gateway.
	Tags []*Tag `locationName:"tagSet" locationNameList:"item" type:"list"`

	// The type of VPN connection the customer gateway supports (ipsec.1).
	Type *string `locationName:"type" type:"string"`
}

// String returns the string representation
func (s CustomerGateway) String() string {
	return awsutil.Prettify(s)
}

// GoString returns the string representation
func (s NewDhcpConfiguration) GoString() string {
	return s.String()
}

// SetKey sets the Key field's value.
func (s *NewDhcpConfiguration) SetKey(v string) *NewDhcpConfiguration {
	s.Key = &v
	return s
}

// SetValues sets the Values field's value.
func (s *NewDhcpConfiguration) SetValues(v []*string) *NewDhcpConfiguration {
	s.Values = v
	return s
}

// Contains the parameters for CreateDhcpOptions.
// Please also see https://docs.aws.amazon.com/goto/WebAPI/ec2-2016-11-15/CreateDhcpOptionsRequest
type CreateDhcpOptionsInput struct {
	_ struct{} `type:"structure"`

	// A DHCP configuration option.
	//
	// DhcpConfigurations is a required field
	DhcpConfigurations []*NewDhcpConfiguration `locationName:"dhcpConfiguration" locationNameList:"item" type:"list" required:"true"`
	// Checks whether you have the required permissions for the action, without
	// actually making the request, and provides an error response. If you have
	// the required permissions, the error response is DryRunOperation. Otherwise,
	// it is UnauthorizedOperation.
	DryRun *bool `locationName:"dryRun" type:"boolean"`
}

func (s CustomerGateway) GoString() string {
	return s.String()
}

// SetBgpAsn sets the BgpAsn field's value.
func (s *CustomerGateway) SetBgpAsn(v string) *CustomerGateway {
	s.BgpAsn = &v
	return s
}

// SetCustomerGatewayId sets the CustomerGatewayId field's value.
func (s *CustomerGateway) SetCustomerGatewayId(v string) *CustomerGateway {
	s.CustomerGatewayId = &v
	return s
}

// SetIpAddress sets the IpAddress field's value.
func (s *CustomerGateway) SetIpAddress(v string) *CustomerGateway {
	s.IpAddress = &v
	return s
}

// SetState sets the State field's value.
func (s *CustomerGateway) SetState(v string) *CustomerGateway {
	s.State = &v
	return s
}

// SetTags sets the Tags field's value.
func (s *CustomerGateway) SetTags(v []*Tag) *CustomerGateway {
	s.Tags = v
	return s
}

// SetType sets the Type field's value.
func (s *CustomerGateway) SetType(v string) *CustomerGateway {
	s.Type = &v
	return s
}

// Contains the parameters for DeleteCustomerGateway.
// Please also see https://docs.aws.amazon.com/goto/WebAPI/ec2-2016-11-15/DeleteCustomerGatewayRequest
type DeleteCustomerGatewayInput struct {
	_ struct{} `type:"structure"`

	// The ID of the customer gateway.
	//
	// CustomerGatewayId is a required field
	CustomerGatewayId *string `type:"string" required:"true"`
	// Checks whether you have the required permissions for the action, without
	// actually making the request, and provides an error response. If you have
	// the required permissions, the error response is DryRunOperation. Otherwise,
	// it is UnauthorizedOperation.
	DryRun *bool `locationName:"dryRun" type:"boolean"`
}

// String returns the string representation
func (s CreateDhcpOptionsInput) String() string {
	return awsutil.Prettify(s)
}
func (s DeleteCustomerGatewayInput) String() string {
	return awsutil.Prettify(s)
}

// GoString returns the string representation
func (s CreateDhcpOptionsInput) GoString() string {
	return s.String()
}
func (s DeleteCustomerGatewayInput) GoString() string {
	return s.String()
}

// Validate inspects the fields of the type to determine if they are valid.
func (s *CreateDhcpOptionsInput) Validate() error {
	invalidParams := request.ErrInvalidParams{Context: "CreateDhcpOptionsInput"}
	if s.DhcpConfigurations == nil {
		invalidParams.Add(request.NewErrParamRequired("DhcpConfigurations"))
	}

	if invalidParams.Len() > 0 {
		return invalidParams
	}
	return nil
}
func (s *DeleteCustomerGatewayInput) Validate() error {
	invalidParams := request.ErrInvalidParams{Context: "DeleteCustomerGatewayInput"}
	if s.CustomerGatewayId == nil {
		invalidParams.Add(request.NewErrParamRequired("CustomerGatewayId"))
	}

	if invalidParams.Len() > 0 {
		return invalidParams
	}
	return nil
}

// SetDhcpConfigurations sets the DhcpConfigurations field's value.
func (s *CreateDhcpOptionsInput) SetDhcpConfigurations(v []*NewDhcpConfiguration) *CreateDhcpOptionsInput {
	s.DhcpConfigurations = v
	return s
}

// SetCustomerGatewayId sets the CustomerGatewayId field's value.
func (s *DeleteCustomerGatewayInput) SetCustomerGatewayId(v string) *DeleteCustomerGatewayInput {
	s.CustomerGatewayId = &v
	return s
}

// SetDryRun sets the DryRun field's value.
func (s *CreateDhcpOptionsInput) SetDryRun(v bool) *CreateDhcpOptionsInput {
	s.DryRun = &v
	return s
}
func (s *DeleteCustomerGatewayInput) SetDryRun(v bool) *DeleteCustomerGatewayInput {
	s.DryRun = &v
	return s
}

// Contains the output of CreateDhcpOptions.
// Please also see https://docs.aws.amazon.com/goto/WebAPI/ec2-2016-11-15/CreateDhcpOptionsResult
type CreateDhcpOptionsOutput struct {
	_ struct{} `type:"structure"`

	// A set of DHCP options.
	DhcpOptions *DhcpOptions `locationName:"dhcpOptions" type:"structure"`
}

// String returns the string representation
func (s CreateDhcpOptionsOutput) String() string {
	return awsutil.Prettify(s)
}

// GoString returns the string representation
func (s CreateDhcpOptionsOutput) GoString() string {
	return s.String()
}

// SetDhcpOptions sets the DhcpOptions field's value.
func (s *CreateDhcpOptionsOutput) SetDhcpOptions(v *DhcpOptions) *CreateDhcpOptionsOutput {
	s.DhcpOptions = v
	return s
}

// Describes a set of DHCP options.
// Please also see https://docs.aws.amazon.com/goto/WebAPI/ec2-2016-11-15/DhcpOptions
type DhcpOptions struct {
	_ struct{} `type:"structure"`

	// One or more DHCP options in the set.
	DhcpConfigurations []*DhcpConfiguration `locationName:"dhcpConfigurationSet" locationNameList:"item" type:"list"`

	// The ID of the set of DHCP options.
	DhcpOptionsId *string `locationName:"dhcpOptionsId" type:"string"`

	// Any tags assigned to the DHCP options set.
	Tags []*Tag `locationName:"tagSet" locationNameList:"item" type:"list"`
}

// Describes a DHCP configuration option.
// Please also see https://docs.aws.amazon.com/goto/WebAPI/ec2-2016-11-15/DhcpConfiguration
type DhcpConfiguration struct {
	_ struct{} `type:"structure"`

	// The name of a DHCP option.
	Key *string `locationName:"key" type:"string"`

	// One or more values for the DHCP option.
	Values []*AttributeValue `locationName:"valueSet" locationNameList:"item" type:"list"`
}

// String returns the string representation
func (s DhcpConfiguration) String() string {
	return awsutil.Prettify(s)
}

// GoString returns the string representation
func (s DhcpConfiguration) GoString() string {
	return s.String()
}

// SetKey sets the Key field's value.
func (s *DhcpConfiguration) SetKey(v string) *DhcpConfiguration {
	s.Key = &v
	return s
}

// SetValues sets the Values field's value.
func (s *DhcpConfiguration) SetValues(v []*AttributeValue) *DhcpConfiguration {
	s.Values = v
	return s
}

// String returns the string representation
func (s DhcpOptions) String() string {
	return awsutil.Prettify(s)
}

// Please also see https://docs.aws.amazon.com/goto/WebAPI/ec2-2016-11-15/DeleteCustomerGatewayOutput
type DeleteCustomerGatewayOutput struct {
	_ struct{} `type:"structure"`
}

// String returns the string representation
func (s DeleteCustomerGatewayOutput) String() string {
	return awsutil.Prettify(s)
}

// GoString returns the string representation
func (s DhcpOptions) GoString() string {
	return s.String()
}

// SetDhcpConfigurations sets the DhcpConfigurations field's value.
func (s *DhcpOptions) SetDhcpConfigurations(v []*DhcpConfiguration) *DhcpOptions {
	s.DhcpConfigurations = v
	return s
}

// SetDhcpOptionsId sets the DhcpOptionsId field's value.
func (s *DhcpOptions) SetDhcpOptionsId(v string) *DhcpOptions {
	s.DhcpOptionsId = &v
	return s
}

// SetTags sets the Tags field's value.
func (s *DhcpOptions) SetTags(v []*Tag) *DhcpOptions {
	s.Tags = v
	return s
}

// Contains the parameters for DescribeDhcpOptions.
// Please also see https://docs.aws.amazon.com/goto/WebAPI/ec2-2016-11-15/DescribeDhcpOptionsRequest
type DescribeDhcpOptionsInput struct {
	_ struct{} `type:"structure"`

	// The IDs of one or more DHCP options sets.
	//
	// Default: Describes all your DHCP options sets.
	DhcpOptionsIds []*string `locationName:"DhcpOptionsId" locationNameList:"DhcpOptionsId" type:"list"`
	// Checks whether you have the required permissions for the action, without
	// actually making the request, and provides an error response. If you have
	// the required permissions, the error response is DryRunOperation. Otherwise,
	// it is UnauthorizedOperation.
	DryRun *bool `locationName:"dryRun" type:"boolean"`

	// One or more filters.
	//
	//    * dhcp-options-id - The ID of a set of DHCP options.
	//
	//    * key - The key for one of the options (for example, domain-name).
	//
	//    * value - The value for one of the options.
	//    * bgp-asn - The customer gateway's Border Gateway Protocol (BGP) Autonomous
	//    System Number (ASN).
	//
	//    * customer-gateway-id - The ID of the customer gateway.
	//
	//    * ip-address - The IP address of the customer gateway's Internet-routable
	//    external interface.
	//
	//    * state - The state of the customer gateway (pending | available | deleting
	//    | deleted).
	//
	//    * type - The type of customer gateway. Currently, the only supported type
	//    is ipsec.1.
	//
	//    * tag:key=value - The key/value combination of a tag assigned to the resource.
	//    Specify the key of the tag in the filter name and the value of the tag
	//    in the filter value. For example, for the tag Purpose=X, specify tag:Purpose
	//    for the filter name and X for the filter value.
	//
	//    * tag-key - The key of a tag assigned to the resource. This filter is
	//    independent of the tag-value filter. For example, if you use both the
	//    filter "tag-key=Purpose" and the filter "tag-value=X", you get any resources
	//    assigned both the tag key Purpose (regardless of what the tag's value
	//    is), and the tag value X (regardless of what the tag's key is). If you
	//    want to list only resources where Purpose is X, see the tag:key=value
	//    filter.
	//
	//    * tag-value - The value of a tag assigned to the resource. This filter
	//    is independent of the tag-key filter.
	Filters []*Filter `locationName:"Filter" locationNameList:"Filter" type:"list"`
}

func (s DeleteCustomerGatewayOutput) GoString() string {
	return s.String()
}

type DescribeCustomerGatewaysInput struct {
	_ struct{} `type:"structure"`

	// One or more customer gateway IDs.
	//
	// Default: Describes all your customer gateways.
	CustomerGatewayIds []*string `locationName:"CustomerGatewayId" locationNameList:"CustomerGatewayId" type:"list"`

	// Checks whether you have the required permissions for the action, without
	// actually making the request, and provides an error response. If you have
	// the required permissions, the error response is DryRunOperation. Otherwise,
	// it is UnauthorizedOperation.
	DryRun *bool `locationName:"dryRun" type:"boolean"`

	// One or more filters.
	//
	//    * dhcp-options-id - The ID of a set of DHCP options.
	//
	//    * key - The key for one of the options (for example, domain-name).
	//
	//    * value - The value for one of the options.
	//    * bgp-asn - The customer gateway's Border Gateway Protocol (BGP) Autonomous
	//    System Number (ASN).
	//
	//    * customer-gateway-id - The ID of the customer gateway.
	//
	//    * ip-address - The IP address of the customer gateway's Internet-routable
	//    external interface.
	//
	//    * state - The state of the customer gateway (pending | available | deleting
	//    | deleted).
	//
	//    * type - The type of customer gateway. Currently, the only supported type
	//    is ipsec.1.
	//
	//    * tag:key=value - The key/value combination of a tag assigned to the resource.
	//    Specify the key of the tag in the filter name and the value of the tag
	//    in the filter value. For example, for the tag Purpose=X, specify tag:Purpose
	//    for the filter name and X for the filter value.
	//
	//    * tag-key - The key of a tag assigned to the resource. This filter is
	//    independent of the tag-value filter. For example, if you use both the
	//    filter "tag-key=Purpose" and the filter "tag-value=X", you get any resources
	//    assigned both the tag key Purpose (regardless of what the tag's value
	//    is), and the tag value X (regardless of what the tag's key is). If you
	//    want to list only resources where Purpose is X, see the tag:key=value
	//    filter.
	//
	//    * tag-value - The value of a tag assigned to the resource. This filter
	//    is independent of the tag-key filter.
	Filters []*Filter `locationName:"Filter" locationNameList:"Filter" type:"list"`
}

// String returns the string representation
func (s DescribeDhcpOptionsInput) String() string {
	return awsutil.Prettify(s)
}
func (s DescribeCustomerGatewaysInput) String() string {
	return awsutil.Prettify(s)
}

// GoString returns the string representation
func (s DescribeDhcpOptionsInput) GoString() string {
	return s.String()
}

// SetDhcpOptionsIds sets the DhcpOptionsIds field's value.
func (s *DescribeDhcpOptionsInput) SetDhcpOptionsIds(v []*string) *DescribeDhcpOptionsInput {
	s.DhcpOptionsIds = v
	return s
}
func (s DescribeCustomerGatewaysInput) GoString() string {
	return s.String()
}

// SetCustomerGatewayIds sets the CustomerGatewayIds field's value.
func (s *DescribeCustomerGatewaysInput) SetCustomerGatewayIds(v []*string) *DescribeCustomerGatewaysInput {
	s.CustomerGatewayIds = v
	return s
}

// SetDryRun sets the DryRun field's value.
func (s *DescribeDhcpOptionsInput) SetDryRun(v bool) *DescribeDhcpOptionsInput {
	s.DryRun = &v
	return s
}
func (s *DescribeCustomerGatewaysInput) SetDryRun(v bool) *DescribeCustomerGatewaysInput {
	s.DryRun = &v
	return s
}

// SetFilters sets the Filters field's value.
func (s *DescribeDhcpOptionsInput) SetFilters(v []*Filter) *DescribeDhcpOptionsInput {
	s.Filters = v
	return s
}
func (s *DescribeCustomerGatewaysInput) SetFilters(v []*Filter) *DescribeCustomerGatewaysInput {
	s.Filters = v
	return s
}

// Contains the output of DescribeDhcpOptions.
// Please also see https://docs.aws.amazon.com/goto/WebAPI/ec2-2016-11-15/DescribeDhcpOptionsResult
type DescribeDhcpOptionsOutput struct {
	_         struct{} `type:"structure"`
	RequestId *string  `locationName:"requestId" type:"string"`

	// Information about one or more DHCP options sets.
	DhcpOptions []*DhcpOptions `locationName:"dhcpOptionsSet" locationNameList:"item" type:"list"`
}

// String returns the string representation
func (s DescribeDhcpOptionsOutput) String() string {
	return awsutil.Prettify(s)
}

// GoString returns the string representation
func (s DescribeDhcpOptionsOutput) GoString() string {
	return s.String()
}

// SetDhcpOptions sets the DhcpOptions field's value.
func (s *DescribeDhcpOptionsOutput) SetDhcpOptions(v []*DhcpOptions) *DescribeDhcpOptionsOutput {
	s.DhcpOptions = v
	return s
}

// Contains the parameters for AssociateDhcpOptions.
// Please also see https://docs.aws.amazon.com/goto/WebAPI/ec2-2016-11-15/AssociateDhcpOptionsRequest
type AssociateDhcpOptionsInput struct {
	_ struct{} `type:"structure"`

	// The ID of the DHCP options set, or default to associate no DHCP options with
	// the VPC.
	//
	// DhcpOptionsId is a required field
	DhcpOptionsId *string `type:"string" required:"true"`

	// Checks whether you have the required permissions for the action, without
	// actually making the request, and provides an error response. If you have
	// the required permissions, the error response is DryRunOperation. Otherwise,
	// it is UnauthorizedOperation.
	DryRun *bool `locationName:"dryRun" type:"boolean"`

	// The ID of the VPC.
	//
	// VpcId is a required field
	VpcId *string `type:"string" required:"true"`
}

// String returns the string representation
func (s AssociateDhcpOptionsInput) String() string {
	return awsutil.Prettify(s)
}

// Contains the output of DescribeCustomerGateways.
// Please also see https://docs.aws.amazon.com/goto/WebAPI/ec2-2016-11-15/DescribeCustomerGatewaysResult
type DescribeCustomerGatewaysOutput struct {
	_ struct{} `type:"structure"`

	// Information about one or more customer gateways.
	CustomerGateways []*CustomerGateway `locationName:"customerGatewaySet" locationNameList:"item" type:"list"`

	RequestId *string `locationName:"requestId" type:"string"`
}

// String returns the string representation
func (s DescribeCustomerGatewaysOutput) String() string {
	return awsutil.Prettify(s)
}

// GoString returns the string representation
func (s AssociateDhcpOptionsInput) GoString() string {
	return s.String()
}

// Validate inspects the fields of the type to determine if they are valid.
func (s *AssociateDhcpOptionsInput) Validate() error {
	invalidParams := request.ErrInvalidParams{Context: "AssociateDhcpOptionsInput"}
	if s.DhcpOptionsId == nil {
		invalidParams.Add(request.NewErrParamRequired("DhcpOptionsId"))
	}
	if s.VpcId == nil {
		invalidParams.Add(request.NewErrParamRequired("VpcId"))
	}

	if invalidParams.Len() > 0 {
		return invalidParams
	}
	return nil
}

// SetDhcpOptionsId sets the DhcpOptionsId field's value.
func (s *AssociateDhcpOptionsInput) SetDhcpOptionsId(v string) *AssociateDhcpOptionsInput {
	s.DhcpOptionsId = &v
	return s
}

// SetDryRun sets the DryRun field's value.
func (s *AssociateDhcpOptionsInput) SetDryRun(v bool) *AssociateDhcpOptionsInput {
	s.DryRun = &v
	return s
}

// SetVpcId sets the VpcId field's value.
func (s *AssociateDhcpOptionsInput) SetVpcId(v string) *AssociateDhcpOptionsInput {
	s.VpcId = &v
	return s
}

// Please also see https://docs.aws.amazon.com/goto/WebAPI/ec2-2016-11-15/AssociateDhcpOptionsOutput
type AssociateDhcpOptionsOutput struct {
	_ struct{} `type:"structure"`
}

// String returns the string representation
func (s AssociateDhcpOptionsOutput) String() string {
	return awsutil.Prettify(s)
}

// GoString returns the string representation
func (s AssociateDhcpOptionsOutput) GoString() string {
	return s.String()
}
func (s DescribeCustomerGatewaysOutput) GoString() string {
	return s.String()
}

// SetCustomerGateways sets the CustomerGateways field's value.
func (s *DescribeCustomerGatewaysOutput) SetCustomerGateways(v []*CustomerGateway) *DescribeCustomerGatewaysOutput {
	s.CustomerGateways = v
	return s
}
func (s *DescribeCustomerGatewaysOutput) SetRequesterId(v *string) *DescribeCustomerGatewaysOutput {
	s.RequestId = v
	return s
}

type CreateRouteInput struct {
	_ struct{} `type:"structure"`

	// The IPv4 CIDR address block used for the destination match. Routing decisions
	// are based on the most specific match.
	DestinationCidrBlock *string `locationName:"destinationCidrBlock" type:"string"`

	// The IPv6 CIDR block used for the destination match. Routing decisions are
	// based on the most specific match.
	DestinationIpv6CidrBlock *string `locationName:"destinationIpv6CidrBlock" type:"string"`

	// Checks whether you have the required permissions for the action, without
	// actually making the request, and provides an error response. If you have
	// the required permissions, the error response is DryRunOperation. Otherwise,
	// it is UnauthorizedOperation.
	DryRun *bool `locationName:"dryRun" type:"boolean"`

	// [IPv6 traffic only] The ID of an egress-only Internet gateway.
	EgressOnlyInternetGatewayId *string `locationName:"egressOnlyInternetGatewayId" type:"string"`

	// The ID of an Internet gateway or virtual private gateway attached to your
	// VPC.
	GatewayId *string `locationName:"gatewayId" type:"string"`

	// The ID of a NAT instance in your VPC. The operation fails if you specify
	// an instance ID unless exactly one network interface is attached.
	InstanceId *string `locationName:"instanceId" type:"string"`

	// [IPv4 traffic only] The ID of a NAT gateway.
	NatGatewayId *string `locationName:"natGatewayId" type:"string"`

	// The ID of a network interface.
	NetworkInterfaceId *string `locationName:"networkInterfaceId" type:"string"`

	// The ID of the route table for the route.
	//
	// RouteTableId is a required field
	RouteTableId *string `locationName:"routeTableId" type:"string" required:"true"`

	// The ID of a VPC peering connection.
	VpcPeeringConnectionId *string `locationName:"vpcPeeringConnectionId" type:"string"`
}

// String returns the string representation
func (s CreateRouteInput) String() string {
	return awsutil.Prettify(s)
}

// GoString returns the string representation
func (s CreateRouteInput) GoString() string {
	return s.String()
}

// Validate inspects the fields of the type to determine if they are valid.
func (s *CreateRouteInput) Validate() error {
	invalidParams := request.ErrInvalidParams{Context: "CreateRouteInput"}
	if s.RouteTableId == nil {
		invalidParams.Add(request.NewErrParamRequired("RouteTableId"))
	}

	if invalidParams.Len() > 0 {
		return invalidParams
	}
	return nil
}

// SetDestinationCidrBlock sets the DestinationCidrBlock field's value.
func (s *CreateRouteInput) SetDestinationCidrBlock(v string) *CreateRouteInput {
	s.DestinationCidrBlock = &v
	return s
}

// SetDestinationIpv6CidrBlock sets the DestinationIpv6CidrBlock field's value.
func (s *CreateRouteInput) SetDestinationIpv6CidrBlock(v string) *CreateRouteInput {
	s.DestinationIpv6CidrBlock = &v
	return s
}

// SetDryRun sets the DryRun field's value.
func (s *CreateRouteInput) SetDryRun(v bool) *CreateRouteInput {
	s.DryRun = &v
	return s
}

// SetEgressOnlyInternetGatewayId sets the EgressOnlyInternetGatewayId field's value.
func (s *CreateRouteInput) SetEgressOnlyInternetGatewayId(v string) *CreateRouteInput {
	s.EgressOnlyInternetGatewayId = &v
	return s
}

// SetGatewayId sets the GatewayId field's value.
func (s *CreateRouteInput) SetGatewayId(v string) *CreateRouteInput {
	s.GatewayId = &v
	return s
}

// SetInstanceId sets the InstanceId field's value.
func (s *CreateRouteInput) SetInstanceId(v string) *CreateRouteInput {
	s.InstanceId = &v
	return s
}

// SetNatGatewayId sets the NatGatewayId field's value.
func (s *CreateRouteInput) SetNatGatewayId(v string) *CreateRouteInput {
	s.NatGatewayId = &v
	return s
}

// SetNetworkInterfaceId sets the NetworkInterfaceId field's value.
func (s *CreateRouteInput) SetNetworkInterfaceId(v string) *CreateRouteInput {
	s.NetworkInterfaceId = &v
	return s
}

// SetRouteTableId sets the RouteTableId field's value.
func (s *CreateRouteInput) SetRouteTableId(v string) *CreateRouteInput {
	s.RouteTableId = &v
	return s
}

// SetVpcPeeringConnectionId sets the VpcPeeringConnectionId field's value.
func (s *CreateRouteInput) SetVpcPeeringConnectionId(v string) *CreateRouteInput {
	s.VpcPeeringConnectionId = &v
	return s
}

// Contains the output of CreateRoute.
// Please also see https://docs.aws.amazon.com/goto/WebAPI/ec2-2016-11-15/CreateRouteResult
type CreateRouteOutput struct {
	_ struct{} `type:"structure"`

	// Returns true if the request succeeds; otherwise, it returns an error.
	Return *bool `locationName:"return" type:"boolean"`
}

// String returns the string representation
func (s CreateRouteOutput) String() string {
	return awsutil.Prettify(s)
}

// GoString returns the string representation
func (s CreateRouteOutput) GoString() string {
	return s.String()
}

// SetReturn sets the Return field's value.
func (s *CreateRouteOutput) SetReturn(v bool) *CreateRouteOutput {
	s.Return = &v
	return s
}

type Route struct {
	_ struct{} `type:"structure"`

	// The IPv4 CIDR block used for the destination match.
	DestinationCidrBlock *string `locationName:"destinationCidrBlock" type:"string"`

	// The IPv6 CIDR block used for the destination match.
	DestinationIpv6CidrBlock *string `locationName:"destinationIpv6CidrBlock" type:"string"`

	// The prefix of the AWS service.
	DestinationPrefixListId *string `locationName:"destinationPrefixListId" type:"string"`

	// The ID of the egress-only Internet gateway.
	EgressOnlyInternetGatewayId *string `locationName:"egressOnlyInternetGatewayId" type:"string"`

	// The ID of a gateway attached to your VPC.
	GatewayId *string `locationName:"gatewayId" type:"string"`

	// The ID of a NAT instance in your VPC.
	InstanceId *string `locationName:"instanceId" type:"string"`

	// The AWS account ID of the owner of the instance.
	InstanceOwnerId *string `locationName:"instanceOwnerId" type:"string"`

	// The ID of a NAT gateway.
	NatGatewayId *string `locationName:"natGatewayId" type:"string"`

	// The ID of the network interface.
	NetworkInterfaceId *string `locationName:"networkInterfaceId" type:"string"`

	// Describes how the route was created.
	//
	//    * CreateRouteTable - The route was automatically created when the route
	//    table was created.
	//
	//    * CreateRoute - The route was manually added to the route table.
	//
	//    * EnableVgwRoutePropagation - The route was propagated by route propagation.
	Origin *string `locationName:"origin" type:"string" enum:"RouteOrigin"`

	// The state of the route. The blackhole state indicates that the route's target
	// isn't available (for example, the specified gateway isn't attached to the
	// VPC, or the specified NAT instance has been terminated).
	State *string `locationName:"state" type:"string" enum:"RouteState"`

	// The ID of the VPC peering connection.
	VpcPeeringConnectionId *string `locationName:"vpcPeeringConnectionId" type:"string"`
}

// String returns the string representation
func (s Route) String() string {
	return awsutil.Prettify(s)
}

// GoString returns the string representation
func (s Route) GoString() string {
	return s.String()
}

// SetDestinationCidrBlock sets the DestinationCidrBlock field's value.
func (s *Route) SetDestinationCidrBlock(v string) *Route {
	s.DestinationCidrBlock = &v
	return s
}

// SetDestinationIpv6CidrBlock sets the DestinationIpv6CidrBlock field's value.
func (s *Route) SetDestinationIpv6CidrBlock(v string) *Route {
	s.DestinationIpv6CidrBlock = &v
	return s
}

// SetDestinationPrefixListId sets the DestinationPrefixListId field's value.
func (s *Route) SetDestinationPrefixListId(v string) *Route {
	s.DestinationPrefixListId = &v
	return s
}

// SetEgressOnlyInternetGatewayId sets the EgressOnlyInternetGatewayId field's value.
func (s *Route) SetEgressOnlyInternetGatewayId(v string) *Route {
	s.EgressOnlyInternetGatewayId = &v
	return s
}

// SetGatewayId sets the GatewayId field's value.
func (s *Route) SetGatewayId(v string) *Route {
	s.GatewayId = &v
	return s
}

// SetInstanceId sets the InstanceId field's value.
func (s *Route) SetInstanceId(v string) *Route {
	s.InstanceId = &v
	return s
}

// SetInstanceOwnerId sets the InstanceOwnerId field's value.
func (s *Route) SetInstanceOwnerId(v string) *Route {
	s.InstanceOwnerId = &v
	return s
}

// SetNatGatewayId sets the NatGatewayId field's value.
func (s *Route) SetNatGatewayId(v string) *Route {
	s.NatGatewayId = &v
	return s
}

// SetNetworkInterfaceId sets the NetworkInterfaceId field's value.
func (s *Route) SetNetworkInterfaceId(v string) *Route {
	s.NetworkInterfaceId = &v
	return s
}

// SetOrigin sets the Origin field's value.
func (s *Route) SetOrigin(v string) *Route {
	s.Origin = &v
	return s
}

// SetState sets the State field's value.
func (s *Route) SetState(v string) *Route {
	s.State = &v
	return s
}

// SetVpcPeeringConnectionId sets the VpcPeeringConnectionId field's value.
func (s *Route) SetVpcPeeringConnectionId(v string) *Route {
	s.VpcPeeringConnectionId = &v
	return s
}

type ReplaceRouteInput struct {
	_ struct{} `type:"structure"`

	// The IPv4 CIDR address block used for the destination match. The value you
	// provide must match the CIDR of an existing route in the table.
	DestinationCidrBlock *string `locationName:"destinationCidrBlock" type:"string"`

	// The IPv6 CIDR address block used for the destination match. The value you
	// provide must match the CIDR of an existing route in the table.
	DestinationIpv6CidrBlock *string `locationName:"destinationIpv6CidrBlock" type:"string"`

	// Checks whether you have the required permissions for the action, without
	// actually making the request, and provides an error response. If you have
	// the required permissions, the error response is DryRunOperation. Otherwise,
	// it is UnauthorizedOperation.
	DryRun *bool `locationName:"dryRun" type:"boolean"`

	// [IPv6 traffic only] The ID of an egress-only Internet gateway.
	EgressOnlyInternetGatewayId *string `locationName:"egressOnlyInternetGatewayId" type:"string"`

	// The ID of an Internet gateway or virtual private gateway.
	GatewayId *string `locationName:"gatewayId" type:"string"`

	// The ID of a NAT instance in your VPC.
	InstanceId *string `locationName:"instanceId" type:"string"`

	// [IPv4 traffic only] The ID of a NAT gateway.
	NatGatewayId *string `locationName:"natGatewayId" type:"string"`

	// The ID of a network interface.
	NetworkInterfaceId *string `locationName:"networkInterfaceId" type:"string"`

	// The ID of the route table.
	//
	// RouteTableId is a required field
	RouteTableId *string `locationName:"routeTableId" type:"string" required:"true"`

	// The ID of a VPC peering connection.
	VpcPeeringConnectionId *string `locationName:"vpcPeeringConnectionId" type:"string"`
}

// String returns the string representation
func (s ReplaceRouteInput) String() string {
	return awsutil.Prettify(s)
}

// GoString returns the string representation
func (s ReplaceRouteInput) GoString() string {
	return s.String()
}

// Validate inspects the fields of the type to determine if they are valid.
func (s *ReplaceRouteInput) Validate() error {
	invalidParams := request.ErrInvalidParams{Context: "ReplaceRouteInput"}
	if s.RouteTableId == nil {
		invalidParams.Add(request.NewErrParamRequired("RouteTableId"))
	}

	if invalidParams.Len() > 0 {
		return invalidParams
	}
	return nil
}

// SetDestinationCidrBlock sets the DestinationCidrBlock field's value.
func (s *ReplaceRouteInput) SetDestinationCidrBlock(v string) *ReplaceRouteInput {
	s.DestinationCidrBlock = &v
	return s
}

// SetDestinationIpv6CidrBlock sets the DestinationIpv6CidrBlock field's value.
func (s *ReplaceRouteInput) SetDestinationIpv6CidrBlock(v string) *ReplaceRouteInput {
	s.DestinationIpv6CidrBlock = &v
	return s
}

// SetDryRun sets the DryRun field's value.
func (s *ReplaceRouteInput) SetDryRun(v bool) *ReplaceRouteInput {
	s.DryRun = &v
	return s
}

// SetEgressOnlyInternetGatewayId sets the EgressOnlyInternetGatewayId field's value.
func (s *ReplaceRouteInput) SetEgressOnlyInternetGatewayId(v string) *ReplaceRouteInput {
	s.EgressOnlyInternetGatewayId = &v
	return s
}

// SetGatewayId sets the GatewayId field's value.
func (s *ReplaceRouteInput) SetGatewayId(v string) *ReplaceRouteInput {
	s.GatewayId = &v
	return s
}

// SetInstanceId sets the InstanceId field's value.
func (s *ReplaceRouteInput) SetInstanceId(v string) *ReplaceRouteInput {
	s.InstanceId = &v
	return s
}

// SetNatGatewayId sets the NatGatewayId field's value.
func (s *ReplaceRouteInput) SetNatGatewayId(v string) *ReplaceRouteInput {
	s.NatGatewayId = &v
	return s
}

// SetNetworkInterfaceId sets the NetworkInterfaceId field's value.
func (s *ReplaceRouteInput) SetNetworkInterfaceId(v string) *ReplaceRouteInput {
	s.NetworkInterfaceId = &v
	return s
}

// SetRouteTableId sets the RouteTableId field's value.
func (s *ReplaceRouteInput) SetRouteTableId(v string) *ReplaceRouteInput {
	s.RouteTableId = &v
	return s
}

// SetVpcPeeringConnectionId sets the VpcPeeringConnectionId field's value.
func (s *ReplaceRouteInput) SetVpcPeeringConnectionId(v string) *ReplaceRouteInput {
	s.VpcPeeringConnectionId = &v
	return s
}

// Please also see https://docs.aws.amazon.com/goto/WebAPI/ec2-2016-11-15/ReplaceRouteOutput
type ReplaceRouteOutput struct {
	_ struct{} `type:"structure"`
}

// String returns the string representation
func (s ReplaceRouteOutput) String() string {
	return awsutil.Prettify(s)
}

// GoString returns the string representation
func (s ReplaceRouteOutput) GoString() string {
	return s.String()
}

type DeleteRouteInput struct {
	_ struct{} `type:"structure"`

	// The IPv4 CIDR range for the route. The value you specify must match the CIDR
	// for the route exactly.
	DestinationCidrBlock *string `locationName:"destinationCidrBlock" type:"string"`

	// The IPv6 CIDR range for the route. The value you specify must match the CIDR
	// for the route exactly.
	DestinationIpv6CidrBlock *string `locationName:"destinationIpv6CidrBlock" type:"string"`

	// Checks whether you have the required permissions for the action, without
	// actually making the request, and provides an error response. If you have
	// the required permissions, the error response is DryRunOperation. Otherwise,
	// it is UnauthorizedOperation.
	DryRun *bool `locationName:"dryRun" type:"boolean"`

	// The ID of the route table.
	//
	// RouteTableId is a required field
	RouteTableId *string `locationName:"routeTableId" type:"string" required:"true"`
}

// String returns the string representation
func (s DeleteRouteInput) String() string {
	return awsutil.Prettify(s)
}

// GoString returns the string representation
func (s DeleteRouteInput) GoString() string {
	return s.String()
}

// Validate inspects the fields of the type to determine if they are valid.
func (s *DeleteRouteInput) Validate() error {
	invalidParams := request.ErrInvalidParams{Context: "DeleteRouteInput"}
	if s.RouteTableId == nil {
		invalidParams.Add(request.NewErrParamRequired("RouteTableId"))
	}

	if invalidParams.Len() > 0 {
		return invalidParams
	}
	return nil
}

// SetDestinationCidrBlock sets the DestinationCidrBlock field's value.
func (s *DeleteRouteInput) SetDestinationCidrBlock(v string) *DeleteRouteInput {
	s.DestinationCidrBlock = &v
	return s
}

// SetDestinationIpv6CidrBlock sets the DestinationIpv6CidrBlock field's value.
func (s *DeleteRouteInput) SetDestinationIpv6CidrBlock(v string) *DeleteRouteInput {
	s.DestinationIpv6CidrBlock = &v
	return s
}

// SetDryRun sets the DryRun field's value.
func (s *DeleteRouteInput) SetDryRun(v bool) *DeleteRouteInput {
	s.DryRun = &v
	return s
}

// SetRouteTableId sets the RouteTableId field's value.
func (s *DeleteRouteInput) SetRouteTableId(v string) *DeleteRouteInput {
	s.RouteTableId = &v
	return s
}

// Please also see https://docs.aws.amazon.com/goto/WebAPI/ec2-2016-11-15/DeleteRouteOutput
type DeleteRouteOutput struct {
	_ struct{} `type:"structure"`
}

// String returns the string representation
func (s DeleteRouteOutput) String() string {
	return awsutil.Prettify(s)
}

// GoString returns the string representation
func (s DeleteRouteOutput) GoString() string {
	return s.String()
}

type DescribeRouteTablesInput struct {
	_ struct{} `type:"structure"`

	DryRun *bool `locationName:"dryRun" type:"boolean"`

	//    * vpc-id - The ID of the VPC for the route table.
	Filters []*Filter `locationName:"Filter" locationNameList:"Filter" type:"list"`

	// One or more route table IDs.
	//
	// Default: Describes all your route tables.
	RouteTableIds []*string `locationName:"RouteTableId" locationNameList:"item" type:"list"`
}

// String returns the string representation
func (s DescribeRouteTablesInput) String() string {
	return awsutil.Prettify(s)
}

// GoString returns the string representation
func (s DescribeRouteTablesInput) GoString() string {
	return s.String()
}

// SetDryRun sets the DryRun field's value.
func (s *DescribeRouteTablesInput) SetDryRun(v bool) *DescribeRouteTablesInput {
	s.DryRun = &v
	return s
}

// SetFilters sets the Filters field's value.
func (s *DescribeRouteTablesInput) SetFilters(v []*Filter) *DescribeRouteTablesInput {
	s.Filters = v
	return s
}

// SetRouteTableIds sets the RouteTableIds field's value.
func (s *DescribeRouteTablesInput) SetRouteTableIds(v []*string) *DescribeRouteTablesInput {
	s.RouteTableIds = v
	return s
}

// Contains the output of DescribeRouteTables.
// Please also see https://docs.aws.amazon.com/goto/WebAPI/ec2-2016-11-15/DescribeRouteTablesResult
type DescribeRouteTablesOutput struct {
	_ struct{} `type:"structure"`

	// Information about one or more route tables.
	RouteTables []*RouteTable `locationName:"routeTableSet" locationNameList:"item" type:"list"`
	RequestId   *string       `locationName:"requestId" type:"string"`
}

// String returns the string representation
func (s DescribeRouteTablesOutput) String() string {
	return awsutil.Prettify(s)
}

// GoString returns the string representation
func (s DescribeRouteTablesOutput) GoString() string {
	return s.String()
}

// SetRouteTables sets the RouteTables field's value.
func (s *DescribeRouteTablesOutput) SetRouteTables(v []*RouteTable) *DescribeRouteTablesOutput {
	s.RouteTables = v
	return s
}

type RouteTable struct {
	_ struct{} `type:"structure"`

	// The associations between the route table and one or more subnets.
	Associations []*RouteTableAssociation `locationName:"associationSet" locationNameList:"item" type:"list"`

	// Any virtual private gateway (VGW) propagating routes.
	PropagatingVgws []*PropagatingVgw `locationName:"propagatingVgwSet" locationNameList:"item" type:"list"`

	// The ID of the route table.
	RouteTableId *string `locationName:"routeTableId" type:"string"`

	// The routes in the route table.
	Routes []*Route `locationName:"routeSet" locationNameList:"item" type:"list"`

	// Any tags assigned to the route table.
	Tags []*Tag `locationName:"tagSet" locationNameList:"item" type:"list"`

	// The ID of the VPC.
	VpcId *string `locationName:"vpcId" type:"string"`
}

// String returns the string representation
func (s RouteTable) String() string {
	return awsutil.Prettify(s)
}

// GoString returns the string representation
func (s RouteTable) GoString() string {
	return s.String()
}

// SetAssociations sets the Associations field's value.
func (s *RouteTable) SetAssociations(v []*RouteTableAssociation) *RouteTable {
	s.Associations = v
	return s
}

// SetPropagatingVgws sets the PropagatingVgws field's value.
func (s *RouteTable) SetPropagatingVgws(v []*PropagatingVgw) *RouteTable {
	s.PropagatingVgws = v
	return s
}

// SetRouteTableId sets the RouteTableId field's value.
func (s *RouteTable) SetRouteTableId(v string) *RouteTable {
	s.RouteTableId = &v
	return s
}

// SetRoutes sets the Routes field's value.
func (s *RouteTable) SetRoutes(v []*Route) *RouteTable {
	s.Routes = v
	return s
}

// SetTags sets the Tags field's value.
func (s *RouteTable) SetTags(v []*Tag) *RouteTable {
	s.Tags = v
	return s
}

// SetVpcId sets the VpcId field's value.
func (s *RouteTable) SetVpcId(v string) *RouteTable {
	s.VpcId = &v
	return s
}

// Describes an association between a route table and a subnet.
// Please also see https://docs.aws.amazon.com/goto/WebAPI/ec2-2016-11-15/RouteTableAssociation
type RouteTableAssociation struct {
	_ struct{} `type:"structure"`

	// Indicates whether this is the main route table.
	Main *bool `locationName:"main" type:"boolean"`

	// The ID of the association between a route table and a subnet.
	RouteTableAssociationId *string `locationName:"routeTableAssociationId" type:"string"`

	// The ID of the route table.
	RouteTableId *string `locationName:"routeTableId" type:"string"`

	// The ID of the subnet. A subnet ID is not returned for an implicit association.
	SubnetId *string `locationName:"subnetId" type:"string"`
}

// String returns the string representation
func (s RouteTableAssociation) String() string {
	return awsutil.Prettify(s)
}

// GoString returns the string representation
func (s RouteTableAssociation) GoString() string {
	return s.String()
}

// SetMain sets the Main field's value.
func (s *RouteTableAssociation) SetMain(v bool) *RouteTableAssociation {
	s.Main = &v
	return s
}

// SetRouteTableAssociationId sets the RouteTableAssociationId field's value.
func (s *RouteTableAssociation) SetRouteTableAssociationId(v string) *RouteTableAssociation {
	s.RouteTableAssociationId = &v
	return s
}

// SetRouteTableId sets the RouteTableId field's value.
func (s *RouteTableAssociation) SetRouteTableId(v string) *RouteTableAssociation {
	s.RouteTableId = &v
	return s
}

// SetSubnetId sets the SubnetId field's value.
func (s *RouteTableAssociation) SetSubnetId(v string) *RouteTableAssociation {
	s.SubnetId = &v
	return s
}

type PropagatingVgw struct {
	_ struct{} `type:"structure"`

	// The ID of the virtual private gateway (VGW).
	GatewayId *string `locationName:"gatewayId" type:"string"`
}

// String returns the string representation
func (s PropagatingVgw) String() string {
	return awsutil.Prettify(s)
}

// GoString returns the string representation
func (s PropagatingVgw) GoString() string {
	return s.String()
}

// SetGatewayId sets the GatewayId field's value.
func (s *PropagatingVgw) SetGatewayId(v string) *PropagatingVgw {
	s.GatewayId = &v
	return s
}

type CreateRouteTableInput struct {
	_ struct{} `type:"structure"`

	// Checks whether you have the required permissions for the action, without
	// actually making the request, and provides an error response. If you have
	// the required permissions, the error response is DryRunOperation. Otherwise,
	// it is UnauthorizedOperation.
	DryRun *bool `locationName:"dryRun" type:"boolean"`

	// The ID of the VPC.
	//
	// VpcId is a required field
	VpcId *string `locationName:"vpcId" type:"string" required:"true"`
}

// String returns the string representation
func (s CreateRouteTableInput) String() string {
	return awsutil.Prettify(s)
}

// GoString returns the string representation
func (s CreateRouteTableInput) GoString() string {
	return s.String()
}

// Validate inspects the fields of the type to determine if they are valid.
func (s *CreateRouteTableInput) Validate() error {
	invalidParams := request.ErrInvalidParams{Context: "CreateRouteTableInput"}
	if s.VpcId == nil {
		invalidParams.Add(request.NewErrParamRequired("VpcId"))
	}

	if invalidParams.Len() > 0 {
		return invalidParams
	}
	return nil
}

// SetDryRun sets the DryRun field's value.
func (s *CreateRouteTableInput) SetDryRun(v bool) *CreateRouteTableInput {
	s.DryRun = &v
	return s
}

// SetVpcId sets the VpcId field's value.
func (s *CreateRouteTableInput) SetVpcId(v string) *CreateRouteTableInput {
	s.VpcId = &v
	return s
}

// Contains the output of CreateRouteTable.
// Please also see https://docs.aws.amazon.com/goto/WebAPI/ec2-2016-11-15/CreateRouteTableResult
type CreateRouteTableOutput struct {
	_ struct{} `type:"structure"`

	// Information about the route table.
	RouteTable *RouteTable `locationName:"routeTable" type:"structure"`

	RequestId *string `locationName:"requestId" type:"string"`
}

// String returns the string representation
func (s CreateRouteTableOutput) String() string {
	return awsutil.Prettify(s)
}

// GoString returns the string representation
func (s CreateRouteTableOutput) GoString() string {
	return s.String()
}

// SetRouteTable sets the RouteTable field's value.
func (s *CreateRouteTableOutput) SetRouteTable(v *RouteTable) *CreateRouteTableOutput {
	s.RouteTable = v
	return s
}

type DisableVgwRoutePropagationInput struct {
	_ struct{} `type:"structure"`

	// The ID of the virtual private gateway.
	//
	// GatewayId is a required field
	GatewayId *string `type:"string" required:"true"`

	// The ID of the route table.
	//
	// RouteTableId is a required field
	RouteTableId *string `type:"string" required:"true"`
}

// String returns the string representation
func (s DisableVgwRoutePropagationInput) String() string {
	return awsutil.Prettify(s)
}

// GoString returns the string representation
func (s DisableVgwRoutePropagationInput) GoString() string {
	return s.String()
}

// Validate inspects the fields of the type to determine if they are valid.
func (s *DisableVgwRoutePropagationInput) Validate() error {
	invalidParams := request.ErrInvalidParams{Context: "DisableVgwRoutePropagationInput"}
	if s.GatewayId == nil {
		invalidParams.Add(request.NewErrParamRequired("GatewayId"))
	}
	if s.RouteTableId == nil {
		invalidParams.Add(request.NewErrParamRequired("RouteTableId"))
	}

	if invalidParams.Len() > 0 {
		return invalidParams
	}
	return nil
}

// SetGatewayId sets the GatewayId field's value.
func (s *DisableVgwRoutePropagationInput) SetGatewayId(v string) *DisableVgwRoutePropagationInput {
	s.GatewayId = &v
	return s
}

// SetRouteTableId sets the RouteTableId field's value.
func (s *DisableVgwRoutePropagationInput) SetRouteTableId(v string) *DisableVgwRoutePropagationInput {
	s.RouteTableId = &v
	return s
}

// Please also see https://docs.aws.amazon.com/goto/WebAPI/ec2-2016-11-15/DisableVgwRoutePropagationOutput
type DisableVgwRoutePropagationOutput struct {
	_ struct{} `type:"structure"`
}

// String returns the string representation
func (s DisableVgwRoutePropagationOutput) String() string {
	return awsutil.Prettify(s)
}

// GoString returns the string representation
func (s DisableVgwRoutePropagationOutput) GoString() string {
	return s.String()
}

type EnableVgwRoutePropagationInput struct {
	_ struct{} `type:"structure"`

	// The ID of the virtual private gateway.
	//
	// GatewayId is a required field
	GatewayId *string `type:"string" required:"true"`

	// The ID of the route table.
	//
	// RouteTableId is a required field
	RouteTableId *string `type:"string" required:"true"`
}

// String returns the string representation
func (s EnableVgwRoutePropagationInput) String() string {
	return awsutil.Prettify(s)
}

// GoString returns the string representation
func (s EnableVgwRoutePropagationInput) GoString() string {
	return s.String()
}

// Validate inspects the fields of the type to determine if they are valid.
func (s *EnableVgwRoutePropagationInput) Validate() error {
	invalidParams := request.ErrInvalidParams{Context: "EnableVgwRoutePropagationInput"}
	if s.GatewayId == nil {
		invalidParams.Add(request.NewErrParamRequired("GatewayId"))
	}
	if s.RouteTableId == nil {
		invalidParams.Add(request.NewErrParamRequired("RouteTableId"))
	}

	if invalidParams.Len() > 0 {
		return invalidParams
	}
	return nil
}

// SetGatewayId sets the GatewayId field's value.
func (s *EnableVgwRoutePropagationInput) SetGatewayId(v string) *EnableVgwRoutePropagationInput {
	s.GatewayId = &v
	return s
}

// SetRouteTableId sets the RouteTableId field's value.
func (s *EnableVgwRoutePropagationInput) SetRouteTableId(v string) *EnableVgwRoutePropagationInput {
	s.RouteTableId = &v
	return s
}

// Please also see https://docs.aws.amazon.com/goto/WebAPI/ec2-2016-11-15/EnableVgwRoutePropagationOutput
type EnableVgwRoutePropagationOutput struct {
	_ struct{} `type:"structure"`
}

// String returns the string representation
func (s EnableVgwRoutePropagationOutput) String() string {
	return awsutil.Prettify(s)
}

// GoString returns the string representation
func (s EnableVgwRoutePropagationOutput) GoString() string {
	return s.String()
}

type DisassociateRouteTableInput struct {
	_ struct{} `type:"structure"`

	// The association ID representing the current association between the route
	// table and subnet.
	//
	// AssociationId is a required field
	AssociationId *string `locationName:"associationId" type:"string" required:"true"`

	// Checks whether you have the required permissions for the action, without
	// actually making the request, and provides an error response. If you have
	// the required permissions, the error response is DryRunOperation. Otherwise,
	// it is UnauthorizedOperation.
	DryRun *bool `locationName:"dryRun" type:"boolean"`
}

// String returns the string representation
func (s DisassociateRouteTableInput) String() string {
	return awsutil.Prettify(s)
}

// GoString returns the string representation
func (s DisassociateRouteTableInput) GoString() string {
	return s.String()
}

// Validate inspects the fields of the type to determine if they are valid.
func (s *DisassociateRouteTableInput) Validate() error {
	invalidParams := request.ErrInvalidParams{Context: "DisassociateRouteTableInput"}
	if s.AssociationId == nil {
		invalidParams.Add(request.NewErrParamRequired("AssociationId"))
	}

	if invalidParams.Len() > 0 {
		return invalidParams
	}
	return nil
}

// SetAssociationId sets the AssociationId field's value.
func (s *DisassociateRouteTableInput) SetAssociationId(v string) *DisassociateRouteTableInput {
	s.AssociationId = &v
	return s
}

// SetDryRun sets the DryRun field's value.
func (s *DisassociateRouteTableInput) SetDryRun(v bool) *DisassociateRouteTableInput {
	s.DryRun = &v
	return s
}

// Please also see https://docs.aws.amazon.com/goto/WebAPI/ec2-2016-11-15/DisassociateRouteTableOutput
type DisassociateRouteTableOutput struct {
	_ struct{} `type:"structure"`
}

// String returns the string representation
func (s DisassociateRouteTableOutput) String() string {
	return awsutil.Prettify(s)
}

// GoString returns the string representation
func (s DisassociateRouteTableOutput) GoString() string {
	return s.String()
}

type DeleteRouteTableInput struct {
	_ struct{} `type:"structure"`

	// Checks whether you have the required permissions for the action, without
	// actually making the request, and provides an error response. If you have
	// the required permissions, the error response is DryRunOperation. Otherwise,
	// it is UnauthorizedOperation.
	DryRun *bool `locationName:"dryRun" type:"boolean"`

	// The ID of the route table.
	//
	// RouteTableId is a required field
	RouteTableId *string `locationName:"routeTableId" type:"string" required:"true"`
}

// String returns the string representation
func (s DeleteRouteTableInput) String() string {
	return awsutil.Prettify(s)
}

// GoString returns the string representation
func (s DeleteRouteTableInput) GoString() string {
	return s.String()
}

// Validate inspects the fields of the type to determine if they are valid.
func (s *DeleteRouteTableInput) Validate() error {
	invalidParams := request.ErrInvalidParams{Context: "DeleteRouteTableInput"}
	if s.RouteTableId == nil {
		invalidParams.Add(request.NewErrParamRequired("RouteTableId"))
	}

	if invalidParams.Len() > 0 {
		return invalidParams
	}
	return nil
}

// SetDryRun sets the DryRun field's value.
func (s *DeleteRouteTableInput) SetDryRun(v bool) *DeleteRouteTableInput {
	s.DryRun = &v
	return s
}

// SetRouteTableId sets the RouteTableId field's value.
func (s *DeleteRouteTableInput) SetRouteTableId(v string) *DeleteRouteTableInput {
	s.RouteTableId = &v
	return s
}

// Please also see https://docs.aws.amazon.com/goto/WebAPI/ec2-2016-11-15/DeleteRouteTableOutput
type DeleteRouteTableOutput struct {
	_ struct{} `type:"structure"`
}

// String returns the string representation
func (s DeleteRouteTableOutput) String() string {
	return awsutil.Prettify(s)
}

// GoString returns the string representation
func (s DeleteRouteTableOutput) GoString() string {
	return s.String()
}

type AssociateRouteTableInput struct {
	_ struct{} `type:"structure"`

	// Checks whether you have the required permissions for the action, without
	// actually making the request, and provides an error response. If you have
	// the required permissions, the error response is DryRunOperation. Otherwise,
	// it is UnauthorizedOperation.
	DryRun *bool `locationName:"dryRun" type:"boolean"`

	// The ID of the route table.
	//
	// RouteTableId is a required field
	RouteTableId *string `locationName:"routeTableId" type:"string" required:"true"`

	// The ID of the subnet.
	//
	// SubnetId is a required field
	SubnetId *string `locationName:"subnetId" type:"string" required:"true"`
}

// String returns the string representation
func (s AssociateRouteTableInput) String() string {
	return awsutil.Prettify(s)
}

// GoString returns the string representation
func (s AssociateRouteTableInput) GoString() string {
	return s.String()
}

// Validate inspects the fields of the type to determine if they are valid.
func (s *AssociateRouteTableInput) Validate() error {
	invalidParams := request.ErrInvalidParams{Context: "AssociateRouteTableInput"}
	if s.RouteTableId == nil {
		invalidParams.Add(request.NewErrParamRequired("RouteTableId"))
	}
	if s.SubnetId == nil {
		invalidParams.Add(request.NewErrParamRequired("SubnetId"))
	}

	if invalidParams.Len() > 0 {
		return invalidParams
	}
	return nil
}

// SetDryRun sets the DryRun field's value.
func (s *AssociateRouteTableInput) SetDryRun(v bool) *AssociateRouteTableInput {
	s.DryRun = &v
	return s
}

// SetRouteTableId sets the RouteTableId field's value.
func (s *AssociateRouteTableInput) SetRouteTableId(v string) *AssociateRouteTableInput {
	s.RouteTableId = &v
	return s
}

// SetSubnetId sets the SubnetId field's value.
func (s *AssociateRouteTableInput) SetSubnetId(v string) *AssociateRouteTableInput {
	s.SubnetId = &v
	return s
}

// Contains the output of AssociateRouteTable.
// Please also see https://docs.aws.amazon.com/goto/WebAPI/ec2-2016-11-15/AssociateRouteTableResult
type AssociateRouteTableOutput struct {
	_ struct{} `type:"structure"`

	// The route table association ID (needed to disassociate the route table).
	AssociationId *string `locationName:"associationId" type:"string"`
}

// String returns the string representation
func (s AssociateRouteTableOutput) String() string {
	return awsutil.Prettify(s)
}

// GoString returns the string representation
func (s AssociateRouteTableOutput) GoString() string {
	return s.String()
}

// SetAssociationId sets the AssociationId field's value.
func (s *AssociateRouteTableOutput) SetAssociationId(v string) *AssociateRouteTableOutput {
	s.AssociationId = &v
	return s
}

type ReplaceRouteTableAssociationInput struct {
	_ struct{} `type:"structure"`

	// The association ID.
	//
	// AssociationId is a required field
	AssociationId *string `locationName:"associationId" type:"string" required:"true"`

	// Checks whether you have the required permissions for the action, without
	// actually making the request, and provides an error response. If you have
	// the required permissions, the error response is DryRunOperation. Otherwise,
	// it is UnauthorizedOperation.
	DryRun *bool `locationName:"dryRun" type:"boolean"`

	// The ID of the new route table to associate with the subnet.
	//
	// RouteTableId is a required field
	RouteTableId *string `locationName:"routeTableId" type:"string" required:"true"`
}

// String returns the string representation
func (s ReplaceRouteTableAssociationInput) String() string {
	return awsutil.Prettify(s)
}

// GoString returns the string representation
func (s ReplaceRouteTableAssociationInput) GoString() string {
	return s.String()
}

// Validate inspects the fields of the type to determine if they are valid.
func (s *ReplaceRouteTableAssociationInput) Validate() error {
	invalidParams := request.ErrInvalidParams{Context: "ReplaceRouteTableAssociationInput"}
	if s.AssociationId == nil {
		invalidParams.Add(request.NewErrParamRequired("AssociationId"))
	}
	if s.RouteTableId == nil {
		invalidParams.Add(request.NewErrParamRequired("RouteTableId"))
	}

	if invalidParams.Len() > 0 {
		return invalidParams
	}
	return nil
}

// SetAssociationId sets the AssociationId field's value.
func (s *ReplaceRouteTableAssociationInput) SetAssociationId(v string) *ReplaceRouteTableAssociationInput {
	s.AssociationId = &v
	return s
}

// SetDryRun sets the DryRun field's value.
func (s *ReplaceRouteTableAssociationInput) SetDryRun(v bool) *ReplaceRouteTableAssociationInput {
	s.DryRun = &v
	return s
}

// SetRouteTableId sets the RouteTableId field's value.
func (s *ReplaceRouteTableAssociationInput) SetRouteTableId(v string) *ReplaceRouteTableAssociationInput {
	s.RouteTableId = &v
	return s
}

// Contains the output of ReplaceRouteTableAssociation.
// Please also see https://docs.aws.amazon.com/goto/WebAPI/ec2-2016-11-15/ReplaceRouteTableAssociationResult
type ReplaceRouteTableAssociationOutput struct {
	_ struct{} `type:"structure"`

	// The ID of the new association.
	NewAssociationId *string `locationName:"newAssociationId" type:"string"`
}

// String returns the string representation
func (s ReplaceRouteTableAssociationOutput) String() string {
	return awsutil.Prettify(s)
}

// GoString returns the string representation
func (s ReplaceRouteTableAssociationOutput) GoString() string {
	return s.String()
}

// SetNewAssociationId sets the NewAssociationId field's value.
func (s *ReplaceRouteTableAssociationOutput) SetNewAssociationId(v string) *ReplaceRouteTableAssociationOutput {
	s.NewAssociationId = &v
	return s
}

// String returns the string representation
func (s DescribeVpcsInput) String() string {
	return awsutil.Prettify(s)
}

// GoString returns the string representation
func (s DescribeVpcsInput) GoString() string {
	return s.String()
}

// SetDryRun sets the DryRun field's value.
func (s *DescribeVpcsInput) SetDryRun(v bool) *DescribeVpcsInput {
	s.DryRun = &v
	return s
}

// SetFilters sets the Filters field's value.
func (s *DescribeVpcsInput) SetFilters(v []*Filter) *DescribeVpcsInput {
	s.Filters = v
	return s
}

// SetVpcIds sets the VpcIds field's value.
func (s *DescribeVpcsInput) SetVpcIds(v []*string) *DescribeVpcsInput {
	s.VpcIds = v
	return s
}

// // Contains the output of DescribeVpcs.
// // Please also see https://docs.aws.amazon.com/goto/WebAPI/ec2-2016-11-15/DescribeVpcsResult
// type DescribeVpcsOutput struct {
// 	_ struct{} `type:"structure"`

// 	// Information about one or more VPCs.
// 	Vpcs []*Vpc `locationName:"vpcSet" locationNameList:"item" type:"list"`
// }

// // String returns the string representation
// func (s DescribeVpcsOutput) String() string {
// 	return awsutil.Prettify(s)
// }

// GoString returns the string representation
// func (s DescribeVpcsOutput) GoString() string {
// 	return s.String()
// }

// SetVpcs sets the Vpcs field's value.
func (s *DescribeVpcsOutput) SetVpcs(v []*Vpc) *DescribeVpcsOutput {
	s.Vpcs = v
	return s
}

type VpnConnectionOptionsSpecification struct {
	_ struct{} `type:"structure"`

	// Indicates whether the VPN connection uses static routes only. Static routes
	// must be used for devices that don't support BGP.
	StaticRoutesOnly *bool `locationName:"staticRoutesOnly" type:"boolean"`
}

// String returns the string representation
func (s VpnConnectionOptionsSpecification) String() string {
	return awsutil.Prettify(s)
}

// GoString returns the string representation
func (s VpnConnectionOptionsSpecification) GoString() string {
	return s.String()
}

// SetStaticRoutesOnly sets the StaticRoutesOnly field's value.
func (s *VpnConnectionOptionsSpecification) SetStaticRoutesOnly(v bool) *VpnConnectionOptionsSpecification {
	s.StaticRoutesOnly = &v
	return s
}

type CreateVpnGatewayInput struct {
	_ struct{} `type:"structure"`

	// The Availability Zone for the virtual private gateway.
	AvailabilityZone *string `type:"string"`

	// Checks whether you have the required permissions for the action, without
	// actually making the request, and provides an error response. If you have
	// the required permissions, the error response is DryRunOperation. Otherwise,
	// it is UnauthorizedOperation.
	DryRun *bool `locationName:"dryRun" type:"boolean"`

	// The type of VPN connection this virtual private gateway supports.
	//
	// Type is a required field
	Type *string `type:"string" required:"true" enum:"GatewayType"`
}

// String returns the string representation
func (s CreateVpnGatewayInput) String() string {
	return awsutil.Prettify(s)
}

// GoString returns the string representation
func (s CreateVpnGatewayInput) GoString() string {
	return s.String()
}

// Validate inspects the fields of the type to determine if they are valid.
func (s *CreateVpnGatewayInput) Validate() error {
	invalidParams := request.ErrInvalidParams{Context: "CreateVpnGatewayInput"}
	if s.Type == nil {
		invalidParams.Add(request.NewErrParamRequired("Type"))
	}

	if invalidParams.Len() > 0 {
		return invalidParams
	}
	return nil
}

// SetAvailabilityZone sets the AvailabilityZone field's value.
func (s *CreateVpnGatewayInput) SetAvailabilityZone(v string) *CreateVpnGatewayInput {
	s.AvailabilityZone = &v
	return s
}

// SetDryRun sets the DryRun field's value.
func (s *CreateVpnGatewayInput) SetDryRun(v bool) *CreateVpnGatewayInput {
	s.DryRun = &v
	return s
}

// SetType sets the Type field's value.
func (s *CreateVpnGatewayInput) SetType(v string) *CreateVpnGatewayInput {
	s.Type = &v
	return s
}

type CreateVpnConnectionInput struct {
	_ struct{} `type:"structure"`

	// The ID of the customer gateway.
	//
	// CustomerGatewayId is a required field
	CustomerGatewayId *string `type:"string" required:"true"`

	// Checks whether you have the required permissions for the action, without
	// actually making the request, and provides an error response. If you have
	// the required permissions, the error response is DryRunOperation. Otherwise,
	// it is UnauthorizedOperation.
	DryRun *bool `locationName:"dryRun" type:"boolean"`

	// Indicates whether the VPN connection requires static routes. If you are creating
	// a VPN connection for a device that does not support BGP, you must specify
	// true.
	//
	// Default: false
	Options *VpnConnectionOptionsSpecification `locationName:"options" type:"structure"`

	// The type of VPN connection (ipsec.1).
	//
	// Type is a required field
	Type *string `type:"string" required:"true"`

	// The ID of the virtual private gateway.
	//
	// VpnGatewayId is a required field
	VpnGatewayId *string `type:"string" required:"true"`
}

// String returns the string representation
func (s CreateVpnConnectionInput) String() string {
	return awsutil.Prettify(s)
}

// GoString returns the string representation
func (s CreateVpnConnectionInput) GoString() string {
	return s.String()
}

// Validate inspects the fields of the type to determine if they are valid.
func (s *CreateVpnConnectionInput) Validate() error {
	invalidParams := request.ErrInvalidParams{Context: "CreateVpnConnectionInput"}
	if s.CustomerGatewayId == nil {
		invalidParams.Add(request.NewErrParamRequired("CustomerGatewayId"))
	}
	if s.Type == nil {
		invalidParams.Add(request.NewErrParamRequired("Type"))
	}
	if s.VpnGatewayId == nil {
		invalidParams.Add(request.NewErrParamRequired("VpnGatewayId"))
	}

	if invalidParams.Len() > 0 {
		return invalidParams
	}
	return nil
}

// SetCustomerGatewayId sets the CustomerGatewayId field's value.
func (s *CreateVpnConnectionInput) SetCustomerGatewayId(v string) *CreateVpnConnectionInput {
	s.CustomerGatewayId = &v
	return s
}

// SetDryRun sets the DryRun field's value.
func (s *CreateVpnConnectionInput) SetDryRun(v bool) *CreateVpnConnectionInput {
	s.DryRun = &v
	return s
}

// SetOptions sets the Options field's value.
func (s *CreateVpnConnectionInput) SetOptions(v *VpnConnectionOptionsSpecification) *CreateVpnConnectionInput {
	s.Options = v
	return s
}

// SetType sets the Type field's value.
func (s *CreateVpnConnectionInput) SetType(v string) *CreateVpnConnectionInput {
	s.Type = &v
	return s
}

// SetVpnGatewayId sets the VpnGatewayId field's value.
func (s *CreateVpnConnectionInput) SetVpnGatewayId(v string) *CreateVpnConnectionInput {
	s.VpnGatewayId = &v
	return s
}

// Contains the output of CreateVpnConnection.
// Please also see https://docs.aws.amazon.com/goto/WebAPI/ec2-2016-11-15/CreateVpnConnectionResult
type CreateVpnConnectionOutput struct {
	_ struct{} `type:"structure"`

	// Information about the VPN connection.
	VpnConnection *VpnConnection `locationName:"vpnConnection" type:"structure"`
}

// String returns the string representation
func (s CreateVpnConnectionOutput) String() string {
	return awsutil.Prettify(s)
}

// GoString returns the string representation
func (s CreateVpnConnectionOutput) GoString() string {
	return s.String()
}

// SetVpnConnection sets the VpnConnection field's value.
func (s *CreateVpnConnectionOutput) SetVpnConnection(v *VpnConnection) *CreateVpnConnectionOutput {
	s.VpnConnection = v
	return s
}

// Contains the output of CreateVpnGateway.
// Please also see https://docs.aws.amazon.com/goto/WebAPI/ec2-2016-11-15/CreateVpnGatewayResult
type CreateVpnGatewayOutput struct {
	_ struct{} `type:"structure"`

	// Information about the virtual private gateway.
	VpnGateway *VpnGateway `locationName:"vpnGateway" type:"structure"`
}

// String returns the string representation
func (s CreateVpnGatewayOutput) String() string {
	return awsutil.Prettify(s)
}

type VpnConnection struct {
	_ struct{} `type:"structure"`

	// The configuration information for the VPN connection's customer gateway (in
	// the native XML format). This element is always present in the CreateVpnConnection
	// response; however, it's present in the DescribeVpnConnections response only
	// if the VPN connection is in the pending or available state.
	CustomerGatewayConfiguration *string `locationName:"customerGatewayConfiguration" type:"string"`

	// The ID of the customer gateway at your end of the VPN connection.
	CustomerGatewayId *string `locationName:"customerGatewayId" type:"string"`

	// The VPN connection options.
	Options *VpnConnectionOptions `locationName:"options" type:"structure"`

	// The static routes associated with the VPN connection.
	Routes []*VpnStaticRoute `locationName:"routes" locationNameList:"item" type:"list"`

	// The current state of the VPN connection.
	State *string `locationName:"state" type:"string" enum:"VpnState"`

	// Any tags assigned to the VPN connection.
	Tags []*Tag `locationName:"tagSet" locationNameList:"item" type:"list"`

	// The type of VPN connection.
	Type *string `locationName:"type" type:"string" enum:"GatewayType"`

	// Information about the VPN tunnel.
	VgwTelemetry []*VgwTelemetry `locationName:"vgwTelemetry" locationNameList:"item" type:"list"`

	// The ID of the VPN connection.
	VpnConnectionId *string `locationName:"vpnConnectionId" type:"string"`

	// The ID of the virtual private gateway at the AWS side of the VPN connection.
	VpnGatewayId *string `locationName:"vpnGatewayId" type:"string"`
}

// String returns the string representation
func (s VpnConnection) String() string {
	return awsutil.Prettify(s)
}

// GoString returns the string representation
func (s VpnConnection) GoString() string {
	return s.String()
}

// SetCustomerGatewayConfiguration sets the CustomerGatewayConfiguration field's value.
func (s *VpnConnection) SetCustomerGatewayConfiguration(v string) *VpnConnection {
	s.CustomerGatewayConfiguration = &v
	return s
}

// SetCustomerGatewayId sets the CustomerGatewayId field's value.
func (s *VpnConnection) SetCustomerGatewayId(v string) *VpnConnection {
	s.CustomerGatewayId = &v
	return s
}

// SetOptions sets the Options field's value.
func (s *VpnConnection) SetOptions(v *VpnConnectionOptions) *VpnConnection {
	s.Options = v
	return s
}

// SetRoutes sets the Routes field's value.
func (s *VpnConnection) SetRoutes(v []*VpnStaticRoute) *VpnConnection {
	s.Routes = v
	return s
}

// SetState sets the State field's value.
func (s *VpnConnection) SetState(v string) *VpnConnection {
	s.State = &v
	return s
}

// SetTags sets the Tags field's value.
func (s *VpnConnection) SetTags(v []*Tag) *VpnConnection {
	s.Tags = v
	return s
}

// SetType sets the Type field's value.
func (s *VpnConnection) SetType(v string) *VpnConnection {
	s.Type = &v
	return s
}

// SetVgwTelemetry sets the VgwTelemetry field's value.
func (s *VpnConnection) SetVgwTelemetry(v []*VgwTelemetry) *VpnConnection {
	s.VgwTelemetry = v
	return s
}

// SetVpnConnectionId sets the VpnConnectionId field's value.
func (s *VpnConnection) SetVpnConnectionId(v string) *VpnConnection {
	s.VpnConnectionId = &v
	return s
}

// SetVpnGatewayId sets the VpnGatewayId field's value.
func (s *VpnConnection) SetVpnGatewayId(v string) *VpnConnection {
	s.VpnGatewayId = &v
	return s
}
func (s CreateVpnGatewayOutput) GoString() string {
	return s.String()
}

// SetVpnGateway sets the VpnGateway field's value.
func (s *CreateVpnGatewayOutput) SetVpnGateway(v *VpnGateway) *CreateVpnGatewayOutput {
	s.VpnGateway = v
	return s
}

type VpnGateway struct {
	_ struct{} `type:"structure"`

	// The Availability Zone where the virtual private gateway was created, if applicable.
	// This field may be empty or not returned.
	AvailabilityZone *string `locationName:"availabilityZone" type:"string"`

	// The current state of the virtual private gateway.
	State *string `locationName:"state" type:"string" enum:"VpnState"`

	// Any tags assigned to the virtual private gateway.
	Tags []*Tag `locationName:"tagSet" locationNameList:"item" type:"list"`

	// The type of VPN connection the virtual private gateway supports.
	Type *string `locationName:"type" type:"string" enum:"GatewayType"`

	// Any VPCs attached to the virtual private gateway.
	VpcAttachments []*VpcAttachment `locationName:"attachments" locationNameList:"item" type:"list"`

	// The ID of the virtual private gateway.
	VpnGatewayId *string `locationName:"vpnGatewayId" type:"string"`
}

func (s VpnGateway) String() string {
	return awsutil.Prettify(s)
}

func (s VpnGateway) GoString() string {
	return s.String()
}

// SetAvailabilityZone sets the AvailabilityZone field's value.
func (s *VpnGateway) SetAvailabilityZone(v string) *VpnGateway {
	s.AvailabilityZone = &v
	return s
}

func (s *VpnGateway) SetState(v string) *VpnGateway {
	s.State = &v
	return s
}

func (s *VpnGateway) SetTags(v []*Tag) *VpnGateway {
	s.Tags = v
	return s
}

func (s *VpnGateway) SetType(v string) *VpnGateway {
	s.Type = &v
	return s
}

// SetVpcAttachments sets the VpcAttachments field's value.
func (s *VpnGateway) SetVpcAttachments(v []*VpcAttachment) *VpnGateway {
	s.VpcAttachments = v
	return s
}

func (s *VpnGateway) SetVpnGatewayId(v string) *VpnGateway {
	s.VpnGatewayId = &v
	return s
}

type VpnConnectionOptions struct {
	_ struct{} `type:"structure"`

	// Indicates whether the VPN connection uses static routes only. Static routes
	// must be used for devices that don't support BGP.
	StaticRoutesOnly *bool `locationName:"staticRoutesOnly" type:"boolean"`
}

type VpcAttachment struct {
	_ struct{} `type:"structure"`

	// The current state of the attachment.
	State *string `locationName:"state" type:"string" enum:"AttachmentStatus"`

	// The ID of the VPC.
	VpcId *string `locationName:"vpcId" type:"string"`
}

// String returns the string representation
func (s VpcAttachment) String() string {
	return awsutil.Prettify(s)
}

// SetStaticRoutesOnly sets the StaticRoutesOnly field's value.
func (s *VpnConnectionOptions) SetStaticRoutesOnly(v bool) *VpnConnectionOptions {
	s.StaticRoutesOnly = &v
	return s
}

type VpnStaticRoute struct {
	_ struct{} `type:"structure"`

	// The CIDR block associated with the local subnet of the customer data center.
	DestinationCidrBlock *string `locationName:"destinationCidrBlock" type:"string"`

	// Indicates how the routes were provided.
	Source *string `locationName:"source" type:"string" enum:"VpnStaticRouteSource"`

	// The current state of the static route.
	State *string `locationName:"state" type:"string" enum:"VpnState"`
}

// String returns the string representation
func (s VpnStaticRoute) String() string {
	return s.String()
}
func (s VpcAttachment) GoString() string {
	return s.String()
}

// SetState sets the State field's value.
func (s *VpcAttachment) SetState(v string) *VpcAttachment {
	s.State = &v
	return s
}

// SetVpcId sets the VpcId field's value.
func (s *VpcAttachment) SetVpcId(v string) *VpcAttachment {
	s.VpcId = &v
	return s
}

type DescribeVpnGatewaysInput struct {
	_ struct{} `type:"structure"`

	// Checks whether you have the required permissions for the action, without
	// actually making the request, and provides an error response. If you have
	// the required permissions, the error response is DryRunOperation. Otherwise,
	// it is UnauthorizedOperation.
	DryRun *bool `locationName:"dryRun" type:"boolean"`

	// One or more filters.
	//
	//    * attachment.state - The current state of the attachment between the gateway
	//    and the VPC (attaching | attached | detaching | detached).
	//
	//    * attachment.vpc-id - The ID of an attached VPC.
	//
	//    * availability-zone - The Availability Zone for the virtual private gateway
	//    (if applicable).
	//
	//    * state - The state of the virtual private gateway (pending | available
	//    | deleting | deleted).
	//
	//    * tag:key=value - The key/value combination of a tag assigned to the resource.
	//    Specify the key of the tag in the filter name and the value of the tag
	//    in the filter value. For example, for the tag Purpose=X, specify tag:Purpose
	//    for the filter name and X for the filter value.
	//
	//    * tag-key - The key of a tag assigned to the resource. This filter is
	//    independent of the tag-value filter. For example, if you use both the
	//    filter "tag-key=Purpose" and the filter "tag-value=X", you get any resources
	//    assigned both the tag key Purpose (regardless of what the tag's value
	//    is), and the tag value X (regardless of what the tag's key is). If you
	//    want to list only resources where Purpose is X, see the tag:key=value
	//    filter.
	//
	//    * tag-value - The value of a tag assigned to the resource. This filter
	//    is independent of the tag-key filter.
	//
	//    * type - The type of virtual private gateway. Currently the only supported
	//    type is ipsec.1.
	//
	//    * vpn-gateway-id - The ID of the virtual private gateway.
	Filters []*Filter `locationName:"Filter" locationNameList:"Filter" type:"list"`

	// One or more virtual private gateway IDs.
	//
	// Default: Describes all your virtual private gateways.
	VpnGatewayIds []*string `locationName:"VpnGatewayId" locationNameList:"VpnGatewayId" type:"list"`
}

// String returns the string representation
func (s DescribeVpnGatewaysInput) String() string {
	return awsutil.Prettify(s)
}

// GoString returns the string representation
func (s VpnStaticRoute) GoString() string {
	return s.String()
}

// SetDestinationCidrBlock sets the DestinationCidrBlock field's value.
func (s *VpnStaticRoute) SetDestinationCidrBlock(v string) *VpnStaticRoute {
	s.DestinationCidrBlock = &v
	return s
}

// SetSource sets the Source field's value.
func (s *VpnStaticRoute) SetSource(v string) *VpnStaticRoute {
	s.Source = &v
	return s
}

// SetState sets the State field's value.
func (s *VpnStaticRoute) SetState(v string) *VpnStaticRoute {
	s.State = &v
	return s
}

type VgwTelemetry struct {
	_ struct{} `type:"structure"`

	// The number of accepted routes.
	AcceptedRouteCount *int64 `locationName:"acceptedRouteCount" type:"integer"`

	// The date and time of the last change in status.
	LastStatusChange *time.Time `locationName:"lastStatusChange" type:"timestamp" timestampFormat:"iso8601"`

	// The Internet-routable IP address of the virtual private gateway's outside
	// interface.
	OutsideIpAddress *string `locationName:"outsideIpAddress" type:"string"`

	// The status of the VPN tunnel.
	Status *string `locationName:"status" type:"string" enum:"TelemetryStatus"`

	// If an error occurs, a description of the error.
	StatusMessage *string `locationName:"statusMessage" type:"string"`
}

// String returns the string representation
func (s VgwTelemetry) String() string {
	return s.String()
}
func (s DescribeVpnGatewaysInput) GoString() string {
	return s.String()
}

// SetDryRun sets the DryRun field's value.
func (s *DescribeVpnGatewaysInput) SetDryRun(v bool) *DescribeVpnGatewaysInput {
	s.DryRun = &v
	return s
}

// SetFilters sets the Filters field's value.
func (s *DescribeVpnGatewaysInput) SetFilters(v []*Filter) *DescribeVpnGatewaysInput {
	s.Filters = v
	return s
}

// SetVpnGatewayIds sets the VpnGatewayIds field's value.
func (s *DescribeVpnGatewaysInput) SetVpnGatewayIds(v []*string) *DescribeVpnGatewaysInput {
	s.VpnGatewayIds = v
	return s
}

// Contains the output of DescribeVpnGateways.
// Please also see https://docs.aws.amazon.com/goto/WebAPI/ec2-2016-11-15/DescribeVpnGatewaysResult
type DescribeVpnGatewaysOutput struct {
	_ struct{} `type:"structure"`

	// Information about one or more virtual private gateways.
	VpnGateways []*VpnGateway `locationName:"vpnGatewaySet" locationNameList:"item" type:"list"`
	RequestId   *string       `locationName:"requestId" type:"string"`
}

// String returns the string representation
func (s DescribeVpnGatewaysOutput) String() string {
	return awsutil.Prettify(s)
}

// GoString returns the string representation
func (s DescribeVpnGatewaysOutput) GoString() string {
	return s.String()
}

// SetVpnGateways sets the VpnGateways field's value.
func (s *DescribeVpnGatewaysOutput) SetVpnGateways(v []*VpnGateway) *DescribeVpnGatewaysOutput {
	s.VpnGateways = v
	return s
}

type DeleteVpnGatewayInput struct {
	_ struct{} `type:"structure"`

	// Checks whether you have the required permissions for the action, without
	// actually making the request, and provides an error response. If you have
	// the required permissions, the error response is DryRunOperation. Otherwise,
	// it is UnauthorizedOperation.
	DryRun *bool `locationName:"dryRun" type:"boolean"`

	// The ID of the virtual private gateway.
	//
	// VpnGatewayId is a required field
	VpnGatewayId *string `type:"string" required:"true"`
}

// String returns the string representation
func (s DeleteVpnGatewayInput) String() string {
	return awsutil.Prettify(s)
}

// GoString returns the string representation
func (s VgwTelemetry) GoString() string {
	return s.String()
}

// SetAcceptedRouteCount sets the AcceptedRouteCount field's value.
func (s *VgwTelemetry) SetAcceptedRouteCount(v int64) *VgwTelemetry {
	s.AcceptedRouteCount = &v
	return s
}

// SetLastStatusChange sets the LastStatusChange field's value.
func (s *VgwTelemetry) SetLastStatusChange(v time.Time) *VgwTelemetry {
	s.LastStatusChange = &v
	return s
}

// SetOutsideIpAddress sets the OutsideIpAddress field's value.
func (s *VgwTelemetry) SetOutsideIpAddress(v string) *VgwTelemetry {
	s.OutsideIpAddress = &v
	return s
}

// SetStatus sets the Status field's value.
func (s *VgwTelemetry) SetStatus(v string) *VgwTelemetry {
	s.Status = &v
	return s
}

// SetStatusMessage sets the StatusMessage field's value.
func (s *VgwTelemetry) SetStatusMessage(v string) *VgwTelemetry {
	s.StatusMessage = &v
	return s
}

type DescribeVpnConnectionsInput struct {
	_ struct{} `type:"structure"`

	// Checks whether you have the required permissions for the action, without
	// actually making the request, and provides an error response. If you have
	// the required permissions, the error response is DryRunOperation. Otherwise,
	// it is UnauthorizedOperation.
	DryRun *bool `locationName:"dryRun" type:"boolean"`

	// One or more filters.
	//
	//    * customer-gateway-configuration - The configuration information for the
	//    customer gateway.
	//
	//    * customer-gateway-id - The ID of a customer gateway associated with the
	//    VPN connection.
	//
	//    * state - The state of the VPN connection (pending | available | deleting
	//    | deleted).
	//
	//    * option.static-routes-only - Indicates whether the connection has static
	//    routes only. Used for devices that do not support Border Gateway Protocol
	//    (BGP).
	//
	//    * route.destination-cidr-block - The destination CIDR block. This corresponds
	//    to the subnet used in a customer data center.
	//
	//    * bgp-asn - The BGP Autonomous System Number (ASN) associated with a BGP
	//    device.
	//
	//    * tag:key=value - The key/value combination of a tag assigned to the resource.
	//    Specify the key of the tag in the filter name and the value of the tag
	//    in the filter value. For example, for the tag Purpose=X, specify tag:Purpose
	//    for the filter name and X for the filter value.
	//
	//    * tag-key - The key of a tag assigned to the resource. This filter is
	//    independent of the tag-value filter. For example, if you use both the
	//    filter "tag-key=Purpose" and the filter "tag-value=X", you get any resources
	//    assigned both the tag key Purpose (regardless of what the tag's value
	//    is), and the tag value X (regardless of what the tag's key is). If you
	//    want to list only resources where Purpose is X, see the tag:key=value
	//    filter.
	//
	//    * tag-value - The value of a tag assigned to the resource. This filter
	//    is independent of the tag-key filter.
	//
	//    * type - The type of VPN connection. Currently the only supported type
	//    is ipsec.1.
	//
	//    * vpn-connection-id - The ID of the VPN connection.
	//
	//    * vpn-gateway-id - The ID of a virtual private gateway associated with
	//    the VPN connection.
	Filters []*Filter `locationName:"Filter" locationNameList:"Filter" type:"list"`

	// One or more VPN connection IDs.
	//
	// Default: Describes your VPN connections.
	VpnConnectionIds []*string `locationName:"VpnConnectionId" locationNameList:"VpnConnectionId" type:"list"`
}

// String returns the string representation
func (s DescribeVpnConnectionsInput) String() string {
	return awsutil.Prettify(s)
}

// GoString returns the string representation
func (s DescribeVpnConnectionsInput) GoString() string {
	return s.String()
}

// SetDryRun sets the DryRun field's value.
func (s *DescribeVpnConnectionsInput) SetDryRun(v bool) *DescribeVpnConnectionsInput {
	s.DryRun = &v
	return s
}

// SetFilters sets the Filters field's value.
func (s *DescribeVpnConnectionsInput) SetFilters(v []*Filter) *DescribeVpnConnectionsInput {
	s.Filters = v
	return s
}

// SetVpnConnectionIds sets the VpnConnectionIds field's value.
func (s *DescribeVpnConnectionsInput) SetVpnConnectionIds(v []*string) *DescribeVpnConnectionsInput {
	s.VpnConnectionIds = v
	return s
}

// Contains the output of DescribeVpnConnections.
// Please also see https://docs.aws.amazon.com/goto/WebAPI/ec2-2016-11-15/DescribeVpnConnectionsResult
type DescribeVpnConnectionsOutput struct {
	_ struct{} `type:"structure"`

	// Information about one or more VPN connections.
	VpnConnections []*VpnConnection `locationName:"vpnConnectionSet" locationNameList:"item" type:"list"`
	RequestId      *string          `locationName:"requestId" type:"string"`
}

// String returns the string representation
func (s DescribeVpnConnectionsOutput) String() string {
	return awsutil.Prettify(s)
}

// GoString returns the string representation
func (s DescribeVpnConnectionsOutput) GoString() string {
	return s.String()
}

// SetVpnConnections sets the VpnConnections field's value.
func (s *DescribeVpnConnectionsOutput) SetVpnConnections(v []*VpnConnection) *DescribeVpnConnectionsOutput {
	s.VpnConnections = v
	return s
}

func (s DeleteVpnGatewayInput) GoString() string {
	return s.String()
}

// Validate inspects the fields of the type to determine if they are valid.
func (s *DeleteVpnGatewayInput) Validate() error {
	invalidParams := request.ErrInvalidParams{Context: "DeleteVpnGatewayInput"}
	if s.VpnGatewayId == nil {
		invalidParams.Add(request.NewErrParamRequired("VpnGatewayId"))
	}

	if invalidParams.Len() > 0 {
		return invalidParams
	}
	return nil
}

// SetDryRun sets the DryRun field's value.
func (s *DeleteVpnGatewayInput) SetDryRun(v bool) *DeleteVpnGatewayInput {
	s.DryRun = &v
	return s
}

// SetVpnGatewayId sets the VpnGatewayId field's value.
func (s *DeleteVpnGatewayInput) SetVpnGatewayId(v string) *DeleteVpnGatewayInput {
	s.VpnGatewayId = &v
	return s
}

// Please also see https://docs.aws.amazon.com/goto/WebAPI/ec2-2016-11-15/DeleteVpnGatewayOutput
type DeleteVpnGatewayOutput struct {
	_ struct{} `type:"structure"`
}

// String returns the string representation
func (s DeleteVpnGatewayOutput) String() string {
	return awsutil.Prettify(s)
}

// GoString returns the string representation
func (s DeleteVpnGatewayOutput) GoString() string {
	return s.String()
}

type AttachVpnGatewayInput struct {
	_ struct{} `type:"structure"`

	// Checks whether you have the required permissions for the action, without
	// actually making the request, and provides an error response. If you have
	// the required permissions, the error response is DryRunOperation. Otherwise,
	// it is UnauthorizedOperation.
	DryRun *bool `locationName:"dryRun" type:"boolean"`

	// The ID of the VPC.
	//
	// VpcId is a required field
	VpcId *string `type:"string" required:"true"`

	// The ID of the virtual private gateway.
	//
	// VpnGatewayId is a required field
	VpnGatewayId *string `type:"string" required:"true"`
}

// String returns the string representation
func (s AttachVpnGatewayInput) String() string {
	return awsutil.Prettify(s)
}

// GoString returns the string representation
func (s AttachVpnGatewayInput) GoString() string {
	return s.String()
}

// Validate inspects the fields of the type to determine if they are valid.
func (s *AttachVpnGatewayInput) Validate() error {
	invalidParams := request.ErrInvalidParams{Context: "AttachVpnGatewayInput"}
	if s.VpcId == nil {
		invalidParams.Add(request.NewErrParamRequired("VpcId"))
	}
	if s.VpnGatewayId == nil {
		invalidParams.Add(request.NewErrParamRequired("VpnGatewayId"))
	}

	if invalidParams.Len() > 0 {
		return invalidParams
	}
	return nil
}

// SetDryRun sets the DryRun field's value.
func (s *AttachVpnGatewayInput) SetDryRun(v bool) *AttachVpnGatewayInput {
	s.DryRun = &v
	return s
}

// SetVpcId sets the VpcId field's value.
func (s *AttachVpnGatewayInput) SetVpcId(v string) *AttachVpnGatewayInput {
	s.VpcId = &v
	return s
}

// SetVpnGatewayId sets the VpnGatewayId field's value.
func (s *AttachVpnGatewayInput) SetVpnGatewayId(v string) *AttachVpnGatewayInput {
	s.VpnGatewayId = &v
	return s
}

// Contains the output of AttachVpnGateway.
// Please also see https://docs.aws.amazon.com/goto/WebAPI/ec2-2016-11-15/AttachVpnGatewayResult
type AttachVpnGatewayOutput struct {
	_ struct{} `type:"structure"`

	// Information about the attachment.
	VpcAttachment *VpcAttachment `locationName:"attachment" type:"structure"`
}

// String returns the string representation
func (s AttachVpnGatewayOutput) String() string {
	return awsutil.Prettify(s)
}

// GoString returns the string representation
func (s AttachVpnGatewayOutput) GoString() string {
	return s.String()
}

// SetVpcAttachment sets the VpcAttachment field's value.
func (s *AttachVpnGatewayOutput) SetVpcAttachment(v *VpcAttachment) *AttachVpnGatewayOutput {
	s.VpcAttachment = v
	return s
}

type DeleteVpnConnectionInput struct {
	_ struct{} `type:"structure"`

	// Checks whether you have the required permissions for the action, without
	// actually making the request, and provides an error response. If you have
	// the required permissions, the error response is DryRunOperation. Otherwise,
	// it is UnauthorizedOperation.
	DryRun *bool `locationName:"dryRun" type:"boolean"`

	// The ID of the VPN connection.
	//
	// VpnConnectionId is a required field
	VpnConnectionId *string `type:"string" required:"true"`
}

// String returns the string representation
func (s DeleteVpnConnectionInput) String() string {
	return awsutil.Prettify(s)
}

// GoString returns the string representation
func (s DeleteVpnConnectionInput) GoString() string {
	return s.String()
}

// Validate inspects the fields of the type to determine if they are valid.
func (s *DeleteVpnConnectionInput) Validate() error {
	invalidParams := request.ErrInvalidParams{Context: "DeleteVpnConnectionInput"}
	if s.VpnConnectionId == nil {
		invalidParams.Add(request.NewErrParamRequired("VpnConnectionId"))
	}

	if invalidParams.Len() > 0 {
		return invalidParams
	}
	return nil
}

// SetDryRun sets the DryRun field's value.
func (s *DeleteVpnConnectionInput) SetDryRun(v bool) *DeleteVpnConnectionInput {
	s.DryRun = &v
	return s
}

// SetVpnConnectionId sets the VpnConnectionId field's value.
func (s *DeleteVpnConnectionInput) SetVpnConnectionId(v string) *DeleteVpnConnectionInput {
	s.VpnConnectionId = &v
	return s
}

// Please also see https://docs.aws.amazon.com/goto/WebAPI/ec2-2016-11-15/DeleteVpnConnectionOutput
type DeleteVpnConnectionOutput struct {
	_ struct{} `type:"structure"`
}

// String returns the string representation
func (s DeleteVpnConnectionOutput) String() string {
	return awsutil.Prettify(s)
}

// GoString returns the string representation
func (s DeleteVpnConnectionOutput) GoString() string {
	return s.String()
}

type DetachVpnGatewayInput struct {
	_ struct{} `type:"structure"`

	// Checks whether you have the required permissions for the action, without
	// actually making the request, and provides an error response. If you have
	// the required permissions, the error response is DryRunOperation. Otherwise,
	// it is UnauthorizedOperation.
	DryRun *bool `locationName:"dryRun" type:"boolean"`

	// The ID of the VPC.
	//
	// VpcId is a required field
	VpcId *string `type:"string" required:"true"`

	// The ID of the virtual private gateway.
	//
	// VpnGatewayId is a required field
	VpnGatewayId *string `type:"string" required:"true"`
}

// String returns the string representation
func (s DetachVpnGatewayInput) String() string {
	return awsutil.Prettify(s)
}

// GoString returns the string representation
func (s DetachVpnGatewayInput) GoString() string {
	return s.String()
}

// Validate inspects the fields of the type to determine if they are valid.
func (s *DetachVpnGatewayInput) Validate() error {
	invalidParams := request.ErrInvalidParams{Context: "DetachVpnGatewayInput"}
	if s.VpcId == nil {
		invalidParams.Add(request.NewErrParamRequired("VpcId"))
	}
	if s.VpnGatewayId == nil {
		invalidParams.Add(request.NewErrParamRequired("VpnGatewayId"))
	}

	if invalidParams.Len() > 0 {
		return invalidParams
	}
	return nil
}

// SetDryRun sets the DryRun field's value.
func (s *DetachVpnGatewayInput) SetDryRun(v bool) *DetachVpnGatewayInput {
	s.DryRun = &v
	return s
}

// SetVpcId sets the VpcId field's value.
func (s *DetachVpnGatewayInput) SetVpcId(v string) *DetachVpnGatewayInput {
	s.VpcId = &v
	return s
}

// SetVpnGatewayId sets the VpnGatewayId field's value.
func (s *DetachVpnGatewayInput) SetVpnGatewayId(v string) *DetachVpnGatewayInput {
	s.VpnGatewayId = &v
	return s
}

// Please also see https://docs.aws.amazon.com/goto/WebAPI/ec2-2016-11-15/DetachVpnGatewayOutput
type DetachVpnGatewayOutput struct {
	_ struct{} `type:"structure"`
}

// String returns the string representation
func (s DetachVpnGatewayOutput) String() string {
	return awsutil.Prettify(s)
}

// GoString returns the string representation
func (s DetachVpnGatewayOutput) GoString() string {
	return s.String()
}

type CreateVpnConnectionRouteInput struct {
	_ struct{} `type:"structure"`

	// The CIDR block associated with the local subnet of the customer network.
	//
	// DestinationCidrBlock is a required field
	DestinationCidrBlock *string `type:"string" required:"true"`

	// The ID of the VPN connection.
	//
	// VpnConnectionId is a required field
	VpnConnectionId *string `type:"string" required:"true"`
}

// String returns the string representation
func (s CreateVpnConnectionRouteInput) String() string {
	return awsutil.Prettify(s)
}

// GoString returns the string representation
func (s CreateVpnConnectionRouteInput) GoString() string {
	return s.String()
}

// Validate inspects the fields of the type to determine if they are valid.
func (s *CreateVpnConnectionRouteInput) Validate() error {
	invalidParams := request.ErrInvalidParams{Context: "CreateVpnConnectionRouteInput"}
	if s.DestinationCidrBlock == nil {
		invalidParams.Add(request.NewErrParamRequired("DestinationCidrBlock"))
	}
	if s.VpnConnectionId == nil {
		invalidParams.Add(request.NewErrParamRequired("VpnConnectionId"))
	}

	if invalidParams.Len() > 0 {
		return invalidParams
	}
	return nil
}

// SetDestinationCidrBlock sets the DestinationCidrBlock field's value.
func (s *CreateVpnConnectionRouteInput) SetDestinationCidrBlock(v string) *CreateVpnConnectionRouteInput {
	s.DestinationCidrBlock = &v
	return s
}

// SetVpnConnectionId sets the VpnConnectionId field's value.
func (s *CreateVpnConnectionRouteInput) SetVpnConnectionId(v string) *CreateVpnConnectionRouteInput {
	s.VpnConnectionId = &v
	return s
}

// Please also see https://docs.aws.amazon.com/goto/WebAPI/ec2-2016-11-15/CreateVpnConnectionRouteOutput
type CreateVpnConnectionRouteOutput struct {
	_ struct{} `type:"structure"`
}

// String returns the string representation
func (s CreateVpnConnectionRouteOutput) String() string {
	return awsutil.Prettify(s)
}

// GoString returns the string representation
func (s CreateVpnConnectionRouteOutput) GoString() string {
	return s.String()
}

type DeleteVpnConnectionRouteInput struct {
	_ struct{} `type:"structure"`

	// The CIDR block associated with the local subnet of the customer network.
	//
	// DestinationCidrBlock is a required field
	DestinationCidrBlock *string `type:"string" required:"true"`

	// The ID of the VPN connection.
	//
	// VpnConnectionId is a required field
	VpnConnectionId *string `type:"string" required:"true"`
}

// String returns the string representation
func (s DeleteVpnConnectionRouteInput) String() string {
	return awsutil.Prettify(s)
}

// GoString returns the string representation
func (s DeleteVpnConnectionRouteInput) GoString() string {
	return s.String()
}

// Validate inspects the fields of the type to determine if they are valid.
func (s *DeleteVpnConnectionRouteInput) Validate() error {
	invalidParams := request.ErrInvalidParams{Context: "DeleteVpnConnectionRouteInput"}
	if s.DestinationCidrBlock == nil {
		invalidParams.Add(request.NewErrParamRequired("DestinationCidrBlock"))
	}
	if s.VpnConnectionId == nil {
		invalidParams.Add(request.NewErrParamRequired("VpnConnectionId"))
	}

	if invalidParams.Len() > 0 {
		return invalidParams
	}
	return nil
}

// SetDestinationCidrBlock sets the DestinationCidrBlock field's value.
func (s *DeleteVpnConnectionRouteInput) SetDestinationCidrBlock(v string) *DeleteVpnConnectionRouteInput {
	s.DestinationCidrBlock = &v
	return s
}

// SetVpnConnectionId sets the VpnConnectionId field's value.
func (s *DeleteVpnConnectionRouteInput) SetVpnConnectionId(v string) *DeleteVpnConnectionRouteInput {
	s.VpnConnectionId = &v
	return s
}

// Please also see https://docs.aws.amazon.com/goto/WebAPI/ec2-2016-11-15/DeleteVpnConnectionRouteOutput
type DeleteVpnConnectionRouteOutput struct {
	_ struct{} `type:"structure"`
}

// String returns the string representation
func (s DeleteVpnConnectionRouteOutput) String() string {
	return awsutil.Prettify(s)
}

// GoString returns the string representation
func (s DeleteVpnConnectionRouteOutput) GoString() string {
	return s.String()
}

type DescribeAvailabilityZonesInput struct {
	_ struct{} `type:"structure"`

	// Checks whether you have the required permissions for the action, without
	// actually making the request, and provides an error response. If you have
	// the required permissions, the error response is DryRunOperation. Otherwise,
	// it is UnauthorizedOperation.
	DryRun *bool `locationName:"dryRun" type:"boolean"`

	// One or more filters.
	//
	//    * message - Information about the Availability Zone.
	//
	//    * region-name - The name of the region for the Availability Zone (for
	//    example, us-east-1).
	//
	//    * state - The state of the Availability Zone (available | information
	//    | impaired | unavailable).
	//
	//    * zone-name - The name of the Availability Zone (for example, us-east-1a).
	Filters []*Filter `locationName:"Filter" locationNameList:"Filter" type:"list"`

	// The names of one or more Availability Zones.
	ZoneNames []*string `locationName:"ZoneName" locationNameList:"ZoneName" type:"list"`
}

// String returns the string representation
func (s DescribeAvailabilityZonesInput) String() string {
	return awsutil.Prettify(s)
}

// GoString returns the string representation
func (s DescribeAvailabilityZonesInput) GoString() string {
	return s.String()
}

// SetDryRun sets the DryRun field's value.
func (s *DescribeAvailabilityZonesInput) SetDryRun(v bool) *DescribeAvailabilityZonesInput {
	s.DryRun = &v
	return s
}

// SetFilters sets the Filters field's value.
func (s *DescribeAvailabilityZonesInput) SetFilters(v []*Filter) *DescribeAvailabilityZonesInput {
	s.Filters = v
	return s
}

// SetZoneNames sets the ZoneNames field's value.
func (s *DescribeAvailabilityZonesInput) SetZoneNames(v []*string) *DescribeAvailabilityZonesInput {
	s.ZoneNames = v
	return s
}

// Contains the output of DescribeAvailabiltyZones.
// Please also see https://docs.aws.amazon.com/goto/WebAPI/ec2-2016-11-15/DescribeAvailabilityZonesResult
type DescribeAvailabilityZonesOutput struct {
	_ struct{} `type:"structure"`

	// Information about one or more Availability Zones.
	AvailabilityZones []*AvailabilityZone `locationName:"availabilityZoneInfo" locationNameList:"item" type:"list"`

	RequestId *string `locationName:"requestId" type:"string"`
}

// String returns the string representation
func (s DescribeAvailabilityZonesOutput) String() string {
	return awsutil.Prettify(s)
}

// GoString returns the string representation
func (s DescribeAvailabilityZonesOutput) GoString() string {
	return s.String()
}

// SetAvailabilityZones sets the AvailabilityZones field's value.
func (s *DescribeAvailabilityZonesOutput) SetAvailabilityZones(v []*AvailabilityZone) *DescribeAvailabilityZonesOutput {
	s.AvailabilityZones = v
	return s
}

type AvailabilityZone struct {
	_ struct{} `type:"structure"`

	// Any messages about the Availability Zone.
	Messages []*AvailabilityZoneMessage `locationName:"messageSet" locationNameList:"item" type:"list"`

	// The name of the region.
	RegionName *string `locationName:"regionName" type:"string"`

	// The state of the Availability Zone.
	State *string `locationName:"zoneState" type:"string" enum:"AvailabilityZoneState"`

	// The name of the Availability Zone.
	ZoneName *string `locationName:"zoneName" type:"string"`
}

// String returns the string representation
func (s AvailabilityZone) String() string {
	return awsutil.Prettify(s)
}

// GoString returns the string representation
func (s AvailabilityZone) GoString() string {
	return s.String()
}

// SetMessages sets the Messages field's value.
func (s *AvailabilityZone) SetMessages(v []*AvailabilityZoneMessage) *AvailabilityZone {
	s.Messages = v
	return s
}

// SetRegionName sets the RegionName field's value.
func (s *AvailabilityZone) SetRegionName(v string) *AvailabilityZone {
	s.RegionName = &v
	return s
}

// SetState sets the State field's value.
func (s *AvailabilityZone) SetState(v string) *AvailabilityZone {
	s.State = &v
	return s
}

// SetZoneName sets the ZoneName field's value.
func (s *AvailabilityZone) SetZoneName(v string) *AvailabilityZone {
	s.ZoneName = &v
	return s
}

type AvailabilityZoneMessage struct {
	_ struct{} `type:"structure"`

	// The message about the Availability Zone.
	Message *string `locationName:"message" type:"string"`
}

// String returns the string representation
func (s AvailabilityZoneMessage) String() string {
	return awsutil.Prettify(s)
}

// GoString returns the string representation
func (s AvailabilityZoneMessage) GoString() string {
	return s.String()
}

// SetMessage sets the Message field's value.
func (s *AvailabilityZoneMessage) SetMessage(v string) *AvailabilityZoneMessage {
	s.Message = &v
	return s
}

type DescribePrefixListsInput struct {
	_ struct{} `type:"structure"`

	// Checks whether you have the required permissions for the action, without
	// actually making the request, and provides an error response. If you have
	// the required permissions, the error response is DryRunOperation. Otherwise,
	// it is UnauthorizedOperation.
	DryRun *bool `type:"boolean"`

	// One or more filters.
	//
	//    * prefix-list-id: The ID of a prefix list.
	//
	//    * prefix-list-name: The name of a prefix list.
	Filters []*Filter `locationName:"Filter" locationNameList:"Filter" type:"list"`

	// The maximum number of items to return for this request. The request returns
	// a token that you can specify in a subsequent call to get the next set of
	// results.
	//
	// Constraint: If the value specified is greater than 1000, we return only 1000
	// items.
	MaxResults *int64 `type:"integer"`

	// The token for the next set of items to return. (You received this token from
	// a prior call.)
	NextToken *string `type:"string"`

	// One or more prefix list IDs.
	PrefixListIds []*string `locationName:"PrefixListId" locationNameList:"item" type:"list"`
}

// String returns the string representation
func (s DescribePrefixListsInput) String() string {
	return awsutil.Prettify(s)
}

// GoString returns the string representation
func (s DescribePrefixListsInput) GoString() string {
	return s.String()
}

// SetDryRun sets the DryRun field's value.
func (s *DescribePrefixListsInput) SetDryRun(v bool) *DescribePrefixListsInput {
	s.DryRun = &v
	return s
}

// SetFilters sets the Filters field's value.
func (s *DescribePrefixListsInput) SetFilters(v []*Filter) *DescribePrefixListsInput {
	s.Filters = v
	return s
}

// SetMaxResults sets the MaxResults field's value.
func (s *DescribePrefixListsInput) SetMaxResults(v int64) *DescribePrefixListsInput {
	s.MaxResults = &v
	return s
}

// SetNextToken sets the NextToken field's value.
func (s *DescribePrefixListsInput) SetNextToken(v string) *DescribePrefixListsInput {
	s.NextToken = &v
	return s
}

// SetPrefixListIds sets the PrefixListIds field's value.
func (s *DescribePrefixListsInput) SetPrefixListIds(v []*string) *DescribePrefixListsInput {
	s.PrefixListIds = v
	return s
}

// Contains the output of DescribePrefixLists.
// Please also see https://docs.aws.amazon.com/goto/WebAPI/ec2-2016-11-15/DescribePrefixListsResult
type DescribePrefixListsOutput struct {
	_ struct{} `type:"structure"`

	// The token to use when requesting the next set of items. If there are no additional
	// items to return, the string is empty.
	NextToken *string `locationName:"nextToken" type:"string"`

	// All available prefix lists.
	PrefixLists []*PrefixList `locationName:"prefixListSet" locationNameList:"item" type:"list"`

	RequestId *string `locationName:"requestId" type:"string"`
}

// String returns the string representation
func (s DescribePrefixListsOutput) String() string {
	return awsutil.Prettify(s)
}

// GoString returns the string representation
func (s DescribePrefixListsOutput) GoString() string {
	return s.String()
}

// SetNextToken sets the NextToken field's value.
func (s *DescribePrefixListsOutput) SetNextToken(v string) *DescribePrefixListsOutput {
	s.NextToken = &v
	return s
}

// SetPrefixLists sets the PrefixLists field's value.
func (s *DescribePrefixListsOutput) SetPrefixLists(v []*PrefixList) *DescribePrefixListsOutput {
	s.PrefixLists = v
	return s
}

type PrefixList struct {
	_ struct{} `type:"structure"`

	// The IP address range of the AWS service.
	Cidrs []*string `locationName:"cidrSet" locationNameList:"item" type:"list"`

	// The ID of the prefix.
	PrefixListId *string `locationName:"prefixListId" type:"string"`

	// The name of the prefix.
	PrefixListName *string `locationName:"prefixListName" type:"string"`
}

// String returns the string representation
func (s PrefixList) String() string {
	return awsutil.Prettify(s)
}

// GoString returns the string representation
func (s PrefixList) GoString() string {
	return s.String()
}

// SetCidrs sets the Cidrs field's value.
func (s *PrefixList) SetCidrs(v []*string) *PrefixList {
	s.Cidrs = v
	return s
}

// SetPrefixListId sets the PrefixListId field's value.
func (s *PrefixList) SetPrefixListId(v string) *PrefixList {
	s.PrefixListId = &v
	return s
}

// SetPrefixListName sets the PrefixListName field's value.
func (s *PrefixList) SetPrefixListName(v string) *PrefixList {
	s.PrefixListName = &v
	return s
}

<<<<<<< HEAD
type DescribeQuotasInput struct {
=======
type DescribeRegionsInput struct {
>>>>>>> 7af7892f
	_ struct{} `type:"structure"`

	// Checks whether you have the required permissions for the action, without
	// actually making the request, and provides an error response. If you have
	// the required permissions, the error response is DryRunOperation. Otherwise,
	// it is UnauthorizedOperation.
<<<<<<< HEAD
	DryRun *bool `type:"boolean"`

	// One or more filters.
	//
	//    * prefix-list-id: The ID of a prefix list.
	//
	//    * prefix-list-name: The name of a prefix list.
	Filters []*Filter `locationName:"Filter" locationNameList:"Filter" type:"list"`

	// The maximum number of items to return for this request. The request returns
	// a token that you can specify in a subsequent call to get the next set of
	// results.
	//
	// Constraint: If the value specified is greater than 1000, we return only 1000
	// items.
	MaxResults *int64 `type:"integer"`

	// The token for the next set of items to return. (You received this token from
	// a prior call.)
	NextToken *string `type:"string"`

	// One or more prefix list IDs.
	QuotaName []*string `locationName:"QuotaName" locationNameList:"item" type:"list"`
}

type DescribeQuotasOutput struct {
	_ struct{} `type:"structure"`

	// The token to use when requesting the next set of items. If there are no additional
	// items to return, the string is empty.
	NextToken *string `locationName:"nextToken" type:"string"`

	// All available prefix lists.
	ReferenceQuotaSet []*ReferenceQuota `locationName:"referenceQuotaSet" locationNameList:"item" type:"list"`
=======
	DryRun *bool `locationName:"dryRun" type:"boolean"`

	// One or more filters.
	//
	//    * endpoint - The endpoint of the region (for example, ec2.us-east-1.amazonaws.com).
	//
	//    * region-name - The name of the region (for example, us-east-1).
	Filters []*Filter `locationName:"Filter" locationNameList:"Filter" type:"list"`

	// The names of one or more regions.
	RegionNames []*string `locationName:"RegionName" locationNameList:"RegionName" type:"list"`
}

// String returns the string representation
func (s DescribeRegionsInput) String() string {
	return awsutil.Prettify(s)
}

// GoString returns the string representation
func (s DescribeRegionsInput) GoString() string {
	return s.String()
}

// SetDryRun sets the DryRun field's value.
func (s *DescribeRegionsInput) SetDryRun(v bool) *DescribeRegionsInput {
	s.DryRun = &v
	return s
}

// SetFilters sets the Filters field's value.
func (s *DescribeRegionsInput) SetFilters(v []*Filter) *DescribeRegionsInput {
	s.Filters = v
	return s
}

// SetRegionNames sets the RegionNames field's value.
func (s *DescribeRegionsInput) SetRegionNames(v []*string) *DescribeRegionsInput {
	s.RegionNames = v
	return s
}

// Contains the output of DescribeRegions.
// Please also see https://docs.aws.amazon.com/goto/WebAPI/ec2-2016-11-15/DescribeRegionsResult
type DescribeRegionsOutput struct {
	_ struct{} `type:"structure"`

	// Information about one or more regions.
	Regions []*Region `locationName:"regionInfo" locationNameList:"item" type:"list"`
>>>>>>> 7af7892f

	RequestId *string `locationName:"requestId" type:"string"`
}

<<<<<<< HEAD
type ReferenceQuota struct {
	QuotaSet  []*QuotaSet `locationName:"quotaSet" locationNameList:"item" type:"list"`
	Reference *string     `locationName:"reference" type:"string"`
}

type QuotaSet struct {
	Description    *string `locationName:"description" type:"string"`
	DisplayName    *string `locationName:"displayName" type:"string"`
	GroupName      *string `locationName:"groupName" type:"string"`
	MaxQuotaValue  *string `locationName:"maxQuotaValue" type:"string"`
	Name           *string `locationName:"name" type:"string"`
	OwnerId        *string `locationName:"ownerId" type:"string"`
	UsedQuotaValue *string `locationName:"usedQuotaValue" type:"string"`
=======
// String returns the string representation
func (s DescribeRegionsOutput) String() string {
	return awsutil.Prettify(s)
}

// GoString returns the string representation
func (s DescribeRegionsOutput) GoString() string {
	return s.String()
}

// SetRegions sets the Regions field's value.
func (s *DescribeRegionsOutput) SetRegions(v []*Region) *DescribeRegionsOutput {
	s.Regions = v
	return s
}

type Region struct {
	_ struct{} `type:"structure"`

	// The region service endpoint.
	Endpoint *string `locationName:"regionEndpoint" type:"string"`

	// The name of the region.
	RegionName *string `locationName:"regionName" type:"string"`
}

// String returns the string representation
func (s Region) String() string {
	return awsutil.Prettify(s)
}

// GoString returns the string representation
func (s Region) GoString() string {
	return s.String()
}

// SetEndpoint sets the Endpoint field's value.
func (s *Region) SetEndpoint(v string) *Region {
	s.Endpoint = &v
	return s
}

// SetRegionName sets the RegionName field's value.
func (s *Region) SetRegionName(v string) *Region {
	s.RegionName = &v
	return s
>>>>>>> 7af7892f
}<|MERGE_RESOLUTION|>--- conflicted
+++ resolved
@@ -6820,53 +6820,52 @@
 	return s
 }
 
-<<<<<<< HEAD
 type DescribeQuotasInput struct {
-=======
+	_ struct{} `type:"structure"`
+
+	DryRun *bool `type:"boolean"`
+
+	// One or more filters.
+	//
+	//    * prefix-list-id: The ID of a prefix list.
+	//
+	//    * prefix-list-name: The name of a prefix list.
+	Filters []*Filter `locationName:"Filter" locationNameList:"Filter" type:"list"`
+
+	// The maximum number of items to return for this request. The request returns
+	// a token that you can specify in a subsequent call to get the next set of
+	// results.
+	//
+	// Constraint: If the value specified is greater than 1000, we return only 1000
+	// items.
+	MaxResults *int64 `type:"integer"`
+
+	// The token for the next set of items to return. (You received this token from
+	// a prior call.)
+	NextToken *string `type:"string"`
+
+	// One or more prefix list IDs.
+	QuotaName []*string `locationName:"QuotaName" locationNameList:"item" type:"list"`
+}
+
+type DescribeQuotasOutput struct {
+	_ struct{} `type:"structure"`
+
+	// The token to use when requesting the next set of items. If there are no additional
+	// items to return, the string is empty.
+	NextToken *string `locationName:"nextToken" type:"string"`
+
+	// All available prefix lists.
+	ReferenceQuotaSet []*ReferenceQuota `locationName:"referenceQuotaSet" locationNameList:"item" type:"list"`
+}
+
 type DescribeRegionsInput struct {
->>>>>>> 7af7892f
 	_ struct{} `type:"structure"`
 
 	// Checks whether you have the required permissions for the action, without
 	// actually making the request, and provides an error response. If you have
 	// the required permissions, the error response is DryRunOperation. Otherwise,
 	// it is UnauthorizedOperation.
-<<<<<<< HEAD
-	DryRun *bool `type:"boolean"`
-
-	// One or more filters.
-	//
-	//    * prefix-list-id: The ID of a prefix list.
-	//
-	//    * prefix-list-name: The name of a prefix list.
-	Filters []*Filter `locationName:"Filter" locationNameList:"Filter" type:"list"`
-
-	// The maximum number of items to return for this request. The request returns
-	// a token that you can specify in a subsequent call to get the next set of
-	// results.
-	//
-	// Constraint: If the value specified is greater than 1000, we return only 1000
-	// items.
-	MaxResults *int64 `type:"integer"`
-
-	// The token for the next set of items to return. (You received this token from
-	// a prior call.)
-	NextToken *string `type:"string"`
-
-	// One or more prefix list IDs.
-	QuotaName []*string `locationName:"QuotaName" locationNameList:"item" type:"list"`
-}
-
-type DescribeQuotasOutput struct {
-	_ struct{} `type:"structure"`
-
-	// The token to use when requesting the next set of items. If there are no additional
-	// items to return, the string is empty.
-	NextToken *string `locationName:"nextToken" type:"string"`
-
-	// All available prefix lists.
-	ReferenceQuotaSet []*ReferenceQuota `locationName:"referenceQuotaSet" locationNameList:"item" type:"list"`
-=======
 	DryRun *bool `locationName:"dryRun" type:"boolean"`
 
 	// One or more filters.
@@ -6914,13 +6913,26 @@
 	_ struct{} `type:"structure"`
 
 	// Information about one or more regions.
-	Regions []*Region `locationName:"regionInfo" locationNameList:"item" type:"list"`
->>>>>>> 7af7892f
-
-	RequestId *string `locationName:"requestId" type:"string"`
-}
-
-<<<<<<< HEAD
+	Regions   []*Region `locationName:"regionInfo" locationNameList:"item" type:"list"`
+	RequestId *string   `locationName:"requestId" type:"string"`
+}
+
+// String returns the string representation
+func (s DescribeRegionsOutput) String() string {
+	return awsutil.Prettify(s)
+}
+
+// GoString returns the string representation
+func (s DescribeRegionsOutput) GoString() string {
+	return s.String()
+}
+
+// SetRegions sets the Regions field's value.
+func (s *DescribeRegionsOutput) SetRegions(v []*Region) *DescribeRegionsOutput {
+	s.Regions = v
+	return s
+}
+
 type ReferenceQuota struct {
 	QuotaSet  []*QuotaSet `locationName:"quotaSet" locationNameList:"item" type:"list"`
 	Reference *string     `locationName:"reference" type:"string"`
@@ -6934,21 +6946,6 @@
 	Name           *string `locationName:"name" type:"string"`
 	OwnerId        *string `locationName:"ownerId" type:"string"`
 	UsedQuotaValue *string `locationName:"usedQuotaValue" type:"string"`
-=======
-// String returns the string representation
-func (s DescribeRegionsOutput) String() string {
-	return awsutil.Prettify(s)
-}
-
-// GoString returns the string representation
-func (s DescribeRegionsOutput) GoString() string {
-	return s.String()
-}
-
-// SetRegions sets the Regions field's value.
-func (s *DescribeRegionsOutput) SetRegions(v []*Region) *DescribeRegionsOutput {
-	s.Regions = v
-	return s
 }
 
 type Region struct {
@@ -6981,5 +6978,4 @@
 func (s *Region) SetRegionName(v string) *Region {
 	s.RegionName = &v
 	return s
->>>>>>> 7af7892f
 }