package fcu

import (
	"time"

	"github.com/aws/aws-sdk-go/aws/awsutil"
	"github.com/aws/aws-sdk-go/aws/request"
)

const (
	// InstanceAttributeNameUserData is a InstanceAttributeName enum value
	InstanceAttributeNameUserData = "userData"
)

// DescribeInstancesInput Contains the parameters for DescribeInstances.
type DescribeInstancesInput struct {
	Filters []*Filter `locationName:"Filter" locationNameList:"Filter" type:"list"`

	InstanceIds []*string `locationName:"InstanceId" locationNameList:"InstanceId" type:"list"`

	MaxResults *int64 `locationName:"maxResults" type:"integer"`

	NextToken *string `locationName:"nextToken" type:"string"`
}

// Filter can be used to match a set of resources by various criteria.
type Filter struct {
	Name *string `type:"string"`

	Values []*string `locationName:"Value" locationNameList:"item" type:"list"`
}

// DescribeInstancesOutput struct
type DescribeInstancesOutput struct {
	_ struct{} `type:"structure"`

	NextToken *string `locationName:"nextToken" type:"string"`

	OwnerId *string `locationName:"ownerId" locationNameList:"item" type:"string"`

	RequesterId *string `locationName:"requestId" type:"string"`

	ReservationId *string `locationName:"reservationId" locationNameList:"item" type:"string"`

	Reservations []*Reservation `locationName:"reservationSet" locationNameList:"item" type:"list"`

	GroupSet []*GroupIdentifier `locationName:"groupSet" locationNameList:"item" type:"list"`
}

type GroupIdentifier struct {
	_ struct{} `type:"structure"`

	// The ID of the security group.
	GroupId *string `locationName:"groupId" type:"string"`

	// The name of the security group.
	GroupName *string `locationName:"groupName" type:"string"`
}

// Describes a reservation.
// See also, https://docs.aws.amazon.com/goto/WebAPI/ec2-2016-11-15/Reservation
type Reservation struct {
	_ struct{} `type:"structure"`

	// [EC2-Classic only] One or more security groups.
	Groups []*GroupIdentifier `locationName:"groupSet" locationNameList:"item" type:"list"`

	// One or more instances.
	Instances []*Instance `locationName:"instancesSet" locationNameList:"item" type:"list"`

	// The ID of the AWS account that owns the reservation.
	OwnerId *string `locationName:"ownerId" type:"string"`

	// The ID of the requester that launched the instances on your behalf (for example,
	// AWS Management Console or Auto Scaling).
	RequesterId *string `locationName:"requestId" type:"string"`

	// The ID of the reservation.
	ReservationId *string `locationName:"reservationId" type:"string"`
}

// Instance struct
type Instance struct {
	AmiLaunchIndex *int64 `locationName:"amiLaunchIndex" type:"integer"`

	Architecture *string `locationName:"architecture" type:"string" enum:"ArchitectureValues"`

	BlockDeviceMappings []*InstanceBlockDeviceMapping `locationName:"blockDeviceMapping" locationNameList:"item" type:"list"`

	ClientToken *string `locationName:"clientToken" type:"string"`

	DnsName *string `locationName:"dnsName" type:"string"`

	EbsOptimized *bool `locationName:"ebsOptimized" type:"boolean"`

	GroupSet []*GroupIdentifier `locationName:"groupSet" locationNameList:"item" type:"list"`

	Hypervisor *string `locationName:"hypervisor" type:"string" enum:"HypervisorType"`

	IamInstanceProfile *IamInstanceProfile `locationName:"iamInstanceProfile" type:"structure"`

	ImageId *string `locationName:"imageId" type:"string"`

	InstanceId *string `locationName:"instanceId" type:"string"`

	InstanceLifecycle *string `locationName:"instanceLifecycle" type:"string" enum:"InstanceLifecycleType"`

	InstanceState *InstanceState `locationName:"instanceState" type:"structure"`

	InstanceType *string `locationName:"instanceType" type:"string" enum:"InstanceType"`

	IpAddress *string `locationName:"ipAddress" type:"string"`

	KernelId *string `locationName:"kernelId" type:"string"`

	KeyName *string `locationName:"keyName" type:"string"`

	Monitoring *Monitoring `locationName:"monitoring" type:"structure"`

	NetworkInterfaces []*InstanceNetworkInterface `locationName:"networkInterfaceSet" locationNameList:"item" type:"list"`

	Placement *Placement `locationName:"placement" type:"structure"`

	Platform *string `locationName:"platform" type:"string" enum:"PlatformValues"`

	PrivateDnsName *string `locationName:"privateDnsName" type:"string"`

	PrivateIpAddress *string `locationName:"privateIpAddress" type:"string"`

	ProductCodes []*ProductCode `locationName:"productCodes" locationNameList:"item" type:"list"`

	RamdiskId *string `locationName:"ramdiskId" type:"string"`

	Reason *string `locationName:"reason" type:"string"`

	RootDeviceName *string `locationName:"rootDeviceName" type:"string"`

	RootDeviceType *string `locationName:"rootDeviceType" type:"string" enum:"DeviceType"`

	SourceDestCheck *bool `locationName:"sourceDestCheck" type:"boolean"`

	SpotInstanceRequestId *string `locationName:"spotInstanceRequestId" type:"string"`

	SriovNetSupport *string `locationName:"sriovNetSupport" type:"string"`

	State *InstanceState `locationName:"instanceState" type:"structure"`

	StateReason *StateReason `locationName:"stateReason" type:"structure"`

	SubnetId *string `locationName:"subnetId" type:"string"`

	Tags []*Tag `locationName:"tagSet" locationNameList:"item" type:"list"`

	VirtualizationType *string `locationName:"virtualizationType" type:"string" enum:"VirtualizationType"`

	VpcId *string `locationName:"vpcId" type:"string"`
}

// InstanceBlockDeviceMapping struct
type InstanceBlockDeviceMapping struct {
	DeviceName *string `locationName:"deviceName" type:"string"`

	Ebs *EbsInstanceBlockDevice `locationName:"ebs" type:"structure"`
}

// InstanceBlockDeviceMappingSpecification struct
type InstanceBlockDeviceMappingSpecification struct {
	_ struct{} `type:"structure"`

	// The device name exposed to the instance (for example, /dev/sdh or xvdh).
	DeviceName *string `locationName:"deviceName" type:"string"`

	// Parameters used to automatically set up EBS volumes when the instance is
	// launched.
	Ebs *EbsInstanceBlockDeviceSpecification `locationName:"ebs" type:"structure"`

	// suppress the specified device included in the block device mapping.
	NoDevice *string `locationName:"noDevice" type:"string"`

	// The virtual device name.
	VirtualName *string `locationName:"virtualName" type:"string"`
}

// InstanceCapacity struct
type InstanceCapacity struct {
	_ struct{} `type:"structure"`

	// The number of instances that can still be launched onto the Dedicated Host.
	AvailableCapacity *int64 `locationName:"availableCapacity" type:"integer"`

	// The instance type size supported by the Dedicated Host.
	InstanceType *string `locationName:"instanceType" type:"string"`

	// The total number of instances that can be launched onto the Dedicated Host.
	TotalCapacity *int64 `locationName:"totalCapacity" type:"integer"`
}

// InstanceCount struct
type InstanceCount struct {
	_ struct{} `type:"structure"`

	// The number of listed Reserved Instances in the state specified by the state.
	InstanceCount *int64 `locationName:"instanceCount" type:"integer"`

	// The states of the listed Reserved Instances.
	State *string `locationName:"state" type:"string" enum:"ListingState"`
}

// InstanceExportDetails struct
type InstanceExportDetails struct {
	_ struct{} `type:"structure"`

	// The ID of the resource being exported.
	InstanceId *string `locationName:"instanceId" type:"string"`

	// The target virtualization environment.
	TargetEnvironment *string `locationName:"targetEnvironment" type:"string" enum:"ExportEnvironment"`
}

// InstanceMonitoring struct
type InstanceMonitoring struct {
	_ struct{} `type:"structure"`

	// The ID of the instance.
	InstanceId *string `locationName:"instanceId" type:"string"`

	// The monitoring for the instance.
	Monitoring *Monitoring `locationName:"monitoring" type:"structure"`
}

// InstanceNetworkInterface struct
type InstanceNetworkInterface struct {
	Association *InstanceNetworkInterfaceAssociation `locationName:"association" type:"structure"`

	Attachment *InstanceNetworkInterfaceAttachment `locationName:"attachment" type:"structure"`

	Description *string `locationName:"description" type:"string"`

	Groups []*GroupIdentifier `locationName:"groupSet" locationNameList:"item" type:"list"`

	MacAddress *string `locationName:"macAddress" type:"string"`

	NetworkInterfaceId *string `locationName:"networkInterfaceId" type:"string"`

	OwnerId *string `locationName:"ownerId" type:"string"`

	PrivateDnsName *string `locationName:"privateDnsName" type:"string"`

	PrivateIpAddress *string `locationName:"privateIpAddress" type:"string"`

	PrivateIpAddresses []*InstancePrivateIpAddress `locationName:"privateIpAddressesSet" locationNameList:"item" type:"list"`

	SourceDestCheck *bool `locationName:"sourceDestCheck" type:"bool"`

	Status *string `locationName:"status" type:"string" enum:"NetworkInterfaceStatus"`

	SubnetId *string `locationName:"subnetId" type:"string"`

	VpcId *string `locationName:"vpcId" type:"string"`
}

// InstanceNetworkInterfaceAssociation struct
type InstanceNetworkInterfaceAssociation struct {
	IpOwnerId *string `locationName:"ipOwnerId" type:"string"`

	PublicDnsName *string `locationName:"publicDnsName" type:"string"`

	PublicIp *string `locationName:"publicIp" type:"string"`
}

// InstanceNetworkInterfaceAttachment struct
type InstanceNetworkInterfaceAttachment struct {
	AttachmentId *string `locationName:"attachmentId" type:"string"`

	DeleteOnTermination *bool `locationName:"deleteOnTermination" type:"boolean"`

	DeviceIndex *int64 `locationName:"deviceIndex" type:"integer"`

	Status *string `locationName:"status" type:"string" enum:"AttachmentStatus"`
}

// InstanceNetworkInterfaceSpecification struct
type InstanceNetworkInterfaceSpecification struct {
	_ struct{} `type:"structure"`

	// Indicates whether to assign a public IPv4 address to an instance you launch
	// in a VPC. The public IP address can only be assigned to a network interface
	// for eth0, and can only be assigned to a new network interface, not an existing
	// one. You cannot specify more than one network interface in the request. If
	// launching into a default subnet, the default value is true.
	AssociatePublicIpAddress *bool `locationName:"associatePublicIpAddress" type:"boolean"`

	// If set to true, the interface is deleted when the instance is terminated.
	// You can specify true only if creating a new network interface when launching
	// an instance.
	DeleteOnTermination *bool `locationName:"deleteOnTermination" type:"boolean"`

	// The description of the network interface. Applies only if creating a network
	// interface when launching an instance.
	Description *string `locationName:"description" type:"string"`

	// The index of the device on the instance for the network interface attachment.
	// If you are specifying a network interface in a RunInstances request, you
	// must provide the device index.
	DeviceIndex *int64 `locationName:"deviceIndex" type:"integer"`

	// The IDs of the security groups for the network interface. Applies only if
	// creating a network interface when launching an instance.
	Groups []*string `locationName:"SecurityGroupId" locationNameList:"SecurityGroupId" type:"list"`

	// A number of IPv6 addresses to assign to the network interface. Amazon EC2
	// chooses the IPv6 addresses from the range of the subnet. You cannot specify
	// this option and the option to assign specific IPv6 addresses in the same
	// request. You can specify this option if you've specified a minimum number
	// of instances to launch.
	Ipv6AddressCount *int64 `locationName:"ipv6AddressCount" type:"integer"`

	// The ID of the network interface.
	NetworkInterfaceId *string `locationName:"networkInterfaceId" type:"string"`

	// The private IPv4 address of the network interface. Applies only if creating
	// a network interface when launching an instance. You cannot specify this option
	// if you're launching more than one instance in a RunInstances request.
	PrivateIpAddress *string `locationName:"privateIpAddress" type:"string"`

	// One or more private IPv4 addresses to assign to the network interface. Only
	// one private IPv4 address can be designated as primary. You cannot specify
	// this option if you're launching more than one instance in a RunInstances
	// request.
	PrivateIpAddresses []*PrivateIpAddressSpecification `locationName:"privateIpAddressesSet" queryName:"PrivateIpAddresses" locationNameList:"item" type:"list"`

	// The number of secondary private IPv4 addresses. You can't specify this option
	// and specify more than one private IP address using the private IP addresses
	// option. You cannot specify this option if you're launching more than one
	// instance in a RunInstances request.

	SecurityGroupIds []*string `locationName:"SecurityGroupId" locationNameList:"SecurityGroupId" type:"list"`

	SecondaryPrivateIpAddressCount *int64 `locationName:"secondaryPrivateIpAddressCount" type:"integer"`

	// The ID of the subnet associated with the network string. Applies only if
	// creating a network interface when launching an instance.
	SubnetId *string `locationName:"subnetId" type:"string"`
}

// InstancePrivateIpAddress struct
type InstancePrivateIpAddress struct {
	Association *InstanceNetworkInterfaceAssociation `locationName:"association" type:"structure"`

	Primary *bool `locationName:"primary" type:"boolean"`

	PrivateDnsName *string `locationName:"privateDnsName" type:"string"`

	PrivateIpAddress *string `locationName:"privateIpAddress" type:"string"`
}

// InstanceState struct
type InstanceState struct {
	Code *int64 `locationName:"code" type:"integer"`

	Name *string `locationName:"name" type:"string" enum:"InstanceStateName"`
}

// InstanceStateChange struct
type InstanceStateChange struct {
	_ struct{} `type:"structure"`

	// The current state of the instance.
	CurrentState *InstanceState `locationName:"currentState" type:"structure"`

	// The ID of the instance.
	InstanceId *string `locationName:"instanceId" type:"string"`

	// The previous state of the instance.
	PreviousState *InstanceState `locationName:"previousState" type:"structure"`
}

// Describes the status of an instance.
// Please also see https://docs.aws.amazon.com/goto/WebAPI/ec2-2016-11-15/InstanceStatus
type InstanceStatus struct {
	_ struct{} `type:"structure"`

	// The Availability Zone of the instance.
	AvailabilityZone *string `locationName:"availabilityZone" type:"string"`

	// Any scheduled events associated with the instance.
	Events []*InstanceStatusEvent `locationName:"eventsSet" locationNameList:"item" type:"list"`

	// The ID of the instance.
	InstanceId *string `locationName:"instanceId" type:"string"`

	// The intended state of the instance. DescribeInstanceStatus requires that
	// an instance be in the running state.
	InstanceState *InstanceState `locationName:"instanceState" type:"structure"`

	// Reports impaired functionality that stems from issues internal to the instance,
	// such as impaired reachability.
	InstanceStatus *InstanceStatusSummary `locationName:"instanceStatus" type:"structure"`

	// Reports impaired functionality that stems from issues related to the systems
	// that support an instance, such as hardware failures and network connectivity
	// problems.
	SystemStatus *InstanceStatusSummary `locationName:"systemStatus" type:"structure"`
}

// Describes the instance status.
// Please also see https://docs.aws.amazon.com/goto/WebAPI/ec2-2016-11-15/InstanceStatusDetails
type InstanceStatusDetails struct {
	_ struct{} `type:"structure"`

	// The time when a status check failed. For an instance that was launched and
	// impaired, this is the time when the instance was launched.
	ImpairedSince *time.Time `locationName:"impairedSince" type:"timestamp" timestampFormat:"iso8601"`

	// The type of instance status.
	Name *string `locationName:"name" type:"string" enum:"StatusName"`

	// The status.
	Status *string `locationName:"status" type:"string" enum:"StatusType"`
}

// Describes a scheduled event for an instance.
// Please also see https://docs.aws.amazon.com/goto/WebAPI/ec2-2016-11-15/InstanceStatusEvent
type InstanceStatusEvent struct {
	_ struct{} `type:"structure"`

	// The event code.
	Code *string `locationName:"code" type:"string" enum:"EventCode"`

	// A description of the event.
	//
	// After a scheduled event is completed, it can still be described for up to
	// a week. If the event has been completed, this description starts with the
	// following text: [Completed].
	Description *string `locationName:"description" type:"string"`

	// The latest scheduled end time for the event.
	NotAfter *time.Time `locationName:"notAfter" type:"timestamp" timestampFormat:"iso8601"`

	// The earliest scheduled start time for the event.
	NotBefore *time.Time `locationName:"notBefore" type:"timestamp" timestampFormat:"iso8601"`
}

// Describes the status of an instance.
// Please also see https://docs.aws.amazon.com/goto/WebAPI/ec2-2016-11-15/InstanceStatusSummary
type InstanceStatusSummary struct {
	_ struct{} `type:"structure"`

	// The system instance health or application instance health.
	Details []*InstanceStatusDetails `locationName:"details" locationNameList:"item" type:"list"`

	// The status.
	Status *string `locationName:"status" type:"string" enum:"SummaryStatus"`
}

// String returns the string representation
func (s InstanceStatusSummary) String() string {
	return awsutil.Prettify(s)
}

// GoString returns the string representation
func (s InstanceStatusSummary) GoString() string {
	return s.String()
}

// SetDetails sets the Details field's value.
func (s *InstanceStatusSummary) SetDetails(v []*InstanceStatusDetails) *InstanceStatusSummary {
	s.Details = v
	return s
}

// SetStatus sets the Status field's value.
func (s *InstanceStatusSummary) SetStatus(v string) *InstanceStatusSummary {
	s.Status = &v
	return s
}

// EbsInstanceBlockDevice struct
type EbsInstanceBlockDevice struct {
	AttachTime *time.Time `locationName:"attachTime" type:"timestamp" timestampFormat:"iso8601"`

	DeleteOnTermination *bool `locationName:"deleteOnTermination" type:"boolean"`

	Status *string `locationName:"status" type:"string" enum:"AttachmentStatus"`

	VolumeId *string `locationName:"volumeId" type:"string"`
}

// Describes information used to set up an EBS volume specified in a block device
// mapping.
// Please also see https://docs.aws.amazon.com/goto/WebAPI/ec2-2016-11-15/EbsInstanceBlockDeviceSpecification
type EbsInstanceBlockDeviceSpecification struct {
	_ struct{} `type:"structure"`

	// Indicates whether the volume is deleted on instance termination.
	DeleteOnTermination *bool `locationName:"deleteOnTermination" type:"boolean"`

	// The ID of the EBS volume.
	VolumeId *string `locationName:"volumeId" type:"string"`
}

// IamInstanceProfile struct
type IamInstanceProfile struct {
	Arn *string `locationName:"arn" type:"string"`

	Id *string `locationName:"id" type:"string"`
}

// Describes the monitoring of an instance.
// Please also see https://docs.aws.amazon.com/goto/WebAPI/ec2-2016-11-15/Monitoring
type Monitoring struct {
	_ struct{} `type:"structure"`

	// Indicates whether detailed monitoring is enabled. Otherwise, basic monitoring
	// is enabled.
	State *string `locationName:"state" type:"string" enum:"MonitoringState"`
}

// Placement struct
type Placement struct {
	Affinity *string `locationName:"affinity" type:"string"`

	AvailabilityZone *string `locationName:"availabilityZone" type:"string"`

	GroupName *string `locationName:"groupName" type:"string"`

	HostId *string `locationName:"hostId" type:"string"`

	Tenancy *string `locationName:"tenancy" type:"string" enum:"Tenancy"`
}

// ProductCode struct.
type ProductCode struct {
	ProductCode *string `locationName:"productCode" type:"string"`

	Type *string `locationName:"type" type:"string" enum:"ProductCodeValues"`
}

// StateReason struct
type StateReason struct {
	Code    *string `locationName:"code" type:"string"`
	Message *string `locationName:"message" type:"string"`
}

// Describes a tag.
// Please also see https://docs.aws.amazon.com/goto/WebAPI/ec2-2016-11-15/Tag
type Tag struct {
	_ struct{} `type:"structure"`

	// The key of the tag.
	//
	// Constraints: Tag keys are case-sensitive and accept a maximum of 127 Unicode
	// characters. May not begin with aws:
	Key *string `locationName:"key" type:"string"`

	// The value of the tag.
	//
	// Constraints: Tag values are case-sensitive and accept a maximum of 255 Unicode
	// characters.
	Value *string `locationName:"value" type:"string"`
}

// Describes a secondary private IPv4 address for a network interface.
// Please also see https://docs.aws.amazon.com/goto/WebAPI/ec2-2016-11-15/PrivateIpAddressSpecification
type PrivateIpAddressSpecification struct {
	_ struct{} `type:"structure"`

	// Indicates whether the private IPv4 address is the primary private IPv4 address.
	// Only one IPv4 address can be designated as primary.
	Primary *bool `locationName:"primary" type:"boolean"`

	// The private IPv4 addresses.
	//
	// PrivateIpAddress is a required field
	PrivateIpAddress *string `locationName:"privateIpAddress" type:"string" required:"true"`
}

// Contains the parameters for DescribeInstanceAttribute.
// Please also see https://docs.aws.amazon.com/goto/WebAPI/ec2-2016-11-15/DescribeInstanceAttributeRequest
type DescribeInstanceAttributeInput struct {
	_ struct{} `type:"structure"`

	// The instance attribute.
	//
	// Note: The enaSupport attribute is not supported at this time.
	//
	// Attribute is a required field
	Attribute *string `locationName:"attribute" type:"string" required:"true" enum:"InstanceAttributeName"`

	// Checks whether you have the required permissions for the action, without
	// actually making the request, and provides an error response. If you have
	// the required permissions, the error response is DryRunOperation. Otherwise,
	// it is UnauthorizedOperation.
	DryRun *bool `locationName:"dryRun" type:"boolean"`

	// The ID of the instance.
	//
	// InstanceId is a required field
	InstanceId *string `locationName:"instanceId" type:"string" required:"true"`
}

// Describes an instance attribute.
// Please also see https://docs.aws.amazon.com/goto/WebAPI/ec2-2016-11-15/InstanceAttribute
type DescribeInstanceAttributeOutput struct {
	_ struct{} `type:"structure"`

	// The block device mapping of the instance.
	BlockDeviceMappings []*InstanceBlockDeviceMapping `locationName:"blockDeviceMapping" locationNameList:"item" type:"list"`

	// If the value is true, you can't terminate the instance through the Amazon
	// EC2 console, CLI, or API; otherwise, you can.
	DisableApiTermination *AttributeBooleanValue `locationName:"disableApiTermination" type:"structure"`

	// Indicates whether the instance is optimized for EBS I/O.
	EbsOptimized *AttributeBooleanValue `locationName:"ebsOptimized" type:"structure"`

	// Indicates whether enhanced networking with ENA is enabled.
	EnaSupport *AttributeBooleanValue `locationName:"enaSupport" type:"structure"`

	// The security groups associated with the instance.
	Groups []*GroupIdentifier `locationName:"groupSet" locationNameList:"item" type:"list"`

	// The ID of the instance.
	InstanceId *string `locationName:"instanceId" type:"string"`

	// Indicates whether an instance stops or terminates when you initiate shutdown
	// from the instance (using the operating system command for system shutdown).
	InstanceInitiatedShutdownBehavior *AttributeValue `locationName:"instanceInitiatedShutdownBehavior" type:"structure"`

	// The instance type.
	InstanceType *AttributeValue `locationName:"instanceType" type:"structure"`

	// The kernel ID.
	KernelId *AttributeValue `locationName:"kernel" type:"structure"`

	// A list of product codes.
	ProductCodes []*ProductCode `locationName:"productCodes" locationNameList:"item" type:"list"`

	// The RAM disk ID.
	RamdiskId *AttributeValue `locationName:"ramdisk" type:"structure"`

	// The name of the root device (for example, /dev/sda1 or /dev/xvda).
	RootDeviceName *AttributeValue `locationName:"rootDeviceName" type:"structure"`

	// Indicates whether source/destination checking is enabled. A value of true
	// means checking is enabled, and false means checking is disabled. This value
	// must be false for a NAT instance to perform NAT.
	SourceDestCheck *AttributeBooleanValue `locationName:"sourceDestCheck" type:"structure"`

	// Indicates whether enhanced networking with the Intel 82599 Virtual Function
	// interface is enabled.
	SriovNetSupport *AttributeValue `locationName:"sriovNetSupport" type:"structure"`

	// The user data.
	UserData *AttributeValue `locationName:"userData" type:"structure"`
}

// Describes a value for a resource attribute that is a Boolean value.
// Please also see https://docs.aws.amazon.com/goto/WebAPI/ec2-2016-11-15/AttributeBooleanValue
type AttributeBooleanValue struct {
	_ struct{} `type:"structure"`

	// The attribute value. The valid values are true or false.
	Value *bool `locationName:"value" type:"boolean"`
}

// Describes a value for a resource attribute that is a String.
// Please also see https://docs.aws.amazon.com/goto/WebAPI/ec2-2016-11-15/AttributeValue
type AttributeValue struct {
	_ struct{} `type:"structure"`

	// The attribute value. Note that the value is case-sensitive.
	Value *string `locationName:"value" type:"string"`
}

//RunInstancesInput is the specification to run the an instance
type RunInstancesInput struct {
	_ struct{} `type:"structure"`

	// One or more block device mapping entries. You can't specify both a snapshot
	// Id and an encryption value. This is because only blank volumes can be encrypted
	// on creation. If a snapshot is the basis for a volume, it is not blank and
	// its encryption status is used for the volume encryption status.
	BlockDeviceMappings []*BlockDeviceMapping `locationName:"BlockDeviceMapping" locationNameList:"BlockDeviceMapping" type:"list"`

	// Unique, case-sensitive identifier you provide to ensure the idempotency of
	// the request. For more information, see Ensuring Idempotency (http://docs.aws.amazon.com/AWSEC2/latest/APIReference/Run_Instance_Idempotency.html).
	//
	// Constraints: Maximum 64 ASCII characters
	ClientToken *string `locationName:"clientToken" type:"string"`

	// If you set this parameter to true, you can't terminate the instance using
	// the Amazon EC2 console, CLI, or API; otherwise, you can. To change this attribute
	// to false after launch, use ModifyInstanceAttribute. Alternatively, if you
	// set InstanceInitiatedShutdownBehavior to terminate, you can terminate the
	// instance by running the shutdown command from the instance.
	//
	// Default: false
	DisableApiTermination *bool `locationName:"disableApiTermination" type:"boolean"`

	// Checks whether you have the required permissions for the action, without
	// actually making the request, and provides an error response. If you have
	// the required permissions, the error response is DryRunOperation. Otherwise,
	// it is UnauthorizedOperation.
	DryRun *bool `locationName:"dryRun" type:"boolean"`

	// Indicates whether the instance is optimized for Amazon EBS I/O. This optimization
	// provides dedicated throughput to Amazon EBS and an optimized configuration
	// stack to provide optimal Amazon EBS I/O performance. This optimization isn't
	// available with all instance types. Additional usage charges apply when using
	// an EBS-optimized instance.
	//
	// Default: false
	EbsOptimized *bool `locationName:"ebsOptimized" type:"boolean"`

	// The Id of the AMI, which you can get by calling DescribeImages. An AMI is
	// required to launch an instance and must be specified here or in a launch
	// template.
	ImageId *string `type:"string"`

	// Indicates whether an instance stops or terminates when you initiate shutdown
	// from the instance (using the operating system command for system shutdown).
	//
	// Default: stop
	InstanceInitiatedShutdownBehavior *string `locationName:"instanceInitiatedShutdownBehavior" type:"string" enum:"ShutdownBehavior"`

	// The instance type. For more information, see Instance Types (http://docs.aws.amazon.com/AWSEC2/latest/UserGuide/instance-types.html)
	// in the Amazon Elastic Compute Cloud User Guide.
	//
	// Default: m1.small
	InstanceType *string `type:"string" enum:"InstanceType"`

	InstanceName *string `type:"string" enum:"InstanceName"`

	// The name of the key pair. You can create a key pair using CreateKeyPair or
	// ImportKeyPair.
	//
	// If you do not specify a key pair, you can't connect to the instance unless
	// you choose an AMI that is configured to allow users another way to log in.
	KeyName *string `locationName:"keyName" type:"string"`

	// The maximum number of instances to launch. If you specify more instances
	// than Amazon EC2 can launch in the target Availability Zone, Amazon EC2 launches
	// the largest possible number of instances above MinCount.
	//
	// Constraints: Between 1 and the maximum number you're allowed for the specified
	// instance type. For more information about the default limits, and how to
	// request an increase, see How many instances can I run in Amazon EC2 (http://aws.amazon.com/ec2/faqs/#How_many_instances_can_I_run_in_Amazon_EC2)
	// in the Amazon EC2 FAQ.
	//
	// MaxCount is a required field
	MaxCount *int64 `type:"integer" required:"true"`

	// The minimum number of instances to launch. If you specify a minimum that
	// is more instances than Amazon EC2 can launch in the target Availability Zone,
	// Amazon EC2 launches no instances.
	//
	// Constraints: Between 1 and the maximum number you're allowed for the specified
	// instance type. For more information about the default limits, and how to
	// request an increase, see How many instances can I run in Amazon EC2 (http://aws.amazon.com/ec2/faqs/#How_many_instances_can_I_run_in_Amazon_EC2)
	// in the Amazon EC2 General FAQ.
	//
	// MinCount is a required field
	MinCount *int64 `type:"integer" required:"true"`

	// One or more network interfaces.
	NetworkInterfaces []*InstanceNetworkInterfaceSpecification `locationName:"networkInterface" locationNameList:"item" type:"list"`

	// The placement for the instance.
	Placement *Placement `type:"structure"`

	// [EC2-VPC] The primary IPv4 address. You must specify a value from the IPv4
	// address range of the subnet.
	//
	// Only one private IP address can be designated as primary. You can't specify
	// this option if you've specified the option to designate a private IP address
	// as the primary IP address in a network interface specification. You cannot
	// specify this option if you're launching more than one instance in the request.
	PrivateIPAddress *string `locationName:"privateIpAddress" type:"string"`

	PrivateIPAddresses *string `locationName:"privateIpAddresses" type:"string"`

	// The Id of the RAM disk.
	//
	// We recommend that you use PV-GRUB instead of kernels and RAM disks. For more
	// information, see  PV-GRUB (http://docs.aws.amazon.com/AWSEC2/latest/UserGuide/UserProvidedkernels.html)
	// in the Amazon Elastic Compute Cloud User Guide.
	RamdiskId *string `type:"string"`

	// One or more security group Ids. You can create a security group using CreateSecurityGroup.
	//
	// Default: Amazon EC2 uses the default security group.
	SecurityGroupIds []*string `locationName:"SecurityGroupId" locationNameList:"SecurityGroupId" type:"list"`

	// [EC2-Classic, default VPC] One or more security group names. For a nondefault
	// VPC, you must use security group Ids instead.
	//
	// Default: Amazon EC2 uses the default security group.
	SecurityGroups []*string `locationName:"SecurityGroup" locationNameList:"SecurityGroup" type:"list"`

	// [EC2-VPC] The Id of the subnet to launch the instance into.
	SubnetId *string `type:"string"`

	// The user data to make available to the instance. For more information, see
	// Running Commands on Your Linux Instance at Launch (http://docs.aws.amazon.com/AWSEC2/latest/UserGuide/user-data.html)
	// (Linux) and Adding User Data (http://docs.aws.amazon.com/AWSEC2/latest/WindowsGuide/ec2-instance-metadata.html#instancedata-add-user-data)
	// (Windows). If you are using a command line tool, base64-encoding is performed
	// for you, and you can load the text from a file. Otherwise, you must provide
	// base64-encoded text.
	UserData *string `type:"string"`

	OwnerId *string `type:"string"`

	RequesterId *string `type:"string"`

	ReservationId *string `type:"string"`

	PasswordData *string `type:"string"`
}

//BlockDeviceMapping input to specify the mapping
type BlockDeviceMapping struct {
	_ struct{} `type:"structure"`

	// The device name (for example, /dev/sdh or xvdh).
	DeviceName *string `locationName:"deviceName" type:"string"`

	Ebs *EbsBlockDevice `locationName:"ebs" type:"structure"`

	// Suppresses the specified device included in the block device mapping of the
	// AMI.
	NoDevice *string `locationName:"noDevice" type:"string"`

	// The virtual device name (ephemeralN). Instance store volumes are numbered
	// starting from 0. An instance type with 2 available instance store volumes
	// can specify mappings for ephemeral0 and ephemeral1.The number of available
	// instance store volumes depends on the instance type. After you connect to
	// the instance, you must mount the volume.
	//
	// Constraints: For M3 instances, you must specify instance store volumes in
	// the block device mapping for the instance. When you launch an M3 instance,
	// we ignore any instance store volumes specified in the block device mapping
	// for the AMI.
	VirtualName *string `locationName:"virtualName" type:"string"`
}

//PrivateIPAddressSpecification ...
type PrivateIPAddressSpecification struct {
	_ struct{} `type:"structure"`

	// Indicates whether the private IPv4 address is the primary private IPv4 address.
	// Only one IPv4 address can be designated as primary.
	Primary *bool `locationName:"primary" type:"boolean"`

	// The private IPv4 addresses.
	//
	// PrivateIpAddress is a required field
	PrivateIPAddress *string `locationName:"privateIpAddress" type:"string" required:"true"`
}

type ModifyInstanceKeyPairInput struct {
	_ struct{} `type:"structure"`

	// The ID of the Windows instance.
	InstanceId *string `locationName:"instanceId" type:"string"`

	KeyName *string `locationName:"keyName" type:"string"`
}

type EbsBlockDevice struct {
	_ struct{} `type:"structure"`

	// Indicates whether the EBS volume is deleted on instance termination.
	DeleteOnTermination *bool `locationName:"deleteOnTermination" type:"boolean"`

	// Indicates whether the EBS volume is encrypted. Encrypted volumes can only
	// be attached to instances that support Amazon EBS encryption. If you are creating
	// a volume from a snapshot, you can't specify an encryption value. This is
	// because only blank volumes can be encrypted on creation.
	Encrypted *bool `locationName:"encrypted" type:"boolean"`

	// The number of I/O operations per second (IOPS) that the volume supports.
	// For io1, this represents the number of IOPS that are provisioned for the
	// volume. For gp2, this represents the baseline performance of the volume and
	// the rate at which the volume accumulates I/O credits for bursting. For more
	// information about General Purpose SSD baseline performance, I/O credits,
	// and bursting, see Amazon EBS Volume Types (http://docs.aws.amazon.com/AWSEC2/latest/UserGuide/EBSVolumeTypes.html)
	// in the Amazon Elastic Compute Cloud User Guide.
	//
	// Constraint: Range is 100-20000 IOPS for io1 volumes and 100-10000 IOPS for
	// gp2 volumes.
	//
	// Condition: This parameter is required for requests to create io1 volumes;
	// it is not used in requests to create gp2, st1, sc1, or standard volumes.
	Iops *int64 `locationName:"iops" type:"integer"`

	// ID for a user-managed CMK under which the EBS volume is encrypted.
	//
	// Note: This parameter is only supported on BlockDeviceMapping objects called
	// by RunInstances (http://docs.aws.amazon.com/AWSEC2/latest/APIReference/API_RunInstances.html),
	// RequestSpotFleet (http://docs.aws.amazon.com/AWSEC2/latest/APIReference/API_RequestSpotFleet.html),
	// and RequestSpotInstances (http://docs.aws.amazon.com/AWSEC2/latest/APIReference/API_RequestSpotInstances.html).
	KmsKeyId *string `type:"string"`

	// The ID of the snapshot.
	SnapshotId *string `locationName:"snapshotId" type:"string"`

	// The size of the volume, in GiB.
	//
	// Constraints: 1-16384 for General Purpose SSD (gp2), 4-16384 for Provisioned
	// IOPS SSD (io1), 500-16384 for Throughput Optimized HDD (st1), 500-16384 for
	// Cold HDD (sc1), and 1-1024 for Magnetic (standard) volumes. If you specify
	// a snapshot, the volume size must be equal to or larger than the snapshot
	// size.
	//
	// Default: If you're creating the volume from a snapshot and don't specify
	// a volume size, the default is the snapshot size.
	VolumeSize *int64 `locationName:"volumeSize" type:"integer"`

	// The volume type: gp2, io1, st1, sc1, or standard.
	//
	// Default: standard
	VolumeType *string `locationName:"volumeType" type:"string" enum:"VolumeType"`
}

type GetPasswordDataInput struct {
	_ struct{} `type:"structure"`

	// The ID of the Windows instance.
	//
	// InstanceId is a required field
	InstanceId *string `type:"string" required:"true"`
}

type GetPasswordDataOutput struct {
	_ struct{} `type:"structure"`

	// The ID of the Windows instance.
	InstanceId *string `locationName:"instanceId" type:"string"`

	// The password of the instance. Returns an empty string if the password is
	// not available.
	PasswordData *string `locationName:"passwordData" type:"string"`

	// The time the data was last updated.
	Timestamp *time.Time `locationName:"timestamp" type:"timestamp" timestampFormat:"iso8601"`
}

type TerminateInstancesInput struct {
	// _ struct{} `type:"structure"`

	InstanceIds []*string `locationName:"InstanceId" locationNameList:"InstanceId" type:"list" required:"true"`
}

type TerminateInstancesOutput struct {
	_ struct{} `type:"structure"`

	// Information about one or more terminated instances.
	TerminatingInstances []*InstanceStateChange `locationName:"instancesSet" locationNameList:"item" type:"list"`
}
type PublicIP struct {
	AllocationId             *string `locationName:"allocationId" type:"string"`
	AssociationId            *string `locationName:"associationId" type:"string"`
	Domain                   *string `locationName:"domain" type:"string"`
	InstanceId               *string `locationName:"instanceId" type:"string"`
	NetworkInterfaceId       *string `locationName:"networkInterfaceId" type:"string"`
	NetworkInterface_ownerId *string `locationName:"networkInterface_ownerId" type:"string"`
	PrivateIpAddress         *string `locationName:"privateIpAddress" type:"string"`
	PublicIp                 *string `locationName:"publicIp" type:"string"`
}

type AllocateAddressInput struct {
	_ struct{} `type:"structure"`

	// Set to vpc to allocate the address for use with instances in a VPC.
	//
	// Default: The address is for use with instances in EC2-Classic.
	Domain *string `type:"string" enum:"DomainType"`

	// Checks whether you have the required permissions for the action, without
	// actually making the request, and provides an error response. If you have
	// the required permissions, the error response is DryRunOperation. Otherwise,
	// it is UnauthorizedOperation.
	DryRun *bool `locationName:"dryRun" type:"boolean"`
}

// String returns the string representation
func (s AllocateAddressInput) String() string {
	return awsutil.Prettify(s)
}

// GoString returns the string representation
func (s AllocateAddressInput) GoString() string {
	return s.String()
}

// SetDomain sets the Domain field's value.
func (s *AllocateAddressInput) SetDomain(v string) *AllocateAddressInput {
	s.Domain = &v
	return s
}

// SetDryRun sets the DryRun field's value.
func (s *AllocateAddressInput) SetDryRun(v bool) *AllocateAddressInput {
	s.DryRun = &v
	return s
}

// Contains the output of AllocateAddress.
// Please also see https://docs.aws.amazon.com/goto/WebAPI/ec2-2016-11-15/AllocateAddressResult
type AllocateAddressOutput struct {
	_ struct{} `type:"structure"`

	// [EC2-VPC] The ID that AWS assigns to represent the allocation of the Elastic
	// IP address for use with instances in a VPC.
	AllocationId *string `locationName:"allocationId" type:"string"`

	// Indicates whether this Elastic IP address is for use with instances in EC2-Classic
	// (standard) or instances in a VPC (vpc).
	Domain *string `locationName:"domain" type:"string" enum:"DomainType"`

	// The Elastic IP address.
	PublicIp *string `locationName:"publicIp" type:"string"`
}

// String returns the string representation
func (s AllocateAddressOutput) String() string {
	return awsutil.Prettify(s)
}

// GoString returns the string representation
func (s AllocateAddressOutput) GoString() string {
	return s.String()
}

// SetAllocationId sets the AllocationId field's value.
func (s *AllocateAddressOutput) SetAllocationId(v string) *AllocateAddressOutput {
	s.AllocationId = &v
	return s
}

// SetDomain sets the Domain field's value.
func (s *AllocateAddressOutput) SetDomain(v string) *AllocateAddressOutput {
	s.Domain = &v
	return s
}

// SetPublicIp sets the PublicIp field's value.
func (s *AllocateAddressOutput) SetPublicIp(v string) *AllocateAddressOutput {
	s.PublicIp = &v
	return s
}

type DescribeAddressesInput struct {
	_ struct{} `type:"structure"`

	// [EC2-VPC] One or more allocation IDs.
	//
	// Default: Describes all your Elastic IP addresses.
	AllocationIds []*string `locationName:"AllocationId" locationNameList:"AllocationId" type:"list"`

	// Checks whether you have the required permissions for the action, without
	// actually making the request, and provides an error response. If you have
	// the required permissions, the error response is DryRunOperation. Otherwise,
	// it is UnauthorizedOperation.
	DryRun *bool `locationName:"dryRun" type:"boolean"`

	// One or more filters. Filter names and values are case-sensitive.
	//
	//    * allocation-id - [EC2-VPC] The allocation ID for the address.
	//
	//    * association-id - [EC2-VPC] The association ID for the address.
	//
	//    * domain - Indicates whether the address is for use in EC2-Classic (standard)
	//    or in a VPC (vpc).
	//
	//    * instance-id - The ID of the instance the address is associated with,
	//    if any.
	//
	//    * network-interface-id - [EC2-VPC] The ID of the network interface that
	//    the address is associated with, if any.
	//
	//    * network-interface-owner-id - The AWS account ID of the owner.
	//
	//    * private-ip-address - [EC2-VPC] The private IP address associated with
	//    the Elastic IP address.
	//
	//    * public-ip - The Elastic IP address.
	Filters []*Filter `locationName:"Filter" locationNameList:"Filter" type:"list"`

	//
	// Default: Describes all your Elastic IP addresses.
	PublicIps []*string `locationName:"PublicIp" locationNameList:"PublicIp" type:"list"`
}

// String returns the string representation
func (s DescribeAddressesInput) String() string {
	return awsutil.Prettify(s)
}

// GoString returns the string representation
func (s DescribeAddressesInput) GoString() string {
	return s.String()
}

// SetAllocationIds sets the AllocationIds field's value.
func (s *DescribeAddressesInput) SetAllocationIds(v []*string) *DescribeAddressesInput {
	s.AllocationIds = v
	return s
}

// SetDryRun sets the DryRun field's value.
func (s *DescribeAddressesInput) SetDryRun(v bool) *DescribeAddressesInput {
	s.DryRun = &v
	return s
}

// SetFilters sets the Filters field's value.
func (s *DescribeAddressesInput) SetFilters(v []*Filter) *DescribeAddressesInput {
	s.Filters = v
	return s
}

// SetPublicIps sets the PublicIps field's value.
func (s *DescribeAddressesInput) SetPublicIps(v []*string) *DescribeAddressesInput {
	s.PublicIps = v
	return s
}

// Contains the output of DescribeAddresses
type DescribeAddressesOutput struct {
	_ struct{} `type:"structure"`

	// Information about one or more Elastic IP addresses.
	Addresses []*Address `locationName:"addressesSet" locationNameList:"item" type:"list"`
}

// String returns the string representation
func (s DescribeAddressesOutput) String() string {
	return awsutil.Prettify(s)
}

// GoString returns the string representation
func (s DescribeAddressesOutput) GoString() string {
	return s.String()
}

// SetAddresses sets the Addresses field's value.
func (s *DescribeAddressesOutput) SetAddresses(v []*Address) *DescribeAddressesOutput {
	s.Addresses = v
	return s
}

// Describes an Elastic IP address.
// Please also see https://docs.aws.amazon.com/goto/WebAPI/ec2-2016-11-15/Address
type Address struct {
	_ struct{} `type:"structure"`

	// The ID representing the allocation of the address for use with EC2-VPC.
	AllocationId *string `locationName:"allocationId" type:"string"`

	// The ID representing the association of the address with an instance in a
	// VPC.
	AssociationId *string `locationName:"associationId" type:"string"`

	AllowReassociation *bool `locationName:"allowReassociation" type:"bool"`

	// Indicates whether this Elastic IP address is for use with instances in EC2-Classic
	// (standard) or instances in a VPC (vpc).
	Domain *string `locationName:"domain" type:"string" enum:"DomainType"`

	// The ID of the instance that the address is associated with (if any).
	InstanceId *string `locationName:"instanceId" type:"string"`

	// The ID of the network interface.
	NetworkInterfaceId *string `locationName:"networkInterfaceId" type:"string"`

	// The ID of the AWS account that owns the network interface.
	NetworkInterfaceOwnerId *string `locationName:"networkInterfaceOwnerId" type:"string"`

	// The private IP address associated with the Elastic IP address.
	PrivateIpAddress *string `locationName:"privateIpAddress" type:"string"`

	// The Elastic IP address.
	PublicIp *string `locationName:"publicIp" type:"string"`
}

// String returns the string representation
func (s Address) String() string {
	return awsutil.Prettify(s)
}

// GoString returns the string representation
func (s Address) GoString() string {
	return s.String()
}

// SetAllocationId sets the AllocationId field's value.
func (s *Address) SetAllocationId(v string) *Address {
	s.AllocationId = &v
	return s
}

// SetAllowReassociation sets the AllowReassociation field's value.
func (s *Address) SetAllowReassociation(v bool) *Address {
	s.AllowReassociation = &v
	return s
}

// SetAssociationId sets the AssociationId field's value.
func (s *Address) SetAssociationId(v string) *Address {
	s.AssociationId = &v
	return s
}

// SetDomain sets the Domain field's value.
func (s *Address) SetDomain(v string) *Address {
	s.Domain = &v
	return s
}

// SetInstanceId sets the InstanceId field's value.
func (s *Address) SetInstanceId(v string) *Address {
	s.InstanceId = &v
	return s
}

// SetNetworkInterfaceId sets the NetworkInterfaceId field's value.
func (s *Address) SetNetworkInterfaceId(v string) *Address {
	s.NetworkInterfaceId = &v
	return s
}

// SetNetworkInterfaceOwnerId sets the NetworkInterfaceOwnerId field's value.
func (s *Address) SetNetworkInterfaceOwnerId(v string) *Address {
	s.NetworkInterfaceOwnerId = &v
	return s
}

// SetPrivateIpAddress sets the PrivateIpAddress field's value.
func (s *Address) SetPrivateIpAddress(v string) *Address {
	s.PrivateIpAddress = &v
	return s
}

// SetPublicIp sets the PublicIp field's value.
func (s *Address) SetPublicIp(v string) *Address {
	s.PublicIp = &v
	return s
}

// Contains the parameters for ModifyInstanceAttribute.
type ModifyInstanceAttributeInput struct {
	_ struct{} `type:"structure"`
	// The name of the attribute.
	Attribute *string `locationName:"attribute" type:"string" enum:"InstanceAttributeName"`

	BlockDeviceMappings []*InstanceBlockDeviceMappingSpecification `locationName:"blockDeviceMapping" locationNameList:"item" type:"list"`

	DisableApiTermination *AttributeBooleanValue `locationName:"disableApiTermination" type:"structure"`

	DeleteOnTermination *AttributeBooleanValue `locationName:"deleteOnTermination" type:"structure"`

	EbsOptimized *AttributeBooleanValue `locationName:"ebsOptimized" type:"structure"`

	Groups []*string `locationName:"GroupId" locationNameList:"groupId" type:"list"`

	InstanceId *string `locationName:"instanceId" type:"string" required:"true"`

	InstanceInitiatedShutdownBehavior *AttributeValue `locationName:"instanceInitiatedShutdownBehavior" type:"structure"`

	InstanceType *AttributeValue `locationName:"instanceType" type:"structure"`

	SourceDestCheck *AttributeBooleanValue `type:"structure"`

	UserData *BlobAttributeValue `locationName:"userData" type:"structure"`

	Value *string `locationName:"value" type:"string"`
}

// String returns the string representation
func (s ModifyInstanceAttributeInput) String() string {
	return awsutil.Prettify(s)
}

// GoString returns the string representation
func (s ModifyInstanceAttributeInput) GoString() string {
	return s.String()
}

// Validate inspects the fields of the type to determine if they are valid.
func (s *ModifyInstanceAttributeInput) Validate() error {
	invalidParams := request.ErrInvalidParams{Context: "ModifyInstanceAttributeInput"}
	if s.InstanceId == nil {
		invalidParams.Add(request.NewErrParamRequired("InstanceId"))
	}

	if invalidParams.Len() > 0 {
		return invalidParams
	}
	return nil
}

// SetAttribute sets the Attribute field's value.
func (s *ModifyInstanceAttributeInput) SetAttribute(v string) *ModifyInstanceAttributeInput {
	s.Attribute = &v
	return s
}

// SetBlockDeviceMappings sets the BlockDeviceMappings field's value.
func (s *ModifyInstanceAttributeInput) SetBlockDeviceMappings(v []*InstanceBlockDeviceMappingSpecification) *ModifyInstanceAttributeInput {
	s.BlockDeviceMappings = v
	return s
}

// SetDisableApiTermination sets the DisableApiTermination field's value.
func (s *ModifyInstanceAttributeInput) SetDisableApiTermination(v *AttributeBooleanValue) *ModifyInstanceAttributeInput {
	s.DisableApiTermination = v
	return s
}

// SetEbsOptimized sets the EbsOptimized field's value.
func (s *ModifyInstanceAttributeInput) SetEbsOptimized(v *AttributeBooleanValue) *ModifyInstanceAttributeInput {
	s.EbsOptimized = v
	return s
}

// SetGroups sets the Groups field's value.
func (s *ModifyInstanceAttributeInput) SetGroups(v []*string) *ModifyInstanceAttributeInput {
	s.Groups = v
	return s
}

// SetInstanceId sets the InstanceId field's value.
func (s *ModifyInstanceAttributeInput) SetInstanceId(v string) *ModifyInstanceAttributeInput {
	s.InstanceId = &v
	return s
}

// SetInstanceInitiatedShutdownBehavior sets the InstanceInitiatedShutdownBehavior field's value.
func (s *ModifyInstanceAttributeInput) SetInstanceInitiatedShutdownBehavior(v *AttributeValue) *ModifyInstanceAttributeInput {
	s.InstanceInitiatedShutdownBehavior = v
	return s
}

// SetInstanceType sets the InstanceType field's value.
func (s *ModifyInstanceAttributeInput) SetInstanceType(v *AttributeValue) *ModifyInstanceAttributeInput {
	s.InstanceType = v
	return s
}

// SetSourceDestCheck sets the SourceDestCheck field's value.
func (s *ModifyInstanceAttributeInput) SetSourceDestCheck(v *AttributeBooleanValue) *ModifyInstanceAttributeInput {
	s.SourceDestCheck = v
	return s
}

// SetUserData sets the UserData field's value.
func (s *ModifyInstanceAttributeInput) SetUserData(v *BlobAttributeValue) *ModifyInstanceAttributeInput {
	s.UserData = v
	return s
}

// SetValue sets the Value field's value.
func (s *ModifyInstanceAttributeInput) SetValue(v string) *ModifyInstanceAttributeInput {
	s.Value = &v
	return s
}

type BlobAttributeValue struct {
	_ struct{} `type:"structure"`

	// Value is automatically base64 encoded/decoded by the SDK.
	Value []byte `locationName:"value" type:"blob"`
}

// String returns the string representation
func (s BlobAttributeValue) String() string {
	return awsutil.Prettify(s)
}

// GoString returns the string representation
func (s BlobAttributeValue) GoString() string {
	return s.String()
}

// SetValue sets the Value field's value.
func (s *BlobAttributeValue) SetValue(v []byte) *BlobAttributeValue {
	s.Value = v
	return s
}

type StopInstancesInput struct {
	_ struct{} `type:"structure"`

	// Checks whether you have the required permissions for the action, without
	// actually making the request, and provides an error response. If you have
	// the required permissions, the error response is DryRunOperation. Otherwise,
	// it is UnauthorizedOperation.
	DryRun *bool `locationName:"dryRun" type:"boolean"`

	// Forces the instances to stop. The instances do not have an opportunity to
	// flush file system caches or file system metadata. If you use this option,
	// you must perform file system check and repair procedures. This option is
	// not recommended for Windows instances.
	//
	// Default: false
	Force *bool `locationName:"force" type:"boolean"`

	// One or more instance IDs.
	//
	// InstanceIds is a required field
	InstanceIds []*string `locationName:"InstanceId" locationNameList:"InstanceId" type:"list" required:"true"`
}

// String returns the string representation
func (s StopInstancesInput) String() string {
	return awsutil.Prettify(s)
}

// GoString returns the string representation
func (s StopInstancesInput) GoString() string {
	return s.String()
}

// Validate inspects the fields of the type to determine if they are valid.
func (s *StopInstancesInput) Validate() error {
	invalidParams := request.ErrInvalidParams{Context: "StopInstancesInput"}
	if s.InstanceIds == nil {
		invalidParams.Add(request.NewErrParamRequired("InstanceIds"))
	}

	if invalidParams.Len() > 0 {
		return invalidParams
	}
	return nil
}

// SetDryRun sets the DryRun field's value.
func (s *StopInstancesInput) SetDryRun(v bool) *StopInstancesInput {
	s.DryRun = &v
	return s
}

// SetForce sets the Force field's value.
func (s *StopInstancesInput) SetForce(v bool) *StopInstancesInput {
	s.Force = &v
	return s
}

// SetInstanceIds sets the InstanceIds field's value.
func (s *StopInstancesInput) SetInstanceIds(v []*string) *StopInstancesInput {
	s.InstanceIds = v
	return s
}

// Contains the output of StopInstances.
type StopInstancesOutput struct {
	_ struct{} `type:"structure"`

	// Information about one or more stopped instances.
	StoppingInstances []*InstanceStateChange `locationName:"instancesSet" locationNameList:"item" type:"list"`
}

// String returns the string representation
func (s StopInstancesOutput) String() string {
	return awsutil.Prettify(s)
}

// GoString returns the string representation
func (s StopInstancesOutput) GoString() string {
	return s.String()
}

// SetStoppingInstances sets the StoppingInstances field's value.
func (s *StopInstancesOutput) SetStoppingInstances(v []*InstanceStateChange) *StopInstancesOutput {
	s.StoppingInstances = v
	return s
}

type ModifyInstanceAttributeOutput struct {
	_ struct{} `type:"structure"`
}

// String returns the string representation
func (s ModifyInstanceAttributeOutput) String() string {
	return awsutil.Prettify(s)
}

// GoString returns the string representation
func (s ModifyInstanceAttributeOutput) GoString() string {
	return s.String()
}

type StartInstancesInput struct {
	_ struct{} `type:"structure"`

	// Reserved.
	AdditionalInfo *string `locationName:"additionalInfo" type:"string"`

	// Checks whether you have the required permissions for the action, without
	// actually making the request, and provides an error response. If you have
	// the required permissions, the error response is DryRunOperation. Otherwise,
	// it is UnauthorizedOperation.
	DryRun *bool `locationName:"dryRun" type:"boolean"`

	// One or more instance IDs.
	//
	// InstanceIds is a required field
	InstanceIds []*string `locationName:"InstanceId" locationNameList:"InstanceId" type:"list" required:"true"`
}

// String returns the string representation
func (s StartInstancesInput) String() string {
	return awsutil.Prettify(s)
}

// GoString returns the string representation
func (s StartInstancesInput) GoString() string {
	return s.String()
}

// Validate inspects the fields of the type to determine if they are valid.
func (s *StartInstancesInput) Validate() error {
	invalidParams := request.ErrInvalidParams{Context: "StartInstancesInput"}
	if s.InstanceIds == nil {
		invalidParams.Add(request.NewErrParamRequired("InstanceIds"))
	}

	if invalidParams.Len() > 0 {
		return invalidParams
	}
	return nil
}

// SetAdditionalInfo sets the AdditionalInfo field's value.
func (s *StartInstancesInput) SetAdditionalInfo(v string) *StartInstancesInput {
	s.AdditionalInfo = &v
	return s
}

// SetDryRun sets the DryRun field's value.
func (s *StartInstancesInput) SetDryRun(v bool) *StartInstancesInput {
	s.DryRun = &v
	return s
}

// SetInstanceIds sets the InstanceIds field's value.
func (s *StartInstancesInput) SetInstanceIds(v []*string) *StartInstancesInput {
	s.InstanceIds = v
	return s
}

type StartInstancesOutput struct {
	_ struct{} `type:"structure"`

	// Information about one or more started instances.
	StartingInstances []*InstanceStateChange `locationName:"instancesSet" locationNameList:"item" type:"list"`
}

// String returns the string representation
func (s StartInstancesOutput) String() string {
	return awsutil.Prettify(s)
}

// GoString returns the string representation
func (s StartInstancesOutput) GoString() string {
	return s.String()
}

// SetStartingInstances sets the StartingInstances field's value.
func (s *StartInstancesOutput) SetStartingInstances(v []*InstanceStateChange) *StartInstancesOutput {
	s.StartingInstances = v
	return s
}

<<<<<<< HEAD
// Contains the parameters for ImportKeyPair.
// Please also see https://docs.aws.amazon.com/goto/WebAPI/ec2-2016-11-15/ImportKeyPairRequest
type ImportKeyPairInput struct {
	_ struct{} `type:"structure"`

=======
type AssociateAddressInput struct {
	_ struct{} `type:"structure"`

	AllocationId *string `type:"string"`

	AllowReassociation *bool `locationName:"allowReassociation" type:"boolean"`

	InstanceId *string `type:"string"`

	NetworkInterfaceId *string `locationName:"networkInterfaceId" type:"string"`

	PrivateIpAddress *string `locationName:"privateIpAddress" type:"string"`

	PublicIp *string `type:"string"`
}

// String returns the string representation
func (s AssociateAddressInput) String() string {
	return awsutil.Prettify(s)
}

// GoString returns the string representation
func (s AssociateAddressInput) GoString() string {
	return s.String()
}

// SetAllocationId sets the AllocationId field's value.
func (s *AssociateAddressInput) SetAllocationId(v string) *AssociateAddressInput {
	s.AllocationId = &v
	return s
}

// SetAllowReassociation sets the AllowReassociation field's value.
func (s *AssociateAddressInput) SetAllowReassociation(v bool) *AssociateAddressInput {
	s.AllowReassociation = &v
	return s
}

// SetInstanceId sets the InstanceId field's value.
func (s *AssociateAddressInput) SetInstanceId(v string) *AssociateAddressInput {
	s.InstanceId = &v
	return s
}

// SetNetworkInterfaceId sets the NetworkInterfaceId field's value.
func (s *AssociateAddressInput) SetNetworkInterfaceId(v string) *AssociateAddressInput {
	s.NetworkInterfaceId = &v
	return s
}

// SetPrivateIpAddress sets the PrivateIpAddress field's value.
func (s *AssociateAddressInput) SetPrivateIpAddress(v string) *AssociateAddressInput {
	s.PrivateIpAddress = &v
	return s
}

// SetPublicIp sets the PublicIp field's value.
func (s *AssociateAddressInput) SetPublicIp(v string) *AssociateAddressInput {
	s.PublicIp = &v
	return s
}

// Contains the output of AssociateAddress.
// Please also see https://docs.aws.amazon.com/goto/WebAPI/ec2-2016-11-15/AssociateAddressResult
type AssociateAddressOutput struct {
	_ struct{} `type:"structure"`

	// [EC2-VPC] The ID that represents the association of the Elastic IP address
	// with an instance.
	AssociationId *string `locationName:"associationId" type:"string"`

	RequestId *string `locationName:"requestId" type:"string"`
}

// String returns the string representation
func (s AssociateAddressOutput) String() string {
	return awsutil.Prettify(s)
}

// GoString returns the string representation
func (s AssociateAddressOutput) GoString() string {
	return s.String()
}

// SetAssociationId sets the AssociationId field's value.
func (s *AssociateAddressOutput) SetAssociationId(v string) *AssociateAddressOutput {
	s.AssociationId = &v
	return s
}

// SetRequestId sets the AssociationId field's value.
func (s *AssociateAddressOutput) SetRequestId(v string) *AssociateAddressOutput {
	s.RequestId = &v
	return s
}

type DisassociateAddressInput struct {
	_ struct{} `type:"structure"`

	AssociationId *string `type:"string"`

	PublicIp *string `type:"string"`
}

// String returns the string representation
func (s DisassociateAddressInput) String() string {
	return awsutil.Prettify(s)
}

// GoString returns the string representation
func (s DisassociateAddressInput) GoString() string {
	return s.String()
}

// SetAssociationId sets the AssociationId field's value.
func (s *DisassociateAddressInput) SetAssociationId(v string) *DisassociateAddressInput {
	s.AssociationId = &v
	return s
}

// SetPublicIp sets the PublicIp field's value.
func (s *DisassociateAddressInput) SetPublicIp(v string) *DisassociateAddressInput {
	s.PublicIp = &v
	return s
}

// Please also see https://docs.aws.amazon.com/goto/WebAPI/ec2-2016-11-15/DisassociateAddressOutput
type DisassociateAddressOutput struct {
	_ struct{} `type:"structure"`

	RequestId *string `locationName:"requestId" type:"string"`
	Return    *bool   `locationName:"return" type:"boolean"`
}

// String returns the string representation
func (s DisassociateAddressOutput) String() string {
	return awsutil.Prettify(s)
}

// GoString returns the string representation
func (s DisassociateAddressOutput) GoString() string {
	return s.String()
}

// SetAssociationId sets the AssociationId field's value.
func (s *DisassociateAddressOutput) SetReturn(v bool) *DisassociateAddressOutput {
	s.Return = &v
	return s
}

// SetRequestId sets the AssociationId field's value.
func (s *DisassociateAddressOutput) SetRequestId(v string) *DisassociateAddressOutput {
	s.RequestId = &v
	return s
}

type ReleaseAddressInput struct {
	_ struct{} `type:"structure"`

	// [EC2-VPC] The allocation ID. Required for EC2-VPC.
	AllocationId *string `type:"string"`

	// Checks whether you have the required permissions for the action, without
	// actually making the request, and provides an error response. If you have
	// the required permissions, the error response is DryRunOperation. Otherwise,
	// it is UnauthorizedOperation.
	DryRun *bool `locationName:"dryRun" type:"boolean"`

	// [EC2-Classic] The Elastic IP address. Required for EC2-Classic.
	PublicIp *string `type:"string"`
}

// String returns the string representation
func (s ReleaseAddressInput) String() string {
	return awsutil.Prettify(s)
}

// GoString returns the string representation
func (s ReleaseAddressInput) GoString() string {
	return s.String()
}

// SetAllocationId sets the AllocationId field's value.
func (s *ReleaseAddressInput) SetAllocationId(v string) *ReleaseAddressInput {
	s.AllocationId = &v
	return s
}

// SetDryRun sets the DryRun field's value.
func (s *ReleaseAddressInput) SetDryRun(v bool) *ReleaseAddressInput {
	s.DryRun = &v
	return s
}

// SetPublicIp sets the PublicIp field's value.
func (s *ReleaseAddressInput) SetPublicIp(v string) *ReleaseAddressInput {
	s.PublicIp = &v
	return s
}

// Please also see https://docs.aws.amazon.com/goto/WebAPI/ec2-2016-11-15/ReleaseAddressOutput
type ReleaseAddressOutput struct {
	_ struct{} `type:"structure"`
}

// String returns the string representation
func (s ReleaseAddressOutput) String() string {
	return awsutil.Prettify(s)
}

// GoString returns the string representation
func (s ReleaseAddressOutput) GoString() string {
	return s.String()
}

type RegisterImageInput struct {
	_ struct{} `type:"structure"`

	// The architecture of the AMI.
	//
	// Default: For Amazon EBS-backed AMIs, i386. For instance store-backed AMIs,
	// the architecture specified in the manifest file.
	Architecture *string `locationName:"architecture" type:"string" enum:"ArchitectureValues"`

	// The billing product codes. Your account must be authorized to specify billing
	// product codes. Otherwise, you can use the AWS Marketplace to bill for the
	// use of an AMI.
	BillingProducts []*string `locationName:"BillingProduct" locationNameList:"item" type:"list"`

	// One or more block device mapping entries.
	BlockDeviceMappings []*BlockDeviceMapping `locationName:"BlockDeviceMapping" locationNameList:"BlockDeviceMapping" type:"list"`

	// A description for your AMI.
	Description *string `locationName:"description" type:"string"`

>>>>>>> ada0dbe5
	// Checks whether you have the required permissions for the action, without
	// actually making the request, and provides an error response. If you have
	// the required permissions, the error response is DryRunOperation. Otherwise,
	// it is UnauthorizedOperation.
	DryRun *bool `locationName:"dryRun" type:"boolean"`

<<<<<<< HEAD
	// A unique name for the key pair.
	//
	// KeyName is a required field
	KeyName *string `locationName:"keyName" type:"string" required:"true"`

	// The public key. For API calls, the text must be base64-encoded. For command
	// line tools, base64 encoding is performed for you.
	//
	// PublicKeyMaterial is automatically base64 encoded/decoded by the SDK.
	//
	// PublicKeyMaterial is a required field
	PublicKeyMaterial []byte `locationName:"publicKeyMaterial" type:"blob" required:"true"`
}

// String returns the string representation
func (s ImportKeyPairInput) String() string {
=======
	// Set to true to enable enhanced networking with ENA for the AMI and any instances
	// that you launch from the AMI.
	//
	// This option is supported only for HVM AMIs. Specifying this option with a
	// PV AMI can make instances launched from the AMI unreachable.
	EnaSupport *bool `locationName:"enaSupport" type:"boolean"`

	// The full path to your AMI manifest in Amazon S3 storage.
	ImageLocation *string `type:"string"`

	InstanceId *string `type:"string"`

	NoReboot *bool `type:"boolean"`

	// The ID of the kernel.
	KernelId *string `locationName:"kernelId" type:"string"`

	// A name for your AMI.
	//
	// Constraints: 3-128 alphanumeric characters, parentheses (()), square brackets
	// ([]), spaces ( ), periods (.), slashes (/), dashes (-), single quotes ('),
	// at-signs (@), or underscores(_)
	//
	// Name is a required field
	Name *string `locationName:"name" type:"string" required:"true"`

	// The ID of the RAM disk.
	RamdiskId *string `locationName:"ramdiskId" type:"string"`

	// The name of the root device (for example, /dev/sda1, or /dev/xvda).
	RootDeviceName *string `locationName:"rootDeviceName" type:"string"`

	// Set to simple to enable enhanced networking with the Intel 82599 Virtual
	// Function interface for the AMI and any instances that you launch from the
	// AMI.
	//
	// There is no way to disable sriovNetSupport at this time.
	//
	// This option is supported only for HVM AMIs. Specifying this option with a
	// PV AMI can make instances launched from the AMI unreachable.
	SriovNetSupport *string `locationName:"sriovNetSupport" type:"string"`

	// The type of virtualization.
	//
	// Default: paravirtual
	VirtualizationType *string `locationName:"virtualizationType" type:"string"`
}

// String returns the string representation
func (s RegisterImageInput) String() string {
>>>>>>> ada0dbe5
	return awsutil.Prettify(s)
}

// GoString returns the string representation
<<<<<<< HEAD
func (s ImportKeyPairInput) GoString() string {
=======
func (s RegisterImageInput) GoString() string {
>>>>>>> ada0dbe5
	return s.String()
}

// Validate inspects the fields of the type to determine if they are valid.
<<<<<<< HEAD
func (s *ImportKeyPairInput) Validate() error {
	invalidParams := request.ErrInvalidParams{Context: "ImportKeyPairInput"}
	if s.KeyName == nil {
		invalidParams.Add(request.NewErrParamRequired("KeyName"))
	}
	if s.PublicKeyMaterial == nil {
		invalidParams.Add(request.NewErrParamRequired("PublicKeyMaterial"))
=======
func (s *RegisterImageInput) Validate() error {
	invalidParams := request.ErrInvalidParams{Context: "RegisterImageInput"}
	if s.Name == nil {
		invalidParams.Add(request.NewErrParamRequired("Name"))
>>>>>>> ada0dbe5
	}

	if invalidParams.Len() > 0 {
		return invalidParams
	}
	return nil
}

<<<<<<< HEAD
// SetDryRun sets the DryRun field's value.
func (s *ImportKeyPairInput) SetDryRun(v bool) *ImportKeyPairInput {
=======
// SetArchitecture sets the Architecture field's value.
func (s *RegisterImageInput) SetArchitecture(v string) *RegisterImageInput {
	s.Architecture = &v
	return s
}

// SetBillingProducts sets the BillingProducts field's value.
func (s *RegisterImageInput) SetBillingProducts(v []*string) *RegisterImageInput {
	s.BillingProducts = v
	return s
}

// SetBlockDeviceMappings sets the BlockDeviceMappings field's value.
func (s *RegisterImageInput) SetBlockDeviceMappings(v []*BlockDeviceMapping) *RegisterImageInput {
	s.BlockDeviceMappings = v
	return s
}

// SetDescription sets the Description field's value.
func (s *RegisterImageInput) SetDescription(v string) *RegisterImageInput {
	s.Description = &v
	return s
}

// SetDryRun sets the DryRun field's value.
func (s *RegisterImageInput) SetDryRun(v bool) *RegisterImageInput {
>>>>>>> ada0dbe5
	s.DryRun = &v
	return s
}

<<<<<<< HEAD
// SetKeyName sets the KeyName field's value.
func (s *ImportKeyPairInput) SetKeyName(v string) *ImportKeyPairInput {
	s.KeyName = &v
	return s
}

// SetPublicKeyMaterial sets the PublicKeyMaterial field's value.
func (s *ImportKeyPairInput) SetPublicKeyMaterial(v []byte) *ImportKeyPairInput {
	s.PublicKeyMaterial = v
	return s
}

// Contains the output of ImportKeyPair.
// Please also see https://docs.aws.amazon.com/goto/WebAPI/ec2-2016-11-15/ImportKeyPairResult
type ImportKeyPairOutput struct {
	_ struct{} `type:"structure"`

	// The MD5 public key fingerprint as specified in section 4 of RFC 4716.
	KeyFingerprint *string `locationName:"keyFingerprint" type:"string"`

	// The key pair name you provided.
	KeyName *string `locationName:"keyName" type:"string"`
}

// String returns the string representation
func (s ImportKeyPairOutput) String() string {
=======
// SetEnaSupport sets the EnaSupport field's value.
func (s *RegisterImageInput) SetEnaSupport(v bool) *RegisterImageInput {
	s.EnaSupport = &v
	return s
}

// SetImageLocation sets the ImageLocation field's value.
func (s *RegisterImageInput) SetImageLocation(v string) *RegisterImageInput {
	s.ImageLocation = &v
	return s
}

// SetKernelId sets the KernelId field's value.
func (s *RegisterImageInput) SetKernelId(v string) *RegisterImageInput {
	s.KernelId = &v
	return s
}

// SetName sets the Name field's value.
func (s *RegisterImageInput) SetName(v string) *RegisterImageInput {
	s.Name = &v
	return s
}

// SetRamdiskId sets the RamdiskId field's value.
func (s *RegisterImageInput) SetRamdiskId(v string) *RegisterImageInput {
	s.RamdiskId = &v
	return s
}

// SetRootDeviceName sets the RootDeviceName field's value.
func (s *RegisterImageInput) SetRootDeviceName(v string) *RegisterImageInput {
	s.RootDeviceName = &v
	return s
}

// SetSriovNetSupport sets the SriovNetSupport field's value.
func (s *RegisterImageInput) SetSriovNetSupport(v string) *RegisterImageInput {
	s.SriovNetSupport = &v
	return s
}

// SetVirtualizationType sets the VirtualizationType field's value.
func (s *RegisterImageInput) SetVirtualizationType(v string) *RegisterImageInput {
	s.VirtualizationType = &v
	return s
}

// Contains the output of RegisterImage.
// Please also see https://docs.aws.amazon.com/goto/WebAPI/ec2-2016-11-15/RegisterImageResult
type RegisterImageOutput struct {
	_ struct{} `type:"structure"`

	// The ID of the newly registered AMI.
	ImageId *string `locationName:"imageId" type:"string"`
}

// String returns the string representation
func (s RegisterImageOutput) String() string {
	return awsutil.Prettify(s)
}

// GoString returns the string representation
func (s RegisterImageOutput) GoString() string {
	return s.String()
}

// SetImageId sets the ImageId field's value.
func (s *RegisterImageOutput) SetImageId(v string) *RegisterImageOutput {
	s.ImageId = &v
	return s
}

type DeregisterImageInput struct {
	_ struct{} `type:"structure"`

	// Checks whether you have the required permissions for the action, without
	// actually making the request, and provides an error response. If you have
	// the required permissions, the error response is DryRunOperation. Otherwise,
	// it is UnauthorizedOperation.
	DryRun *bool `locationName:"dryRun" type:"boolean"`

	// The ID of the AMI.
	//
	// ImageId is a required field
	ImageId *string `type:"string" required:"true"`
}

// String returns the string representation
func (s DeregisterImageInput) String() string {
>>>>>>> ada0dbe5
	return awsutil.Prettify(s)
}

// GoString returns the string representation
<<<<<<< HEAD
func (s ImportKeyPairOutput) GoString() string {
	return s.String()
}

// SetKeyFingerprint sets the KeyFingerprint field's value.
func (s *ImportKeyPairOutput) SetKeyFingerprint(v string) *ImportKeyPairOutput {
	s.KeyFingerprint = &v
	return s
}

// SetKeyName sets the KeyName field's value.
func (s *ImportKeyPairOutput) SetKeyName(v string) *ImportKeyPairOutput {
	s.KeyName = &v
	return s
}

// Contains the parameters for DescribeKeyPairs.
// Please also see https://docs.aws.amazon.com/goto/WebAPI/ec2-2016-11-15/DescribeKeyPairsRequest
type DescribeKeyPairsInput struct {
=======
func (s DeregisterImageInput) GoString() string {
	return s.String()
}

// Validate inspects the fields of the type to determine if they are valid.
func (s *DeregisterImageInput) Validate() error {
	invalidParams := request.ErrInvalidParams{Context: "DeregisterImageInput"}
	if s.ImageId == nil {
		invalidParams.Add(request.NewErrParamRequired("ImageId"))
	}

	if invalidParams.Len() > 0 {
		return invalidParams
	}
	return nil
}

// SetDryRun sets the DryRun field's value.
func (s *DeregisterImageInput) SetDryRun(v bool) *DeregisterImageInput {
	s.DryRun = &v
	return s
}

// SetImageId sets the ImageId field's value.
func (s *DeregisterImageInput) SetImageId(v string) *DeregisterImageInput {
	s.ImageId = &v
	return s
}

// Please also see https://docs.aws.amazon.com/goto/WebAPI/ec2-2016-11-15/DeregisterImageOutput
type DeregisterImageOutput struct {
	_ struct{} `type:"structure"`
}

// String returns the string representation
func (s DeregisterImageOutput) String() string {
	return awsutil.Prettify(s)
}

// GoString returns the string representation
func (s DeregisterImageOutput) GoString() string {
	return s.String()
}

type Image struct {
	_ struct{} `type:"structure"`

	// The architecture of the image.
	Architecture *string `locationName:"architecture" type:"string" enum:"ArchitectureValues"`

	// Any block device mapping entries.
	BlockDeviceMappings []*BlockDeviceMapping `locationName:"blockDeviceMapping" locationNameList:"item" type:"list"`

	// The date and time the image was created.
	CreationDate *string `locationName:"creationDate" type:"string"`

	// The description of the AMI that was provided during image creation.
	Description *string `locationName:"description" type:"string"`

	// Specifies whether enhanced networking with ENA is enabled.
	EnaSupport *bool `locationName:"enaSupport" type:"boolean"`

	// The hypervisor type of the image.
	Hypervisor *string `locationName:"hypervisor" type:"string" enum:"HypervisorType"`

	// The ID of the AMI.
	ImageId *string `locationName:"imageId" type:"string"`

	// The location of the AMI.
	ImageLocation *string `locationName:"imageLocation" type:"string"`

	// The AWS account alias (for example, amazon, self) or the AWS account ID of
	// the AMI owner.
	ImageOwnerAlias *string `locationName:"imageOwnerAlias" type:"string"`

	// The type of image.
	ImageType *string `locationName:"imageType" type:"string" enum:"ImageTypeValues"`

	// The kernel associated with the image, if any. Only applicable for machine
	// images.
	KernelId *string `locationName:"kernelId" type:"string"`

	// The name of the AMI that was provided during image creation.
	Name *string `locationName:"name" type:"string"`

	// The AWS account ID of the image owner.
	OwnerId *string `locationName:"imageOwnerId" type:"string"`

	// The value is Windows for Windows AMIs; otherwise blank.
	Platform *string `locationName:"platform" type:"string" enum:"PlatformValues"`

	// Any product codes associated with the AMI.
	ProductCodes []*ProductCode `locationName:"productCodes" locationNameList:"item" type:"list"`

	// Indicates whether the image has public launch permissions. The value is true
	// if this image has public launch permissions or false if it has only implicit
	// and explicit launch permissions.
	Public *bool `locationName:"isPublic" type:"boolean"`

	// The RAM disk associated with the image, if any. Only applicable for machine
	// images.
	RamdiskId *string `locationName:"ramdiskId" type:"string"`

	// The device name of the root device (for example, /dev/sda1 or /dev/xvda).
	RootDeviceName *string `locationName:"rootDeviceName" type:"string"`

	// The type of root device used by the AMI. The AMI can use an EBS volume or
	// an instance store volume.
	RootDeviceType *string `locationName:"rootDeviceType" type:"string" enum:"DeviceType"`

	// Specifies whether enhanced networking with the Intel 82599 Virtual Function
	// interface is enabled.
	SriovNetSupport *string `locationName:"sriovNetSupport" type:"string"`

	// The current state of the AMI. If the state is available, the image is successfully
	// registered and can be used to launch an instance.
	State *string `locationName:"imageState" type:"string" enum:"ImageState"`

	// The reason for the state change.
	StateReason *StateReason `locationName:"stateReason" type:"structure"`

	// Any tags assigned to the image.
	Tags []*Tag `locationName:"tagSet" locationNameList:"item" type:"list"`

	// The type of virtualization of the AMI.
	VirtualizationType *string `locationName:"virtualizationType" type:"string" enum:"VirtualizationType"`
}

// String returns the string representation
func (s Image) String() string {
	return awsutil.Prettify(s)
}

// GoString returns the string representation
func (s Image) GoString() string {
	return s.String()
}

// SetArchitecture sets the Architecture field's value.
func (s *Image) SetArchitecture(v string) *Image {
	s.Architecture = &v
	return s
}

type DescribeImagesInput struct {
>>>>>>> ada0dbe5
	_ struct{} `type:"structure"`

	// Checks whether you have the required permissions for the action, without
	// actually making the request, and provides an error response. If you have
	// the required permissions, the error response is DryRunOperation. Otherwise,
	// it is UnauthorizedOperation.
	DryRun *bool `locationName:"dryRun" type:"boolean"`

<<<<<<< HEAD
	// One or more filters.
	//
	//    * fingerprint - The fingerprint of the key pair.
	//
	//    * key-name - The name of the key pair.
	Filters []*Filter `locationName:"Filter" locationNameList:"Filter" type:"list"`

	// One or more key pair names.
	//
	// Default: Describes all your key pairs.
	KeyNames []*string `locationName:"KeyName" locationNameList:"KeyName" type:"list"`
}

// String returns the string representation
func (s DescribeKeyPairsInput) String() string {
=======
	// Scopes the images by users with explicit launch permissions. Specify an AWS
	// account ID, self (the sender of the request), or all (public AMIs).
	ExecutableUsers []*string `locationName:"ExecutableBy" locationNameList:"ExecutableBy" type:"list"`

	// One or more filters.
	//
	//    * architecture - The image architecture (i386 | x86_64).
	//
	//    * block-device-mapping.delete-on-termination - A Boolean value that indicates
	//    whether the Amazon EBS volume is deleted on instance termination.
	//
	//    * block-device-mapping.device-name - The device name for the EBS volume
	//    (for example, /dev/sdh).
	//
	//    * block-device-mapping.snapshot-id - The ID of the snapshot used for the
	//    EBS volume.
	//
	//    * block-device-mapping.volume-size - The volume size of the EBS volume,
	//    in GiB.
	//
	//    * block-device-mapping.volume-type - The volume type of the EBS volume
	//    (gp2 | io1 | st1 | sc1 | standard).
	//
	//    * description - The description of the image (provided during image creation).
	//
	//    * ena-support - A Boolean that indicates whether enhanced networking with
	//    ENA is enabled.
	//
	//    * hypervisor - The hypervisor type (ovm | xen).
	//
	//    * image-id - The ID of the image.
	//
	//    * image-type - The image type (machine | kernel | ramdisk).
	//
	//    * is-public - A Boolean that indicates whether the image is public.
	//
	//    * kernel-id - The kernel ID.
	//
	//    * manifest-location - The location of the image manifest.
	//
	//    * name - The name of the AMI (provided during image creation).
	//
	//    * owner-alias - String value from an Amazon-maintained list (amazon |
	//    aws-marketplace | microsoft) of snapshot owners. Not to be confused with
	//    the user-configured AWS account alias, which is set from the IAM console.
	//
	//    * owner-id - The AWS account ID of the image owner.
	//
	//    * platform - The platform. To only list Windows-based AMIs, use windows.
	//
	//    * product-code - The product code.
	//
	//    * product-code.type - The type of the product code (devpay | marketplace).
	//
	//    * ramdisk-id - The RAM disk ID.
	//
	//    * root-device-name - The name of the root device volume (for example,
	//    /dev/sda1).
	//
	//    * root-device-type - The type of the root device volume (ebs | instance-store).
	//
	//    * state - The state of the image (available | pending | failed).
	//
	//    * state-reason-code - The reason code for the state change.
	//
	//    * state-reason-message - The message for the state change.
	//
	//    * tag:key=value - The key/value combination of a tag assigned to the resource.
	//    Specify the key of the tag in the filter name and the value of the tag
	//    in the filter value. For example, for the tag Purpose=X, specify tag:Purpose
	//    for the filter name and X for the filter value.
	//
	//    * tag-key - The key of a tag assigned to the resource. This filter is
	//    independent of the tag-value filter. For example, if you use both the
	//    filter "tag-key=Purpose" and the filter "tag-value=X", you get any resources
	//    assigned both the tag key Purpose (regardless of what the tag's value
	//    is), and the tag value X (regardless of what the tag's key is). If you
	//    want to list only resources where Purpose is X, see the tag:key=value
	//    filter.
	//
	//    * tag-value - The value of a tag assigned to the resource. This filter
	//    is independent of the tag-key filter.
	//
	//    * virtualization-type - The virtualization type (paravirtual | hvm).
	Filters []*Filter `locationName:"Filter" locationNameList:"Filter" type:"list"`

	// One or more image IDs.
	//
	// Default: Describes all images available to you.
	ImageIds []*string `locationName:"ImageId" locationNameList:"ImageId" type:"list"`

	// Filters the images by the owner. Specify an AWS account ID, self (owner is
	// the sender of the request), or an AWS owner alias (valid values are amazon
	// | aws-marketplace | microsoft). Omitting this option returns all images for
	// which you have launch permissions, regardless of ownership.
	Owners []*string `locationName:"Owner" locationNameList:"Owner" type:"list"`
}

// String returns the string representation
func (s DescribeImagesInput) String() string {
>>>>>>> ada0dbe5
	return awsutil.Prettify(s)
}

// GoString returns the string representation
<<<<<<< HEAD
func (s DescribeKeyPairsInput) GoString() string {
=======
func (s DescribeImagesInput) GoString() string {
>>>>>>> ada0dbe5
	return s.String()
}

// SetDryRun sets the DryRun field's value.
<<<<<<< HEAD
func (s *DescribeKeyPairsInput) SetDryRun(v bool) *DescribeKeyPairsInput {
=======
func (s *DescribeImagesInput) SetDryRun(v bool) *DescribeImagesInput {
>>>>>>> ada0dbe5
	s.DryRun = &v
	return s
}

<<<<<<< HEAD
// SetFilters sets the Filters field's value.
func (s *DescribeKeyPairsInput) SetFilters(v []*Filter) *DescribeKeyPairsInput {
=======
// SetExecutableUsers sets the ExecutableUsers field's value.
func (s *DescribeImagesInput) SetExecutableUsers(v []*string) *DescribeImagesInput {
	s.ExecutableUsers = v
	return s
}

// SetFilters sets the Filters field's value.
func (s *DescribeImagesInput) SetFilters(v []*Filter) *DescribeImagesInput {
>>>>>>> ada0dbe5
	s.Filters = v
	return s
}

<<<<<<< HEAD
// SetKeyNames sets the KeyNames field's value.
func (s *DescribeKeyPairsInput) SetKeyNames(v []*string) *DescribeKeyPairsInput {
	s.KeyNames = v
	return s
}

// Contains the output of DescribeKeyPairs.
// Please also see https://docs.aws.amazon.com/goto/WebAPI/ec2-2016-11-15/DescribeKeyPairsResult
type DescribeKeyPairsOutput struct {
	_ struct{} `type:"structure"`

	// Information about one or more key pairs.
	KeyPairs []*KeyPairInfo `locationName:"keySet" locationNameList:"item" type:"list"`
}

// String returns the string representation
func (s DescribeKeyPairsOutput) String() string {
=======
// SetImageIds sets the ImageIds field's value.
func (s *DescribeImagesInput) SetImageIds(v []*string) *DescribeImagesInput {
	s.ImageIds = v
	return s
}

// SetOwners sets the Owners field's value.
func (s *DescribeImagesInput) SetOwners(v []*string) *DescribeImagesInput {
	s.Owners = v
	return s
}

// Contains the output of DescribeImages.
// Please also see https://docs.aws.amazon.com/goto/WebAPI/ec2-2016-11-15/DescribeImagesResult
type DescribeImagesOutput struct {
	_ struct{} `type:"structure"`

	// Information about one or more images.
	Images []*Image `locationName:"imagesSet" locationNameList:"item" type:"list"`
}

// String returns the string representation
func (s DescribeImagesOutput) String() string {
	return awsutil.Prettify(s)
}

// GoString returns the string representation
func (s DescribeImagesOutput) GoString() string {
	return s.String()
}

// SetImages sets the Images field's value.
func (s *DescribeImagesOutput) SetImages(v []*Image) *DescribeImagesOutput {
	s.Images = v
	return s
}

type ModifyImageAttributeInput struct {
	_ struct{} `type:"structure"`

	// The name of the attribute to modify.
	Attribute *string `type:"string"`

	// A description for the AMI.
	Description *AttributeValue `type:"structure"`

	// Checks whether you have the required permissions for the action, without
	// actually making the request, and provides an error response. If you have
	// the required permissions, the error response is DryRunOperation. Otherwise,
	// it is UnauthorizedOperation.
	DryRun *bool `locationName:"dryRun" type:"boolean"`

	// The ID of the AMI.
	//
	// ImageId is a required field
	ImageId *string `type:"string" required:"true"`

	// A launch permission modification.
	LaunchPermission *LaunchPermissionModifications `type:"structure"`

	// The operation type.
	OperationType *string `type:"string" enum:"OperationType"`

	// One or more product codes. After you add a product code to an AMI, it can't
	// be removed. This is only valid when modifying the productCodes attribute.
	ProductCodes []*string `locationName:"ProductCode" locationNameList:"ProductCode" type:"list"`

	// One or more user groups. This is only valid when modifying the launchPermission
	// attribute.
	UserGroups []*string `locationName:"UserGroup" locationNameList:"UserGroup" type:"list"`

	// One or more AWS account IDs. This is only valid when modifying the launchPermission
	// attribute.
	UserIds []*string `locationName:"UserId" locationNameList:"UserId" type:"list"`

	// The value of the attribute being modified. This is only valid when modifying
	// the description attribute.
	Value *string `type:"string"`
}

// String returns the string representation
func (s ModifyImageAttributeInput) String() string {
	return awsutil.Prettify(s)
}

// GoString returns the string representation
func (s ModifyImageAttributeInput) GoString() string {
	return s.String()
}

// Validate inspects the fields of the type to determine if they are valid.
func (s *ModifyImageAttributeInput) Validate() error {
	invalidParams := request.ErrInvalidParams{Context: "ModifyImageAttributeInput"}
	if s.ImageId == nil {
		invalidParams.Add(request.NewErrParamRequired("ImageId"))
	}

	if invalidParams.Len() > 0 {
		return invalidParams
	}
	return nil
}

// SetAttribute sets the Attribute field's value.
func (s *ModifyImageAttributeInput) SetAttribute(v string) *ModifyImageAttributeInput {
	s.Attribute = &v
	return s
}

// SetDescription sets the Description field's value.
func (s *ModifyImageAttributeInput) SetDescription(v *AttributeValue) *ModifyImageAttributeInput {
	s.Description = v
	return s
}

// SetDryRun sets the DryRun field's value.
func (s *ModifyImageAttributeInput) SetDryRun(v bool) *ModifyImageAttributeInput {
	s.DryRun = &v
	return s
}

// SetImageId sets the ImageId field's value.
func (s *ModifyImageAttributeInput) SetImageId(v string) *ModifyImageAttributeInput {
	s.ImageId = &v
	return s
}

// SetLaunchPermission sets the LaunchPermission field's value.
func (s *ModifyImageAttributeInput) SetLaunchPermission(v *LaunchPermissionModifications) *ModifyImageAttributeInput {
	s.LaunchPermission = v
	return s
}

// SetOperationType sets the OperationType field's value.
func (s *ModifyImageAttributeInput) SetOperationType(v string) *ModifyImageAttributeInput {
	s.OperationType = &v
	return s
}

// SetProductCodes sets the ProductCodes field's value.
func (s *ModifyImageAttributeInput) SetProductCodes(v []*string) *ModifyImageAttributeInput {
	s.ProductCodes = v
	return s
}

// SetUserGroups sets the UserGroups field's value.
func (s *ModifyImageAttributeInput) SetUserGroups(v []*string) *ModifyImageAttributeInput {
	s.UserGroups = v
	return s
}

// SetUserIds sets the UserIds field's value.
func (s *ModifyImageAttributeInput) SetUserIds(v []*string) *ModifyImageAttributeInput {
	s.UserIds = v
	return s
}

// SetValue sets the Value field's value.
func (s *ModifyImageAttributeInput) SetValue(v string) *ModifyImageAttributeInput {
	s.Value = &v
	return s
}

// Please also see https://docs.aws.amazon.com/goto/WebAPI/ec2-2016-11-15/ModifyImageAttributeOutput
type ModifyImageAttributeOutput struct {
	_ struct{} `type:"structure"`
}

// String returns the string representation
func (s ModifyImageAttributeOutput) String() string {
	return awsutil.Prettify(s)
}

// GoString returns the string representation
func (s ModifyImageAttributeOutput) GoString() string {
	return s.String()
}

type LaunchPermissionModifications struct {
	_ struct{} `type:"structure"`

	// The AWS account ID to add to the list of launch permissions for the AMI.
	Add []*LaunchPermission `locationNameList:"item" type:"list"`

	// The AWS account ID to remove from the list of launch permissions for the
	// AMI.
	Remove []*LaunchPermission `locationNameList:"item" type:"list"`
}

// String returns the string representation
func (s LaunchPermissionModifications) String() string {
>>>>>>> ada0dbe5
	return awsutil.Prettify(s)
}

// GoString returns the string representation
<<<<<<< HEAD
func (s DescribeKeyPairsOutput) GoString() string {
	return s.String()
}

// SetKeyPairs sets the KeyPairs field's value.
func (s *DescribeKeyPairsOutput) SetKeyPairs(v []*KeyPairInfo) *DescribeKeyPairsOutput {
	s.KeyPairs = v
	return s
}

// Describes a key pair.
// Please also see https://docs.aws.amazon.com/goto/WebAPI/ec2-2016-11-15/KeyPairInfo
type KeyPairInfo struct {
	_ struct{} `type:"structure"`

	// If you used CreateKeyPair to create the key pair, this is the SHA-1 digest
	// of the DER encoded private key. If you used ImportKeyPair to provide AWS
	// the public key, this is the MD5 public key fingerprint as specified in section
	// 4 of RFC4716.
	KeyFingerprint *string `locationName:"keyFingerprint" type:"string"`

	// The name of the key pair.
	KeyName *string `locationName:"keyName" type:"string"`
}

// String returns the string representation
func (s KeyPairInfo) String() string {
=======
func (s LaunchPermissionModifications) GoString() string {
	return s.String()
}

// SetAdd sets the Add field's value.
func (s *LaunchPermissionModifications) SetAdd(v []*LaunchPermission) *LaunchPermissionModifications {
	s.Add = v
	return s
}

// SetRemove sets the Remove field's value.
func (s *LaunchPermissionModifications) SetRemove(v []*LaunchPermission) *LaunchPermissionModifications {
	s.Remove = v
	return s
}

type LaunchPermission struct {
	_ struct{} `type:"structure"`

	// The name of the group.
	Group *string `locationName:"group" type:"string" enum:"PermissionGroup"`

	// The AWS account ID.
	UserId *string `locationName:"userId" type:"string"`
}

// String returns the string representation
func (s LaunchPermission) String() string {
>>>>>>> ada0dbe5
	return awsutil.Prettify(s)
}

// GoString returns the string representation
<<<<<<< HEAD
func (s KeyPairInfo) GoString() string {
	return s.String()
}

// SetKeyFingerprint sets the KeyFingerprint field's value.
func (s *KeyPairInfo) SetKeyFingerprint(v string) *KeyPairInfo {
	s.KeyFingerprint = &v
	return s
}

// SetKeyName sets the KeyName field's value.
func (s *KeyPairInfo) SetKeyName(v string) *KeyPairInfo {
	s.KeyName = &v
	return s
}

// Contains the parameters for DeleteKeyPair.
// Please also see https://docs.aws.amazon.com/goto/WebAPI/ec2-2016-11-15/DeleteKeyPairRequest
type DeleteKeyPairInput struct {
=======
func (s LaunchPermission) GoString() string {
	return s.String()
}

// SetGroup sets the Group field's value.
func (s *LaunchPermission) SetGroup(v string) *LaunchPermission {
	s.Group = &v
	return s
}

// SetUserId sets the UserId field's value.
func (s *LaunchPermission) SetUserId(v string) *LaunchPermission {
	s.UserId = &v
	return s
}

type DeleteTagsInput struct {
>>>>>>> ada0dbe5
	_ struct{} `type:"structure"`

	// Checks whether you have the required permissions for the action, without
	// actually making the request, and provides an error response. If you have
	// the required permissions, the error response is DryRunOperation. Otherwise,
	// it is UnauthorizedOperation.
	DryRun *bool `locationName:"dryRun" type:"boolean"`

<<<<<<< HEAD
	// The name of the key pair.
	//
	// KeyName is a required field
	KeyName *string `type:"string" required:"true"`
}

// String returns the string representation
func (s DeleteKeyPairInput) String() string {
=======
	// The ID of the resource. For example, ami-1a2b3c4d. You can specify more than
	// one resource ID.
	//
	// Resources is a required field
	Resources []*string `locationName:"resourceId" type:"list" required:"true"`

	// One or more tags to delete. If you omit the value parameter, we delete the
	// tag regardless of its value. If you specify this parameter with an empty
	// string as the value, we delete the key only if its value is an empty string.
	Tags []*Tag `locationName:"tag" locationNameList:"item" type:"list"`
}

// String returns the string representation
func (s DeleteTagsInput) String() string {
>>>>>>> ada0dbe5
	return awsutil.Prettify(s)
}

// GoString returns the string representation
<<<<<<< HEAD
func (s DeleteKeyPairInput) GoString() string {
=======
func (s DeleteTagsInput) GoString() string {
>>>>>>> ada0dbe5
	return s.String()
}

// Validate inspects the fields of the type to determine if they are valid.
<<<<<<< HEAD
func (s *DeleteKeyPairInput) Validate() error {
	invalidParams := request.ErrInvalidParams{Context: "DeleteKeyPairInput"}
	if s.KeyName == nil {
		invalidParams.Add(request.NewErrParamRequired("KeyName"))
=======
func (s *DeleteTagsInput) Validate() error {
	invalidParams := request.ErrInvalidParams{Context: "DeleteTagsInput"}
	if s.Resources == nil {
		invalidParams.Add(request.NewErrParamRequired("Resources"))
>>>>>>> ada0dbe5
	}

	if invalidParams.Len() > 0 {
		return invalidParams
	}
	return nil
}

// SetDryRun sets the DryRun field's value.
<<<<<<< HEAD
func (s *DeleteKeyPairInput) SetDryRun(v bool) *DeleteKeyPairInput {
=======
func (s *DeleteTagsInput) SetDryRun(v bool) *DeleteTagsInput {
>>>>>>> ada0dbe5
	s.DryRun = &v
	return s
}

<<<<<<< HEAD
// SetKeyName sets the KeyName field's value.
func (s *DeleteKeyPairInput) SetKeyName(v string) *DeleteKeyPairInput {
	s.KeyName = &v
	return s
}

// Please also see https://docs.aws.amazon.com/goto/WebAPI/ec2-2016-11-15/DeleteKeyPairOutput
type DeleteKeyPairOutput struct {
=======
// SetResources sets the Resources field's value.
func (s *DeleteTagsInput) SetResources(v []*string) *DeleteTagsInput {
	s.Resources = v
	return s
}

// SetTags sets the Tags field's value.
func (s *DeleteTagsInput) SetTags(v []*Tag) *DeleteTagsInput {
	s.Tags = v
	return s
}

// Please also see https://docs.aws.amazon.com/goto/WebAPI/ec2-2016-11-15/DeleteTagsOutput
type DeleteTagsOutput struct {
>>>>>>> ada0dbe5
	_ struct{} `type:"structure"`
}

// String returns the string representation
<<<<<<< HEAD
func (s DeleteKeyPairOutput) String() string {
=======
func (s DeleteTagsOutput) String() string {
>>>>>>> ada0dbe5
	return awsutil.Prettify(s)
}

// GoString returns the string representation
<<<<<<< HEAD
func (s DeleteKeyPairOutput) GoString() string {
	return s.String()
}

// Contains the parameters for CreateKeyPair.
// Please also see https://docs.aws.amazon.com/goto/WebAPI/ec2-2016-11-15/CreateKeyPairRequest
type CreateKeyPairInput struct {
=======
func (s DeleteTagsOutput) GoString() string {
	return s.String()
}

type CreateTagsInput struct {
>>>>>>> ada0dbe5
	_ struct{} `type:"structure"`

	// Checks whether you have the required permissions for the action, without
	// actually making the request, and provides an error response. If you have
	// the required permissions, the error response is DryRunOperation. Otherwise,
	// it is UnauthorizedOperation.
	DryRun *bool `locationName:"dryRun" type:"boolean"`

<<<<<<< HEAD
	// A unique name for the key pair.
	//
	// Constraints: Up to 255 ASCII characters
	//
	// KeyName is a required field
	KeyName *string `type:"string" required:"true"`
}

// String returns the string representation
func (s CreateKeyPairInput) String() string {
=======
	// The IDs of one or more resources to tag. For example, ami-1a2b3c4d.
	//
	// Resources is a required field
	Resources []*string `locationName:"ResourceId" type:"list" required:"true"`

	// One or more tags. The value parameter is required, but if you don't want
	// the tag to have a value, specify the parameter with no value, and we set
	// the value to an empty string.
	//
	// Tags is a required field
	Tags []*Tag `locationName:"Tag" locationNameList:"item" type:"list" required:"true"`
}

// String returns the string representation
func (s CreateTagsInput) String() string {
>>>>>>> ada0dbe5
	return awsutil.Prettify(s)
}

// GoString returns the string representation
<<<<<<< HEAD
func (s CreateKeyPairInput) GoString() string {
=======
func (s CreateTagsInput) GoString() string {
>>>>>>> ada0dbe5
	return s.String()
}

// Validate inspects the fields of the type to determine if they are valid.
<<<<<<< HEAD
func (s *CreateKeyPairInput) Validate() error {
	invalidParams := request.ErrInvalidParams{Context: "CreateKeyPairInput"}
	if s.KeyName == nil {
		invalidParams.Add(request.NewErrParamRequired("KeyName"))
=======
func (s *CreateTagsInput) Validate() error {
	invalidParams := request.ErrInvalidParams{Context: "CreateTagsInput"}
	if s.Resources == nil {
		invalidParams.Add(request.NewErrParamRequired("Resources"))
	}
	if s.Tags == nil {
		invalidParams.Add(request.NewErrParamRequired("Tags"))
>>>>>>> ada0dbe5
	}

	if invalidParams.Len() > 0 {
		return invalidParams
	}
	return nil
}

// SetDryRun sets the DryRun field's value.
<<<<<<< HEAD
func (s *CreateKeyPairInput) SetDryRun(v bool) *CreateKeyPairInput {
=======
func (s *CreateTagsInput) SetDryRun(v bool) *CreateTagsInput {
	s.DryRun = &v
	return s
}

// SetResources sets the Resources field's value.
func (s *CreateTagsInput) SetResources(v []*string) *CreateTagsInput {
	s.Resources = v
	return s
}

// SetTags sets the Tags field's value.
func (s *CreateTagsInput) SetTags(v []*Tag) *CreateTagsInput {
	s.Tags = v
	return s
}

// Please also see https://docs.aws.amazon.com/goto/WebAPI/ec2-2016-11-15/CreateTagsOutput
type CreateTagsOutput struct {
	_ struct{} `type:"structure"`
}

// String returns the string representation
func (s CreateTagsOutput) String() string {
	return awsutil.Prettify(s)
}

// GoString returns the string representation
func (s CreateTagsOutput) GoString() string {
	return s.String()
}

type DescribeTagsInput struct {
	_ struct{} `type:"structure"`

	// Checks whether you have the required permissions for the action, without
	// actually making the request, and provides an error response. If you have
	// the required permissions, the error response is DryRunOperation. Otherwise,
	// it is UnauthorizedOperation.
	DryRun *bool `locationName:"dryRun" type:"boolean"`

	// One or more filters.
	//
	//    * key - The tag key.
	//
	//    * resource-id - The resource ID.
	//
	//    * resource-type - The resource type (customer-gateway | dhcp-options |
	//    image | instance | internet-gateway | network-acl | network-interface
	//    | reserved-instances | route-table | security-group | snapshot | spot-instances-request
	//    | subnet | volume | vpc | vpn-connection | vpn-gateway).
	//
	//    * value - The tag value.
	Filters []*Filter `locationName:"Filter" locationNameList:"Filter" type:"list"`

	// The maximum number of results to return in a single call. This value can
	// be between 5 and 1000. To retrieve the remaining results, make another call
	// with the returned NextToken value.
	MaxResults *int64 `locationName:"maxResults" type:"integer"`

	// The token to retrieve the next page of results.
	NextToken *string `locationName:"nextToken" type:"string"`
}

// String returns the string representation
func (s DescribeTagsInput) String() string {
	return awsutil.Prettify(s)
}

// GoString returns the string representation
func (s DescribeTagsInput) GoString() string {
	return s.String()
}

// SetDryRun sets the DryRun field's value.
func (s *DescribeTagsInput) SetDryRun(v bool) *DescribeTagsInput {
>>>>>>> ada0dbe5
	s.DryRun = &v
	return s
}

<<<<<<< HEAD
// SetKeyName sets the KeyName field's value.
func (s *CreateKeyPairInput) SetKeyName(v string) *CreateKeyPairInput {
	s.KeyName = &v
	return s
}

// Describes a key pair.
// Please also see https://docs.aws.amazon.com/goto/WebAPI/ec2-2016-11-15/KeyPair
type CreateKeyPairOutput struct {
	_ struct{} `type:"structure"`

	// The SHA-1 digest of the DER encoded private key.
	KeyFingerprint *string `locationName:"keyFingerprint" type:"string"`

	// An unencrypted PEM encoded RSA private key.
	KeyMaterial *string `locationName:"keyMaterial" type:"string"`

	// The name of the key pair.
	KeyName *string `locationName:"keyName" type:"string"`

	// The name of the Request ID
	RequestId *string `locationName:"requestId" type:"String"`
}

// String returns the string representation
func (s CreateKeyPairOutput) String() string {
=======
// SetFilters sets the Filters field's value.
func (s *DescribeTagsInput) SetFilters(v []*Filter) *DescribeTagsInput {
	s.Filters = v
	return s
}

// SetMaxResults sets the MaxResults field's value.
func (s *DescribeTagsInput) SetMaxResults(v int64) *DescribeTagsInput {
	s.MaxResults = &v
	return s
}

// SetNextToken sets the NextToken field's value.
func (s *DescribeTagsInput) SetNextToken(v string) *DescribeTagsInput {
	s.NextToken = &v
	return s
}

// Contains the output of DescribeTags.
// Please also see https://docs.aws.amazon.com/goto/WebAPI/ec2-2016-11-15/DescribeTagsResult
type DescribeTagsOutput struct {
	_ struct{} `type:"structure"`

	// The token to use to retrieve the next page of results. This value is null
	// when there are no more results to return..
	NextToken *string `locationName:"nextToken" type:"string"`

	// A list of tags.
	Tags []*TagDescription `locationName:"tagSet" locationNameList:"item" type:"list"`
}

// String returns the string representation
func (s DescribeTagsOutput) String() string {
	return awsutil.Prettify(s)
}

// GoString returns the string representation
func (s DescribeTagsOutput) GoString() string {
	return s.String()
}

// SetNextToken sets the NextToken field's value.
func (s *DescribeTagsOutput) SetNextToken(v string) *DescribeTagsOutput {
	s.NextToken = &v
	return s
}

// SetTags sets the Tags field's value.
func (s *DescribeTagsOutput) SetTags(v []*TagDescription) *DescribeTagsOutput {
	s.Tags = v
	return s
}

type TagDescription struct {
	_ struct{} `type:"structure"`

	// The tag key.
	Key *string `locationName:"key" type:"string"`

	// The ID of the resource. For example, ami-1a2b3c4d.
	ResourceId *string `locationName:"resourceId" type:"string"`

	// The resource type.
	ResourceType *string `locationName:"resourceType" type:"string" enum:"ResourceType"`

	// The tag value.
	Value *string `locationName:"value" type:"string"`
}

// String returns the string representation
func (s TagDescription) String() string {
>>>>>>> ada0dbe5
	return awsutil.Prettify(s)
}

// GoString returns the string representation
<<<<<<< HEAD
func (s CreateKeyPairOutput) GoString() string {
	return s.String()
}

// SetKeyFingerprint sets the KeyFingerprint field's value.
func (s *CreateKeyPairOutput) SetKeyFingerprint(v string) *CreateKeyPairOutput {
	s.KeyFingerprint = &v
	return s
}

// SetKeyMaterial sets the KeyMaterial field's value.
func (s *CreateKeyPairOutput) SetKeyMaterial(v string) *CreateKeyPairOutput {
	s.KeyMaterial = &v
	return s
}

// SetKeyName sets the KeyName field's value.
func (s *CreateKeyPairOutput) SetKeyName(v string) *CreateKeyPairOutput {
	s.KeyName = &v
=======
func (s TagDescription) GoString() string {
	return s.String()
}

// SetKey sets the Key field's value.
func (s *TagDescription) SetKey(v string) *TagDescription {
	s.Key = &v
	return s
}

// SetResourceId sets the ResourceId field's value.
func (s *TagDescription) SetResourceId(v string) *TagDescription {
	s.ResourceId = &v
	return s
}

// SetResourceType sets the ResourceType field's value.
func (s *TagDescription) SetResourceType(v string) *TagDescription {
	s.ResourceType = &v
	return s
}

// SetValue sets the Value field's value.
func (s *TagDescription) SetValue(v string) *TagDescription {
	s.Value = &v
	return s
}

// The tags to apply to a resource when the resource is being created.
// Please also see https://docs.aws.amazon.com/goto/WebAPI/ec2-2016-11-15/TagSpecification
type TagSpecification struct {
	_ struct{} `type:"structure"`

	// The type of resource to tag. Currently, the resource types that support tagging
	// on creation are instance and volume.
	ResourceType *string `locationName:"resourceType" type:"string" enum:"ResourceType"`

	// The tags to apply to the resource.
	Tags []*Tag `locationName:"Tag" locationNameList:"item" type:"list"`
}

// String returns the string representation
func (s TagSpecification) String() string {
	return awsutil.Prettify(s)
}

// GoString returns the string representation
func (s TagSpecification) GoString() string {
	return s.String()
}

// SetResourceType sets the ResourceType field's value.
func (s *TagSpecification) SetResourceType(v string) *TagSpecification {
	s.ResourceType = &v
	return s
}

// SetTags sets the Tags field's value.
func (s *TagSpecification) SetTags(v []*Tag) *TagSpecification {
	s.Tags = v
>>>>>>> ada0dbe5
	return s
}<|MERGE_RESOLUTION|>--- conflicted
+++ resolved
@@ -1574,13 +1574,6 @@
 	return s
 }
 
-<<<<<<< HEAD
-// Contains the parameters for ImportKeyPair.
-// Please also see https://docs.aws.amazon.com/goto/WebAPI/ec2-2016-11-15/ImportKeyPairRequest
-type ImportKeyPairInput struct {
-	_ struct{} `type:"structure"`
-
-=======
 type AssociateAddressInput struct {
 	_ struct{} `type:"structure"`
 
@@ -1816,31 +1809,12 @@
 	// A description for your AMI.
 	Description *string `locationName:"description" type:"string"`
 
->>>>>>> ada0dbe5
 	// Checks whether you have the required permissions for the action, without
 	// actually making the request, and provides an error response. If you have
 	// the required permissions, the error response is DryRunOperation. Otherwise,
 	// it is UnauthorizedOperation.
 	DryRun *bool `locationName:"dryRun" type:"boolean"`
 
-<<<<<<< HEAD
-	// A unique name for the key pair.
-	//
-	// KeyName is a required field
-	KeyName *string `locationName:"keyName" type:"string" required:"true"`
-
-	// The public key. For API calls, the text must be base64-encoded. For command
-	// line tools, base64 encoding is performed for you.
-	//
-	// PublicKeyMaterial is automatically base64 encoded/decoded by the SDK.
-	//
-	// PublicKeyMaterial is a required field
-	PublicKeyMaterial []byte `locationName:"publicKeyMaterial" type:"blob" required:"true"`
-}
-
-// String returns the string representation
-func (s ImportKeyPairInput) String() string {
-=======
 	// Set to true to enable enhanced networking with ENA for the AMI and any instances
 	// that you launch from the AMI.
 	//
@@ -1891,21 +1865,1053 @@
 
 // String returns the string representation
 func (s RegisterImageInput) String() string {
->>>>>>> ada0dbe5
-	return awsutil.Prettify(s)
-}
-
-// GoString returns the string representation
-<<<<<<< HEAD
+	return awsutil.Prettify(s)
+}
+
+// GoString returns the string representation
+func (s RegisterImageInput) GoString() string {
+	return s.String()
+}
+
+// Validate inspects the fields of the type to determine if they are valid.
+func (s *RegisterImageInput) Validate() error {
+	invalidParams := request.ErrInvalidParams{Context: "RegisterImageInput"}
+	if s.Name == nil {
+		invalidParams.Add(request.NewErrParamRequired("Name"))
+	}
+
+	if invalidParams.Len() > 0 {
+		return invalidParams
+	}
+	return nil
+}
+
+// SetArchitecture sets the Architecture field's value.
+func (s *RegisterImageInput) SetArchitecture(v string) *RegisterImageInput {
+	s.Architecture = &v
+	return s
+}
+
+// SetBillingProducts sets the BillingProducts field's value.
+func (s *RegisterImageInput) SetBillingProducts(v []*string) *RegisterImageInput {
+	s.BillingProducts = v
+	return s
+}
+
+// SetBlockDeviceMappings sets the BlockDeviceMappings field's value.
+func (s *RegisterImageInput) SetBlockDeviceMappings(v []*BlockDeviceMapping) *RegisterImageInput {
+	s.BlockDeviceMappings = v
+	return s
+}
+
+// SetDescription sets the Description field's value.
+func (s *RegisterImageInput) SetDescription(v string) *RegisterImageInput {
+	s.Description = &v
+	return s
+}
+
+// SetDryRun sets the DryRun field's value.
+func (s *RegisterImageInput) SetDryRun(v bool) *RegisterImageInput {
+	s.DryRun = &v
+	return s
+}
+
+// SetEnaSupport sets the EnaSupport field's value.
+func (s *RegisterImageInput) SetEnaSupport(v bool) *RegisterImageInput {
+	s.EnaSupport = &v
+	return s
+}
+
+// SetImageLocation sets the ImageLocation field's value.
+func (s *RegisterImageInput) SetImageLocation(v string) *RegisterImageInput {
+	s.ImageLocation = &v
+	return s
+}
+
+// SetKernelId sets the KernelId field's value.
+func (s *RegisterImageInput) SetKernelId(v string) *RegisterImageInput {
+	s.KernelId = &v
+	return s
+}
+
+// SetName sets the Name field's value.
+func (s *RegisterImageInput) SetName(v string) *RegisterImageInput {
+	s.Name = &v
+	return s
+}
+
+// SetRamdiskId sets the RamdiskId field's value.
+func (s *RegisterImageInput) SetRamdiskId(v string) *RegisterImageInput {
+	s.RamdiskId = &v
+	return s
+}
+
+// SetRootDeviceName sets the RootDeviceName field's value.
+func (s *RegisterImageInput) SetRootDeviceName(v string) *RegisterImageInput {
+	s.RootDeviceName = &v
+	return s
+}
+
+// SetSriovNetSupport sets the SriovNetSupport field's value.
+func (s *RegisterImageInput) SetSriovNetSupport(v string) *RegisterImageInput {
+	s.SriovNetSupport = &v
+	return s
+}
+
+// SetVirtualizationType sets the VirtualizationType field's value.
+func (s *RegisterImageInput) SetVirtualizationType(v string) *RegisterImageInput {
+	s.VirtualizationType = &v
+	return s
+}
+
+// Contains the output of RegisterImage.
+// Please also see https://docs.aws.amazon.com/goto/WebAPI/ec2-2016-11-15/RegisterImageResult
+type RegisterImageOutput struct {
+	_ struct{} `type:"structure"`
+
+	// The ID of the newly registered AMI.
+	ImageId *string `locationName:"imageId" type:"string"`
+}
+
+// String returns the string representation
+func (s RegisterImageOutput) String() string {
+	return awsutil.Prettify(s)
+}
+
+// GoString returns the string representation
+func (s RegisterImageOutput) GoString() string {
+	return s.String()
+}
+
+// SetImageId sets the ImageId field's value.
+func (s *RegisterImageOutput) SetImageId(v string) *RegisterImageOutput {
+	s.ImageId = &v
+	return s
+}
+
+type DeregisterImageInput struct {
+	_ struct{} `type:"structure"`
+
+	// Checks whether you have the required permissions for the action, without
+	// actually making the request, and provides an error response. If you have
+	// the required permissions, the error response is DryRunOperation. Otherwise,
+	// it is UnauthorizedOperation.
+	DryRun *bool `locationName:"dryRun" type:"boolean"`
+
+	// The ID of the AMI.
+	//
+	// ImageId is a required field
+	ImageId *string `type:"string" required:"true"`
+}
+
+// String returns the string representation
+func (s DeregisterImageInput) String() string {
+	return awsutil.Prettify(s)
+}
+
+// GoString returns the string representation
+func (s DeregisterImageInput) GoString() string {
+	return s.String()
+}
+
+// Validate inspects the fields of the type to determine if they are valid.
+func (s *DeregisterImageInput) Validate() error {
+	invalidParams := request.ErrInvalidParams{Context: "DeregisterImageInput"}
+	if s.ImageId == nil {
+		invalidParams.Add(request.NewErrParamRequired("ImageId"))
+	}
+
+	if invalidParams.Len() > 0 {
+		return invalidParams
+	}
+	return nil
+}
+
+// SetDryRun sets the DryRun field's value.
+func (s *DeregisterImageInput) SetDryRun(v bool) *DeregisterImageInput {
+	s.DryRun = &v
+	return s
+}
+
+// SetImageId sets the ImageId field's value.
+func (s *DeregisterImageInput) SetImageId(v string) *DeregisterImageInput {
+	s.ImageId = &v
+	return s
+}
+
+// Please also see https://docs.aws.amazon.com/goto/WebAPI/ec2-2016-11-15/DeregisterImageOutput
+type DeregisterImageOutput struct {
+	_ struct{} `type:"structure"`
+}
+
+// String returns the string representation
+func (s DeregisterImageOutput) String() string {
+	return awsutil.Prettify(s)
+}
+
+// GoString returns the string representation
+func (s DeregisterImageOutput) GoString() string {
+	return s.String()
+}
+
+type Image struct {
+	_ struct{} `type:"structure"`
+
+	// The architecture of the image.
+	Architecture *string `locationName:"architecture" type:"string" enum:"ArchitectureValues"`
+
+	// Any block device mapping entries.
+	BlockDeviceMappings []*BlockDeviceMapping `locationName:"blockDeviceMapping" locationNameList:"item" type:"list"`
+
+	// The date and time the image was created.
+	CreationDate *string `locationName:"creationDate" type:"string"`
+
+	// The description of the AMI that was provided during image creation.
+	Description *string `locationName:"description" type:"string"`
+
+	// Specifies whether enhanced networking with ENA is enabled.
+	EnaSupport *bool `locationName:"enaSupport" type:"boolean"`
+
+	// The hypervisor type of the image.
+	Hypervisor *string `locationName:"hypervisor" type:"string" enum:"HypervisorType"`
+
+	// The ID of the AMI.
+	ImageId *string `locationName:"imageId" type:"string"`
+
+	// The location of the AMI.
+	ImageLocation *string `locationName:"imageLocation" type:"string"`
+
+	// The AWS account alias (for example, amazon, self) or the AWS account ID of
+	// the AMI owner.
+	ImageOwnerAlias *string `locationName:"imageOwnerAlias" type:"string"`
+
+	// The type of image.
+	ImageType *string `locationName:"imageType" type:"string" enum:"ImageTypeValues"`
+
+	// The kernel associated with the image, if any. Only applicable for machine
+	// images.
+	KernelId *string `locationName:"kernelId" type:"string"`
+
+	// The name of the AMI that was provided during image creation.
+	Name *string `locationName:"name" type:"string"`
+
+	// The AWS account ID of the image owner.
+	OwnerId *string `locationName:"imageOwnerId" type:"string"`
+
+	// The value is Windows for Windows AMIs; otherwise blank.
+	Platform *string `locationName:"platform" type:"string" enum:"PlatformValues"`
+
+	// Any product codes associated with the AMI.
+	ProductCodes []*ProductCode `locationName:"productCodes" locationNameList:"item" type:"list"`
+
+	// Indicates whether the image has public launch permissions. The value is true
+	// if this image has public launch permissions or false if it has only implicit
+	// and explicit launch permissions.
+	Public *bool `locationName:"isPublic" type:"boolean"`
+
+	// The RAM disk associated with the image, if any. Only applicable for machine
+	// images.
+	RamdiskId *string `locationName:"ramdiskId" type:"string"`
+
+	// The device name of the root device (for example, /dev/sda1 or /dev/xvda).
+	RootDeviceName *string `locationName:"rootDeviceName" type:"string"`
+
+	// The type of root device used by the AMI. The AMI can use an EBS volume or
+	// an instance store volume.
+	RootDeviceType *string `locationName:"rootDeviceType" type:"string" enum:"DeviceType"`
+
+	// Specifies whether enhanced networking with the Intel 82599 Virtual Function
+	// interface is enabled.
+	SriovNetSupport *string `locationName:"sriovNetSupport" type:"string"`
+
+	// The current state of the AMI. If the state is available, the image is successfully
+	// registered and can be used to launch an instance.
+	State *string `locationName:"imageState" type:"string" enum:"ImageState"`
+
+	// The reason for the state change.
+	StateReason *StateReason `locationName:"stateReason" type:"structure"`
+
+	// Any tags assigned to the image.
+	Tags []*Tag `locationName:"tagSet" locationNameList:"item" type:"list"`
+
+	// The type of virtualization of the AMI.
+	VirtualizationType *string `locationName:"virtualizationType" type:"string" enum:"VirtualizationType"`
+}
+
+// String returns the string representation
+func (s Image) String() string {
+	return awsutil.Prettify(s)
+}
+
+// GoString returns the string representation
+func (s Image) GoString() string {
+	return s.String()
+}
+
+// SetArchitecture sets the Architecture field's value.
+func (s *Image) SetArchitecture(v string) *Image {
+	s.Architecture = &v
+	return s
+}
+
+type DescribeImagesInput struct {
+	_ struct{} `type:"structure"`
+
+	// Checks whether you have the required permissions for the action, without
+	// actually making the request, and provides an error response. If you have
+	// the required permissions, the error response is DryRunOperation. Otherwise,
+	// it is UnauthorizedOperation.
+	DryRun *bool `locationName:"dryRun" type:"boolean"`
+
+	// Scopes the images by users with explicit launch permissions. Specify an AWS
+	// account ID, self (the sender of the request), or all (public AMIs).
+	ExecutableUsers []*string `locationName:"ExecutableBy" locationNameList:"ExecutableBy" type:"list"`
+
+	// One or more filters.
+	//
+	//    * architecture - The image architecture (i386 | x86_64).
+	//
+	//    * block-device-mapping.delete-on-termination - A Boolean value that indicates
+	//    whether the Amazon EBS volume is deleted on instance termination.
+	//
+	//    * block-device-mapping.device-name - The device name for the EBS volume
+	//    (for example, /dev/sdh).
+	//
+	//    * block-device-mapping.snapshot-id - The ID of the snapshot used for the
+	//    EBS volume.
+	//
+	//    * block-device-mapping.volume-size - The volume size of the EBS volume,
+	//    in GiB.
+	//
+	//    * block-device-mapping.volume-type - The volume type of the EBS volume
+	//    (gp2 | io1 | st1 | sc1 | standard).
+	//
+	//    * description - The description of the image (provided during image creation).
+	//
+	//    * ena-support - A Boolean that indicates whether enhanced networking with
+	//    ENA is enabled.
+	//
+	//    * hypervisor - The hypervisor type (ovm | xen).
+	//
+	//    * image-id - The ID of the image.
+	//
+	//    * image-type - The image type (machine | kernel | ramdisk).
+	//
+	//    * is-public - A Boolean that indicates whether the image is public.
+	//
+	//    * kernel-id - The kernel ID.
+	//
+	//    * manifest-location - The location of the image manifest.
+	//
+	//    * name - The name of the AMI (provided during image creation).
+	//
+	//    * owner-alias - String value from an Amazon-maintained list (amazon |
+	//    aws-marketplace | microsoft) of snapshot owners. Not to be confused with
+	//    the user-configured AWS account alias, which is set from the IAM console.
+	//
+	//    * owner-id - The AWS account ID of the image owner.
+	//
+	//    * platform - The platform. To only list Windows-based AMIs, use windows.
+	//
+	//    * product-code - The product code.
+	//
+	//    * product-code.type - The type of the product code (devpay | marketplace).
+	//
+	//    * ramdisk-id - The RAM disk ID.
+	//
+	//    * root-device-name - The name of the root device volume (for example,
+	//    /dev/sda1).
+	//
+	//    * root-device-type - The type of the root device volume (ebs | instance-store).
+	//
+	//    * state - The state of the image (available | pending | failed).
+	//
+	//    * state-reason-code - The reason code for the state change.
+	//
+	//    * state-reason-message - The message for the state change.
+	//
+	//    * tag:key=value - The key/value combination of a tag assigned to the resource.
+	//    Specify the key of the tag in the filter name and the value of the tag
+	//    in the filter value. For example, for the tag Purpose=X, specify tag:Purpose
+	//    for the filter name and X for the filter value.
+	//
+	//    * tag-key - The key of a tag assigned to the resource. This filter is
+	//    independent of the tag-value filter. For example, if you use both the
+	//    filter "tag-key=Purpose" and the filter "tag-value=X", you get any resources
+	//    assigned both the tag key Purpose (regardless of what the tag's value
+	//    is), and the tag value X (regardless of what the tag's key is). If you
+	//    want to list only resources where Purpose is X, see the tag:key=value
+	//    filter.
+	//
+	//    * tag-value - The value of a tag assigned to the resource. This filter
+	//    is independent of the tag-key filter.
+	//
+	//    * virtualization-type - The virtualization type (paravirtual | hvm).
+	Filters []*Filter `locationName:"Filter" locationNameList:"Filter" type:"list"`
+
+	// One or more image IDs.
+	//
+	// Default: Describes all images available to you.
+	ImageIds []*string `locationName:"ImageId" locationNameList:"ImageId" type:"list"`
+
+	// Filters the images by the owner. Specify an AWS account ID, self (owner is
+	// the sender of the request), or an AWS owner alias (valid values are amazon
+	// | aws-marketplace | microsoft). Omitting this option returns all images for
+	// which you have launch permissions, regardless of ownership.
+	Owners []*string `locationName:"Owner" locationNameList:"Owner" type:"list"`
+}
+
+// String returns the string representation
+func (s DescribeImagesInput) String() string {
+	return awsutil.Prettify(s)
+}
+
+// GoString returns the string representation
+func (s DescribeImagesInput) GoString() string {
+	return s.String()
+}
+
+// SetDryRun sets the DryRun field's value.
+func (s *DescribeImagesInput) SetDryRun(v bool) *DescribeImagesInput {
+	s.DryRun = &v
+	return s
+}
+
+// SetExecutableUsers sets the ExecutableUsers field's value.
+func (s *DescribeImagesInput) SetExecutableUsers(v []*string) *DescribeImagesInput {
+	s.ExecutableUsers = v
+	return s
+}
+
+// SetFilters sets the Filters field's value.
+func (s *DescribeImagesInput) SetFilters(v []*Filter) *DescribeImagesInput {
+	s.Filters = v
+	return s
+}
+
+// SetImageIds sets the ImageIds field's value.
+func (s *DescribeImagesInput) SetImageIds(v []*string) *DescribeImagesInput {
+	s.ImageIds = v
+	return s
+}
+
+// SetOwners sets the Owners field's value.
+func (s *DescribeImagesInput) SetOwners(v []*string) *DescribeImagesInput {
+	s.Owners = v
+	return s
+}
+
+// Contains the output of DescribeImages.
+// Please also see https://docs.aws.amazon.com/goto/WebAPI/ec2-2016-11-15/DescribeImagesResult
+type DescribeImagesOutput struct {
+	_ struct{} `type:"structure"`
+
+	// Information about one or more images.
+	Images []*Image `locationName:"imagesSet" locationNameList:"item" type:"list"`
+}
+
+// String returns the string representation
+func (s DescribeImagesOutput) String() string {
+	return awsutil.Prettify(s)
+}
+
+// GoString returns the string representation
+func (s DescribeImagesOutput) GoString() string {
+	return s.String()
+}
+
+// SetImages sets the Images field's value.
+func (s *DescribeImagesOutput) SetImages(v []*Image) *DescribeImagesOutput {
+	s.Images = v
+	return s
+}
+
+type ModifyImageAttributeInput struct {
+	_ struct{} `type:"structure"`
+
+	// The name of the attribute to modify.
+	Attribute *string `type:"string"`
+
+	// A description for the AMI.
+	Description *AttributeValue `type:"structure"`
+
+	// Checks whether you have the required permissions for the action, without
+	// actually making the request, and provides an error response. If you have
+	// the required permissions, the error response is DryRunOperation. Otherwise,
+	// it is UnauthorizedOperation.
+	DryRun *bool `locationName:"dryRun" type:"boolean"`
+
+	// The ID of the AMI.
+	//
+	// ImageId is a required field
+	ImageId *string `type:"string" required:"true"`
+
+	// A launch permission modification.
+	LaunchPermission *LaunchPermissionModifications `type:"structure"`
+
+	// The operation type.
+	OperationType *string `type:"string" enum:"OperationType"`
+
+	// One or more product codes. After you add a product code to an AMI, it can't
+	// be removed. This is only valid when modifying the productCodes attribute.
+	ProductCodes []*string `locationName:"ProductCode" locationNameList:"ProductCode" type:"list"`
+
+	// One or more user groups. This is only valid when modifying the launchPermission
+	// attribute.
+	UserGroups []*string `locationName:"UserGroup" locationNameList:"UserGroup" type:"list"`
+
+	// One or more AWS account IDs. This is only valid when modifying the launchPermission
+	// attribute.
+	UserIds []*string `locationName:"UserId" locationNameList:"UserId" type:"list"`
+
+	// The value of the attribute being modified. This is only valid when modifying
+	// the description attribute.
+	Value *string `type:"string"`
+}
+
+// String returns the string representation
+func (s ModifyImageAttributeInput) String() string {
+	return awsutil.Prettify(s)
+}
+
+// GoString returns the string representation
+func (s ModifyImageAttributeInput) GoString() string {
+	return s.String()
+}
+
+// Validate inspects the fields of the type to determine if they are valid.
+func (s *ModifyImageAttributeInput) Validate() error {
+	invalidParams := request.ErrInvalidParams{Context: "ModifyImageAttributeInput"}
+	if s.ImageId == nil {
+		invalidParams.Add(request.NewErrParamRequired("ImageId"))
+	}
+
+	if invalidParams.Len() > 0 {
+		return invalidParams
+	}
+	return nil
+}
+
+// SetAttribute sets the Attribute field's value.
+func (s *ModifyImageAttributeInput) SetAttribute(v string) *ModifyImageAttributeInput {
+	s.Attribute = &v
+	return s
+}
+
+// SetDescription sets the Description field's value.
+func (s *ModifyImageAttributeInput) SetDescription(v *AttributeValue) *ModifyImageAttributeInput {
+	s.Description = v
+	return s
+}
+
+// SetDryRun sets the DryRun field's value.
+func (s *ModifyImageAttributeInput) SetDryRun(v bool) *ModifyImageAttributeInput {
+	s.DryRun = &v
+	return s
+}
+
+// SetImageId sets the ImageId field's value.
+func (s *ModifyImageAttributeInput) SetImageId(v string) *ModifyImageAttributeInput {
+	s.ImageId = &v
+	return s
+}
+
+// SetLaunchPermission sets the LaunchPermission field's value.
+func (s *ModifyImageAttributeInput) SetLaunchPermission(v *LaunchPermissionModifications) *ModifyImageAttributeInput {
+	s.LaunchPermission = v
+	return s
+}
+
+// SetOperationType sets the OperationType field's value.
+func (s *ModifyImageAttributeInput) SetOperationType(v string) *ModifyImageAttributeInput {
+	s.OperationType = &v
+	return s
+}
+
+// SetProductCodes sets the ProductCodes field's value.
+func (s *ModifyImageAttributeInput) SetProductCodes(v []*string) *ModifyImageAttributeInput {
+	s.ProductCodes = v
+	return s
+}
+
+// SetUserGroups sets the UserGroups field's value.
+func (s *ModifyImageAttributeInput) SetUserGroups(v []*string) *ModifyImageAttributeInput {
+	s.UserGroups = v
+	return s
+}
+
+// SetUserIds sets the UserIds field's value.
+func (s *ModifyImageAttributeInput) SetUserIds(v []*string) *ModifyImageAttributeInput {
+	s.UserIds = v
+	return s
+}
+
+// SetValue sets the Value field's value.
+func (s *ModifyImageAttributeInput) SetValue(v string) *ModifyImageAttributeInput {
+	s.Value = &v
+	return s
+}
+
+// Please also see https://docs.aws.amazon.com/goto/WebAPI/ec2-2016-11-15/ModifyImageAttributeOutput
+type ModifyImageAttributeOutput struct {
+	_ struct{} `type:"structure"`
+}
+
+// String returns the string representation
+func (s ModifyImageAttributeOutput) String() string {
+	return awsutil.Prettify(s)
+}
+
+// GoString returns the string representation
+func (s ModifyImageAttributeOutput) GoString() string {
+	return s.String()
+}
+
+type LaunchPermissionModifications struct {
+	_ struct{} `type:"structure"`
+
+	// The AWS account ID to add to the list of launch permissions for the AMI.
+	Add []*LaunchPermission `locationNameList:"item" type:"list"`
+
+	// The AWS account ID to remove from the list of launch permissions for the
+	// AMI.
+	Remove []*LaunchPermission `locationNameList:"item" type:"list"`
+}
+
+// String returns the string representation
+func (s LaunchPermissionModifications) String() string {
+	return awsutil.Prettify(s)
+}
+
+// GoString returns the string representation
+func (s LaunchPermissionModifications) GoString() string {
+	return s.String()
+}
+
+// SetAdd sets the Add field's value.
+func (s *LaunchPermissionModifications) SetAdd(v []*LaunchPermission) *LaunchPermissionModifications {
+	s.Add = v
+	return s
+}
+
+// SetRemove sets the Remove field's value.
+func (s *LaunchPermissionModifications) SetRemove(v []*LaunchPermission) *LaunchPermissionModifications {
+	s.Remove = v
+	return s
+}
+
+type LaunchPermission struct {
+	_ struct{} `type:"structure"`
+
+	// The name of the group.
+	Group *string `locationName:"group" type:"string" enum:"PermissionGroup"`
+
+	// The AWS account ID.
+	UserId *string `locationName:"userId" type:"string"`
+}
+
+// String returns the string representation
+func (s LaunchPermission) String() string {
+	return awsutil.Prettify(s)
+}
+
+// GoString returns the string representation
+func (s LaunchPermission) GoString() string {
+	return s.String()
+}
+
+// SetGroup sets the Group field's value.
+func (s *LaunchPermission) SetGroup(v string) *LaunchPermission {
+	s.Group = &v
+	return s
+}
+
+// SetUserId sets the UserId field's value.
+func (s *LaunchPermission) SetUserId(v string) *LaunchPermission {
+	s.UserId = &v
+	return s
+}
+
+type DeleteTagsInput struct {
+	_ struct{} `type:"structure"`
+
+	// Checks whether you have the required permissions for the action, without
+	// actually making the request, and provides an error response. If you have
+	// the required permissions, the error response is DryRunOperation. Otherwise,
+	// it is UnauthorizedOperation.
+	DryRun *bool `locationName:"dryRun" type:"boolean"`
+
+	// The ID of the resource. For example, ami-1a2b3c4d. You can specify more than
+	// one resource ID.
+	//
+	// Resources is a required field
+	Resources []*string `locationName:"resourceId" type:"list" required:"true"`
+
+	// One or more tags to delete. If you omit the value parameter, we delete the
+	// tag regardless of its value. If you specify this parameter with an empty
+	// string as the value, we delete the key only if its value is an empty string.
+	Tags []*Tag `locationName:"tag" locationNameList:"item" type:"list"`
+}
+
+// String returns the string representation
+func (s DeleteTagsInput) String() string {
+	return awsutil.Prettify(s)
+}
+
+// GoString returns the string representation
+func (s DeleteTagsInput) GoString() string {
+	return s.String()
+}
+
+// Validate inspects the fields of the type to determine if they are valid.
+func (s *DeleteTagsInput) Validate() error {
+	invalidParams := request.ErrInvalidParams{Context: "DeleteTagsInput"}
+	if s.Resources == nil {
+		invalidParams.Add(request.NewErrParamRequired("Resources"))
+	}
+
+	if invalidParams.Len() > 0 {
+		return invalidParams
+	}
+	return nil
+}
+
+// SetDryRun sets the DryRun field's value.
+func (s *DeleteTagsInput) SetDryRun(v bool) *DeleteTagsInput {
+	s.DryRun = &v
+	return s
+}
+
+// SetResources sets the Resources field's value.
+func (s *DeleteTagsInput) SetResources(v []*string) *DeleteTagsInput {
+	s.Resources = v
+	return s
+}
+
+// SetTags sets the Tags field's value.
+func (s *DeleteTagsInput) SetTags(v []*Tag) *DeleteTagsInput {
+	s.Tags = v
+	return s
+}
+
+// Please also see https://docs.aws.amazon.com/goto/WebAPI/ec2-2016-11-15/DeleteTagsOutput
+type DeleteTagsOutput struct {
+	_ struct{} `type:"structure"`
+}
+
+// String returns the string representation
+func (s DeleteTagsOutput) String() string {
+	return awsutil.Prettify(s)
+}
+
+// GoString returns the string representation
+func (s DeleteTagsOutput) GoString() string {
+	return s.String()
+}
+
+type CreateTagsInput struct {
+	_ struct{} `type:"structure"`
+
+	// Checks whether you have the required permissions for the action, without
+	// actually making the request, and provides an error response. If you have
+	// the required permissions, the error response is DryRunOperation. Otherwise,
+	// it is UnauthorizedOperation.
+	DryRun *bool `locationName:"dryRun" type:"boolean"`
+
+	// The IDs of one or more resources to tag. For example, ami-1a2b3c4d.
+	//
+	// Resources is a required field
+	Resources []*string `locationName:"ResourceId" type:"list" required:"true"`
+
+	// One or more tags. The value parameter is required, but if you don't want
+	// the tag to have a value, specify the parameter with no value, and we set
+	// the value to an empty string.
+	//
+	// Tags is a required field
+	Tags []*Tag `locationName:"Tag" locationNameList:"item" type:"list" required:"true"`
+}
+
+// String returns the string representation
+func (s CreateTagsInput) String() string {
+	return awsutil.Prettify(s)
+}
+
+// GoString returns the string representation
+func (s CreateTagsInput) GoString() string {
+	return s.String()
+}
+
+// Validate inspects the fields of the type to determine if they are valid.
+func (s *CreateTagsInput) Validate() error {
+	invalidParams := request.ErrInvalidParams{Context: "CreateTagsInput"}
+	if s.Resources == nil {
+		invalidParams.Add(request.NewErrParamRequired("Resources"))
+	}
+	if s.Tags == nil {
+		invalidParams.Add(request.NewErrParamRequired("Tags"))
+	}
+
+	if invalidParams.Len() > 0 {
+		return invalidParams
+	}
+	return nil
+}
+
+// SetDryRun sets the DryRun field's value.
+func (s *CreateTagsInput) SetDryRun(v bool) *CreateTagsInput {
+	s.DryRun = &v
+	return s
+}
+
+// SetResources sets the Resources field's value.
+func (s *CreateTagsInput) SetResources(v []*string) *CreateTagsInput {
+	s.Resources = v
+	return s
+}
+
+// SetTags sets the Tags field's value.
+func (s *CreateTagsInput) SetTags(v []*Tag) *CreateTagsInput {
+	s.Tags = v
+	return s
+}
+
+// Please also see https://docs.aws.amazon.com/goto/WebAPI/ec2-2016-11-15/CreateTagsOutput
+type CreateTagsOutput struct {
+	_ struct{} `type:"structure"`
+}
+
+// String returns the string representation
+func (s CreateTagsOutput) String() string {
+	return awsutil.Prettify(s)
+}
+
+// GoString returns the string representation
+func (s CreateTagsOutput) GoString() string {
+	return s.String()
+}
+
+type DescribeTagsInput struct {
+	_ struct{} `type:"structure"`
+
+	// Checks whether you have the required permissions for the action, without
+	// actually making the request, and provides an error response. If you have
+	// the required permissions, the error response is DryRunOperation. Otherwise,
+	// it is UnauthorizedOperation.
+	DryRun *bool `locationName:"dryRun" type:"boolean"`
+
+	// One or more filters.
+	//
+	//    * key - The tag key.
+	//
+	//    * resource-id - The resource ID.
+	//
+	//    * resource-type - The resource type (customer-gateway | dhcp-options |
+	//    image | instance | internet-gateway | network-acl | network-interface
+	//    | reserved-instances | route-table | security-group | snapshot | spot-instances-request
+	//    | subnet | volume | vpc | vpn-connection | vpn-gateway).
+	//
+	//    * value - The tag value.
+	Filters []*Filter `locationName:"Filter" locationNameList:"Filter" type:"list"`
+
+	// The maximum number of results to return in a single call. This value can
+	// be between 5 and 1000. To retrieve the remaining results, make another call
+	// with the returned NextToken value.
+	MaxResults *int64 `locationName:"maxResults" type:"integer"`
+
+	// The token to retrieve the next page of results.
+	NextToken *string `locationName:"nextToken" type:"string"`
+}
+
+// String returns the string representation
+func (s DescribeTagsInput) String() string {
+	return awsutil.Prettify(s)
+}
+
+// GoString returns the string representation
+func (s DescribeTagsInput) GoString() string {
+	return s.String()
+}
+
+// SetDryRun sets the DryRun field's value.
+func (s *DescribeTagsInput) SetDryRun(v bool) *DescribeTagsInput {
+	s.DryRun = &v
+	return s
+}
+
+// SetFilters sets the Filters field's value.
+func (s *DescribeTagsInput) SetFilters(v []*Filter) *DescribeTagsInput {
+	s.Filters = v
+	return s
+}
+
+// SetMaxResults sets the MaxResults field's value.
+func (s *DescribeTagsInput) SetMaxResults(v int64) *DescribeTagsInput {
+	s.MaxResults = &v
+	return s
+}
+
+// SetNextToken sets the NextToken field's value.
+func (s *DescribeTagsInput) SetNextToken(v string) *DescribeTagsInput {
+	s.NextToken = &v
+	return s
+}
+
+// Contains the output of DescribeTags.
+// Please also see https://docs.aws.amazon.com/goto/WebAPI/ec2-2016-11-15/DescribeTagsResult
+type DescribeTagsOutput struct {
+	_ struct{} `type:"structure"`
+
+	// The token to use to retrieve the next page of results. This value is null
+	// when there are no more results to return..
+	NextToken *string `locationName:"nextToken" type:"string"`
+
+	// A list of tags.
+	Tags []*TagDescription `locationName:"tagSet" locationNameList:"item" type:"list"`
+}
+
+// String returns the string representation
+func (s DescribeTagsOutput) String() string {
+	return awsutil.Prettify(s)
+}
+
+// GoString returns the string representation
+func (s DescribeTagsOutput) GoString() string {
+	return s.String()
+}
+
+// SetNextToken sets the NextToken field's value.
+func (s *DescribeTagsOutput) SetNextToken(v string) *DescribeTagsOutput {
+	s.NextToken = &v
+	return s
+}
+
+// SetTags sets the Tags field's value.
+func (s *DescribeTagsOutput) SetTags(v []*TagDescription) *DescribeTagsOutput {
+	s.Tags = v
+	return s
+}
+
+type TagDescription struct {
+	_ struct{} `type:"structure"`
+
+	// The tag key.
+	Key *string `locationName:"key" type:"string"`
+
+	// The ID of the resource. For example, ami-1a2b3c4d.
+	ResourceId *string `locationName:"resourceId" type:"string"`
+
+	// The resource type.
+	ResourceType *string `locationName:"resourceType" type:"string" enum:"ResourceType"`
+
+	// The tag value.
+	Value *string `locationName:"value" type:"string"`
+}
+
+// String returns the string representation
+func (s TagDescription) String() string {
+	return awsutil.Prettify(s)
+}
+
+// GoString returns the string representation
+func (s TagDescription) GoString() string {
+	return s.String()
+}
+
+// SetKey sets the Key field's value.
+func (s *TagDescription) SetKey(v string) *TagDescription {
+	s.Key = &v
+	return s
+}
+
+// SetResourceId sets the ResourceId field's value.
+func (s *TagDescription) SetResourceId(v string) *TagDescription {
+	s.ResourceId = &v
+	return s
+}
+
+// SetResourceType sets the ResourceType field's value.
+func (s *TagDescription) SetResourceType(v string) *TagDescription {
+	s.ResourceType = &v
+	return s
+}
+
+// SetValue sets the Value field's value.
+func (s *TagDescription) SetValue(v string) *TagDescription {
+	s.Value = &v
+	return s
+}
+
+// The tags to apply to a resource when the resource is being created.
+// Please also see https://docs.aws.amazon.com/goto/WebAPI/ec2-2016-11-15/TagSpecification
+type TagSpecification struct {
+	_ struct{} `type:"structure"`
+
+	// The type of resource to tag. Currently, the resource types that support tagging
+	// on creation are instance and volume.
+	ResourceType *string `locationName:"resourceType" type:"string" enum:"ResourceType"`
+
+	// The tags to apply to the resource.
+	Tags []*Tag `locationName:"Tag" locationNameList:"item" type:"list"`
+}
+
+// String returns the string representation
+func (s TagSpecification) String() string {
+	return awsutil.Prettify(s)
+}
+
+// GoString returns the string representation
+func (s TagSpecification) GoString() string {
+	return s.String()
+}
+
+// SetResourceType sets the ResourceType field's value.
+func (s *TagSpecification) SetResourceType(v string) *TagSpecification {
+	s.ResourceType = &v
+	return s
+}
+
+// SetTags sets the Tags field's value.
+func (s *TagSpecification) SetTags(v []*Tag) *TagSpecification {
+	s.Tags = v
+	return s
+}
+
+// Contains the parameters for ImportKeyPair.
+// Please also see https://docs.aws.amazon.com/goto/WebAPI/ec2-2016-11-15/ImportKeyPairRequest
+type ImportKeyPairInput struct {
+	_ struct{} `type:"structure"`
+
+	// Checks whether you have the required permissions for the action, without
+	// actually making the request, and provides an error response. If you have
+	// the required permissions, the error response is DryRunOperation. Otherwise,
+	// it is UnauthorizedOperation.
+	DryRun *bool `locationName:"dryRun" type:"boolean"`
+
+	// A unique name for the key pair.
+	//
+	// KeyName is a required field
+	KeyName *string `locationName:"keyName" type:"string" required:"true"`
+
+	// The public key. For API calls, the text must be base64-encoded. For command
+	// line tools, base64 encoding is performed for you.
+	//
+	// PublicKeyMaterial is automatically base64 encoded/decoded by the SDK.
+	//
+	// PublicKeyMaterial is a required field
+	PublicKeyMaterial []byte `locationName:"publicKeyMaterial" type:"blob" required:"true"`
+}
+
+// String returns the string representation
+func (s ImportKeyPairInput) String() string {
+	return awsutil.Prettify(s)
+}
+
+// GoString returns the string representation
 func (s ImportKeyPairInput) GoString() string {
-=======
-func (s RegisterImageInput) GoString() string {
->>>>>>> ada0dbe5
 	return s.String()
 }
 
 // Validate inspects the fields of the type to determine if they are valid.
-<<<<<<< HEAD
 func (s *ImportKeyPairInput) Validate() error {
 	invalidParams := request.ErrInvalidParams{Context: "ImportKeyPairInput"}
 	if s.KeyName == nil {
@@ -1913,12 +2919,6 @@
 	}
 	if s.PublicKeyMaterial == nil {
 		invalidParams.Add(request.NewErrParamRequired("PublicKeyMaterial"))
-=======
-func (s *RegisterImageInput) Validate() error {
-	invalidParams := request.ErrInvalidParams{Context: "RegisterImageInput"}
-	if s.Name == nil {
-		invalidParams.Add(request.NewErrParamRequired("Name"))
->>>>>>> ada0dbe5
 	}
 
 	if invalidParams.Len() > 0 {
@@ -1927,42 +2927,12 @@
 	return nil
 }
 
-<<<<<<< HEAD
 // SetDryRun sets the DryRun field's value.
 func (s *ImportKeyPairInput) SetDryRun(v bool) *ImportKeyPairInput {
-=======
-// SetArchitecture sets the Architecture field's value.
-func (s *RegisterImageInput) SetArchitecture(v string) *RegisterImageInput {
-	s.Architecture = &v
-	return s
-}
-
-// SetBillingProducts sets the BillingProducts field's value.
-func (s *RegisterImageInput) SetBillingProducts(v []*string) *RegisterImageInput {
-	s.BillingProducts = v
-	return s
-}
-
-// SetBlockDeviceMappings sets the BlockDeviceMappings field's value.
-func (s *RegisterImageInput) SetBlockDeviceMappings(v []*BlockDeviceMapping) *RegisterImageInput {
-	s.BlockDeviceMappings = v
-	return s
-}
-
-// SetDescription sets the Description field's value.
-func (s *RegisterImageInput) SetDescription(v string) *RegisterImageInput {
-	s.Description = &v
-	return s
-}
-
-// SetDryRun sets the DryRun field's value.
-func (s *RegisterImageInput) SetDryRun(v bool) *RegisterImageInput {
->>>>>>> ada0dbe5
 	s.DryRun = &v
 	return s
 }
 
-<<<<<<< HEAD
 // SetKeyName sets the KeyName field's value.
 func (s *ImportKeyPairInput) SetKeyName(v string) *ImportKeyPairInput {
 	s.KeyName = &v
@@ -1989,81 +2959,29 @@
 
 // String returns the string representation
 func (s ImportKeyPairOutput) String() string {
-=======
-// SetEnaSupport sets the EnaSupport field's value.
-func (s *RegisterImageInput) SetEnaSupport(v bool) *RegisterImageInput {
-	s.EnaSupport = &v
-	return s
-}
-
-// SetImageLocation sets the ImageLocation field's value.
-func (s *RegisterImageInput) SetImageLocation(v string) *RegisterImageInput {
-	s.ImageLocation = &v
-	return s
-}
-
-// SetKernelId sets the KernelId field's value.
-func (s *RegisterImageInput) SetKernelId(v string) *RegisterImageInput {
-	s.KernelId = &v
-	return s
-}
-
-// SetName sets the Name field's value.
-func (s *RegisterImageInput) SetName(v string) *RegisterImageInput {
-	s.Name = &v
-	return s
-}
-
-// SetRamdiskId sets the RamdiskId field's value.
-func (s *RegisterImageInput) SetRamdiskId(v string) *RegisterImageInput {
-	s.RamdiskId = &v
-	return s
-}
-
-// SetRootDeviceName sets the RootDeviceName field's value.
-func (s *RegisterImageInput) SetRootDeviceName(v string) *RegisterImageInput {
-	s.RootDeviceName = &v
-	return s
-}
-
-// SetSriovNetSupport sets the SriovNetSupport field's value.
-func (s *RegisterImageInput) SetSriovNetSupport(v string) *RegisterImageInput {
-	s.SriovNetSupport = &v
-	return s
-}
-
-// SetVirtualizationType sets the VirtualizationType field's value.
-func (s *RegisterImageInput) SetVirtualizationType(v string) *RegisterImageInput {
-	s.VirtualizationType = &v
-	return s
-}
-
-// Contains the output of RegisterImage.
-// Please also see https://docs.aws.amazon.com/goto/WebAPI/ec2-2016-11-15/RegisterImageResult
-type RegisterImageOutput struct {
-	_ struct{} `type:"structure"`
-
-	// The ID of the newly registered AMI.
-	ImageId *string `locationName:"imageId" type:"string"`
-}
-
-// String returns the string representation
-func (s RegisterImageOutput) String() string {
-	return awsutil.Prettify(s)
-}
-
-// GoString returns the string representation
-func (s RegisterImageOutput) GoString() string {
-	return s.String()
-}
-
-// SetImageId sets the ImageId field's value.
-func (s *RegisterImageOutput) SetImageId(v string) *RegisterImageOutput {
-	s.ImageId = &v
-	return s
-}
-
-type DeregisterImageInput struct {
+	return awsutil.Prettify(s)
+}
+
+// GoString returns the string representation
+func (s ImportKeyPairOutput) GoString() string {
+	return s.String()
+}
+
+// SetKeyFingerprint sets the KeyFingerprint field's value.
+func (s *ImportKeyPairOutput) SetKeyFingerprint(v string) *ImportKeyPairOutput {
+	s.KeyFingerprint = &v
+	return s
+}
+
+// SetKeyName sets the KeyName field's value.
+func (s *ImportKeyPairOutput) SetKeyName(v string) *ImportKeyPairOutput {
+	s.KeyName = &v
+	return s
+}
+
+// Contains the parameters for DescribeKeyPairs.
+// Please also see https://docs.aws.amazon.com/goto/WebAPI/ec2-2016-11-15/DescribeKeyPairsRequest
+type DescribeKeyPairsInput struct {
 	_ struct{} `type:"structure"`
 
 	// Checks whether you have the required permissions for the action, without
@@ -2072,186 +2990,112 @@
 	// it is UnauthorizedOperation.
 	DryRun *bool `locationName:"dryRun" type:"boolean"`
 
-	// The ID of the AMI.
-	//
-	// ImageId is a required field
-	ImageId *string `type:"string" required:"true"`
-}
-
-// String returns the string representation
-func (s DeregisterImageInput) String() string {
->>>>>>> ada0dbe5
-	return awsutil.Prettify(s)
-}
-
-// GoString returns the string representation
-<<<<<<< HEAD
-func (s ImportKeyPairOutput) GoString() string {
+	// One or more filters.
+	//
+	//    * fingerprint - The fingerprint of the key pair.
+	//
+	//    * key-name - The name of the key pair.
+	Filters []*Filter `locationName:"Filter" locationNameList:"Filter" type:"list"`
+
+	// One or more key pair names.
+	//
+	// Default: Describes all your key pairs.
+	KeyNames []*string `locationName:"KeyName" locationNameList:"KeyName" type:"list"`
+}
+
+// String returns the string representation
+func (s DescribeKeyPairsInput) String() string {
+	return awsutil.Prettify(s)
+}
+
+// GoString returns the string representation
+func (s DescribeKeyPairsInput) GoString() string {
+	return s.String()
+}
+
+// SetDryRun sets the DryRun field's value.
+func (s *DescribeKeyPairsInput) SetDryRun(v bool) *DescribeKeyPairsInput {
+	s.DryRun = &v
+	return s
+}
+
+// SetFilters sets the Filters field's value.
+func (s *DescribeKeyPairsInput) SetFilters(v []*Filter) *DescribeKeyPairsInput {
+	s.Filters = v
+	return s
+}
+
+// SetKeyNames sets the KeyNames field's value.
+func (s *DescribeKeyPairsInput) SetKeyNames(v []*string) *DescribeKeyPairsInput {
+	s.KeyNames = v
+	return s
+}
+
+// Contains the output of DescribeKeyPairs.
+// Please also see https://docs.aws.amazon.com/goto/WebAPI/ec2-2016-11-15/DescribeKeyPairsResult
+type DescribeKeyPairsOutput struct {
+	_ struct{} `type:"structure"`
+
+	// Information about one or more key pairs.
+	KeyPairs []*KeyPairInfo `locationName:"keySet" locationNameList:"item" type:"list"`
+}
+
+// String returns the string representation
+func (s DescribeKeyPairsOutput) String() string {
+	return awsutil.Prettify(s)
+}
+
+// GoString returns the string representation
+func (s DescribeKeyPairsOutput) GoString() string {
+	return s.String()
+}
+
+// SetKeyPairs sets the KeyPairs field's value.
+func (s *DescribeKeyPairsOutput) SetKeyPairs(v []*KeyPairInfo) *DescribeKeyPairsOutput {
+	s.KeyPairs = v
+	return s
+}
+
+// Describes a key pair.
+// Please also see https://docs.aws.amazon.com/goto/WebAPI/ec2-2016-11-15/KeyPairInfo
+type KeyPairInfo struct {
+	_ struct{} `type:"structure"`
+
+	// If you used CreateKeyPair to create the key pair, this is the SHA-1 digest
+	// of the DER encoded private key. If you used ImportKeyPair to provide AWS
+	// the public key, this is the MD5 public key fingerprint as specified in section
+	// 4 of RFC4716.
+	KeyFingerprint *string `locationName:"keyFingerprint" type:"string"`
+
+	// The name of the key pair.
+	KeyName *string `locationName:"keyName" type:"string"`
+}
+
+// String returns the string representation
+func (s KeyPairInfo) String() string {
+	return awsutil.Prettify(s)
+}
+
+// GoString returns the string representation
+func (s KeyPairInfo) GoString() string {
 	return s.String()
 }
 
 // SetKeyFingerprint sets the KeyFingerprint field's value.
-func (s *ImportKeyPairOutput) SetKeyFingerprint(v string) *ImportKeyPairOutput {
+func (s *KeyPairInfo) SetKeyFingerprint(v string) *KeyPairInfo {
 	s.KeyFingerprint = &v
 	return s
 }
 
 // SetKeyName sets the KeyName field's value.
-func (s *ImportKeyPairOutput) SetKeyName(v string) *ImportKeyPairOutput {
+func (s *KeyPairInfo) SetKeyName(v string) *KeyPairInfo {
 	s.KeyName = &v
 	return s
 }
 
-// Contains the parameters for DescribeKeyPairs.
-// Please also see https://docs.aws.amazon.com/goto/WebAPI/ec2-2016-11-15/DescribeKeyPairsRequest
-type DescribeKeyPairsInput struct {
-=======
-func (s DeregisterImageInput) GoString() string {
-	return s.String()
-}
-
-// Validate inspects the fields of the type to determine if they are valid.
-func (s *DeregisterImageInput) Validate() error {
-	invalidParams := request.ErrInvalidParams{Context: "DeregisterImageInput"}
-	if s.ImageId == nil {
-		invalidParams.Add(request.NewErrParamRequired("ImageId"))
-	}
-
-	if invalidParams.Len() > 0 {
-		return invalidParams
-	}
-	return nil
-}
-
-// SetDryRun sets the DryRun field's value.
-func (s *DeregisterImageInput) SetDryRun(v bool) *DeregisterImageInput {
-	s.DryRun = &v
-	return s
-}
-
-// SetImageId sets the ImageId field's value.
-func (s *DeregisterImageInput) SetImageId(v string) *DeregisterImageInput {
-	s.ImageId = &v
-	return s
-}
-
-// Please also see https://docs.aws.amazon.com/goto/WebAPI/ec2-2016-11-15/DeregisterImageOutput
-type DeregisterImageOutput struct {
-	_ struct{} `type:"structure"`
-}
-
-// String returns the string representation
-func (s DeregisterImageOutput) String() string {
-	return awsutil.Prettify(s)
-}
-
-// GoString returns the string representation
-func (s DeregisterImageOutput) GoString() string {
-	return s.String()
-}
-
-type Image struct {
-	_ struct{} `type:"structure"`
-
-	// The architecture of the image.
-	Architecture *string `locationName:"architecture" type:"string" enum:"ArchitectureValues"`
-
-	// Any block device mapping entries.
-	BlockDeviceMappings []*BlockDeviceMapping `locationName:"blockDeviceMapping" locationNameList:"item" type:"list"`
-
-	// The date and time the image was created.
-	CreationDate *string `locationName:"creationDate" type:"string"`
-
-	// The description of the AMI that was provided during image creation.
-	Description *string `locationName:"description" type:"string"`
-
-	// Specifies whether enhanced networking with ENA is enabled.
-	EnaSupport *bool `locationName:"enaSupport" type:"boolean"`
-
-	// The hypervisor type of the image.
-	Hypervisor *string `locationName:"hypervisor" type:"string" enum:"HypervisorType"`
-
-	// The ID of the AMI.
-	ImageId *string `locationName:"imageId" type:"string"`
-
-	// The location of the AMI.
-	ImageLocation *string `locationName:"imageLocation" type:"string"`
-
-	// The AWS account alias (for example, amazon, self) or the AWS account ID of
-	// the AMI owner.
-	ImageOwnerAlias *string `locationName:"imageOwnerAlias" type:"string"`
-
-	// The type of image.
-	ImageType *string `locationName:"imageType" type:"string" enum:"ImageTypeValues"`
-
-	// The kernel associated with the image, if any. Only applicable for machine
-	// images.
-	KernelId *string `locationName:"kernelId" type:"string"`
-
-	// The name of the AMI that was provided during image creation.
-	Name *string `locationName:"name" type:"string"`
-
-	// The AWS account ID of the image owner.
-	OwnerId *string `locationName:"imageOwnerId" type:"string"`
-
-	// The value is Windows for Windows AMIs; otherwise blank.
-	Platform *string `locationName:"platform" type:"string" enum:"PlatformValues"`
-
-	// Any product codes associated with the AMI.
-	ProductCodes []*ProductCode `locationName:"productCodes" locationNameList:"item" type:"list"`
-
-	// Indicates whether the image has public launch permissions. The value is true
-	// if this image has public launch permissions or false if it has only implicit
-	// and explicit launch permissions.
-	Public *bool `locationName:"isPublic" type:"boolean"`
-
-	// The RAM disk associated with the image, if any. Only applicable for machine
-	// images.
-	RamdiskId *string `locationName:"ramdiskId" type:"string"`
-
-	// The device name of the root device (for example, /dev/sda1 or /dev/xvda).
-	RootDeviceName *string `locationName:"rootDeviceName" type:"string"`
-
-	// The type of root device used by the AMI. The AMI can use an EBS volume or
-	// an instance store volume.
-	RootDeviceType *string `locationName:"rootDeviceType" type:"string" enum:"DeviceType"`
-
-	// Specifies whether enhanced networking with the Intel 82599 Virtual Function
-	// interface is enabled.
-	SriovNetSupport *string `locationName:"sriovNetSupport" type:"string"`
-
-	// The current state of the AMI. If the state is available, the image is successfully
-	// registered and can be used to launch an instance.
-	State *string `locationName:"imageState" type:"string" enum:"ImageState"`
-
-	// The reason for the state change.
-	StateReason *StateReason `locationName:"stateReason" type:"structure"`
-
-	// Any tags assigned to the image.
-	Tags []*Tag `locationName:"tagSet" locationNameList:"item" type:"list"`
-
-	// The type of virtualization of the AMI.
-	VirtualizationType *string `locationName:"virtualizationType" type:"string" enum:"VirtualizationType"`
-}
-
-// String returns the string representation
-func (s Image) String() string {
-	return awsutil.Prettify(s)
-}
-
-// GoString returns the string representation
-func (s Image) GoString() string {
-	return s.String()
-}
-
-// SetArchitecture sets the Architecture field's value.
-func (s *Image) SetArchitecture(v string) *Image {
-	s.Architecture = &v
-	return s
-}
-
-type DescribeImagesInput struct {
->>>>>>> ada0dbe5
+// Contains the parameters for DeleteKeyPair.
+// Please also see https://docs.aws.amazon.com/goto/WebAPI/ec2-2016-11-15/DeleteKeyPairRequest
+type DeleteKeyPairInput struct {
 	_ struct{} `type:"structure"`
 
 	// Checks whether you have the required permissions for the action, without
@@ -2260,227 +3104,66 @@
 	// it is UnauthorizedOperation.
 	DryRun *bool `locationName:"dryRun" type:"boolean"`
 
-<<<<<<< HEAD
-	// One or more filters.
-	//
-	//    * fingerprint - The fingerprint of the key pair.
-	//
-	//    * key-name - The name of the key pair.
-	Filters []*Filter `locationName:"Filter" locationNameList:"Filter" type:"list"`
-
-	// One or more key pair names.
-	//
-	// Default: Describes all your key pairs.
-	KeyNames []*string `locationName:"KeyName" locationNameList:"KeyName" type:"list"`
-}
-
-// String returns the string representation
-func (s DescribeKeyPairsInput) String() string {
-=======
-	// Scopes the images by users with explicit launch permissions. Specify an AWS
-	// account ID, self (the sender of the request), or all (public AMIs).
-	ExecutableUsers []*string `locationName:"ExecutableBy" locationNameList:"ExecutableBy" type:"list"`
-
-	// One or more filters.
-	//
-	//    * architecture - The image architecture (i386 | x86_64).
-	//
-	//    * block-device-mapping.delete-on-termination - A Boolean value that indicates
-	//    whether the Amazon EBS volume is deleted on instance termination.
-	//
-	//    * block-device-mapping.device-name - The device name for the EBS volume
-	//    (for example, /dev/sdh).
-	//
-	//    * block-device-mapping.snapshot-id - The ID of the snapshot used for the
-	//    EBS volume.
-	//
-	//    * block-device-mapping.volume-size - The volume size of the EBS volume,
-	//    in GiB.
-	//
-	//    * block-device-mapping.volume-type - The volume type of the EBS volume
-	//    (gp2 | io1 | st1 | sc1 | standard).
-	//
-	//    * description - The description of the image (provided during image creation).
-	//
-	//    * ena-support - A Boolean that indicates whether enhanced networking with
-	//    ENA is enabled.
-	//
-	//    * hypervisor - The hypervisor type (ovm | xen).
-	//
-	//    * image-id - The ID of the image.
-	//
-	//    * image-type - The image type (machine | kernel | ramdisk).
-	//
-	//    * is-public - A Boolean that indicates whether the image is public.
-	//
-	//    * kernel-id - The kernel ID.
-	//
-	//    * manifest-location - The location of the image manifest.
-	//
-	//    * name - The name of the AMI (provided during image creation).
-	//
-	//    * owner-alias - String value from an Amazon-maintained list (amazon |
-	//    aws-marketplace | microsoft) of snapshot owners. Not to be confused with
-	//    the user-configured AWS account alias, which is set from the IAM console.
-	//
-	//    * owner-id - The AWS account ID of the image owner.
-	//
-	//    * platform - The platform. To only list Windows-based AMIs, use windows.
-	//
-	//    * product-code - The product code.
-	//
-	//    * product-code.type - The type of the product code (devpay | marketplace).
-	//
-	//    * ramdisk-id - The RAM disk ID.
-	//
-	//    * root-device-name - The name of the root device volume (for example,
-	//    /dev/sda1).
-	//
-	//    * root-device-type - The type of the root device volume (ebs | instance-store).
-	//
-	//    * state - The state of the image (available | pending | failed).
-	//
-	//    * state-reason-code - The reason code for the state change.
-	//
-	//    * state-reason-message - The message for the state change.
-	//
-	//    * tag:key=value - The key/value combination of a tag assigned to the resource.
-	//    Specify the key of the tag in the filter name and the value of the tag
-	//    in the filter value. For example, for the tag Purpose=X, specify tag:Purpose
-	//    for the filter name and X for the filter value.
-	//
-	//    * tag-key - The key of a tag assigned to the resource. This filter is
-	//    independent of the tag-value filter. For example, if you use both the
-	//    filter "tag-key=Purpose" and the filter "tag-value=X", you get any resources
-	//    assigned both the tag key Purpose (regardless of what the tag's value
-	//    is), and the tag value X (regardless of what the tag's key is). If you
-	//    want to list only resources where Purpose is X, see the tag:key=value
-	//    filter.
-	//
-	//    * tag-value - The value of a tag assigned to the resource. This filter
-	//    is independent of the tag-key filter.
-	//
-	//    * virtualization-type - The virtualization type (paravirtual | hvm).
-	Filters []*Filter `locationName:"Filter" locationNameList:"Filter" type:"list"`
-
-	// One or more image IDs.
-	//
-	// Default: Describes all images available to you.
-	ImageIds []*string `locationName:"ImageId" locationNameList:"ImageId" type:"list"`
-
-	// Filters the images by the owner. Specify an AWS account ID, self (owner is
-	// the sender of the request), or an AWS owner alias (valid values are amazon
-	// | aws-marketplace | microsoft). Omitting this option returns all images for
-	// which you have launch permissions, regardless of ownership.
-	Owners []*string `locationName:"Owner" locationNameList:"Owner" type:"list"`
-}
-
-// String returns the string representation
-func (s DescribeImagesInput) String() string {
->>>>>>> ada0dbe5
-	return awsutil.Prettify(s)
-}
-
-// GoString returns the string representation
-<<<<<<< HEAD
-func (s DescribeKeyPairsInput) GoString() string {
-=======
-func (s DescribeImagesInput) GoString() string {
->>>>>>> ada0dbe5
-	return s.String()
+	// The name of the key pair.
+	//
+	// KeyName is a required field
+	KeyName *string `type:"string" required:"true"`
+}
+
+// String returns the string representation
+func (s DeleteKeyPairInput) String() string {
+	return awsutil.Prettify(s)
+}
+
+// GoString returns the string representation
+func (s DeleteKeyPairInput) GoString() string {
+	return s.String()
+}
+
+// Validate inspects the fields of the type to determine if they are valid.
+func (s *DeleteKeyPairInput) Validate() error {
+	invalidParams := request.ErrInvalidParams{Context: "DeleteKeyPairInput"}
+	if s.KeyName == nil {
+		invalidParams.Add(request.NewErrParamRequired("KeyName"))
+	}
+
+	if invalidParams.Len() > 0 {
+		return invalidParams
+	}
+	return nil
 }
 
 // SetDryRun sets the DryRun field's value.
-<<<<<<< HEAD
-func (s *DescribeKeyPairsInput) SetDryRun(v bool) *DescribeKeyPairsInput {
-=======
-func (s *DescribeImagesInput) SetDryRun(v bool) *DescribeImagesInput {
->>>>>>> ada0dbe5
+func (s *DeleteKeyPairInput) SetDryRun(v bool) *DeleteKeyPairInput {
 	s.DryRun = &v
 	return s
 }
 
-<<<<<<< HEAD
-// SetFilters sets the Filters field's value.
-func (s *DescribeKeyPairsInput) SetFilters(v []*Filter) *DescribeKeyPairsInput {
-=======
-// SetExecutableUsers sets the ExecutableUsers field's value.
-func (s *DescribeImagesInput) SetExecutableUsers(v []*string) *DescribeImagesInput {
-	s.ExecutableUsers = v
-	return s
-}
-
-// SetFilters sets the Filters field's value.
-func (s *DescribeImagesInput) SetFilters(v []*Filter) *DescribeImagesInput {
->>>>>>> ada0dbe5
-	s.Filters = v
-	return s
-}
-
-<<<<<<< HEAD
-// SetKeyNames sets the KeyNames field's value.
-func (s *DescribeKeyPairsInput) SetKeyNames(v []*string) *DescribeKeyPairsInput {
-	s.KeyNames = v
-	return s
-}
-
-// Contains the output of DescribeKeyPairs.
-// Please also see https://docs.aws.amazon.com/goto/WebAPI/ec2-2016-11-15/DescribeKeyPairsResult
-type DescribeKeyPairsOutput struct {
-	_ struct{} `type:"structure"`
-
-	// Information about one or more key pairs.
-	KeyPairs []*KeyPairInfo `locationName:"keySet" locationNameList:"item" type:"list"`
-}
-
-// String returns the string representation
-func (s DescribeKeyPairsOutput) String() string {
-=======
-// SetImageIds sets the ImageIds field's value.
-func (s *DescribeImagesInput) SetImageIds(v []*string) *DescribeImagesInput {
-	s.ImageIds = v
-	return s
-}
-
-// SetOwners sets the Owners field's value.
-func (s *DescribeImagesInput) SetOwners(v []*string) *DescribeImagesInput {
-	s.Owners = v
-	return s
-}
-
-// Contains the output of DescribeImages.
-// Please also see https://docs.aws.amazon.com/goto/WebAPI/ec2-2016-11-15/DescribeImagesResult
-type DescribeImagesOutput struct {
-	_ struct{} `type:"structure"`
-
-	// Information about one or more images.
-	Images []*Image `locationName:"imagesSet" locationNameList:"item" type:"list"`
-}
-
-// String returns the string representation
-func (s DescribeImagesOutput) String() string {
-	return awsutil.Prettify(s)
-}
-
-// GoString returns the string representation
-func (s DescribeImagesOutput) GoString() string {
-	return s.String()
-}
-
-// SetImages sets the Images field's value.
-func (s *DescribeImagesOutput) SetImages(v []*Image) *DescribeImagesOutput {
-	s.Images = v
-	return s
-}
-
-type ModifyImageAttributeInput struct {
-	_ struct{} `type:"structure"`
-
-	// The name of the attribute to modify.
-	Attribute *string `type:"string"`
-
-	// A description for the AMI.
-	Description *AttributeValue `type:"structure"`
+// SetKeyName sets the KeyName field's value.
+func (s *DeleteKeyPairInput) SetKeyName(v string) *DeleteKeyPairInput {
+	s.KeyName = &v
+	return s
+}
+
+// Please also see https://docs.aws.amazon.com/goto/WebAPI/ec2-2016-11-15/DeleteKeyPairOutput
+type DeleteKeyPairOutput struct {
+	_ struct{} `type:"structure"`
+}
+
+// String returns the string representation
+func (s DeleteKeyPairOutput) String() string {
+	return awsutil.Prettify(s)
+}
+
+// GoString returns the string representation
+func (s DeleteKeyPairOutput) GoString() string {
+	return s.String()
+}
+
+// Contains the parameters for CreateKeyPair.
+// Please also see https://docs.aws.amazon.com/goto/WebAPI/ec2-2016-11-15/CreateKeyPairRequest
+type CreateKeyPairInput struct {
+	_ struct{} `type:"structure"`
 
 	// Checks whether you have the required permissions for the action, without
 	// actually making the request, and provides an error response. If you have
@@ -2488,49 +3171,29 @@
 	// it is UnauthorizedOperation.
 	DryRun *bool `locationName:"dryRun" type:"boolean"`
 
-	// The ID of the AMI.
-	//
-	// ImageId is a required field
-	ImageId *string `type:"string" required:"true"`
-
-	// A launch permission modification.
-	LaunchPermission *LaunchPermissionModifications `type:"structure"`
-
-	// The operation type.
-	OperationType *string `type:"string" enum:"OperationType"`
-
-	// One or more product codes. After you add a product code to an AMI, it can't
-	// be removed. This is only valid when modifying the productCodes attribute.
-	ProductCodes []*string `locationName:"ProductCode" locationNameList:"ProductCode" type:"list"`
-
-	// One or more user groups. This is only valid when modifying the launchPermission
-	// attribute.
-	UserGroups []*string `locationName:"UserGroup" locationNameList:"UserGroup" type:"list"`
-
-	// One or more AWS account IDs. This is only valid when modifying the launchPermission
-	// attribute.
-	UserIds []*string `locationName:"UserId" locationNameList:"UserId" type:"list"`
-
-	// The value of the attribute being modified. This is only valid when modifying
-	// the description attribute.
-	Value *string `type:"string"`
-}
-
-// String returns the string representation
-func (s ModifyImageAttributeInput) String() string {
-	return awsutil.Prettify(s)
-}
-
-// GoString returns the string representation
-func (s ModifyImageAttributeInput) GoString() string {
+	// A unique name for the key pair.
+	//
+	// Constraints: Up to 255 ASCII characters
+	//
+	// KeyName is a required field
+	KeyName *string `type:"string" required:"true"`
+}
+
+// String returns the string representation
+func (s CreateKeyPairInput) String() string {
+	return awsutil.Prettify(s)
+}
+
+// GoString returns the string representation
+func (s CreateKeyPairInput) GoString() string {
 	return s.String()
 }
 
 // Validate inspects the fields of the type to determine if they are valid.
-func (s *ModifyImageAttributeInput) Validate() error {
-	invalidParams := request.ErrInvalidParams{Context: "ModifyImageAttributeInput"}
-	if s.ImageId == nil {
-		invalidParams.Add(request.NewErrParamRequired("ImageId"))
+func (s *CreateKeyPairInput) Validate() error {
+	invalidParams := request.ErrInvalidParams{Context: "CreateKeyPairInput"}
+	if s.KeyName == nil {
+		invalidParams.Add(request.NewErrParamRequired("KeyName"))
 	}
 
 	if invalidParams.Len() > 0 {
@@ -2539,485 +3202,12 @@
 	return nil
 }
 
-// SetAttribute sets the Attribute field's value.
-func (s *ModifyImageAttributeInput) SetAttribute(v string) *ModifyImageAttributeInput {
-	s.Attribute = &v
-	return s
-}
-
-// SetDescription sets the Description field's value.
-func (s *ModifyImageAttributeInput) SetDescription(v *AttributeValue) *ModifyImageAttributeInput {
-	s.Description = v
-	return s
-}
-
 // SetDryRun sets the DryRun field's value.
-func (s *ModifyImageAttributeInput) SetDryRun(v bool) *ModifyImageAttributeInput {
+func (s *CreateKeyPairInput) SetDryRun(v bool) *CreateKeyPairInput {
 	s.DryRun = &v
 	return s
 }
 
-// SetImageId sets the ImageId field's value.
-func (s *ModifyImageAttributeInput) SetImageId(v string) *ModifyImageAttributeInput {
-	s.ImageId = &v
-	return s
-}
-
-// SetLaunchPermission sets the LaunchPermission field's value.
-func (s *ModifyImageAttributeInput) SetLaunchPermission(v *LaunchPermissionModifications) *ModifyImageAttributeInput {
-	s.LaunchPermission = v
-	return s
-}
-
-// SetOperationType sets the OperationType field's value.
-func (s *ModifyImageAttributeInput) SetOperationType(v string) *ModifyImageAttributeInput {
-	s.OperationType = &v
-	return s
-}
-
-// SetProductCodes sets the ProductCodes field's value.
-func (s *ModifyImageAttributeInput) SetProductCodes(v []*string) *ModifyImageAttributeInput {
-	s.ProductCodes = v
-	return s
-}
-
-// SetUserGroups sets the UserGroups field's value.
-func (s *ModifyImageAttributeInput) SetUserGroups(v []*string) *ModifyImageAttributeInput {
-	s.UserGroups = v
-	return s
-}
-
-// SetUserIds sets the UserIds field's value.
-func (s *ModifyImageAttributeInput) SetUserIds(v []*string) *ModifyImageAttributeInput {
-	s.UserIds = v
-	return s
-}
-
-// SetValue sets the Value field's value.
-func (s *ModifyImageAttributeInput) SetValue(v string) *ModifyImageAttributeInput {
-	s.Value = &v
-	return s
-}
-
-// Please also see https://docs.aws.amazon.com/goto/WebAPI/ec2-2016-11-15/ModifyImageAttributeOutput
-type ModifyImageAttributeOutput struct {
-	_ struct{} `type:"structure"`
-}
-
-// String returns the string representation
-func (s ModifyImageAttributeOutput) String() string {
-	return awsutil.Prettify(s)
-}
-
-// GoString returns the string representation
-func (s ModifyImageAttributeOutput) GoString() string {
-	return s.String()
-}
-
-type LaunchPermissionModifications struct {
-	_ struct{} `type:"structure"`
-
-	// The AWS account ID to add to the list of launch permissions for the AMI.
-	Add []*LaunchPermission `locationNameList:"item" type:"list"`
-
-	// The AWS account ID to remove from the list of launch permissions for the
-	// AMI.
-	Remove []*LaunchPermission `locationNameList:"item" type:"list"`
-}
-
-// String returns the string representation
-func (s LaunchPermissionModifications) String() string {
->>>>>>> ada0dbe5
-	return awsutil.Prettify(s)
-}
-
-// GoString returns the string representation
-<<<<<<< HEAD
-func (s DescribeKeyPairsOutput) GoString() string {
-	return s.String()
-}
-
-// SetKeyPairs sets the KeyPairs field's value.
-func (s *DescribeKeyPairsOutput) SetKeyPairs(v []*KeyPairInfo) *DescribeKeyPairsOutput {
-	s.KeyPairs = v
-	return s
-}
-
-// Describes a key pair.
-// Please also see https://docs.aws.amazon.com/goto/WebAPI/ec2-2016-11-15/KeyPairInfo
-type KeyPairInfo struct {
-	_ struct{} `type:"structure"`
-
-	// If you used CreateKeyPair to create the key pair, this is the SHA-1 digest
-	// of the DER encoded private key. If you used ImportKeyPair to provide AWS
-	// the public key, this is the MD5 public key fingerprint as specified in section
-	// 4 of RFC4716.
-	KeyFingerprint *string `locationName:"keyFingerprint" type:"string"`
-
-	// The name of the key pair.
-	KeyName *string `locationName:"keyName" type:"string"`
-}
-
-// String returns the string representation
-func (s KeyPairInfo) String() string {
-=======
-func (s LaunchPermissionModifications) GoString() string {
-	return s.String()
-}
-
-// SetAdd sets the Add field's value.
-func (s *LaunchPermissionModifications) SetAdd(v []*LaunchPermission) *LaunchPermissionModifications {
-	s.Add = v
-	return s
-}
-
-// SetRemove sets the Remove field's value.
-func (s *LaunchPermissionModifications) SetRemove(v []*LaunchPermission) *LaunchPermissionModifications {
-	s.Remove = v
-	return s
-}
-
-type LaunchPermission struct {
-	_ struct{} `type:"structure"`
-
-	// The name of the group.
-	Group *string `locationName:"group" type:"string" enum:"PermissionGroup"`
-
-	// The AWS account ID.
-	UserId *string `locationName:"userId" type:"string"`
-}
-
-// String returns the string representation
-func (s LaunchPermission) String() string {
->>>>>>> ada0dbe5
-	return awsutil.Prettify(s)
-}
-
-// GoString returns the string representation
-<<<<<<< HEAD
-func (s KeyPairInfo) GoString() string {
-	return s.String()
-}
-
-// SetKeyFingerprint sets the KeyFingerprint field's value.
-func (s *KeyPairInfo) SetKeyFingerprint(v string) *KeyPairInfo {
-	s.KeyFingerprint = &v
-	return s
-}
-
-// SetKeyName sets the KeyName field's value.
-func (s *KeyPairInfo) SetKeyName(v string) *KeyPairInfo {
-	s.KeyName = &v
-	return s
-}
-
-// Contains the parameters for DeleteKeyPair.
-// Please also see https://docs.aws.amazon.com/goto/WebAPI/ec2-2016-11-15/DeleteKeyPairRequest
-type DeleteKeyPairInput struct {
-=======
-func (s LaunchPermission) GoString() string {
-	return s.String()
-}
-
-// SetGroup sets the Group field's value.
-func (s *LaunchPermission) SetGroup(v string) *LaunchPermission {
-	s.Group = &v
-	return s
-}
-
-// SetUserId sets the UserId field's value.
-func (s *LaunchPermission) SetUserId(v string) *LaunchPermission {
-	s.UserId = &v
-	return s
-}
-
-type DeleteTagsInput struct {
->>>>>>> ada0dbe5
-	_ struct{} `type:"structure"`
-
-	// Checks whether you have the required permissions for the action, without
-	// actually making the request, and provides an error response. If you have
-	// the required permissions, the error response is DryRunOperation. Otherwise,
-	// it is UnauthorizedOperation.
-	DryRun *bool `locationName:"dryRun" type:"boolean"`
-
-<<<<<<< HEAD
-	// The name of the key pair.
-	//
-	// KeyName is a required field
-	KeyName *string `type:"string" required:"true"`
-}
-
-// String returns the string representation
-func (s DeleteKeyPairInput) String() string {
-=======
-	// The ID of the resource. For example, ami-1a2b3c4d. You can specify more than
-	// one resource ID.
-	//
-	// Resources is a required field
-	Resources []*string `locationName:"resourceId" type:"list" required:"true"`
-
-	// One or more tags to delete. If you omit the value parameter, we delete the
-	// tag regardless of its value. If you specify this parameter with an empty
-	// string as the value, we delete the key only if its value is an empty string.
-	Tags []*Tag `locationName:"tag" locationNameList:"item" type:"list"`
-}
-
-// String returns the string representation
-func (s DeleteTagsInput) String() string {
->>>>>>> ada0dbe5
-	return awsutil.Prettify(s)
-}
-
-// GoString returns the string representation
-<<<<<<< HEAD
-func (s DeleteKeyPairInput) GoString() string {
-=======
-func (s DeleteTagsInput) GoString() string {
->>>>>>> ada0dbe5
-	return s.String()
-}
-
-// Validate inspects the fields of the type to determine if they are valid.
-<<<<<<< HEAD
-func (s *DeleteKeyPairInput) Validate() error {
-	invalidParams := request.ErrInvalidParams{Context: "DeleteKeyPairInput"}
-	if s.KeyName == nil {
-		invalidParams.Add(request.NewErrParamRequired("KeyName"))
-=======
-func (s *DeleteTagsInput) Validate() error {
-	invalidParams := request.ErrInvalidParams{Context: "DeleteTagsInput"}
-	if s.Resources == nil {
-		invalidParams.Add(request.NewErrParamRequired("Resources"))
->>>>>>> ada0dbe5
-	}
-
-	if invalidParams.Len() > 0 {
-		return invalidParams
-	}
-	return nil
-}
-
-// SetDryRun sets the DryRun field's value.
-<<<<<<< HEAD
-func (s *DeleteKeyPairInput) SetDryRun(v bool) *DeleteKeyPairInput {
-=======
-func (s *DeleteTagsInput) SetDryRun(v bool) *DeleteTagsInput {
->>>>>>> ada0dbe5
-	s.DryRun = &v
-	return s
-}
-
-<<<<<<< HEAD
-// SetKeyName sets the KeyName field's value.
-func (s *DeleteKeyPairInput) SetKeyName(v string) *DeleteKeyPairInput {
-	s.KeyName = &v
-	return s
-}
-
-// Please also see https://docs.aws.amazon.com/goto/WebAPI/ec2-2016-11-15/DeleteKeyPairOutput
-type DeleteKeyPairOutput struct {
-=======
-// SetResources sets the Resources field's value.
-func (s *DeleteTagsInput) SetResources(v []*string) *DeleteTagsInput {
-	s.Resources = v
-	return s
-}
-
-// SetTags sets the Tags field's value.
-func (s *DeleteTagsInput) SetTags(v []*Tag) *DeleteTagsInput {
-	s.Tags = v
-	return s
-}
-
-// Please also see https://docs.aws.amazon.com/goto/WebAPI/ec2-2016-11-15/DeleteTagsOutput
-type DeleteTagsOutput struct {
->>>>>>> ada0dbe5
-	_ struct{} `type:"structure"`
-}
-
-// String returns the string representation
-<<<<<<< HEAD
-func (s DeleteKeyPairOutput) String() string {
-=======
-func (s DeleteTagsOutput) String() string {
->>>>>>> ada0dbe5
-	return awsutil.Prettify(s)
-}
-
-// GoString returns the string representation
-<<<<<<< HEAD
-func (s DeleteKeyPairOutput) GoString() string {
-	return s.String()
-}
-
-// Contains the parameters for CreateKeyPair.
-// Please also see https://docs.aws.amazon.com/goto/WebAPI/ec2-2016-11-15/CreateKeyPairRequest
-type CreateKeyPairInput struct {
-=======
-func (s DeleteTagsOutput) GoString() string {
-	return s.String()
-}
-
-type CreateTagsInput struct {
->>>>>>> ada0dbe5
-	_ struct{} `type:"structure"`
-
-	// Checks whether you have the required permissions for the action, without
-	// actually making the request, and provides an error response. If you have
-	// the required permissions, the error response is DryRunOperation. Otherwise,
-	// it is UnauthorizedOperation.
-	DryRun *bool `locationName:"dryRun" type:"boolean"`
-
-<<<<<<< HEAD
-	// A unique name for the key pair.
-	//
-	// Constraints: Up to 255 ASCII characters
-	//
-	// KeyName is a required field
-	KeyName *string `type:"string" required:"true"`
-}
-
-// String returns the string representation
-func (s CreateKeyPairInput) String() string {
-=======
-	// The IDs of one or more resources to tag. For example, ami-1a2b3c4d.
-	//
-	// Resources is a required field
-	Resources []*string `locationName:"ResourceId" type:"list" required:"true"`
-
-	// One or more tags. The value parameter is required, but if you don't want
-	// the tag to have a value, specify the parameter with no value, and we set
-	// the value to an empty string.
-	//
-	// Tags is a required field
-	Tags []*Tag `locationName:"Tag" locationNameList:"item" type:"list" required:"true"`
-}
-
-// String returns the string representation
-func (s CreateTagsInput) String() string {
->>>>>>> ada0dbe5
-	return awsutil.Prettify(s)
-}
-
-// GoString returns the string representation
-<<<<<<< HEAD
-func (s CreateKeyPairInput) GoString() string {
-=======
-func (s CreateTagsInput) GoString() string {
->>>>>>> ada0dbe5
-	return s.String()
-}
-
-// Validate inspects the fields of the type to determine if they are valid.
-<<<<<<< HEAD
-func (s *CreateKeyPairInput) Validate() error {
-	invalidParams := request.ErrInvalidParams{Context: "CreateKeyPairInput"}
-	if s.KeyName == nil {
-		invalidParams.Add(request.NewErrParamRequired("KeyName"))
-=======
-func (s *CreateTagsInput) Validate() error {
-	invalidParams := request.ErrInvalidParams{Context: "CreateTagsInput"}
-	if s.Resources == nil {
-		invalidParams.Add(request.NewErrParamRequired("Resources"))
-	}
-	if s.Tags == nil {
-		invalidParams.Add(request.NewErrParamRequired("Tags"))
->>>>>>> ada0dbe5
-	}
-
-	if invalidParams.Len() > 0 {
-		return invalidParams
-	}
-	return nil
-}
-
-// SetDryRun sets the DryRun field's value.
-<<<<<<< HEAD
-func (s *CreateKeyPairInput) SetDryRun(v bool) *CreateKeyPairInput {
-=======
-func (s *CreateTagsInput) SetDryRun(v bool) *CreateTagsInput {
-	s.DryRun = &v
-	return s
-}
-
-// SetResources sets the Resources field's value.
-func (s *CreateTagsInput) SetResources(v []*string) *CreateTagsInput {
-	s.Resources = v
-	return s
-}
-
-// SetTags sets the Tags field's value.
-func (s *CreateTagsInput) SetTags(v []*Tag) *CreateTagsInput {
-	s.Tags = v
-	return s
-}
-
-// Please also see https://docs.aws.amazon.com/goto/WebAPI/ec2-2016-11-15/CreateTagsOutput
-type CreateTagsOutput struct {
-	_ struct{} `type:"structure"`
-}
-
-// String returns the string representation
-func (s CreateTagsOutput) String() string {
-	return awsutil.Prettify(s)
-}
-
-// GoString returns the string representation
-func (s CreateTagsOutput) GoString() string {
-	return s.String()
-}
-
-type DescribeTagsInput struct {
-	_ struct{} `type:"structure"`
-
-	// Checks whether you have the required permissions for the action, without
-	// actually making the request, and provides an error response. If you have
-	// the required permissions, the error response is DryRunOperation. Otherwise,
-	// it is UnauthorizedOperation.
-	DryRun *bool `locationName:"dryRun" type:"boolean"`
-
-	// One or more filters.
-	//
-	//    * key - The tag key.
-	//
-	//    * resource-id - The resource ID.
-	//
-	//    * resource-type - The resource type (customer-gateway | dhcp-options |
-	//    image | instance | internet-gateway | network-acl | network-interface
-	//    | reserved-instances | route-table | security-group | snapshot | spot-instances-request
-	//    | subnet | volume | vpc | vpn-connection | vpn-gateway).
-	//
-	//    * value - The tag value.
-	Filters []*Filter `locationName:"Filter" locationNameList:"Filter" type:"list"`
-
-	// The maximum number of results to return in a single call. This value can
-	// be between 5 and 1000. To retrieve the remaining results, make another call
-	// with the returned NextToken value.
-	MaxResults *int64 `locationName:"maxResults" type:"integer"`
-
-	// The token to retrieve the next page of results.
-	NextToken *string `locationName:"nextToken" type:"string"`
-}
-
-// String returns the string representation
-func (s DescribeTagsInput) String() string {
-	return awsutil.Prettify(s)
-}
-
-// GoString returns the string representation
-func (s DescribeTagsInput) GoString() string {
-	return s.String()
-}
-
-// SetDryRun sets the DryRun field's value.
-func (s *DescribeTagsInput) SetDryRun(v bool) *DescribeTagsInput {
->>>>>>> ada0dbe5
-	s.DryRun = &v
-	return s
-}
-
-<<<<<<< HEAD
 // SetKeyName sets the KeyName field's value.
 func (s *CreateKeyPairInput) SetKeyName(v string) *CreateKeyPairInput {
 	s.KeyName = &v
@@ -3044,84 +3234,10 @@
 
 // String returns the string representation
 func (s CreateKeyPairOutput) String() string {
-=======
-// SetFilters sets the Filters field's value.
-func (s *DescribeTagsInput) SetFilters(v []*Filter) *DescribeTagsInput {
-	s.Filters = v
-	return s
-}
-
-// SetMaxResults sets the MaxResults field's value.
-func (s *DescribeTagsInput) SetMaxResults(v int64) *DescribeTagsInput {
-	s.MaxResults = &v
-	return s
-}
-
-// SetNextToken sets the NextToken field's value.
-func (s *DescribeTagsInput) SetNextToken(v string) *DescribeTagsInput {
-	s.NextToken = &v
-	return s
-}
-
-// Contains the output of DescribeTags.
-// Please also see https://docs.aws.amazon.com/goto/WebAPI/ec2-2016-11-15/DescribeTagsResult
-type DescribeTagsOutput struct {
-	_ struct{} `type:"structure"`
-
-	// The token to use to retrieve the next page of results. This value is null
-	// when there are no more results to return..
-	NextToken *string `locationName:"nextToken" type:"string"`
-
-	// A list of tags.
-	Tags []*TagDescription `locationName:"tagSet" locationNameList:"item" type:"list"`
-}
-
-// String returns the string representation
-func (s DescribeTagsOutput) String() string {
-	return awsutil.Prettify(s)
-}
-
-// GoString returns the string representation
-func (s DescribeTagsOutput) GoString() string {
-	return s.String()
-}
-
-// SetNextToken sets the NextToken field's value.
-func (s *DescribeTagsOutput) SetNextToken(v string) *DescribeTagsOutput {
-	s.NextToken = &v
-	return s
-}
-
-// SetTags sets the Tags field's value.
-func (s *DescribeTagsOutput) SetTags(v []*TagDescription) *DescribeTagsOutput {
-	s.Tags = v
-	return s
-}
-
-type TagDescription struct {
-	_ struct{} `type:"structure"`
-
-	// The tag key.
-	Key *string `locationName:"key" type:"string"`
-
-	// The ID of the resource. For example, ami-1a2b3c4d.
-	ResourceId *string `locationName:"resourceId" type:"string"`
-
-	// The resource type.
-	ResourceType *string `locationName:"resourceType" type:"string" enum:"ResourceType"`
-
-	// The tag value.
-	Value *string `locationName:"value" type:"string"`
-}
-
-// String returns the string representation
-func (s TagDescription) String() string {
->>>>>>> ada0dbe5
-	return awsutil.Prettify(s)
-}
-
-// GoString returns the string representation
-<<<<<<< HEAD
+	return awsutil.Prettify(s)
+}
+
+// GoString returns the string representation
 func (s CreateKeyPairOutput) GoString() string {
 	return s.String()
 }
@@ -3141,67 +3257,5 @@
 // SetKeyName sets the KeyName field's value.
 func (s *CreateKeyPairOutput) SetKeyName(v string) *CreateKeyPairOutput {
 	s.KeyName = &v
-=======
-func (s TagDescription) GoString() string {
-	return s.String()
-}
-
-// SetKey sets the Key field's value.
-func (s *TagDescription) SetKey(v string) *TagDescription {
-	s.Key = &v
-	return s
-}
-
-// SetResourceId sets the ResourceId field's value.
-func (s *TagDescription) SetResourceId(v string) *TagDescription {
-	s.ResourceId = &v
-	return s
-}
-
-// SetResourceType sets the ResourceType field's value.
-func (s *TagDescription) SetResourceType(v string) *TagDescription {
-	s.ResourceType = &v
-	return s
-}
-
-// SetValue sets the Value field's value.
-func (s *TagDescription) SetValue(v string) *TagDescription {
-	s.Value = &v
-	return s
-}
-
-// The tags to apply to a resource when the resource is being created.
-// Please also see https://docs.aws.amazon.com/goto/WebAPI/ec2-2016-11-15/TagSpecification
-type TagSpecification struct {
-	_ struct{} `type:"structure"`
-
-	// The type of resource to tag. Currently, the resource types that support tagging
-	// on creation are instance and volume.
-	ResourceType *string `locationName:"resourceType" type:"string" enum:"ResourceType"`
-
-	// The tags to apply to the resource.
-	Tags []*Tag `locationName:"Tag" locationNameList:"item" type:"list"`
-}
-
-// String returns the string representation
-func (s TagSpecification) String() string {
-	return awsutil.Prettify(s)
-}
-
-// GoString returns the string representation
-func (s TagSpecification) GoString() string {
-	return s.String()
-}
-
-// SetResourceType sets the ResourceType field's value.
-func (s *TagSpecification) SetResourceType(v string) *TagSpecification {
-	s.ResourceType = &v
-	return s
-}
-
-// SetTags sets the Tags field's value.
-func (s *TagSpecification) SetTags(v []*Tag) *TagSpecification {
-	s.Tags = v
->>>>>>> ada0dbe5
 	return s
 }