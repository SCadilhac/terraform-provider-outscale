package fcu

import (
	"time"

	"github.com/aws/aws-sdk-go/aws/awsutil"
	"github.com/aws/aws-sdk-go/aws/request"
)

const (
	InstanceAttributeNameUserData = "userData"
)

type DescribeInstancesInput struct {
	Filters []*Filter `locationName:"Filter" locationNameList:"Filter" type:"list"`

	InstanceIds []*string `locationName:"InstanceId" locationNameList:"InstanceId" type:"list"`

	MaxResults *int64 `locationName:"maxResults" type:"integer"`

	NextToken *string `locationName:"nextToken" type:"string"`
}

type Filter struct {
	Name *string `type:"string"`

	Values []*string `locationName:"Value" locationNameList:"item" type:"list"`
}

type DescribeInstancesOutput struct {
	_ struct{} `type:"structure"`

	NextToken *string `locationName:"nextToken" type:"string"`

	OwnerId *string `locationName:"ownerId" locationNameList:"item" type:"string"`

	RequestId *string `locationName:"requestId" type:"string"`

	ReservationId *string `locationName:"reservationId" locationNameList:"item" type:"string"`

	Reservations []*Reservation `locationName:"reservationSet" locationNameList:"item" type:"list"`

	GroupSet []*GroupIdentifier `locationName:"groupSet" locationNameList:"item" type:"list"`
}

type GroupIdentifier struct {
	_ struct{} `type:"structure"`

	GroupId *string `locationName:"groupId" type:"string"`

	GroupName *string `locationName:"groupName" type:"string"`
}

type Reservation struct {
	_ struct{} `type:"structure"`

	Groups []*GroupIdentifier `locationName:"groupSet" locationNameList:"item" type:"list"`

	Instances []*Instance `locationName:"instancesSet" locationNameList:"item" type:"list"`

	OwnerId *string `locationName:"ownerId" type:"string"`

	RequestId *string `locationName:"requestId" type:"string"`

	ReservationId *string `locationName:"reservationId" type:"string"`
}

type Instance struct {
	AmiLaunchIndex *int64 `locationName:"amiLaunchIndex" type:"integer"`

	Architecture *string `locationName:"architecture" type:"string" enum:"ArchitectureValues"`

	BlockDeviceMappings []*InstanceBlockDeviceMapping `locationName:"blockDeviceMapping" locationNameList:"item" type:"list"`

	ClientToken *string `locationName:"clientToken" type:"string"`

	DnsName *string `locationName:"dnsName" type:"string"`

	EbsOptimized *bool `locationName:"ebsOptimized" type:"boolean"`

	GroupSet []*GroupIdentifier `locationName:"groupSet" locationNameList:"item" type:"list"`

	Hypervisor *string `locationName:"hypervisor" type:"string" enum:"HypervisorType"`

	IamInstanceProfile *IamInstanceProfile `locationName:"iamInstanceProfile" type:"structure"`

	ImageId *string `locationName:"imageId" type:"string"`

	InstanceId *string `locationName:"instanceId" type:"string"`

	InstanceLifecycle *string `locationName:"instanceLifecycle" type:"string" enum:"InstanceLifecycleType"`

	InstanceState *InstanceState `locationName:"instanceState" type:"structure"`

	InstanceType *string `locationName:"instanceType" type:"string" enum:"InstanceType"`

	IpAddress *string `locationName:"ipAddress" type:"string"`

	KernelId *string `locationName:"kernelId" type:"string"`

	KeyName *string `locationName:"keyName" type:"string"`

	Monitoring *Monitoring `locationName:"monitoring" type:"structure"`

	NetworkInterfaces []*InstanceNetworkInterface `locationName:"networkInterfaceSet" locationNameList:"item" type:"list"`

	Placement *Placement `locationName:"placement" type:"structure"`

	Platform *string `locationName:"platform" type:"string" enum:"PlatformValues"`

	PrivateDnsName *string `locationName:"privateDnsName" type:"string"`

	PrivateIpAddress *string `locationName:"privateIpAddress" type:"string"`

	ProductCodes []*ProductCode `locationName:"productCodes" locationNameList:"item" type:"list"`

	RamdiskId *string `locationName:"ramdiskId" type:"string"`

	Reason *string `locationName:"reason" type:"string"`

	RootDeviceName *string `locationName:"rootDeviceName" type:"string"`

	RootDeviceType *string `locationName:"rootDeviceType" type:"string" enum:"DeviceType"`

	SourceDestCheck *bool `locationName:"sourceDestCheck" type:"boolean"`

	SpotInstanceRequestId *string `locationName:"spotInstanceRequestId" type:"string"`

	SriovNetSupport *string `locationName:"sriovNetSupport" type:"string"`

	State *InstanceState `locationName:"instanceState" type:"structure"`

	StateReason *StateReason `locationName:"stateReason" type:"structure"`

	SubnetId *string `locationName:"subnetId" type:"string"`

	Tags []*Tag `locationName:"tagSet" locationNameList:"item" type:"list"`

	VirtualizationType *string `locationName:"virtualizationType" type:"string" enum:"VirtualizationType"`

	VpcId *string `locationName:"vpcId" type:"string"`
}

type InstanceBlockDeviceMapping struct {
	DeviceName *string `locationName:"deviceName" type:"string"`

	Ebs *EbsInstanceBlockDevice `locationName:"ebs" type:"structure"`
}

type InstanceBlockDeviceMappingSpecification struct {
	_ struct{} `type:"structure"`

	DeviceName *string `locationName:"deviceName" type:"string"`

	Ebs *EbsInstanceBlockDeviceSpecification `locationName:"ebs" type:"structure"`

	NoDevice *string `locationName:"noDevice" type:"string"`

	VirtualName *string `locationName:"virtualName" type:"string"`
}

type InstanceCapacity struct {
	_ struct{} `type:"structure"`

	AvailableCapacity *int64 `locationName:"availableCapacity" type:"integer"`

	InstanceType *string `locationName:"instanceType" type:"string"`

	TotalCapacity *int64 `locationName:"totalCapacity" type:"integer"`
}

type InstanceCount struct {
	_ struct{} `type:"structure"`

	InstanceCount *int64 `locationName:"instanceCount" type:"integer"`

	State *string `locationName:"state" type:"string" enum:"ListingState"`
}

type InstanceExportDetails struct {
	_ struct{} `type:"structure"`

	InstanceId *string `locationName:"instanceId" type:"string"`

	TargetEnvironment *string `locationName:"targetEnvironment" type:"string" enum:"ExportEnvironment"`
}

type InstanceMonitoring struct {
	_ struct{} `type:"structure"`

	InstanceId *string `locationName:"instanceId" type:"string"`

	Monitoring *Monitoring `locationName:"monitoring" type:"structure"`
}

type InstanceNetworkInterface struct {
	Association *InstanceNetworkInterfaceAssociation `locationName:"association" type:"structure"`

	Attachment *InstanceNetworkInterfaceAttachment `locationName:"attachment" type:"structure"`

	Description *string `locationName:"description" type:"string"`

	Groups []*GroupIdentifier `locationName:"groupSet" locationNameList:"item" type:"list"`

	MacAddress *string `locationName:"macAddress" type:"string"`

	NetworkInterfaceId *string `locationName:"networkInterfaceId" type:"string"`

	OwnerId *string `locationName:"ownerId" type:"string"`

	PrivateDnsName *string `locationName:"privateDnsName" type:"string"`

	PrivateIpAddress *string `locationName:"privateIpAddress" type:"string"`

	PrivateIpAddresses []*InstancePrivateIpAddress `locationName:"privateIpAddressesSet" locationNameList:"item" type:"list"`

	SourceDestCheck *bool `locationName:"sourceDestCheck" type:"bool"`

	Status *string `locationName:"status" type:"string" enum:"NetworkInterfaceStatus"`

	SubnetId *string `locationName:"subnetId" type:"string"`

	VpcId *string `locationName:"vpcId" type:"string"`
}

type InstanceNetworkInterfaceAssociation struct {
	IpOwnerId *string `locationName:"ipOwnerId" type:"string"`

	PublicDnsName *string `locationName:"publicDnsName" type:"string"`

	PublicIp *string `locationName:"publicIp" type:"string"`
}

type InstanceNetworkInterfaceAttachment struct {
	AttachmentId *string `locationName:"attachmentId" type:"string"`

	DeleteOnTermination *bool `locationName:"deleteOnTermination" type:"boolean"`

	DeviceIndex *int64 `locationName:"deviceIndex" type:"integer"`

	Status *string `locationName:"status" type:"string" enum:"AttachmentStatus"`
}

type InstanceNetworkInterfaceSpecification struct {
	_ struct{} `type:"structure"`

	AssociatePublicIpAddress *bool `locationName:"associatePublicIpAddress" type:"boolean"`

	DeleteOnTermination *bool `locationName:"deleteOnTermination" type:"boolean"`

	Description *string `locationName:"description" type:"string"`

	DeviceIndex *int64 `locationName:"deviceIndex" type:"integer"`

	Groups []*string `locationName:"SecurityGroupId" locationNameList:"SecurityGroupId" type:"list"`

	Ipv6AddressCount *int64 `locationName:"ipv6AddressCount" type:"integer"`

	NetworkInterfaceId *string `locationName:"networkInterfaceId" type:"string"`

	PrivateIpAddress *string `locationName:"privateIpAddress" type:"string"`

	PrivateIpAddresses []*PrivateIpAddressSpecification `locationName:"privateIpAddressesSet" queryName:"PrivateIpAddresses" locationNameList:"item" type:"list"`

	SecurityGroupIds []*string `locationName:"SecurityGroupId" locationNameList:"SecurityGroupId" type:"list"`

	SecondaryPrivateIpAddressCount *int64 `locationName:"secondaryPrivateIpAddressCount" type:"integer"`

	SubnetId *string `locationName:"subnetId" type:"string"`
}

type InstancePrivateIpAddress struct {
	Association *InstanceNetworkInterfaceAssociation `locationName:"association" type:"structure"`

	Primary *bool `locationName:"primary" type:"boolean"`

	PrivateDnsName *string `locationName:"privateDnsName" type:"string"`

	PrivateIpAddress *string `locationName:"privateIpAddress" type:"string"`
}

type InstanceState struct {
	Code *int64 `locationName:"code" type:"integer"`

	Name *string `locationName:"name" type:"string" enum:"InstanceStateName"`
}

type InstanceStateChange struct {
	_ struct{} `type:"structure"`

	CurrentState *InstanceState `locationName:"currentState" type:"structure"`

	InstanceId *string `locationName:"instanceId" type:"string"`

	PreviousState *InstanceState `locationName:"previousState" type:"structure"`
}

type InstanceStatus struct {
	_ struct{} `type:"structure"`

	AvailabilityZone *string `locationName:"availabilityZone" type:"string"`

	Events []*InstanceStatusEvent `locationName:"eventsSet" locationNameList:"item" type:"list"`

	InstanceId *string `locationName:"instanceId" type:"string"`

	InstanceState *InstanceState `locationName:"instanceState" type:"structure"`

	InstanceStatus *InstanceStatusSummary `locationName:"instanceStatus" type:"structure"`

	SystemStatus *InstanceStatusSummary `locationName:"systemStatus" type:"structure"`
}

type InstanceStatusDetails struct {
	_ struct{} `type:"structure"`

	ImpairedSince *time.Time `locationName:"impairedSince" type:"timestamp" timestampFormat:"iso8601"`

	Name *string `locationName:"name" type:"string" enum:"StatusName"`

	Status *string `locationName:"status" type:"string" enum:"StatusType"`
}

type InstanceStatusEvent struct {
	_ struct{} `type:"structure"`

	Code *string `locationName:"code" type:"string" enum:"EventCode"`

	Description *string `locationName:"description" type:"string"`

	NotAfter *time.Time `locationName:"notAfter" type:"timestamp" timestampFormat:"iso8601"`

	NotBefore *time.Time `locationName:"notBefore" type:"timestamp" timestampFormat:"iso8601"`
}

type InstanceStatusSummary struct {
	_ struct{} `type:"structure"`

	Details []*InstanceStatusDetails `locationName:"details" locationNameList:"item" type:"list"`

	Status *string `locationName:"status" type:"string" enum:"SummaryStatus"`
}

type EbsInstanceBlockDevice struct {
	AttachTime *time.Time `locationName:"attachTime" type:"timestamp" timestampFormat:"iso8601"`

	DeleteOnTermination *bool `locationName:"deleteOnTermination" type:"boolean"`

	Status *string `locationName:"status" type:"string" enum:"AttachmentStatus"`

	VolumeId *string `locationName:"volumeId" type:"string"`
}

type EbsInstanceBlockDeviceSpecification struct {
	_ struct{} `type:"structure"`

	DeleteOnTermination *bool `locationName:"deleteOnTermination" type:"boolean"`

	VolumeId *string `locationName:"volumeId" type:"string"`
}

type IamInstanceProfile struct {
	Arn *string `locationName:"arn" type:"string"`

	Id *string `locationName:"id" type:"string"`
}

type Monitoring struct {
	_ struct{} `type:"structure"`

	State *string `locationName:"state" type:"string" enum:"MonitoringState"`
}

type Placement struct {
	Affinity *string `locationName:"affinity" type:"string"`

	AvailabilityZone *string `locationName:"availabilityZone" type:"string"`

	GroupName *string `locationName:"groupName" type:"string"`

	HostId *string `locationName:"hostId" type:"string"`

	Tenancy *string `locationName:"tenancy" type:"string" enum:"Tenancy"`
}

type ProductCode struct {
	ProductCode *string `locationName:"productCode" type:"string"`

	Type *string `locationName:"type" type:"string" enum:"ProductCodeValues"`
}

type StateReason struct {
	Code    *string `locationName:"code" type:"string"`
	Message *string `locationName:"message" type:"string"`
}

type Tag struct {
	_ struct{} `type:"structure"`

	Key *string `locationName:"key" type:"string"`

	Value *string `locationName:"value" type:"string"`
}

type PrivateIpAddressSpecification struct {
	_ struct{} `type:"structure"`

	Primary *bool `locationName:"primary" type:"boolean"`

	PrivateIpAddress *string `locationName:"privateIpAddress" type:"string" required:"true"`
}

type DescribeInstanceAttributeInput struct {
	_ struct{} `type:"structure"`

	Attribute *string `locationName:"attribute" type:"string" required:"true" enum:"InstanceAttributeName"`

	DryRun *bool `locationName:"dryRun" type:"boolean"`

	InstanceId *string `locationName:"instanceId" type:"string" required:"true"`
}

type DescribeInstanceAttributeOutput struct {
	_ struct{} `type:"structure"`

	BlockDeviceMappings []*InstanceBlockDeviceMapping `locationName:"blockDeviceMapping" locationNameList:"item" type:"list"`

	DisableApiTermination *AttributeBooleanValue `locationName:"disableApiTermination" type:"structure"`

	EbsOptimized *AttributeBooleanValue `locationName:"ebsOptimized" type:"structure"`

	EnaSupport *AttributeBooleanValue `locationName:"enaSupport" type:"structure"`

	Groups []*GroupIdentifier `locationName:"groupSet" locationNameList:"item" type:"list"`

	InstanceId *string `locationName:"instanceId" type:"string"`

	InstanceInitiatedShutdownBehavior *AttributeValue `locationName:"instanceInitiatedShutdownBehavior" type:"structure"`

	InstanceType *AttributeValue `locationName:"instanceType" type:"structure"`

	KernelId *AttributeValue `locationName:"kernel" type:"structure"`

	ProductCodes []*ProductCode `locationName:"productCodes" locationNameList:"item" type:"list"`

	RamdiskId *AttributeValue `locationName:"ramdisk" type:"structure"`

	RootDeviceName *AttributeValue `locationName:"rootDeviceName" type:"structure"`

	SourceDestCheck *AttributeBooleanValue `locationName:"sourceDestCheck" type:"structure"`

	SriovNetSupport *AttributeValue `locationName:"sriovNetSupport" type:"structure"`

	UserData *AttributeValue `locationName:"userData" type:"structure"`

	RequestId *string `locationName:"requestId" type:"string"`
}

type AttributeBooleanValue struct {
	_ struct{} `type:"structure"`

	Value *bool `locationName:"value" type:"boolean"`
}

type AttributeValue struct {
	_ struct{} `type:"structure"`

	Value *string `locationName:"value" type:"string"`
}

type RunInstancesInput struct {
	_ struct{} `type:"structure"`

	BlockDeviceMappings []*BlockDeviceMapping `locationName:"BlockDeviceMapping" locationNameList:"BlockDeviceMapping" type:"list"`

	ClientToken *string `locationName:"clientToken" type:"string"`

	DisableApiTermination *bool `locationName:"disableApiTermination" type:"boolean"`

	DryRun *bool `locationName:"dryRun" type:"boolean"`

	EbsOptimized *bool `locationName:"ebsOptimized" type:"boolean"`

	ImageId *string `type:"string"`

	InstanceInitiatedShutdownBehavior *string `locationName:"instanceInitiatedShutdownBehavior" type:"string" enum:"ShutdownBehavior"`

	InstanceType *string `type:"string" enum:"InstanceType"`

	InstanceName *string `type:"string" enum:"InstanceName"`

	KeyName *string `locationName:"keyName" type:"string"`

	MaxCount *int64 `type:"integer" required:"true"`

	MinCount *int64 `type:"integer" required:"true"`

	NetworkInterfaces []*InstanceNetworkInterfaceSpecification `locationName:"networkInterface" locationNameList:"item" type:"list"`

	Placement *Placement `type:"structure"`

	PrivateIPAddress *string `locationName:"privateIpAddress" type:"string"`

	PrivateIPAddresses *string `locationName:"privateIpAddresses" type:"string"`

	RamdiskId *string `type:"string"`

	SecurityGroupIds []*string `locationName:"SecurityGroupId" locationNameList:"SecurityGroupId" type:"list"`

	SecurityGroups []*string `locationName:"SecurityGroup" locationNameList:"SecurityGroup" type:"list"`

	SubnetId *string `type:"string"`

	TagSpecifications []*TagSpecification `locationName:"TagSpecification" locationNameList:"item" type:"list"`

	UserData *string `type:"string"`

	OwnerId *string `type:"string"`

	RequestId *string `locationName:"requestId" type:"string"`

	ReservationId *string `type:"string"`

	PasswordData *string `type:"string"`
}

type BlockDeviceMapping struct {
	_ struct{} `type:"structure"`

	DeviceName *string `locationName:"deviceName" type:"string"`

	Ebs *EbsBlockDevice `locationName:"ebs" type:"structure"`

	NoDevice *string `locationName:"noDevice" type:"string"`

	VirtualName *string `locationName:"virtualName" type:"string"`
}

type PrivateIPAddressSpecification struct {
	_ struct{} `type:"structure"`

	Primary *bool `locationName:"primary" type:"boolean"`

	PrivateIPAddress *string `locationName:"privateIpAddress" type:"string" required:"true"`
}

type ModifyInstanceKeyPairInput struct {
	_ struct{} `type:"structure"`

	InstanceId *string `locationName:"instanceId" type:"string"`

	KeyName *string `locationName:"keyName" type:"string"`
}

type EbsBlockDevice struct {
	_ struct{} `type:"structure"`

	DeleteOnTermination *bool `locationName:"deleteOnTermination" type:"boolean"`

	Encrypted *bool `locationName:"encrypted" type:"boolean"`

	Iops *int64 `locationName:"iops" type:"integer"`

	KmsKeyId *string `type:"string"`

	SnapshotId *string `locationName:"snapshotId" type:"string"`

	VolumeSize *int64 `locationName:"volumeSize" type:"integer"`

	VolumeType *string `locationName:"volumeType" type:"string" enum:"VolumeType"`
}

type GetPasswordDataInput struct {
	_ struct{} `type:"structure"`

	InstanceId *string `type:"string" required:"true"`
}

type GetPasswordDataOutput struct {
	_ struct{} `type:"structure"`

	InstanceId *string `locationName:"instanceId" type:"string"`

	PasswordData *string `locationName:"passwordData" type:"string"`

	Timestamp *time.Time `locationName:"timestamp" type:"timestamp" timestampFormat:"iso8601"`
}

type TerminateInstancesInput struct {
	InstanceIds []*string `locationName:"InstanceId" locationNameList:"InstanceId" type:"list" required:"true"`
}

type TerminateInstancesOutput struct {
	_ struct{} `type:"structure"`

	TerminatingInstances []*InstanceStateChange `locationName:"instancesSet" locationNameList:"item" type:"list"`
}
type PublicIP struct {
	AllocationId             *string `locationName:"allocationId" type:"string"`
	AssociationId            *string `locationName:"associationId" type:"string"`
	Domain                   *string `locationName:"domain" type:"string"`
	InstanceId               *string `locationName:"instanceId" type:"string"`
	NetworkInterfaceId       *string `locationName:"networkInterfaceId" type:"string"`
	NetworkInterface_ownerId *string `locationName:"networkInterface_ownerId" type:"string"`
	PrivateIpAddress         *string `locationName:"privateIpAddress" type:"string"`
	PublicIp                 *string `locationName:"publicIp" type:"string"`
}

type AllocateAddressInput struct {
	_ struct{} `type:"structure"`

	Domain *string `type:"string" enum:"DomainType"`

	DryRun *bool `locationName:"dryRun" type:"boolean"`
}

type AllocateAddressOutput struct {
	_ struct{} `type:"structure"`

	AllocationId *string `locationName:"allocationId" type:"string"`

	Domain *string `locationName:"domain" type:"string" enum:"DomainType"`

	PublicIp *string `locationName:"publicIp" type:"string"`
}

type DescribeAddressesInput struct {
	_ struct{} `type:"structure"`

	AllocationIds []*string `locationName:"AllocationId" locationNameList:"AllocationId" type:"list"`

	DryRun *bool `locationName:"dryRun" type:"boolean"`

	Filters []*Filter `locationName:"Filter" locationNameList:"Filter" type:"list"`

	PublicIps []*string `locationName:"PublicIp" locationNameList:"PublicIp" type:"list"`
}

type DescribeAddressesOutput struct {
	_ struct{} `type:"structure"`

	Addresses []*Address `locationName:"addressesSet" locationNameList:"item" type:"list"`

	RequestId *string `locationName:"requestId" type:"string"`
}

func (s DescribeAddressesOutput) String() string {
	return awsutil.Prettify(s)
}

func (s DescribeAddressesOutput) GoString() string {
	return s.String()
}

func (s *DescribeAddressesOutput) SetAddresses(v []*Address) *DescribeAddressesOutput {
	s.Addresses = v
	return s
}

func (s *DescribeAddressesOutput) SetRequestId(v string) *DescribeAddressesOutput {
	s.RequestId = &v
	return s
}

type Address struct {
	_ struct{} `type:"structure"`

	AllocationId *string `locationName:"allocationId" type:"string"`

	AssociationId *string `locationName:"associationId" type:"string"`

	AllowReassociation *bool `locationName:"allowReassociation" type:"bool"`

	Domain *string `locationName:"domain" type:"string" enum:"DomainType"`

	InstanceId *string `locationName:"instanceId" type:"string"`

	NetworkInterfaceId *string `locationName:"networkInterfaceId" type:"string"`

	NetworkInterfaceOwnerId *string `locationName:"networkInterfaceOwnerId" type:"string"`

	PrivateIpAddress *string `locationName:"privateIpAddress" type:"string"`

	PublicIp *string `locationName:"publicIp" type:"string"`
}

type ModifyInstanceAttributeInput struct {
	_ struct{} `type:"structure"`

	Attribute *string `locationName:"attribute" type:"string" enum:"InstanceAttributeName"`

	BlockDeviceMappings []*BlockDeviceMapping `locationName:"blockDeviceMapping" locationNameList:"item" type:"list"`

	DisableApiTermination *AttributeBooleanValue `locationName:"disableApiTermination" type:"structure"`

	DeleteOnTermination *AttributeBooleanValue `locationName:"deleteOnTermination" type:"structure"`

	EbsOptimized *AttributeBooleanValue `locationName:"ebsOptimized" type:"structure"`

	Groups []*string `locationName:"GroupId" locationNameList:"groupId" type:"list"`

	InstanceId *string `locationName:"instanceId" type:"string" required:"true"`

	InstanceInitiatedShutdownBehavior *AttributeValue `locationName:"instanceInitiatedShutdownBehavior" type:"structure"`

	InstanceType *AttributeValue `locationName:"instanceType" type:"structure"`

	SourceDestCheck *AttributeBooleanValue `type:"structure"`

	UserData *BlobAttributeValue `locationName:"userData" type:"structure"`

	Value *string `locationName:"value" type:"string"`
}

func (s ModifyInstanceAttributeInput) String() string {
	return awsutil.Prettify(s)
}

func (s ModifyInstanceAttributeInput) GoString() string {
	return s.String()
}

func (s *ModifyInstanceAttributeInput) Validate() error {
	invalidParams := request.ErrInvalidParams{Context: "ModifyInstanceAttributeInput"}
	if s.InstanceId == nil {
		invalidParams.Add(request.NewErrParamRequired("InstanceId"))
	}

	if invalidParams.Len() > 0 {
		return invalidParams
	}
	return nil
}

func (s *ModifyInstanceAttributeInput) SetAttribute(v string) *ModifyInstanceAttributeInput {
	s.Attribute = &v
	return s
}

func (s *ModifyInstanceAttributeInput) SetBlockDeviceMappings(v []*BlockDeviceMapping) *ModifyInstanceAttributeInput {
	s.BlockDeviceMappings = v
	return s
}

func (s *ModifyInstanceAttributeInput) SetDisableApiTermination(v *AttributeBooleanValue) *ModifyInstanceAttributeInput {
	s.DisableApiTermination = v
	return s
}

func (s *ModifyInstanceAttributeInput) SetEbsOptimized(v *AttributeBooleanValue) *ModifyInstanceAttributeInput {
	s.EbsOptimized = v
	return s
}

func (s *ModifyInstanceAttributeInput) SetGroups(v []*string) *ModifyInstanceAttributeInput {
	s.Groups = v
	return s
}

func (s *ModifyInstanceAttributeInput) SetInstanceId(v string) *ModifyInstanceAttributeInput {
	s.InstanceId = &v
	return s
}

func (s *ModifyInstanceAttributeInput) SetInstanceInitiatedShutdownBehavior(v *AttributeValue) *ModifyInstanceAttributeInput {
	s.InstanceInitiatedShutdownBehavior = v
	return s
}

func (s *ModifyInstanceAttributeInput) SetInstanceType(v *AttributeValue) *ModifyInstanceAttributeInput {
	s.InstanceType = v
	return s
}

func (s *ModifyInstanceAttributeInput) SetSourceDestCheck(v *AttributeBooleanValue) *ModifyInstanceAttributeInput {
	s.SourceDestCheck = v
	return s
}

func (s *ModifyInstanceAttributeInput) SetUserData(v *BlobAttributeValue) *ModifyInstanceAttributeInput {
	s.UserData = v
	return s
}

func (s *ModifyInstanceAttributeInput) SetValue(v string) *ModifyInstanceAttributeInput {
	s.Value = &v
	return s
}

type BlobAttributeValue struct {
	_ struct{} `type:"structure"`

	Value []byte `locationName:"value" type:"blob"`
}

type StopInstancesInput struct {
	_ struct{} `type:"structure"`

	DryRun *bool `locationName:"dryRun" type:"boolean"`

	Force *bool `locationName:"force" type:"boolean"`

	InstanceIds []*string `locationName:"InstanceId" locationNameList:"InstanceId" type:"list" required:"true"`
}

type StopInstancesOutput struct {
	_ struct{} `type:"structure"`

	StoppingInstances []*InstanceStateChange `locationName:"instancesSet" locationNameList:"item" type:"list"`
}
type ModifyInstanceAttributeOutput struct {
	_ struct{} `type:"structure"`
}

type StartInstancesInput struct {
	_ struct{} `type:"structure"`

	AdditionalInfo *string `locationName:"additionalInfo" type:"string"`

	DryRun *bool `locationName:"dryRun" type:"boolean"`

	InstanceIds []*string `locationName:"InstanceId" locationNameList:"InstanceId" type:"list" required:"true"`
}

type StartInstancesOutput struct {
	_ struct{} `type:"structure"`

	StartingInstances []*InstanceStateChange `locationName:"instancesSet" locationNameList:"item" type:"list"`
}

type AssociateAddressInput struct {
	_ struct{} `type:"structure"`

	AllocationId *string `type:"string"`

	AllowReassociation *bool `locationName:"allowReassociation" type:"boolean"`

	InstanceId *string `type:"string"`

	NetworkInterfaceId *string `locationName:"networkInterfaceId" type:"string"`

	PrivateIpAddress *string `locationName:"privateIpAddress" type:"string"`

	PublicIp *string `type:"string"`
}

type AssociateAddressOutput struct {
	_ struct{} `type:"structure"`

	AssociationId *string `locationName:"associationId" type:"string"`

	RequestId *string `locationName:"requestId" type:"string"`
}

type DisassociateAddressInput struct {
	_ struct{} `type:"structure"`

	AssociationId *string `type:"string"`

	PublicIp *string `type:"string"`
}

type DisassociateAddressOutput struct {
	_ struct{} `type:"structure"`

	RequestId *string `locationName:"requestId" type:"string"`
	Return    *bool   `locationName:"return" type:"boolean"`
}

type ReleaseAddressInput struct {
	_ struct{} `type:"structure"`

	AllocationId *string `type:"string"`

	DryRun *bool `locationName:"dryRun" type:"boolean"`

	PublicIp *string `type:"string"`
}

type ReleaseAddressOutput struct {
	_ struct{} `type:"structure"`
}
type RegisterImageInput struct {
	_ struct{} `type:"structure"`

	Architecture *string `locationName:"architecture" type:"string" enum:"ArchitectureValues"`

	BillingProducts []*string `locationName:"BillingProduct" locationNameList:"item" type:"list"`

	BlockDeviceMappings []*BlockDeviceMapping `locationName:"BlockDeviceMapping" locationNameList:"BlockDeviceMapping" type:"list"`

	Description *string `locationName:"description" type:"string"`

	DryRun *bool `locationName:"dryRun" type:"boolean"`

	EnaSupport *bool `locationName:"enaSupport" type:"boolean"`

	ImageLocation *string `type:"string"`

	InstanceId *string `type:"string"`

	NoReboot *bool `type:"boolean"`

	KernelId *string `locationName:"kernelId" type:"string"`

	Name *string `locationName:"name" type:"string" required:"true"`

	RamdiskId *string `locationName:"ramdiskId" type:"string"`

	RootDeviceName *string `locationName:"rootDeviceName" type:"string"`

	SriovNetSupport *string `locationName:"sriovNetSupport" type:"string"`

	VirtualizationType *string `locationName:"virtualizationType" type:"string"`
}

type RegisterImageOutput struct {
	_ struct{} `type:"structure"`

	ImageId *string `locationName:"imageId" type:"string"`
}

type DeregisterImageInput struct {
	_ struct{} `type:"structure"`

	DryRun *bool `locationName:"dryRun" type:"boolean"`

	ImageId *string `type:"string" required:"true"`
}

type DeregisterImageOutput struct {
	_ struct{} `type:"structure"`
}

type Image struct {
	_ struct{} `type:"structure"`

	Architecture *string `locationName:"architecture" type:"string" enum:"ArchitectureValues"`

	BlockDeviceMappings []*BlockDeviceMapping `locationName:"blockDeviceMapping" locationNameList:"item" type:"list"`

	CreationDate *string `locationName:"creationDate" type:"string"`

	Description *string `locationName:"description" type:"string"`

	EnaSupport *bool `locationName:"enaSupport" type:"boolean"`

	Hypervisor *string `locationName:"hypervisor" type:"string" enum:"HypervisorType"`

	ImageId *string `locationName:"imageId" type:"string"`

	ImageLocation *string `locationName:"imageLocation" type:"string"`

	ImageOwnerAlias *string `locationName:"imageOwnerAlias" type:"string"`

	ImageType *string `locationName:"imageType" type:"string" enum:"ImageTypeValues"`

	KernelId *string `locationName:"kernelId" type:"string"`

	Name *string `locationName:"name" type:"string"`

	OwnerId *string `locationName:"imageOwnerId" type:"string"`

	Platform *string `locationName:"platform" type:"string" enum:"PlatformValues"`

	ProductCodes []*ProductCode `locationName:"productCodes" locationNameList:"item" type:"list"`

	Public *bool `locationName:"isPublic" type:"boolean"`

	RamdiskId *string `locationName:"ramdiskId" type:"string"`

	RootDeviceName *string `locationName:"rootDeviceName" type:"string"`

	RootDeviceType *string `locationName:"rootDeviceType" type:"string" enum:"DeviceType"`

	SriovNetSupport *string `locationName:"sriovNetSupport" type:"string"`

	State *string `locationName:"imageState" type:"string" enum:"ImageState"`

	StateReason *StateReason `locationName:"stateReason" type:"structure"`

	Tags []*Tag `locationName:"tagSet" locationNameList:"item" type:"list"`

	VirtualizationType *string `locationName:"virtualizationType" type:"string" enum:"VirtualizationType"`
}

type DescribeImagesInput struct {
	_ struct{} `type:"structure"`

	DryRun *bool `locationName:"dryRun" type:"boolean"`

	ExecutableUsers []*string `locationName:"ExecutableBy" locationNameList:"ExecutableBy" type:"list"`

	Filters []*Filter `locationName:"Filter" locationNameList:"Filter" type:"list"`

	ImageIds []*string `locationName:"ImageId" locationNameList:"ImageId" type:"list"`

	Owners []*string `locationName:"Owner" locationNameList:"Owner" type:"list"`
}

type DescribeImagesOutput struct {
	_ struct{} `type:"structure"`

	Images []*Image `locationName:"imagesSet" locationNameList:"item" type:"list"`

	RequestId *string `locationName:"requestId" type:"String"`
}

func (s DescribeImagesOutput) String() string {
	return awsutil.Prettify(s)
}

func (s DescribeImagesOutput) GoString() string {
	return s.String()
}

func (s *DescribeImagesOutput) SetImages(v []*Image) *DescribeImagesOutput {
	s.Images = v
	return s
}
func (s *DescribeImagesOutput) SetRequestId(v *string) *DescribeImagesOutput {
	s.RequestId = v
	return s
}

type ModifyImageAttributeInput struct {
	_ struct{} `type:"structure"`

	Attribute *string `type:"string"`

	Description *AttributeValue `type:"structure"`

	DryRun *bool `locationName:"dryRun" type:"boolean"`

	ImageId *string `type:"string" required:"true"`

	LaunchPermission *LaunchPermissionModifications `type:"structure"`

	OperationType *string `type:"string" enum:"OperationType"`

	ProductCodes []*string `locationName:"ProductCode" locationNameList:"ProductCode" type:"list"`

	UserGroups []*string `locationName:"UserGroup" locationNameList:"UserGroup" type:"list"`

	UserIds []*string `locationName:"UserId" locationNameList:"UserId" type:"list"`

	Value *string `type:"string"`
}

type ModifyImageAttributeOutput struct {
	_ struct{} `type:"structure"`
}

type LaunchPermissionModifications struct {
	_ struct{} `type:"structure"`

	Add []*LaunchPermission `locationNameList:"item" type:"list"`

	Remove []*LaunchPermission `locationNameList:"item" type:"list"`
}

type LaunchPermission struct {
	_ struct{} `type:"structure"`

	Group *string `locationName:"group" type:"string" enum:"PermissionGroup"`

	UserId *string `locationName:"userId" type:"string"`
}

type DeleteTagsInput struct {
	_ struct{} `type:"structure"`

	DryRun *bool `locationName:"dryRun" type:"boolean"`

	Resources []*string `locationName:"resourceId" type:"list" required:"true"`

	Tags []*Tag `locationName:"tag" locationNameList:"item" type:"list"`
}

type DeleteTagsOutput struct {
	_ struct{} `type:"structure"`
}

type CreateTagsInput struct {
	_ struct{} `type:"structure"`

	DryRun *bool `locationName:"dryRun" type:"boolean"`

	Resources []*string `locationName:"ResourceId" type:"list" required:"true"`

	Tags []*Tag `locationName:"Tag" locationNameList:"item" type:"list" required:"true"`
}

type CreateTagsOutput struct {
	_ struct{} `type:"structure"`
}

type DescribeTagsInput struct {
	_ struct{} `type:"structure"`

	DryRun *bool `locationName:"dryRun" type:"boolean"`

	Filters []*Filter `locationName:"Filter" locationNameList:"Filter" type:"list"`

	MaxResults *int64 `locationName:"maxResults" type:"integer"`

	NextToken *string `locationName:"nextToken" type:"string"`
}

type DescribeTagsOutput struct {
	_ struct{} `type:"structure"`

	// The token to use to retrieve the next page of results. This value is null
	// when there are no more results to return..
	NextToken *string `locationName:"nextToken" type:"string"`

	// A list of tags.
	Tags []*TagDescription `locationName:"tagSet" locationNameList:"item" type:"list"`

	RequestId *string `locationName:"requestId" type:"string"`
}

// String returns the string representation
func (s DescribeTagsOutput) String() string {
	return awsutil.Prettify(s)
}

// GoString returns the string representation
func (s DescribeTagsOutput) GoString() string {
	return s.String()
}

// SetNextToken sets the NextToken field's value.
func (s *DescribeTagsOutput) SetNextToken(v string) *DescribeTagsOutput {
	s.NextToken = &v
	return s
}
func (s *DescribeTagsOutput) SetRequestId(v string) *DescribeTagsOutput {
	s.RequestId = &v
	return s
}

// SetTags sets the Tags field's value.
func (s *DescribeTagsOutput) SetTags(v []*TagDescription) *DescribeTagsOutput {
	s.Tags = v
	return s
}

type TagDescription struct {
	_ struct{} `type:"structure"`

	Key *string `locationName:"key" type:"string"`

	ResourceId *string `locationName:"resourceId" type:"string"`

	ResourceType *string `locationName:"resourceType" type:"string" enum:"ResourceType"`

	Value *string `locationName:"value" type:"string"`
}

type TagSpecification struct {
	_ struct{} `type:"structure"`

	ResourceType *string `locationName:"resourceType" type:"string" enum:"ResourceType"`

	Tags []*Tag `locationName:"Tag" locationNameList:"item" type:"list"`
}

// Contains the parameters for ImportKeyPair.
// Please also see https://docs.aws.amazon.com/goto/WebAPI/ec2-2016-11-15/ImportKeyPairRequest
type ImportKeyPairInput struct {
	_ struct{} `type:"structure"`

	// Checks whether you have the required permissions for the action, without
	// actually making the request, and provides an error response. If you have
	// the required permissions, the error response is DryRunOperation. Otherwise,
	// it is UnauthorizedOperation.
	DryRun *bool `locationName:"dryRun" type:"boolean"`

	// A unique name for the key pair.
	//
	// KeyName is a required field
	KeyName *string `locationName:"keyName" type:"string" required:"true"`

	// The public key. For API calls, the text must be base64-encoded. For command
	// line tools, base64 encoding is performed for you.
	//
	// PublicKeyMaterial is automatically base64 encoded/decoded by the SDK.
	//
	// PublicKeyMaterial is a required field
	PublicKeyMaterial []byte `locationName:"publicKeyMaterial" type:"blob" required:"true"`
}

// String returns the string representation

// SetDryRun sets the DryRun field's value.

// Contains the output of ImportKeyPair.
// Please also see https://docs.aws.amazon.com/goto/WebAPI/ec2-2016-11-15/ImportKeyPairResult
type ImportKeyPairOutput struct {
	_ struct{} `type:"structure"`

	// The MD5 public key fingerprint as specified in section 4 of RFC 4716.
	KeyFingerprint *string `locationName:"keyFingerprint" type:"string"`

	// The key pair name you provided.
	KeyName *string `locationName:"keyName" type:"string"`
}

// Contains the parameters for DescribeKeyPairs.
// Please also see https://docs.aws.amazon.com/goto/WebAPI/ec2-2016-11-15/DescribeKeyPairsRequest
type DescribeKeyPairsInput struct {
	_ struct{} `type:"structure"`

	// Checks whether you have the required permissions for the action, without
	// actually making the request, and provides an error response. If you have
	// the required permissions, the error response is DryRunOperation. Otherwise,
	// it is UnauthorizedOperation.
	DryRun *bool `locationName:"dryRun" type:"boolean"`

	// One or more filters.
	//
	//    * fingerprint - The fingerprint of the key pair.
	//
	//    * key-name - The name of the key pair.
	Filters []*Filter `locationName:"Filter" locationNameList:"Filter" type:"list"`

	// One or more key pair names.
	//
	// Default: Describes all your key pairs.
	KeyNames []*string `locationName:"KeyName" locationNameList:"KeyName" type:"list"`
}

// Contains the output of DescribeKeyPairs.
// Please also see https://docs.aws.amazon.com/goto/WebAPI/ec2-2016-11-15/DescribeKeyPairsResult
type DescribeKeyPairsOutput struct {
	_ struct{} `type:"structure"`

	// Information about one or more key pairs.
	KeyPairs  []*KeyPairInfo `locationName:"keySet" locationNameList:"item" type:"list"`
	RequestId *string        `locationName:"requestId" type:"String"`
}

// String returns the string representation

// Describes a key pair.
// Please also see https://docs.aws.amazon.com/goto/WebAPI/ec2-2016-11-15/KeyPairInfo
type KeyPairInfo struct {
	_ struct{} `type:"structure"`

	// If you used CreateKeyPair to create the key pair, this is the SHA-1 digest
	// of the DER encoded private key. If you used ImportKeyPair to provide AWS
	// the public key, this is the MD5 public key fingerprint as specified in section
	// 4 of RFC4716.
	KeyFingerprint *string `locationName:"keyFingerprint" type:"string"`

	// The name of the key pair.
	KeyName *string `locationName:"keyName" type:"string"`
}

// String returns the string representation

// Contains the parameters for DeleteKeyPair.
// Please also see https://docs.aws.amazon.com/goto/WebAPI/ec2-2016-11-15/DeleteKeyPairRequest
type DeleteKeyPairInput struct {
	_ struct{} `type:"structure"`

	// Checks whether you have the required permissions for the action, without
	// actually making the request, and provides an error response. If you have
	// the required permissions, the error response is DryRunOperation. Otherwise,
	// it is UnauthorizedOperation.
	DryRun *bool `locationName:"dryRun" type:"boolean"`

	// The name of the key pair.
	//
	// KeyName is a required field
	KeyName *string `type:"string" required:"true"`
}

// Please also see https://docs.aws.amazon.com/goto/WebAPI/ec2-2016-11-15/DeleteKeyPairOutput
type DeleteKeyPairOutput struct {
	_ struct{} `type:"structure"`
}

type CreateKeyPairInput struct {
	_ struct{} `type:"structure"`

	// Checks whether you have the required permissions for the action, without
	// actually making the request, and provides an error response. If you have
	// the required permissions, the error response is DryRunOperation. Otherwise,
	// it is UnauthorizedOperation.
	DryRun *bool `locationName:"dryRun" type:"boolean"`

	// A unique name for the key pair.
	//
	// Constraints: Up to 255 ASCII characters
	//
	// KeyName is a required field
	KeyName *string `type:"string" required:"true"`
}

// Describes a key pair.
// Please also see https://docs.aws.amazon.com/goto/WebAPI/ec2-2016-11-15/KeyPair
type CreateKeyPairOutput struct {
	_ struct{} `type:"structure"`

	// The SHA-1 digest of the DER encoded private key.
	KeyFingerprint *string `locationName:"keyFingerprint" type:"string"`

	// An unencrypted PEM encoded RSA private key.
	KeyMaterial *string `locationName:"keyMaterial" type:"string"`

	// The name of the key pair.
	KeyName *string `locationName:"keyName" type:"string"`

	// The name of the Request ID
	RequestId *string `locationName:"requestId" type:"String"`
}

type CreateSecurityGroupInput struct {
	_ struct{} `type:"structure"`

	Description *string `locationName:"GroupDescription" type:"string" required:"true"`

	DryRun *bool `locationName:"dryRun" type:"boolean"`

	GroupName *string `type:"string" required:"true"`

	VpcId *string `type:"string"`
}

type CreateSecurityGroupOutput struct {
	_ struct{} `type:"structure"`

	GroupId *string `locationName:"groupId" type:"string"`
}

type DescribeSecurityGroupsInput struct {
	_ struct{} `type:"structure"`

	DryRun *bool `locationName:"dryRun" type:"boolean"`

	Filters []*Filter `locationName:"Filter" locationNameList:"Filter" type:"list"`

	GroupIds []*string `locationName:"GroupId" locationNameList:"groupId" type:"list"`

	GroupNames []*string `locationName:"GroupName" locationNameList:"GroupName" type:"list"`
}

type DescribeSecurityGroupsOutput struct {
	_ struct{} `type:"structure"`

	// Information about one or more security groups.
	SecurityGroups []*SecurityGroup `locationName:"securityGroupInfo" locationNameList:"item" type:"list"`

	RequestId *string `locationName:"requestId" type:"String"`
}

// String returns the string representation
func (s DescribeSecurityGroupsOutput) String() string {
	return awsutil.Prettify(s)
}

// GoString returns the string representation
func (s DescribeSecurityGroupsOutput) GoString() string {
	return s.String()
}

// SetSecurityGroups sets the SecurityGroups field's value.
func (s *DescribeSecurityGroupsOutput) SetSecurityGroups(v []*SecurityGroup) *DescribeSecurityGroupsOutput {
	s.SecurityGroups = v
	return s
}

func (s *DescribeSecurityGroupsOutput) SetRequestId(v string) *DescribeSecurityGroupsOutput {
	s.RequestId = &v
	return s
}

type SecurityGroup struct {
	_ struct{} `type:"structure"`

	Description *string `locationName:"groupDescription" type:"string"`

	GroupId *string `locationName:"groupId" type:"string"`

	GroupName *string `locationName:"groupName" type:"string"`

	IpPermissions []*IpPermission `locationName:"ipPermissions" locationNameList:"item" type:"list"`

	IpPermissionsEgress []*IpPermission `locationName:"ipPermissionsEgress" locationNameList:"item" type:"list"`

	OwnerId *string `locationName:"ownerId" type:"string"`

	Tags []*Tag `locationName:"tagSet" locationNameList:"item" type:"list"`

	VpcId *string `locationName:"vpcId" type:"string"`
}

type IpPermission struct {
	_ struct{} `type:"structure"`

	FromPort *int64 `locationName:"fromPort" type:"integer"`

	IpProtocol *string `locationName:"ipProtocol" type:"string"`

	IpRanges []*IpRange `locationName:"ipRanges" locationNameList:"item" type:"list"`

	Ipv6Ranges []*Ipv6Range `locationName:"ipv6Ranges" locationNameList:"item" type:"list"`

	PrefixListIds []*PrefixListId `locationName:"prefixListIds" locationNameList:"item" type:"list"`

	ToPort *int64 `locationName:"toPort" type:"integer"`

	UserIdGroupPairs []*UserIdGroupPair `locationName:"groups" locationNameList:"item" type:"list"`
}

type IpRange struct {
	_ struct{} `type:"structure"`

	CidrIp *string `locationName:"cidrIp" type:"string"`
}

type Ipv6Range struct {
	_ struct{} `type:"structure"`

	CidrIpv6 *string `locationName:"cidrIpv6" type:"string"`
}

type PrefixListId struct {
	_ struct{} `type:"structure"`

	PrefixListId *string `locationName:"prefixListId" type:"string"`
}

type UserIdGroupPair struct {
	_ struct{} `type:"structure"`

	GroupId *string `locationName:"groupId" type:"string"`

	GroupName *string `locationName:"groupName" type:"string"`

	PeeringStatus *string `locationName:"peeringStatus" type:"string"`

	UserId *string `locationName:"userId" type:"string"`

	VpcId *string `locationName:"vpcId" type:"string"`

	VpcPeeringConnectionId *string `locationName:"vpcPeeringConnectionId" type:"string"`
}

type RevokeSecurityGroupEgressInput struct {
	_ struct{} `type:"structure"`

	CidrIp *string `locationName:"cidrIp" type:"string"`

	DryRun *bool `locationName:"dryRun" type:"boolean"`

	FromPort *int64 `locationName:"fromPort" type:"integer"`

	GroupId *string `locationName:"groupId" type:"string" required:"true"`

	IpPermissions []*IpPermission `locationName:"ipPermissions" locationNameList:"item" type:"list"`

	IpProtocol *string `locationName:"ipProtocol" type:"string"`

	SourceSecurityGroupName *string `locationName:"sourceSecurityGroupName" type:"string"`

	SourceSecurityGroupOwnerId *string `locationName:"sourceSecurityGroupOwnerId" type:"string"`

	ToPort *int64 `locationName:"toPort" type:"integer"`
}

type RevokeSecurityGroupEgressOutput struct {
	_ struct{} `type:"structure"`
}

type RevokeSecurityGroupIngressInput struct {
	_ struct{} `type:"structure"`

	CidrIp *string `type:"string"`

	DryRun *bool `locationName:"dryRun" type:"boolean"`

	FromPort *int64 `type:"integer"`

	GroupId *string `type:"string"`

	GroupName *string `type:"string"`

	IpPermissions []*IpPermission `locationNameList:"item" type:"list"`

	IpProtocol *string `type:"string"`

	SourceSecurityGroupName *string `type:"string"`

	SourceSecurityGroupOwnerId *string `type:"string"`

	ToPort *int64 `type:"integer"`
}

type RevokeSecurityGroupIngressOutput struct {
	_ struct{} `type:"structure"`
}

type AuthorizeSecurityGroupEgressInput struct {
	_ struct{} `type:"structure"`

	CidrIp *string `locationName:"cidrIp" type:"string"`

	DryRun *bool `locationName:"dryRun" type:"boolean"`

	FromPort *int64 `locationName:"fromPort" type:"integer"`

	GroupId *string `locationName:"groupId" type:"string" required:"true"`

	IpPermissions []*IpPermission `locationName:"ipPermissions" locationNameList:"item" type:"list"`

	IpProtocol *string `locationName:"ipProtocol" type:"string"`

	SourceSecurityGroupName *string `locationName:"sourceSecurityGroupName" type:"string"`

	SourceSecurityGroupOwnerId *string `locationName:"sourceSecurityGroupOwnerId" type:"string"`

	ToPort *int64 `locationName:"toPort" type:"integer"`
}

type AuthorizeSecurityGroupEgressOutput struct {
	_ struct{} `type:"structure"`
}

type AuthorizeSecurityGroupIngressInput struct {
	_ struct{} `type:"structure"`

	CidrIp *string `type:"string"`

	DryRun *bool `locationName:"dryRun" type:"boolean"`

	FromPort *int64 `type:"integer"`

	GroupId *string `type:"string"`

	GroupName *string `type:"string"`

	IpPermissions []*IpPermission `locationNameList:"item" type:"list"`

	IpProtocol *string `type:"string"`

	SourceSecurityGroupName *string `type:"string"`

	SourceSecurityGroupOwnerId *string `type:"string"`

	ToPort *int64 `type:"integer"`
}

type AuthorizeSecurityGroupIngressOutput struct {
	_ struct{} `type:"structure"`
}

type DeleteSecurityGroupInput struct {
	_ struct{} `type:"structure"`

	DryRun *bool `locationName:"dryRun" type:"boolean"`

	GroupId *string `type:"string"`

	GroupName *string `type:"string"`
}

type DeleteSecurityGroupOutput struct {
	_ struct{} `type:"structure"`
}

// Contains the parameters for CreateVolume.
// Please also see https://docs.aws.amazon.com/goto/WebAPI/ec2-2016-11-15/CreateVolumeRequest
type CreateVolumeInput struct {
	_ struct{} `type:"structure"`

	// The Availability Zone in which to create the volume. Use DescribeAvailabilityZones
	// to list the Availability Zones that are currently available to you.
	//
	// AvailabilityZone is a required field
	AvailabilityZone *string `type:"string" required:"true"`

	// Checks whether you have the required permissions for the action, without
	// actually making the request, and provides an error response. If you have
	// the required permissions, the error response is DryRunOperation. Otherwise,
	// it is UnauthorizedOperation.
	DryRun *bool `locationName:"dryRun" type:"boolean"`

	// Specifies whether the volume should be encrypted. Encrypted Amazon EBS volumes
	// may only be attached to instances that support Amazon EBS encryption. Volumes
	// that are created from encrypted snapshots are automatically encrypted. There
	// is no way to create an encrypted volume from an unencrypted snapshot or vice
	// versa. If your AMI uses encrypted volumes, you can only launch it on supported
	// instance types. For more information, see Amazon EBS Encryption (http://docs.aws.amazon.com/AWSEC2/latest/UserGuide/EBSEncryption.html)
	// in the Amazon Elastic Compute Cloud User Guide.
	Encrypted *bool `locationName:"encrypted" type:"boolean"`

	// Only valid for Provisioned IOPS SSD volumes. The number of I/O operations
	// per second (IOPS) to provision for the volume, with a maximum ratio of 50
	// IOPS/GiB.
	//
	// Constraint: Range is 100 to 20000 for Provisioned IOPS SSD volumes
	Iops *int64 `type:"integer"`

	// The full ARN of the AWS Key Management Service (AWS KMS) customer master
	// key (CMK) to use when creating the encrypted volume. This parameter is only
	// required if you want to use a non-default CMK; if this parameter is not specified,
	// the default CMK for EBS is used. The ARN contains the arn:aws:kms namespace,
	// followed by the region of the CMK, the AWS account ID of the CMK owner, the
	// key namespace, and then the CMK ID. For example, arn:aws:kms:us-east-1:012345678910:key/abcd1234-a123-456a-a12b-a123b4cd56ef.
	// If a KmsKeyId is specified, the Encrypted flag must also be set.
	KmsKeyId *string `type:"string"`

	// The size of the volume, in GiBs.
	//
	// Constraints: 1-16384 for gp2, 4-16384 for io1, 500-16384 for st1, 500-16384
	// for sc1, and 1-1024 for standard. If you specify a snapshot, the volume size
	// must be equal to or larger than the snapshot size.
	//
	// Default: If you're creating the volume from a snapshot and don't specify
	// a volume size, the default is the snapshot size.
	Size *int64 `type:"integer"`

	// The snapshot from which to create the volume.
	SnapshotId *string `type:"string"`

	// The tags to apply to the volume during creation.
	TagSpecifications []*TagSpecification `locationName:"TagSpecification" locationNameList:"item" type:"list"`

	// The volume type. This can be gp2 for General Purpose SSD, io1 for Provisioned
	// IOPS SSD, st1 for Throughput Optimized HDD, sc1 for Cold HDD, or standard
	// for Magnetic volumes.
	//
	// Default: standard
	VolumeType *string `type:"string" enum:"VolumeType"`
}

// Contains the parameters for DeleteVolume.
// Please also see https://docs.aws.amazon.com/goto/WebAPI/ec2-2016-11-15/DeleteVolumeRequest
type DeleteVolumeInput struct {
	_ struct{} `type:"structure"`

	// Checks whether you have the required permissions for the action, without
	// actually making the request, and provides an error response. If you have
	// the required permissions, the error response is DryRunOperation. Otherwise,
	// it is UnauthorizedOperation.
	DryRun *bool `locationName:"dryRun" type:"boolean"`

	// The ID of the volume.
	//
	// VolumeId is a required field
	VolumeId *string `type:"string" required:"true"`
}

// Please also see https://docs.aws.amazon.com/goto/WebAPI/ec2-2016-11-15/DeleteVolumeOutput
type DeleteVolumeOutput struct {
	_ struct{} `type:"structure"`
}

// Contains the parameters for DescribeVolumes.
// Please also see https://docs.aws.amazon.com/goto/WebAPI/ec2-2016-11-15/DescribeVolumesRequest
type DescribeVolumesInput struct {
	_ struct{} `type:"structure"`

	// Checks whether you have the required permissions for the action, without
	// actually making the request, and provides an error response. If you have
	// the required permissions, the error response is DryRunOperation. Otherwise,
	// it is UnauthorizedOperation.
	DryRun *bool `locationName:"dryRun" type:"boolean"`

	// One or more filters.
	//
	//    * attachment.attach-time - The time stamp when the attachment initiated.
	//
	//    * attachment.delete-on-termination - Whether the volume is deleted on
	//    instance termination.
	//
	//    * attachment.device - The device name that is exposed to the instance
	//    (for example, /dev/sda1).
	//
	//    * attachment.instance-id - The ID of the instance the volume is attached
	//    to.
	//
	//    * attachment.status - The attachment state (attaching | attached | detaching
	//    | detached).
	//
	//    * availability-zone - The Availability Zone in which the volume was created.
	//
	//    * create-time - The time stamp when the volume was created.
	//
	//    * encrypted - The encryption status of the volume.
	//
	//    * size - The size of the volume, in GiB.
	//
	//    * snapshot-id - The snapshot from which the volume was created.
	//
	//    * status - The status of the volume (creating | available | in-use | deleting
	//    | deleted | error).
	//
	//    * tag:key=value - The key/value combination of a tag assigned to the resource.
	//    Specify the key of the tag in the filter name and the value of the tag
	//    in the filter value. For example, for the tag Purpose=X, specify tag:Purpose
	//    for the filter name and X for the filter value.
	//
	//    * tag-key - The key of a tag assigned to the resource. This filter is
	//    independent of the tag-value filter. For example, if you use both the
	//    filter "tag-key=Purpose" and the filter "tag-value=X", you get any resources
	//    assigned both the tag key Purpose (regardless of what the tag's value
	//    is), and the tag value X (regardless of what the tag's key is). If you
	//    want to list only resources where Purpose is X, see the tag:key=value
	//    filter.
	//
	//    * tag-value - The value of a tag assigned to the resource. This filter
	//    is independent of the tag-key filter.
	//
	//    * volume-id - The volume ID.
	//
	//    * volume-type - The Amazon EBS volume type. This can be gp2 for General
	//    Purpose SSD, io1 for Provisioned IOPS SSD, st1 for Throughput Optimized
	//    HDD, sc1 for Cold HDD, or standard for Magnetic volumes.
	Filters []*Filter `locationName:"Filter" locationNameList:"Filter" type:"list"`

	// The maximum number of volume results returned by DescribeVolumes in paginated
	// output. When this parameter is used, DescribeVolumes only returns MaxResults
	// results in a single page along with a NextToken response element. The remaining
	// results of the initial request can be seen by sending another DescribeVolumes
	// request with the returned NextToken value. This value can be between 5 and
	// 500; if MaxResults is given a value larger than 500, only 500 results are
	// returned. If this parameter is not used, then DescribeVolumes returns all
	// results. You cannot specify this parameter and the volume IDs parameter in
	// the same request.
	MaxResults *int64 `locationName:"maxResults" type:"integer"`

	// The NextToken value returned from a previous paginated DescribeVolumes request
	// where MaxResults was used and the results exceeded the value of that parameter.
	// Pagination continues from the end of the previous results that returned the
	// NextToken value. This value is null when there are no more results to return.
	NextToken *string `locationName:"nextToken" type:"string"`

	// One or more volume IDs.
	VolumeIds []*string `locationName:"VolumeId" locationNameList:"VolumeId" type:"list"`
}

type DescribeVolumesOutput struct {
	_ struct{} `type:"structure"`

	// The NextToken value to include in a future DescribeVolumes request. When
	// the results of a DescribeVolumes request exceed MaxResults, this value can
	// be used to retrieve the next page of results. This value is null when there
	// are no more results to return.
	NextToken *string `locationName:"nextToken" type:"string"`

	// Information about the volumes.
	Volumes []*Volume `locationName:"volumeSet" locationNameList:"item" type:"list"`

	RequestId *string `locationName:"requestId" type:"string"`
}

// String returns the string representation
func (s DescribeVolumesOutput) String() string {
	return awsutil.Prettify(s)
}

// GoString returns the string representation
func (s DescribeVolumesOutput) GoString() string {
	return s.String()
}

// SetNextToken sets the NextToken field's value.
func (s *DescribeVolumesOutput) SetNextToken(v string) *DescribeVolumesOutput {
	s.NextToken = &v
	return s
}
func (s *DescribeVolumesOutput) SetRequesterId(v string) *DescribeVolumesOutput {
	s.RequestId = &v
	return s
}

// SetVolumes sets the Volumes field's value.
func (s *DescribeVolumesOutput) SetVolumes(v []*Volume) *DescribeVolumesOutput {
	s.Volumes = v
	return s
}

// Describes a volume.
// Please also see https://docs.aws.amazon.com/goto/WebAPI/ec2-2016-11-15/Volume
type Volume struct {
	_ struct{} `type:"structure"`

	// Information about the volume attachments.
	Attachments []*VolumeAttachment `locationName:"attachmentSet" locationNameList:"item" type:"list"`

	// The Availability Zone for the volume.
	AvailabilityZone *string `locationName:"availabilityZone" type:"string"`

	// The time stamp when volume creation was initiated.
	CreateTime *time.Time `locationName:"createTime" type:"timestamp" timestampFormat:"iso8601"`

	// Indicates whether the volume will be encrypted.
	Encrypted *bool `locationName:"encrypted" type:"boolean"`

	Iops *int64 `locationName:"iops" type:"integer"`

	// The full ARN of the AWS Key Management Service (AWS KMS) customer master
	// key (CMK) that was used to protect the volume encryption key for the volume.
	KmsKeyId *string `locationName:"kmsKeyId" type:"string"`

	// The size of the volume, in GiBs.
	Size *int64 `locationName:"size" type:"integer"`

	// The snapshot from which the volume was created, if applicable.
	SnapshotId *string `locationName:"snapshotId" type:"string"`

	// The volume state.
	State *string `locationName:"status" type:"string" enum:"VolumeState"`

	// Any tags assigned to the volume.
	Tags []*Tag `locationName:"tagSet" locationNameList:"item" type:"list"`

	// The ID of the volume.
	VolumeId *string `locationName:"volumeId" type:"string"`

	// The volume type. This can be gp2 for General Purpose SSD, io1 for Provisioned
	// IOPS SSD, st1 for Throughput Optimized HDD, sc1 for Cold HDD, or standard
	// for Magnetic volumes.
	VolumeType *string `locationName:"volumeType" type:"string" enum:"VolumeType"`
}

// String returns the string representation
func (s Volume) String() string {
	return awsutil.Prettify(s)
}

// GoString returns the string representation
func (s Volume) GoString() string {
	return s.String()
}

// SetAttachments sets the Attachments field's value.
func (s *Volume) SetAttachments(v []*VolumeAttachment) *Volume {
	s.Attachments = v
	return s
}

// SetAvailabilityZone sets the AvailabilityZone field's value.
func (s *Volume) SetAvailabilityZone(v string) *Volume {
	s.AvailabilityZone = &v
	return s
}

// SetCreateTime sets the CreateTime field's value.
func (s *Volume) SetCreateTime(v time.Time) *Volume {
	s.CreateTime = &v
	return s
}

// SetEncrypted sets the Encrypted field's value.
func (s *Volume) SetEncrypted(v bool) *Volume {
	s.Encrypted = &v
	return s
}

// SetIops sets the Iops field's value.
func (s *Volume) SetIops(v int64) *Volume {
	s.Iops = &v
	return s
}

// SetKmsKeyId sets the KmsKeyId field's value.
func (s *Volume) SetKmsKeyId(v string) *Volume {
	s.KmsKeyId = &v
	return s
}

// SetSize sets the Size field's value.
func (s *Volume) SetSize(v int64) *Volume {
	s.Size = &v
	return s
}

// SetSnapshotId sets the SnapshotId field's value.
func (s *Volume) SetSnapshotId(v string) *Volume {
	s.SnapshotId = &v
	return s
}

// SetState sets the State field's value.
func (s *Volume) SetState(v string) *Volume {
	s.State = &v
	return s
}

// SetTags sets the Tags field's value.
func (s *Volume) SetTags(v []*Tag) *Volume {
	s.Tags = v
	return s
}

// SetVolumeId sets the VolumeId field's value.
func (s *Volume) SetVolumeId(v string) *Volume {
	s.VolumeId = &v
	return s
}

// SetVolumeType sets the VolumeType field's value.
func (s *Volume) SetVolumeType(v string) *Volume {
	s.VolumeType = &v
	return s
}

type VolumeAttachment struct {
	_ struct{} `type:"structure"`

	// The time stamp when the attachment initiated.
	AttachTime *time.Time `locationName:"attachTime" type:"timestamp" timestampFormat:"iso8601"`

	// Indicates whether the EBS volume is deleted on instance termination.
	DeleteOnTermination *bool `locationName:"deleteOnTermination" type:"boolean"`

	// The device name.
	Device *string `locationName:"device" type:"string"`

	// The ID of the instance.
	InstanceId *string `locationName:"instanceId" type:"string"`

	// The attachment state of the volume.
	State *string `locationName:"status" type:"string" enum:"VolumeAttachmentState"`

	// The ID of the volume.
	VolumeId *string `locationName:"volumeId" type:"string"`
}

// String returns the string representation
func (s VolumeAttachment) String() string {
	return awsutil.Prettify(s)
}

// GoString returns the string representation
func (s VolumeAttachment) GoString() string {
	return s.String()
}

// SetAttachTime sets the AttachTime field's value.
func (s *VolumeAttachment) SetAttachTime(v time.Time) *VolumeAttachment {
	s.AttachTime = &v
	return s
}

// SetDeleteOnTermination sets the DeleteOnTermination field's value.
func (s *VolumeAttachment) SetDeleteOnTermination(v bool) *VolumeAttachment {
	s.DeleteOnTermination = &v
	return s
}

// SetDevice sets the Device field's value.
func (s *VolumeAttachment) SetDevice(v string) *VolumeAttachment {
	s.Device = &v
	return s
}

// SetInstanceId sets the InstanceId field's value.
func (s *VolumeAttachment) SetInstanceId(v string) *VolumeAttachment {
	s.InstanceId = &v
	return s
}

// SetState sets the State field's value.
func (s *VolumeAttachment) SetState(v string) *VolumeAttachment {
	s.State = &v
	return s
}

// SetVolumeId sets the VolumeId field's value.
func (s *VolumeAttachment) SetVolumeId(v string) *VolumeAttachment {
	s.VolumeId = &v
	return s
}

type AttachVolumeInput struct {
	_ struct{} `type:"structure"`

	Device *string `type:"string" required:"true"`

	DryRun *bool `locationName:"dryRun" type:"boolean"`

	// The ID of the instance.
	//
	// InstanceId is a required field
	InstanceId *string `type:"string" required:"true"`

	VolumeId *string `type:"string" required:"true"`
}

type DetachVolumeInput struct {
	_ struct{} `type:"structure"`

	// The device name.
	Device *string `type:"string"`

	DryRun *bool `locationName:"dryRun" type:"boolean"`

	Force *bool `type:"boolean"`

	// The ID of the instance.
	InstanceId *string `type:"string"`

	VolumeId *string `type:"string" required:"true"`
}
type CreateSubnetInput struct {
	_ struct{} `type:"structure"`

	// The Availability Zone for the subnet.
	//
	// Default: AWS selects one for you. If you create more than one subnet in your
	// VPC, we may not necessarily select a different zone for each subnet.
	AvailabilityZone *string `type:"string"`

	// The IPv4 network range for the subnet, in CIDR notation. For example, 10.0.0.0/24.
	//
	// CidrBlock is a required field
	CidrBlock *string `type:"string" required:"true"`

	// Checks whether you have the required permissions for the action, without
	// actually making the request, and provides an error response. If you have
	// the required permissions, the error response is DryRunOperation. Otherwise,
	// it is UnauthorizedOperation.
	DryRun *bool `locationName:"dryRun" type:"boolean"`

	// The IPv6 network range for the subnet, in CIDR notation. The subnet size
	// must use a /64 prefix length.
	Ipv6CidrBlock *string `type:"string"`

	// The ID of the VPC.
	//
	// VpcId is a required field
	VpcId *string `type:"string" required:"true"`
}

type CreateSubnetOutput struct {
	_ struct{} `type:"structure"`

	// Information about the subnet.
	Subnet *Subnet `locationName:"subnet" type:"structure"`
}

type DescribeInstanceStatusInput struct {
	_ struct{} `type:"structure"`

	DryRun *bool `locationName:"dryRun" type:"boolean"`

	Filters []*Filter `locationName:"Filter" locationNameList:"Filter" type:"list"`

	IncludeAllInstances *bool `locationName:"includeAllInstances" type:"boolean"`

	InstanceIds []*string `locationName:"InstanceId" locationNameList:"InstanceId" type:"list"`

	MaxResults *int64 `type:"integer"`

	NextToken *string `type:"string"`
}

func (s DescribeInstanceStatusInput) String() string {
	return awsutil.Prettify(s)
}

func (s DescribeInstanceStatusInput) GoString() string {
	return s.String()
}

func (s *DescribeInstanceStatusInput) SetDryRun(v bool) *DescribeInstanceStatusInput {
	s.DryRun = &v
	return s
}

func (s *DescribeInstanceStatusInput) SetFilters(v []*Filter) *DescribeInstanceStatusInput {
	s.Filters = v
	return s
}

func (s *DescribeInstanceStatusInput) SetIncludeAllInstances(v bool) *DescribeInstanceStatusInput {
	s.IncludeAllInstances = &v
	return s
}

func (s *DescribeInstanceStatusInput) SetInstanceIds(v []*string) *DescribeInstanceStatusInput {
	s.InstanceIds = v
	return s
}

func (s *DescribeInstanceStatusInput) SetMaxResults(v int64) *DescribeInstanceStatusInput {
	s.MaxResults = &v
	return s
}

func (s *DescribeInstanceStatusInput) SetNextToken(v string) *DescribeInstanceStatusInput {
	s.NextToken = &v
	return s
}

type DescribeInstanceStatusOutput struct {
	_ struct{} `type:"structure"`

	InstanceStatuses []*InstanceStatus `locationName:"instanceStatusSet" locationNameList:"item" type:"list"`

	NextToken *string `locationName:"nextToken" type:"string"`

	RequestId *string `locationName:"requestId" type:"string"`
}

func (s DescribeInstanceStatusOutput) String() string {
	return awsutil.Prettify(s)
}

func (s DescribeInstanceStatusOutput) GoString() string {
	return s.String()
}

func (s *DescribeInstanceStatusOutput) SetInstanceStatuses(v []*InstanceStatus) *DescribeInstanceStatusOutput {
	s.InstanceStatuses = v
	return s
}

func (s *DescribeInstanceStatusOutput) SetNextToken(v string) *DescribeInstanceStatusOutput {
	s.NextToken = &v
	return s
}

//CreateInternetGatewayInput Contains the parameters for CreateInternetGateway.
type CreateInternetGatewayInput struct {
	_ struct{} `type:"structure"`

	// Checks whether you have the required permissions for the action, without
	// actually making the request, and provides an error response. If you have
	// the required permissions, the error response is DryRunOperation. Otherwise,
	// it is UnauthorizedOperation.
	DryRun *bool `locationName:"dryRun" type:"boolean"`

	// The ID of the subnet.
	//
	// SubnetId is a required field
	SubnetId *string `type:"string" required:"true"`
}

type DeleteSubnetInput struct {
	_ struct{} `type:"structure"`

	// Checks whether you have the required permissions for the action, without
	// actually making the request, and provides an error response. If you have
	// the required permissions, the error response is DryRunOperation. Otherwise,
	// it is UnauthorizedOperation.
	DryRun *bool `locationName:"dryRun" type:"boolean"`

	// The ID of the subnet.
	//
	// SubnetId is a required field
	SubnetId *string `type:"string" required:"true"`
}

// String returns the string representation
func (s DeleteSubnetInput) String() string {
	return awsutil.Prettify(s)
}

// GoString returns the string representation
func (s DeleteSubnetInput) GoString() string {
	return s.String()
}

// Validate inspects the fields of the type to determine if they are valid.
func (s *DeleteSubnetInput) Validate() error {
	invalidParams := request.ErrInvalidParams{Context: "DeleteSubnetInput"}
	if s.SubnetId == nil {
		invalidParams.Add(request.NewErrParamRequired("SubnetId"))
	}

	if invalidParams.Len() > 0 {
		return invalidParams
	}
	return nil
}

// SetDryRun sets the DryRun field's value.
func (s *DeleteSubnetInput) SetDryRun(v bool) *DeleteSubnetInput {
	s.DryRun = &v
	return s
}

// SetSubnetId sets the SubnetId field's value.
func (s *DeleteSubnetInput) SetSubnetId(v string) *DeleteSubnetInput {
	s.SubnetId = &v
	return s
}

type DeleteSubnetOutput struct {
	_ struct{} `type:"structure"`
}

type Subnet struct {
	_ struct{} `type:"structure"`

	// Indicates whether a network interface created in this subnet (including a
	// network interface created by RunInstances) receives an IPv6 address.
	AssignIpv6AddressOnCreation *bool `locationName:"assignIpv6AddressOnCreation" type:"boolean"`

	// The Availability Zone of the subnet.
	AvailabilityZone *string `locationName:"availabilityZone" type:"string"`

	// The number of unused private IPv4 addresses in the subnet. Note that the
	// IPv4 addresses for any stopped instances are considered unavailable.
	AvailableIpAddressCount *int64 `locationName:"availableIpAddressCount" type:"integer"`

	// The IPv4 CIDR block assigned to the subnet.
	CidrBlock *string `locationName:"cidrBlock" type:"string"`

	// Indicates whether this is the default subnet for the Availability Zone.
	DefaultForAz *bool `locationName:"defaultForAz" type:"boolean"`

	// Information about the IPv6 CIDR blocks associated with the subnet.

	// Indicates whether instances launched in this subnet receive a public IPv4
	// address.
	MapPublicIpOnLaunch *bool `locationName:"mapPublicIpOnLaunch" type:"boolean"`

	// The current state of the subnet.
	State *string `locationName:"state" type:"string" enum:"SubnetState"`

	// The ID of the subnet.
	SubnetId *string `locationName:"subnetId" type:"string"`

	// Any tags assigned to the subnet.
	Tags []*Tag `locationName:"tagSet" locationNameList:"item" type:"list"`

	// The ID of the VPC the subnet is in.
	VpcId *string `locationName:"vpcId" type:"string"`
}

type DescribeSubnetsInput struct {
	_ struct{} `type:"structure"`

	// Checks whether you have the required permissions for the action, without
	// actually making the request, and provides an error response. If you have
	// the required permissions, the error response is DryRunOperation. Otherwise,
	// it is UnauthorizedOperation.
	DryRun *bool `locationName:"dryRun" type:"boolean"`

	// One or more filters.
	//
	//    * availabilityZone - The Availability Zone for the subnet. You can also
	//    use availability-zone as the filter name.
	//
	//    * available-ip-address-count - The number of IPv4 addresses in the subnet
	//    that are available.
	//
	//    * cidrBlock - The IPv4 CIDR block of the subnet. The CIDR block you specify
	//    must exactly match the subnet's CIDR block for information to be returned
	//    for the subnet. You can also use cidr or cidr-block as the filter names.
	//
	//    * defaultForAz - Indicates whether this is the default subnet for the
	//    Availability Zone. You can also use default-for-az as the filter name.
	//
	//    * ipv6-cidr-block-association.ipv6-cidr-block - An IPv6 CIDR block associated
	//    with the subnet.
	//
	//    * ipv6-cidr-block-association.association-id - An association ID for an
	//    IPv6 CIDR block associated with the subnet.
	//
	//    * ipv6-cidr-block-association.state - The state of an IPv6 CIDR block
	//    associated with the subnet.
	//
	//    * state - The state of the subnet (pending | available).
	//
	//    * subnet-id - The ID of the subnet.
	//
	//    * tag:key=value - The key/value combination of a tag assigned to the resource.
	//    Specify the key of the tag in the filter name and the value of the tag
	//    in the filter value. For example, for the tag Purpose=X, specify tag:Purpose
	//    for the filter name and X for the filter value.
	//
	//    * tag-key - The key of a tag assigned to the resource. This filter is
	//    independent of the tag-value filter. For example, if you use both the
	//    filter "tag-key=Purpose" and the filter "tag-value=X", you get any resources
	//    assigned both the tag key Purpose (regardless of what the tag's value
	//    is), and the tag value X (regardless of what the tag's key is). If you
	//    want to list only resources where Purpose is X, see the tag:key=value
	//    filter.
	//
	//    * tag-value - The value of a tag assigned to the resource. This filter
	//    is independent of the tag-key filter.
	//
	//    * vpc-id - The ID of the VPC for the subnet.
	Filters []*Filter `locationName:"Filter" locationNameList:"Filter" type:"list"`

	// One or more subnet IDs.
	//
	// Default: Describes all your subnets.
	SubnetIds []*string `locationName:"SubnetId" locationNameList:"SubnetId" type:"list"`
}
type DescribeSubnetsOutput struct {
	_ struct{} `type:"structure"`

	// Information about one or more subnets.
	Subnets []*Subnet `locationName:"subnetSet" locationNameList:"item" type:"list"`

	RequestId *string `locationName:"requestId" type:"string"`
}

// String returns the string representation
func (s DescribeSubnetsOutput) String() string {
	return awsutil.Prettify(s)
}

// GoString returns the string representation
func (s DescribeSubnetsOutput) GoString() string {
	return s.String()
}

// SetSubnets sets the Subnets field's value.
func (s *DescribeSubnetsOutput) SetSubnets(v []*Subnet) *DescribeSubnetsOutput {
	s.Subnets = v
	return s
}
func (s *DescribeSubnetsOutput) SetRequesterId(v *string) *DescribeSubnetsOutput {
	s.RequestId = v
	return s
}

// Contains the output of CreateNatGateway.
// Please also see https://docs.aws.amazon.com/goto/WebAPI/ec2-2016-11-15/CreateNatGatewayResult
type CreateNatGatewayOutput struct {
	_ struct{} `type:"structure"`

	// Unique, case-sensitive identifier to ensure the idempotency of the request.
	// Only returned if a client token was provided in the request.
	ClientToken *string `locationName:"clientToken" type:"string"`

	// Information about the NAT gateway.
	NatGateway *NatGateway `locationName:"natGateway" type:"structure"`
}

// Describes a NAT gateway.
// Please also see https://docs.aws.amazon.com/goto/WebAPI/ec2-2016-11-15/NatGateway
type NatGateway struct {
	_ struct{} `type:"structure"`

	// The date and time the NAT gateway was created.
	CreateTime *time.Time `locationName:"createTime" type:"timestamp" timestampFormat:"iso8601"`

	// The date and time the NAT gateway was deleted, if applicable.
	DeleteTime *time.Time `locationName:"deleteTime" type:"timestamp" timestampFormat:"iso8601"`

	// If the NAT gateway could not be created, specifies the error code for the
	// failure. (InsufficientFreeAddressesInSubnet | Gateway.NotAttached | InvalidAllocationID.NotFound
	// | Resource.AlreadyAssociated | InternalError | InvalidSubnetID.NotFound)
	FailureCode *string `locationName:"failureCode" type:"string"`

	// If the NAT gateway could not be created, specifies the error message for
	// the failure, that corresponds to the error code.
	//
	//    * For InsufficientFreeAddressesInSubnet: "Subnet has insufficient free
	//    addresses to create this NAT gateway"
	//
	//    * For Gateway.NotAttached: "Network vpc-xxxxxxxx has no Internet gateway
	//    attached"
	//
	//    * For InvalidAllocationID.NotFound: "Elastic IP address eipalloc-xxxxxxxx
	//    could not be associated with this NAT gateway"
	//
	//    * For Resource.AlreadyAssociated: "Elastic IP address eipalloc-xxxxxxxx
	//    is already associated"
	//
	//    * For InternalError: "Network interface eni-xxxxxxxx, created and used
	//    internally by this NAT gateway is in an invalid state. Please try again."
	//
	//    * For InvalidSubnetID.NotFound: "The specified subnet subnet-xxxxxxxx
	//    does not exist or could not be found."
	FailureMessage *string `locationName:"failureMessage" type:"string"`

	// Information about the IP addresses and network interface associated with
	// the NAT gateway.
	NatGatewayAddresses []*NatGatewayAddress `locationName:"natGatewayAddressSet" locationNameList:"item" type:"list"`

	// The ID of the NAT gateway.
	NatGatewayId *string `locationName:"natGatewayId" type:"string"`

	// Reserved. If you need to sustain traffic greater than the documented limits
	// (http://docs.aws.amazon.com/AmazonVPC/latest/UserGuide/vpc-nat-gateway.html),
	// contact us through the Support Center (https://console.aws.amazon.com/support/home?).
	ProvisionedBandwidth *ProvisionedBandwidth `locationName:"provisionedBandwidth" type:"structure"`

	// The state of the NAT gateway.
	//
	//    * pending: The NAT gateway is being created and is not ready to process
	//    traffic.
	//
	//    * failed: The NAT gateway could not be created. Check the failureCode
	//    and failureMessage fields for the reason.
	//
	//    * available: The NAT gateway is able to process traffic. This status remains
	//    until you delete the NAT gateway, and does not indicate the health of
	//    the NAT gateway.
	//
	//    * deleting: The NAT gateway is in the process of being terminated and
	//    may still be processing traffic.
	//
	//    * deleted: The NAT gateway has been terminated and is no longer processing
	//    traffic.
	State *string `locationName:"state" type:"string" enum:"NatGatewayState"`

	// The ID of the subnet in which the NAT gateway is located.
	SubnetId *string `locationName:"subnetId" type:"string"`

	// The ID of the VPC in which the NAT gateway is located.
	VpcId *string `locationName:"vpcId" type:"string"`
}

// Describes the IP addresses and network interface associated with a NAT gateway.
// Please also see https://docs.aws.amazon.com/goto/WebAPI/ec2-2016-11-15/NatGatewayAddress
type NatGatewayAddress struct {
	_ struct{} `type:"structure"`

	// The allocation ID of the Elastic IP address that's associated with the NAT
	// gateway.
	AllocationId *string `locationName:"allocationId" type:"string"`

	// The ID of the network interface associated with the NAT gateway.
	NetworkInterfaceId *string `locationName:"networkInterfaceId" type:"string"`

	// The private IP address associated with the Elastic IP address.
	PrivateIp *string `locationName:"privateIp" type:"string"`

	// The Elastic IP address associated with the NAT gateway.
	PublicIp *string `locationName:"publicIp" type:"string"`
}

type ProvisionedBandwidth struct {
	_ struct{} `type:"structure"`

	// Reserved. If you need to sustain traffic greater than the documented limits
	// (http://docs.aws.amazon.com/AmazonVPC/latest/UserGuide/vpc-nat-gateway.html),
	// contact us through the Support Center (https://console.aws.amazon.com/support/home?).
	ProvisionTime *time.Time `locationName:"provisionTime" type:"timestamp" timestampFormat:"iso8601"`

	// Reserved. If you need to sustain traffic greater than the documented limits
	// (http://docs.aws.amazon.com/AmazonVPC/latest/UserGuide/vpc-nat-gateway.html),
	// contact us through the Support Center (https://console.aws.amazon.com/support/home?).
	Provisioned *string `locationName:"provisioned" type:"string"`

	// Reserved. If you need to sustain traffic greater than the documented limits
	// (http://docs.aws.amazon.com/AmazonVPC/latest/UserGuide/vpc-nat-gateway.html),
	// contact us through the Support Center (https://console.aws.amazon.com/support/home?).
	RequestTime *time.Time `locationName:"requestTime" type:"timestamp" timestampFormat:"iso8601"`

	// Reserved. If you need to sustain traffic greater than the documented limits
	// (http://docs.aws.amazon.com/AmazonVPC/latest/UserGuide/vpc-nat-gateway.html),
	// contact us through the Support Center (https://console.aws.amazon.com/support/home?).
	Requested *string `locationName:"requested" type:"string"`

	// Reserved. If you need to sustain traffic greater than the documented limits
	// (http://docs.aws.amazon.com/AmazonVPC/latest/UserGuide/vpc-nat-gateway.html),
	// contact us through the Support Center (https://console.aws.amazon.com/support/home?).
	Status *string `locationName:"status" type:"string"`
}
type DescribeNatGatewaysInput struct {
	_ struct{} `type:"structure"`

	// One or more filters.
	//
	//    * nat-gateway-id - The ID of the NAT gateway.
	//
	//    * state - The state of the NAT gateway (pending | failed | available |
	//    deleting | deleted).
	//
	//    * subnet-id - The ID of the subnet in which the NAT gateway resides.
	//
	//    * vpc-id - The ID of the VPC in which the NAT gateway resides.
	Filter []*Filter `locationNameList:"Filter" type:"list"`

	// The maximum number of items to return for this request. The request returns
	// a token that you can specify in a subsequent call to get the next set of
	// results.
	//
	// Constraint: If the value specified is greater than 1000, we return only 1000
	// items.
	MaxResults *int64 `type:"integer"`

	// One or more NAT gateway IDs.
	NatGatewayIds []*string `locationName:"NatGatewayId" locationNameList:"item" type:"list"`

	// The token to retrieve the next page of results.
	NextToken *string `type:"string"`
}

type DescribeNatGatewaysOutput struct {
	_ struct{} `type:"structure"`

	// Information about the NAT gateways.
	NatGateways []*NatGateway `locationName:"natGatewaySet" locationNameList:"item" type:"list"`

	// The token to use to retrieve the next page of results. This value is null
	// when there are no more results to return.
	NextToken *string `locationName:"nextToken" type:"string"`

	RequestId *string `locationName:"requestId" type:"string"`
}

type DeleteNatGatewayInput struct {
	_ struct{} `type:"structure"`

	// The ID of the NAT gateway.
	//
	// NatGatewayId is a required field
	NatGatewayId *string `type:"string" required:"true"`
}

type DeleteNatGatewayOutput struct {
	_ struct{} `type:"structure"`

	// The ID of the NAT gateway.
	NatGatewayId *string `locationName:"natGatewayId" type:"string"`
}

// Contains the parameters for CreateVpc.
type CreateVpcInput struct {
	_ struct{} `type:"structure"`

	// Requests an Amazon-provided IPv6 CIDR block with a /56 prefix length for
	// the VPC. You cannot specify the range of IP addresses, or the size of the
	// CIDR block.
	AmazonProvidedIpv6CidrBlock *bool `locationName:"amazonProvidedIpv6CidrBlock" type:"boolean"`

	// The IPv4 network range for the VPC, in CIDR notation. For example, 10.0.0.0/16.
	//
	// CidrBlock is a required field
	CidrBlock *string `type:"string" required:"true"`

	// Checks whether you have the required permissions for the action, without
	// actually making the request, and provides an error response. If you have
	// the required permissions, the error response is DryRunOperation. Otherwise,
	// it is UnauthorizedOperation.
	DryRun *bool `locationName:"dryRun" type:"boolean"`

	// The tenancy options for instances launched into the VPC. For default, instances
	// are launched with shared tenancy by default. You can launch instances with
	// any tenancy into a shared tenancy VPC. For dedicated, instances are launched
	// as dedicated tenancy instances by default. You can only launch instances
	// with a tenancy of dedicated or host into a dedicated tenancy VPC.
	//
	// Important: The host value cannot be used with this parameter. Use the default
	// or dedicated values only.
	//
	// Default: default
	InstanceTenancy *string `locationName:"instanceTenancy" type:"string" enum:"Tenancy"`
}

// Contains the output of CreateVpc.
type CreateVpcOutput struct {
	_ struct{} `type:"structure"`

	// Information about the VPC.
	Vpc *Vpc `locationName:"vpc" type:"structure"`
}

// Contains the parameters for DescribeVpcs.
type DescribeVpcsInput struct {
	_ struct{} `type:"structure"`

	// Checks whether you have the required permissions for the action, without
	// actually making the request, and provides an error response. If you have
	// the required permissions, the error response is DryRunOperation. Otherwise,
	// it is UnauthorizedOperation.
	DryRun *bool `locationName:"dryRun" type:"boolean"`

	// One or more filters.
	//
	//    * cidr - The primary IPv4 CIDR block of the VPC. The CIDR block you specify
	//    must exactly match the VPC's CIDR block for information to be returned
	//    for the VPC. Must contain the slash followed by one or two digits (for
	//    example, /28).
	//
	//    * cidr-block-association.cidr-block - An IPv4 CIDR block associated with
	//    the VPC.
	//
	//    * cidr-block-association.association-id - The association ID for an IPv4
	//    CIDR block associated with the VPC.
	//
	//    * cidr-block-association.state - The state of an IPv4 CIDR block associated
	//    with the VPC.
	//
	//    * dhcp-options-id - The ID of a set of DHCP options.
	//
	//    * ipv6-cidr-block-association.ipv6-cidr-block - An IPv6 CIDR block associated
	//    with the VPC.
	//
	//    * ipv6-cidr-block-association.association-id - The association ID for
	//    an IPv6 CIDR block associated with the VPC.
	//
	//    * ipv6-cidr-block-association.state - The state of an IPv6 CIDR block
	//    associated with the VPC.
	//
	//    * isDefault - Indicates whether the VPC is the default VPC.
	//
	//    * state - The state of the VPC (pending | available).
	//
	//    * tag:key=value - The key/value combination of a tag assigned to the resource.
	//    Specify the key of the tag in the filter name and the value of the tag
	//    in the filter value. For example, for the tag Purpose=X, specify tag:Purpose
	//    for the filter name and X for the filter value.
	//
	//    * tag-key - The key of a tag assigned to the resource. This filter is
	//    independent of the tag-value filter. For example, if you use both the
	//    filter "tag-key=Purpose" and the filter "tag-value=X", you get any resources
	//    assigned both the tag key Purpose (regardless of what the tag's value
	//    is), and the tag value X (regardless of what the tag's key is). If you
	//    want to list only resources where Purpose is X, see the tag:key=value
	//    filter.
	//
	//    * tag-value - The value of a tag assigned to the resource. This filter
	//    is independent of the tag-key filter.
	//
	//    * vpc-id - The ID of the VPC.
	Filters []*Filter `locationName:"Filter" locationNameList:"Filter" type:"list"`

	// One or more VPC IDs.
	//
	// Default: Describes all your VPCs.
	VpcIds []*string `locationName:"VpcId" locationNameList:"VpcId" type:"list"`
}

// Contains the output of DescribeVpcs.
type DescribeVpcsOutput struct {
	_ struct{} `type:"structure"`

	// Information about one or more VPCs.
	Vpcs []*Vpc `locationName:"vpcSet" locationNameList:"item" type:"list"`

	RequestId *string `locationName:"requestId" type:"string"`
}

// Describes a VPC.
type Vpc struct {
	_ struct{} `type:"structure"`

	// The primary IPv4 CIDR block for the VPC.
	CidrBlock *string `locationName:"cidrBlock" type:"string"`

	// Information about the IPv4 CIDR blocks associated with the VPC.
	CidrBlockAssociationSet []*VpcCidrBlockAssociation `locationName:"cidrBlockAssociationSet" locationNameList:"item" type:"list"`

	// The ID of the set of DHCP options you've associated with the VPC (or default
	// if the default options are associated with the VPC).
	DhcpOptionsId *string `locationName:"dhcpOptionsId" type:"string"`

	// The allowed tenancy of instances launched into the VPC.
	InstanceTenancy *string `locationName:"instanceTenancy" type:"string" enum:"Tenancy"`

	// Information about the IPv6 CIDR blocks associated with the VPC.
	Ipv6CidrBlockAssociationSet []*VpcIpv6CidrBlockAssociation `locationName:"ipv6CidrBlockAssociationSet" locationNameList:"item" type:"list"`

	// Indicates whether the VPC is the default VPC.
	IsDefault *bool `locationName:"isDefault" type:"boolean"`

	// The current state of the VPC.
	State *string `locationName:"state" type:"string" enum:"VpcState"`

	// Any tags assigned to the VPC.
	Tags []*Tag `locationName:"tagSet" locationNameList:"item" type:"list"`

	// The ID of the VPC.
	VpcId *string `locationName:"vpcId" type:"string"`
}

// Describes an IPv4 CIDR block associated with a VPC.
type VpcCidrBlockAssociation struct {
	_ struct{} `type:"structure"`

	// The association ID for the IPv4 CIDR block.
	AssociationId *string `locationName:"associationId" type:"string"`

	// The IPv4 CIDR block.
	CidrBlock *string `locationName:"cidrBlock" type:"string"`

	// Information about the state of the CIDR block.
	CidrBlockState *VpcCidrBlockState `locationName:"cidrBlockState" type:"structure"`
}

// Describes the state of a CIDR block.
type VpcCidrBlockState struct {
	_ struct{} `type:"structure"`

	// The state of the CIDR block.
	State *string `locationName:"state" type:"string" enum:"VpcCidrBlockStateCode"`

	// A message about the status of the CIDR block, if applicable.
	StatusMessage *string `locationName:"statusMessage" type:"string"`
}

// Describes an IPv6 CIDR block associated with a VPC.
type VpcIpv6CidrBlockAssociation struct {
	_ struct{} `type:"structure"`

	// The association ID for the IPv6 CIDR block.
	AssociationId *string `locationName:"associationId" type:"string"`

	// The IPv6 CIDR block.
	Ipv6CidrBlock *string `locationName:"ipv6CidrBlock" type:"string"`

	// Information about the state of the CIDR block.
	Ipv6CidrBlockState *VpcCidrBlockState `locationName:"ipv6CidrBlockState" type:"structure"`
}

// Contains the parameters for DeleteVpc.
type DeleteVpcInput struct {
	_ struct{} `type:"structure"`

	// Checks whether you have the required permissions for the action, without
	// actually making the request, and provides an error response. If you have
	// the required permissions, the error response is DryRunOperation. Otherwise,
	// it is UnauthorizedOperation.
	DryRun *bool `locationName:"dryRun" type:"boolean"`

	// The ID of the VPC.
	//
	// VpcId is a required field
	VpcId *string `type:"string" required:"true"`
}

type DeleteVpcOutput struct {
	_ struct{} `type:"structure"`
}

//CreateInternetGatewayOutput Contains the output of CreateInternetGateway.
type CreateInternetGatewayOutput struct {
	_ struct{} `type:"structure"`

	// Information about the Internet gateway.
	InternetGateway *InternetGateway `locationName:"internetGateway" type:"structure"`
}

//InternetGateway Describes an Internet gateway.
type InternetGateway struct {
	_ struct{} `type:"structure"`

	// Any VPCs attached to the Internet gateway.
	Attachments []*InternetGatewayAttachment `locationName:"attachmentSet" locationNameList:"item" type:"list"`

	// The ID of the Internet gateway.
	InternetGatewayId *string `locationName:"internetGatewayId" type:"string"`

	// Any tags assigned to the Internet gateway.
	Tags []*Tag `locationName:"tagSet" locationNameList:"item" type:"list"`
}

//InternetGatewayAttachment Describes the attachment of a VPC to an Internet gateway or an egress-only
// Internet gateway.
type InternetGatewayAttachment struct {
	_ struct{} `type:"structure"`

	// The current state of the attachment. For an Internet gateway, the state is
	// available when attached to a VPC; otherwise, this value is not returned.
	State *string `locationName:"state" type:"string" enum:"AttachmentStatus"`

	// The ID of the VPC.
	VpcId *string `locationName:"vpcId" type:"string"`
}

type ModifyVpcAttributeInput struct {
	_ struct{} `type:"structure"`

	// Indicates whether the instances launched in the VPC get DNS hostnames. If
	// enabled, instances in the VPC get DNS hostnames; otherwise, they do not.
	//
	// You cannot modify the DNS resolution and DNS hostnames attributes in the
	// same request. Use separate requests for each attribute. You can only enable
	// DNS hostnames if you've enabled DNS support.
	EnableDnsHostnames *AttributeBooleanValue `type:"structure"`

	// Indicates whether the DNS resolution is supported for the VPC. If enabled,
	// queries to the Amazon provided DNS server at the 169.254.169.253 IP address,
	// or the reserved IP address at the base of the VPC network range "plus two"
	// will succeed. If disabled, the Amazon provided DNS service in the VPC that
	// resolves public DNS hostnames to IP addresses is not enabled.
	//
	// You cannot modify the DNS resolution and DNS hostnames attributes in the
	// same request. Use separate requests for each attribute.
	EnableDnsSupport *AttributeBooleanValue `type:"structure"`

	// The ID of the VPC.
	//
	// VpcId is a required field
	VpcId *string `locationName:"vpcId" type:"string" required:"true"`
}

// String returns the string representation
func (s ModifyVpcAttributeInput) String() string {
	return awsutil.Prettify(s)
}

// GoString returns the string representation
func (s ModifyVpcAttributeInput) GoString() string {
	return s.String()
}

// Validate inspects the fields of the type to determine if they are valid.
func (s *ModifyVpcAttributeInput) Validate() error {
	invalidParams := request.ErrInvalidParams{Context: "ModifyVpcAttributeInput"}
	if s.VpcId == nil {
		invalidParams.Add(request.NewErrParamRequired("VpcId"))
	}

	if invalidParams.Len() > 0 {
		return invalidParams
	}
	return nil
}

// SetEnableDnsHostnames sets the EnableDnsHostnames field's value.
func (s *ModifyVpcAttributeInput) SetEnableDnsHostnames(v *AttributeBooleanValue) *ModifyVpcAttributeInput {
	s.EnableDnsHostnames = v
	return s
}

// SetEnableDnsSupport sets the EnableDnsSupport field's value.
func (s *ModifyVpcAttributeInput) SetEnableDnsSupport(v *AttributeBooleanValue) *ModifyVpcAttributeInput {
	s.EnableDnsSupport = v
	return s
}

// SetVpcId sets the VpcId field's value.
func (s *ModifyVpcAttributeInput) SetVpcId(v string) *ModifyVpcAttributeInput {
	s.VpcId = &v
	return s
}

// Please also see https://docs.aws.amazon.com/goto/WebAPI/ec2-2016-11-15/ModifyVpcAttributeOutput
type ModifyVpcAttributeOutput struct {
	_ struct{} `type:"structure"`
}

// String returns the string representation
func (s ModifyVpcAttributeOutput) String() string {
	return awsutil.Prettify(s)
}

// GoString returns the string representation
func (s ModifyVpcAttributeOutput) GoString() string {
	return s.String()
}

// Contains the parameters for DescribeInternetGateways.
type DescribeInternetGatewaysInput struct {
	_ struct{} `type:"structure"`

	// Checks whether you have the required permissions for the action, without
	// actually making the request, and provides an error response. If you have
	// the required permissions, the error response is DryRunOperation. Otherwise,
	// it is UnauthorizedOperation.
	DryRun *bool `locationName:"dryRun" type:"boolean"`

	// One or more filters.
	//
	//    * attachment.state - The current state of the attachment between the gateway
	//    and the VPC (available). Present only if a VPC is attached.
	//
	//    * attachment.vpc-id - The ID of an attached VPC.
	//
	//    * internet-gateway-id - The ID of the Internet gateway.
	//
	//    * tag:key=value - The key/value combination of a tag assigned to the resource.
	//    Specify the key of the tag in the filter name and the value of the tag
	//    in the filter value. For example, for the tag Purpose=X, specify tag:Purpose
	//    for the filter name and X for the filter value.
	//
	//    * tag-key - The key of a tag assigned to the resource. This filter is
	//    independent of the tag-value filter. For example, if you use both the
	//    filter "tag-key=Purpose" and the filter "tag-value=X", you get any resources
	//    assigned both the tag key Purpose (regardless of what the tag's value
	//    is), and the tag value X (regardless of what the tag's key is). If you
	//    want to list only resources where Purpose is X, see the tag:key=value
	//    filter.
	//
	//    * tag-value - The value of a tag assigned to the resource. This filter
	//    is independent of the tag-key filter.
	Filters []*Filter `locationName:"Filter" locationNameList:"Filter" type:"list"`

	// One or more Internet gateway IDs.
	//
	// Default: Describes all your Internet gateways.
	InternetGatewayIds []*string `locationName:"internetGatewayId" locationNameList:"item" type:"list"`
}

// String returns the string representation
func (s DescribeInternetGatewaysInput) String() string {
	return awsutil.Prettify(s)
}

// GoString returns the string representation
func (s DescribeInternetGatewaysInput) GoString() string {
	return s.String()
}

// SetDryRun sets the DryRun field's value.
func (s *DescribeInternetGatewaysInput) SetDryRun(v bool) *DescribeInternetGatewaysInput {
	s.DryRun = &v
	return s
}

// SetFilters sets the Filters field's value.
func (s *DescribeInternetGatewaysInput) SetFilters(v []*Filter) *DescribeInternetGatewaysInput {
	s.Filters = v
	return s
}

// SetInternetGatewayIds sets the InternetGatewayIds field's value.
func (s *DescribeInternetGatewaysInput) SetInternetGatewayIds(v []*string) *DescribeInternetGatewaysInput {
	s.InternetGatewayIds = v
	return s
}

//DescribeInternetGatewaysOutput Contains the output of DescribeInternetGateways.
type DescribeInternetGatewaysOutput struct {
	_ struct{} `type:"structure"`

	// Information about one or more Internet gateways.
	InternetGateways []*InternetGateway `locationName:"internetGatewaySet" locationNameList:"item" type:"list"`
	RequestId        *string            `locationName:"requestId" type:"string"`
}

type DescribeVpcAttributeInput struct {
	_ struct{} `type:"structure"`

	// The VPC attribute.
	//
	// Attribute is a required field
	Attribute *string `type:"string" required:"true" enum:"VpcAttributeName"`

	// Checks whether you have the required permissions for the action, without
	// actually making the request, and provides an error response. If you have
	// the required permissions, the error response is DryRunOperation. Otherwise,
	// it is UnauthorizedOperation.
	DryRun *bool `locationName:"dryRun" type:"boolean"`

	// The ID of the VPC.
	//
	// VpcId is a required field
	VpcId *string `type:"string" required:"true"`

	Filters []*Filter `locationName:"Filter" locationNameList:"Filter" type:"list"`
}

func (s *DescribeVpcAttributeInput) SetFilters(v []*Filter) *DescribeVpcAttributeInput {
	s.Filters = v
	return s
}

// String returns the string representation
func (s DescribeVpcAttributeInput) String() string {
	return awsutil.Prettify(s)
}

// GoString returns the string representation
func (s DescribeVpcAttributeInput) GoString() string {
	return s.String()
}

// Validate inspects the fields of the type to determine if they are valid.
func (s *DescribeVpcAttributeInput) Validate() error {
	invalidParams := request.ErrInvalidParams{Context: "DescribeVpcAttributeInput"}
	if s.Attribute == nil {
		invalidParams.Add(request.NewErrParamRequired("Attribute"))
	}
	if s.VpcId == nil {
		invalidParams.Add(request.NewErrParamRequired("VpcId"))
	}

	if invalidParams.Len() > 0 {
		return invalidParams
	}
	return nil
}

// SetAttribute sets the Attribute field's value.
func (s *DescribeVpcAttributeInput) SetAttribute(v string) *DescribeVpcAttributeInput {
	s.Attribute = &v
	return s
}

// SetDryRun sets the DryRun field's value.
func (s *DescribeVpcAttributeInput) SetDryRun(v bool) *DescribeVpcAttributeInput {
	s.DryRun = &v
	return s
}

// SetVpcId sets the VpcId field's value.
func (s *DescribeVpcAttributeInput) SetVpcId(v string) *DescribeVpcAttributeInput {
	s.VpcId = &v
	return s
}

type DescribeVpcAttributeOutput struct {
	_ struct{} `type:"structure"`

	// Indicates whether the instances launched in the VPC get DNS hostnames. If
	// this attribute is true, instances in the VPC get DNS hostnames; otherwise,
	// they do not.
	EnableDnsHostnames *AttributeBooleanValue `locationName:"enableDnsHostnames" type:"structure"`

	// Indicates whether DNS resolution is enabled for the VPC. If this attribute
	// is true, the Amazon DNS server resolves DNS hostnames for your instances
	// to their corresponding IP addresses; otherwise, it does not.
	EnableDnsSupport *AttributeBooleanValue `locationName:"enableDnsSupport" type:"structure"`

	// The ID of the VPC.
	VpcId *string `locationName:"vpcId" type:"string"`

	RequestId *string `locationName:"requestId" type:"string"`
}

// String returns the string representation
func (s DescribeVpcAttributeOutput) String() string {
	return awsutil.Prettify(s)
}

// GoString returns the string representation
func (s DescribeVpcAttributeOutput) GoString() string {
	return s.String()
}

// SetEnableDnsHostnames sets the EnableDnsHostnames field's value.
func (s *DescribeVpcAttributeOutput) SetEnableDnsHostnames(v *AttributeBooleanValue) *DescribeVpcAttributeOutput {
	s.EnableDnsHostnames = v
	return s
}

// SetEnableDnsSupport sets the EnableDnsSupport field's value.
func (s *DescribeVpcAttributeOutput) SetRequesterId(v *string) *DescribeVpcAttributeOutput {
	s.RequestId = v
	return s
}

func (s *DescribeVpcAttributeOutput) SetEnableDnsSupport(v *AttributeBooleanValue) *DescribeVpcAttributeOutput {
	s.EnableDnsSupport = v
	return s
}

// SetVpcId sets the VpcId field's value.
func (s *DescribeVpcAttributeOutput) SetVpcId(v string) *DescribeVpcAttributeOutput {
	s.VpcId = &v
	return s
}

type AttachInternetGatewayInput struct {
	_ struct{} `type:"structure"`

	// Checks whether you have the required permissions for the action, without
	// actually making the request, and provides an error response. If you have
	// the required permissions, the error response is DryRunOperation. Otherwise,
	// it is UnauthorizedOperation.
	DryRun *bool `locationName:"dryRun" type:"boolean"`

	// The ID of the Internet gateway.
	//
	// InternetGatewayId is a required field
	InternetGatewayId *string `locationName:"internetGatewayId" type:"string" required:"true"`

	// The ID of the VPC.
	//
	// VpcId is a required field
	VpcId *string `locationName:"vpcId" type:"string" required:"true"`
}

// String returns the string representation
func (s AttachInternetGatewayInput) String() string {
	return awsutil.Prettify(s)
}

// GoString returns the string representation
func (s AttachInternetGatewayInput) GoString() string {
	return s.String()
}

// Validate inspects the fields of the type to determine if they are valid.
func (s *AttachInternetGatewayInput) Validate() error {
	invalidParams := request.ErrInvalidParams{Context: "AttachInternetGatewayInput"}
	if s.InternetGatewayId == nil {
		invalidParams.Add(request.NewErrParamRequired("InternetGatewayId"))
	}
	if s.VpcId == nil {
		invalidParams.Add(request.NewErrParamRequired("VpcId"))
	}

	if invalidParams.Len() > 0 {
		return invalidParams
	}
	return nil
}

// SetDryRun sets the DryRun field's value.
func (s *AttachInternetGatewayInput) SetDryRun(v bool) *AttachInternetGatewayInput {
	s.DryRun = &v
	return s
}

// SetInternetGatewayId sets the InternetGatewayId field's value.
func (s *AttachInternetGatewayInput) SetInternetGatewayId(v string) *AttachInternetGatewayInput {
	s.InternetGatewayId = &v
	return s
}

// SetVpcId sets the VpcId field's value.
func (s *AttachInternetGatewayInput) SetVpcId(v string) *AttachInternetGatewayInput {
	s.VpcId = &v
	return s
}

type DeleteInternetGatewayInput struct {
	_ struct{} `type:"structure"`

	// Checks whether you have the required permissions for the action, without
	// actually making the request, and provides an error response. If you have
	// the required permissions, the error response is DryRunOperation. Otherwise,
	// it is UnauthorizedOperation.
	DryRun *bool `locationName:"dryRun" type:"boolean"`

	// The ID of the Internet gateway.
	//
	// InternetGatewayId is a required field
	InternetGatewayId *string `locationName:"internetGatewayId" type:"string" required:"true"`
}

// String returns the string representation
func (s DeleteInternetGatewayInput) String() string {
	return awsutil.Prettify(s)
}

// GoString returns the string representation
func (s DeleteInternetGatewayInput) GoString() string {
	return s.String()
}

// Validate inspects the fields of the type to determine if they are valid.
func (s *DeleteInternetGatewayInput) Validate() error {
	invalidParams := request.ErrInvalidParams{Context: "DeleteInternetGatewayInput"}
	if s.InternetGatewayId == nil {
		invalidParams.Add(request.NewErrParamRequired("InternetGatewayId"))
	}

	if invalidParams.Len() > 0 {
		return invalidParams
	}
	return nil
}

// SetDryRun sets the DryRun field's value.
func (s *DeleteInternetGatewayInput) SetDryRun(v bool) *DeleteInternetGatewayInput {
	s.DryRun = &v
	return s
}

// SetInternetGatewayId sets the InternetGatewayId field's value.
func (s *DeleteInternetGatewayInput) SetInternetGatewayId(v string) *DeleteInternetGatewayInput {
	s.InternetGatewayId = &v
	return s
}

// Please also see https://docs.aws.amazon.com/goto/WebAPI/ec2-2016-11-15/DeleteInternetGatewayOutput
type DeleteInternetGatewayOutput struct {
	_ struct{} `type:"structure"`
}

// String returns the string representation
func (s DeleteInternetGatewayOutput) String() string {
	return awsutil.Prettify(s)
}

// GoString returns the string representation
func (s DeleteInternetGatewayOutput) GoString() string {
	return s.String()
}

// Contains the parameters for CreateNatGateway.
// Please also see https://docs.aws.amazon.com/goto/WebAPI/ec2-2016-11-15/CreateNatGatewayRequest
type CreateNatGatewayInput struct {
	_ struct{} `type:"structure"`

	// The allocation ID of an Elastic IP address to associate with the NAT gateway.
	// If the Elastic IP address is associated with another resource, you must first
	// disassociate it.
	//
	// AllocationId is a required field
	AllocationId *string `type:"string" required:"true"`

	// Unique, case-sensitive identifier you provide to ensure the idempotency of
	// the request. For more information, see How to Ensure Idempotency (http://docs.aws.amazon.com/AWSEC2/latest/APIReference/Run_Instance_Idempotency.html).
	//
	// Constraint: Maximum 64 ASCII characters.
	ClientToken *string `type:"string"`

	// The subnet in which to create the NAT gateway.
	//
	// SubnetId is a required field
	SubnetId *string `type:"string" required:"true"`
}

type AttachInternetGatewayOutput struct {
	_ struct{} `type:"structure"`
}

// String returns the string representation
func (s AttachInternetGatewayOutput) String() string {
	return awsutil.Prettify(s)
}

// GoString returns the string representation
func (s AttachInternetGatewayOutput) GoString() string {
	return s.String()
}

type DetachInternetGatewayOutput struct {
	_ struct{} `type:"structure"`
}

type DetachInternetGatewayInput struct {
	_ struct{} `type:"structure"`

	// Checks whether you have the required permissions for the action, without
	// actually making the request, and provides an error response. If you have
	// the required permissions, the error response is DryRunOperation. Otherwise,
	// it is UnauthorizedOperation.
	DryRun *bool `locationName:"dryRun" type:"boolean"`

	// The ID of the Internet gateway.
	//
	// InternetGatewayId is a required field
	InternetGatewayId *string `locationName:"internetGatewayId" type:"string" required:"true"`

	// The ID of the VPC.
	//
	// VpcId is a required field
	VpcId *string `locationName:"vpcId" type:"string" required:"true"`
}

type CreateAccessKeyInput struct {
	_ struct{} `type:"structure"`

	AccessKeyId     *string `type:"string" required:"false"`
	SecretAccessKey *string `type:"string" required:"false"`
	Tags            []*Tag  `locationName:"tagSet" locationNameList:"item" type:"list"`
}
type CreateAccessKeyOutput struct {
	_                struct{} `type:"structure"`
	AccessKey        *string  `locationName:"accessKey" type:"structure"`
	ResponseMetadata *string  `locationName:"responseMetaData" type:"structure"`
}
type DeleteAccessKeyInput struct {
	_           struct{} `type:"structure"`
	AccessKeyId *string  `type:"string" required:"true"`
}
type DeleteAccessKeyOutput struct {
	_                struct{} `type:"structure"`
	ResponseMetadata *string  `locationName:"responseMetaData" type:"structure"`
	Return           *bool    `locationName:"deleteAccessKey" type:"boolean"`
}
type UpdateAccessKeyInput struct {
	_           struct{} `type:"structure"`
	AccessKeyId *string  `type:"string" required:"true"`
	Status      *string  `locationName:"status" type:"string" enum:"StatusType"`
}
type UpdateAccessKeyOutput struct {
	_                struct{} `type:"structure"`
	ResponseMetadata *string  `locationName:"responseMetaData" type:"structure"`
	Return           *bool    `locationName:"updateAccessKey" type:"boolean"`
}
type DescribeAccessKeyInput struct {
	_               struct{} `type:"structure"`
	AccessKeyId     *string  `type:"string" required:"false"`
	SecretAccessKey *string  `type:"string" required:"false"`
	Tags            []*Tag   `locationName:"tagSet" locationNameList:"item" type:"list"`
}
type DescribeAccessKeyOutput struct {
	_                struct{} `type:"structure"`
	AccessKey        *string  `locationName:"accessKey" type:"structure"`
	ResponseMetadata *string  `locationName:"responseMetaData" type:"structure"`
}

// Contains the parameters for DeleteDhcpOptions.
// Please also see https://docs.aws.amazon.com/goto/WebAPI/ec2-2016-11-15/DeleteDhcpOptionsRequest
type DeleteDhcpOptionsInput struct {
	_ struct{} `type:"structure"`

	// The ID of the DHCP options set.
	//
	// DhcpOptionsId is a required field
	DhcpOptionsId *string `type:"string" required:"true"`

	// The Internet-routable IP address for the customer gateway's outside interface.
	// The address must be static.
	//
	// PublicIp is a required field
	PublicIp *string `locationName:"IpAddress" type:"string" required:"true"`

	// The type of VPN connection that this customer gateway supports (ipsec.1).
	//
	// Type is a required field
	Type *string `type:"string" required:"true" enum:"GatewayType"`
}

// String returns the string representation
func (s DeleteDhcpOptionsInput) String() string {
	return awsutil.Prettify(s)
}

// String returns the string representation
func (s CreateCustomerGatewayInput) String() string {
	return awsutil.Prettify(s)
}

type CreateCustomerGatewayInput struct {
	_ struct{} `type:"structure"`

	// For devices that support BGP, the customer gateway's BGP ASN.
	//
	// Default: 65000
	//
	// BgpAsn is a required field
	BgpAsn *int64 `type:"integer" required:"true"`

	// Checks whether you have the required permissions for the action, without
	// actually making the request, and provides an error response. If you have
	// the required permissions, the error response is DryRunOperation. Otherwise,
	// it is UnauthorizedOperation.
	DryRun *bool `locationName:"dryRun" type:"boolean"`

	// PublicIp is a required field
	PublicIp *string `locationName:"IpAddress" type:"string" required:"true"`

	// The type of VPN connection that this customer gateway supports (ipsec.1).
	//
	// Type is a required field
	Type *string `type:"string" required:"true" enum:"GatewayType"`
}

// GoString returns the string representation
func (s DeleteDhcpOptionsInput) GoString() string {
	return s.String()
}
func (s CreateCustomerGatewayInput) GoString() string {
	return s.String()
}

// Validate inspects the fields of the type to determine if they are valid.
func (s *DeleteDhcpOptionsInput) Validate() error {
	invalidParams := request.ErrInvalidParams{Context: "DeleteDhcpOptionsInput"}
	if s.DhcpOptionsId == nil {
		invalidParams.Add(request.NewErrParamRequired("DhcpOptionsId"))
	}
	if invalidParams.Len() > 0 {
		return invalidParams
	}
	return nil
}
func (s *CreateCustomerGatewayInput) Validate() error {
	invalidParams := request.ErrInvalidParams{Context: "CreateCustomerGatewayInput"}
	if s.BgpAsn == nil {
		invalidParams.Add(request.NewErrParamRequired("BgpAsn"))
	}

	if invalidParams.Len() > 0 {
		return invalidParams
	}
	return nil
}

// SetDhcpOptionsId sets the DhcpOptionsId field's value.
func (s *DeleteDhcpOptionsInput) SetDhcpOptionsId(v string) *DeleteDhcpOptionsInput {
	s.DhcpOptionsId = &v
	return s
}

// SetBgpAsn sets the BgpAsn field's value.
func (s *CreateCustomerGatewayInput) SetBgpAsn(v int64) *CreateCustomerGatewayInput {
	s.BgpAsn = &v
	return s
}

func (s *CreateCustomerGatewayInput) SetDryRun(v bool) *CreateCustomerGatewayInput {
	s.DryRun = &v
	return s
}

// Please also see https://docs.aws.amazon.com/goto/WebAPI/ec2-2016-11-15/DeleteDhcpOptionsOutput
type DeleteDhcpOptionsOutput struct {
	_ struct{} `type:"structure"`
}

// String returns the string representation
func (s DeleteDhcpOptionsOutput) String() string {
	return awsutil.Prettify(s)
}

// SetPublicIp sets the PublicIp field's value.
func (s *CreateCustomerGatewayInput) SetPublicIp(v string) *CreateCustomerGatewayInput {
	s.PublicIp = &v
	return s
}

// SetType sets the Type field's value.
func (s *CreateCustomerGatewayInput) SetType(v string) *CreateCustomerGatewayInput {
	s.Type = &v
	return s
}

// Contains the output of CreateCustomerGateway.
// Please also see https://docs.aws.amazon.com/goto/WebAPI/ec2-2016-11-15/CreateCustomerGatewayResult
type CreateCustomerGatewayOutput struct {
	_ struct{} `type:"structure"`

	// Information about the customer gateway.
	CustomerGateway *CustomerGateway `locationName:"customerGateway" type:"structure"`
}

// String returns the string representation
func (s CreateCustomerGatewayOutput) String() string {
	return awsutil.Prettify(s)
}

// GoString returns the string representation
func (s DeleteDhcpOptionsOutput) GoString() string {
	return s.String()
}

// Please also see https://docs.aws.amazon.com/goto/WebAPI/ec2-2016-11-15/NewDhcpConfiguration
type NewDhcpConfiguration struct {
	_ struct{} `type:"structure"`

	Key *string `locationName:"key" type:"string"`

	Values []*string `locationName:"Value" locationNameList:"item" type:"list"`
}

// String returns the string representation
func (s NewDhcpConfiguration) String() string {
	return awsutil.Prettify(s)
}
func (s CreateCustomerGatewayOutput) GoString() string {
	return s.String()
}

// SetCustomerGateway sets the CustomerGateway field's value.
func (s *CreateCustomerGatewayOutput) SetCustomerGateway(v *CustomerGateway) *CreateCustomerGatewayOutput {
	s.CustomerGateway = v
	return s
}

type CustomerGateway struct {
	_ struct{} `type:"structure"`

	// The customer gateway's Border Gateway Protocol (BGP) Autonomous System Number
	// (ASN).
	BgpAsn *string `locationName:"bgpAsn" type:"string"`

	// The ID of the customer gateway.
	CustomerGatewayId *string `locationName:"customerGatewayId" type:"string"`

	// The Internet-routable IP address of the customer gateway's outside interface.
	IpAddress *string `locationName:"ipAddress" type:"string"`

	// The current state of the customer gateway (pending | available | deleting
	// | deleted).
	State *string `locationName:"state" type:"string"`

	// Any tags assigned to the customer gateway.
	Tags []*Tag `locationName:"tagSet" locationNameList:"item" type:"list"`

	// The type of VPN connection the customer gateway supports (ipsec.1).
	Type *string `locationName:"type" type:"string"`
}

// String returns the string representation
func (s CustomerGateway) String() string {
	return awsutil.Prettify(s)
}

// GoString returns the string representation
func (s NewDhcpConfiguration) GoString() string {
	return s.String()
}

// SetKey sets the Key field's value.
func (s *NewDhcpConfiguration) SetKey(v string) *NewDhcpConfiguration {
	s.Key = &v
	return s
}

// SetValues sets the Values field's value.
func (s *NewDhcpConfiguration) SetValues(v []*string) *NewDhcpConfiguration {
	s.Values = v
	return s
}

// Contains the parameters for CreateDhcpOptions.
// Please also see https://docs.aws.amazon.com/goto/WebAPI/ec2-2016-11-15/CreateDhcpOptionsRequest
type CreateDhcpOptionsInput struct {
	_ struct{} `type:"structure"`

	// A DHCP configuration option.
	//
	// DhcpConfigurations is a required field
	DhcpConfigurations []*NewDhcpConfiguration `locationName:"dhcpConfiguration" locationNameList:"item" type:"list" required:"true"`
	// Checks whether you have the required permissions for the action, without
	// actually making the request, and provides an error response. If you have
	// the required permissions, the error response is DryRunOperation. Otherwise,
	// it is UnauthorizedOperation.
	DryRun *bool `locationName:"dryRun" type:"boolean"`
}

func (s CustomerGateway) GoString() string {
	return s.String()
}

// SetBgpAsn sets the BgpAsn field's value.
func (s *CustomerGateway) SetBgpAsn(v string) *CustomerGateway {
	s.BgpAsn = &v
	return s
}

// SetCustomerGatewayId sets the CustomerGatewayId field's value.
func (s *CustomerGateway) SetCustomerGatewayId(v string) *CustomerGateway {
	s.CustomerGatewayId = &v
	return s
}

// SetIpAddress sets the IpAddress field's value.
func (s *CustomerGateway) SetIpAddress(v string) *CustomerGateway {
	s.IpAddress = &v
	return s
}

// SetState sets the State field's value.
func (s *CustomerGateway) SetState(v string) *CustomerGateway {
	s.State = &v
	return s
}

// SetTags sets the Tags field's value.
func (s *CustomerGateway) SetTags(v []*Tag) *CustomerGateway {
	s.Tags = v
	return s
}

// SetType sets the Type field's value.
func (s *CustomerGateway) SetType(v string) *CustomerGateway {
	s.Type = &v
	return s
}

// Contains the parameters for DeleteCustomerGateway.
// Please also see https://docs.aws.amazon.com/goto/WebAPI/ec2-2016-11-15/DeleteCustomerGatewayRequest
type DeleteCustomerGatewayInput struct {
	_ struct{} `type:"structure"`

	// The ID of the customer gateway.
	//
	// CustomerGatewayId is a required field
	CustomerGatewayId *string `type:"string" required:"true"`
	// Checks whether you have the required permissions for the action, without
	// actually making the request, and provides an error response. If you have
	// the required permissions, the error response is DryRunOperation. Otherwise,
	// it is UnauthorizedOperation.
	DryRun *bool `locationName:"dryRun" type:"boolean"`
}

// String returns the string representation
func (s CreateDhcpOptionsInput) String() string {
	return awsutil.Prettify(s)
}
func (s DeleteCustomerGatewayInput) String() string {
	return awsutil.Prettify(s)
}

// GoString returns the string representation
func (s CreateDhcpOptionsInput) GoString() string {
	return s.String()
}
func (s DeleteCustomerGatewayInput) GoString() string {
	return s.String()
}

// Validate inspects the fields of the type to determine if they are valid.
func (s *CreateDhcpOptionsInput) Validate() error {
	invalidParams := request.ErrInvalidParams{Context: "CreateDhcpOptionsInput"}
	if s.DhcpConfigurations == nil {
		invalidParams.Add(request.NewErrParamRequired("DhcpConfigurations"))
	}

	if invalidParams.Len() > 0 {
		return invalidParams
	}
	return nil
}
func (s *DeleteCustomerGatewayInput) Validate() error {
	invalidParams := request.ErrInvalidParams{Context: "DeleteCustomerGatewayInput"}
	if s.CustomerGatewayId == nil {
		invalidParams.Add(request.NewErrParamRequired("CustomerGatewayId"))
	}

	if invalidParams.Len() > 0 {
		return invalidParams
	}
	return nil
}

// SetDhcpConfigurations sets the DhcpConfigurations field's value.
func (s *CreateDhcpOptionsInput) SetDhcpConfigurations(v []*NewDhcpConfiguration) *CreateDhcpOptionsInput {
	s.DhcpConfigurations = v
	return s
}

// SetCustomerGatewayId sets the CustomerGatewayId field's value.
func (s *DeleteCustomerGatewayInput) SetCustomerGatewayId(v string) *DeleteCustomerGatewayInput {
	s.CustomerGatewayId = &v
	return s
}

// SetDryRun sets the DryRun field's value.
func (s *CreateDhcpOptionsInput) SetDryRun(v bool) *CreateDhcpOptionsInput {
	s.DryRun = &v
	return s
}
func (s *DeleteCustomerGatewayInput) SetDryRun(v bool) *DeleteCustomerGatewayInput {
	s.DryRun = &v
	return s
}

// Contains the output of CreateDhcpOptions.
// Please also see https://docs.aws.amazon.com/goto/WebAPI/ec2-2016-11-15/CreateDhcpOptionsResult
type CreateDhcpOptionsOutput struct {
	_ struct{} `type:"structure"`

	// A set of DHCP options.
	DhcpOptions *DhcpOptions `locationName:"dhcpOptions" type:"structure"`
}

// String returns the string representation
func (s CreateDhcpOptionsOutput) String() string {
	return awsutil.Prettify(s)
}

// GoString returns the string representation
func (s CreateDhcpOptionsOutput) GoString() string {
	return s.String()
}

// SetDhcpOptions sets the DhcpOptions field's value.
func (s *CreateDhcpOptionsOutput) SetDhcpOptions(v *DhcpOptions) *CreateDhcpOptionsOutput {
	s.DhcpOptions = v
	return s
}

// Describes a set of DHCP options.
// Please also see https://docs.aws.amazon.com/goto/WebAPI/ec2-2016-11-15/DhcpOptions
type DhcpOptions struct {
	_ struct{} `type:"structure"`

	// One or more DHCP options in the set.
	DhcpConfigurations []*DhcpConfiguration `locationName:"dhcpConfigurationSet" locationNameList:"item" type:"list"`

	// The ID of the set of DHCP options.
	DhcpOptionsId *string `locationName:"dhcpOptionsId" type:"string"`

	// Any tags assigned to the DHCP options set.
	Tags []*Tag `locationName:"tagSet" locationNameList:"item" type:"list"`
}

// Describes a DHCP configuration option.
// Please also see https://docs.aws.amazon.com/goto/WebAPI/ec2-2016-11-15/DhcpConfiguration
type DhcpConfiguration struct {
	_ struct{} `type:"structure"`

	// The name of a DHCP option.
	Key *string `locationName:"key" type:"string"`

	// One or more values for the DHCP option.
	Values []*AttributeValue `locationName:"valueSet" locationNameList:"item" type:"list"`
}

// String returns the string representation
func (s DhcpConfiguration) String() string {
	return awsutil.Prettify(s)
}

// GoString returns the string representation
func (s DhcpConfiguration) GoString() string {
	return s.String()
}

// SetKey sets the Key field's value.
func (s *DhcpConfiguration) SetKey(v string) *DhcpConfiguration {
	s.Key = &v
	return s
}

// SetValues sets the Values field's value.
func (s *DhcpConfiguration) SetValues(v []*AttributeValue) *DhcpConfiguration {
	s.Values = v
	return s
}

// String returns the string representation
func (s DhcpOptions) String() string {
	return awsutil.Prettify(s)
}

// Please also see https://docs.aws.amazon.com/goto/WebAPI/ec2-2016-11-15/DeleteCustomerGatewayOutput
type DeleteCustomerGatewayOutput struct {
	_ struct{} `type:"structure"`
}

// String returns the string representation
func (s DeleteCustomerGatewayOutput) String() string {
	return awsutil.Prettify(s)
}

// GoString returns the string representation
func (s DhcpOptions) GoString() string {
	return s.String()
}

// SetDhcpConfigurations sets the DhcpConfigurations field's value.
func (s *DhcpOptions) SetDhcpConfigurations(v []*DhcpConfiguration) *DhcpOptions {
	s.DhcpConfigurations = v
	return s
}

// SetDhcpOptionsId sets the DhcpOptionsId field's value.
func (s *DhcpOptions) SetDhcpOptionsId(v string) *DhcpOptions {
	s.DhcpOptionsId = &v
	return s
}

// SetTags sets the Tags field's value.
func (s *DhcpOptions) SetTags(v []*Tag) *DhcpOptions {
	s.Tags = v
	return s
}

// Contains the parameters for DescribeDhcpOptions.
// Please also see https://docs.aws.amazon.com/goto/WebAPI/ec2-2016-11-15/DescribeDhcpOptionsRequest
type DescribeDhcpOptionsInput struct {
	_ struct{} `type:"structure"`

	// The IDs of one or more DHCP options sets.
	//
	// Default: Describes all your DHCP options sets.
	DhcpOptionsIds []*string `locationName:"DhcpOptionsId" locationNameList:"DhcpOptionsId" type:"list"`
	// Checks whether you have the required permissions for the action, without
	// actually making the request, and provides an error response. If you have
	// the required permissions, the error response is DryRunOperation. Otherwise,
	// it is UnauthorizedOperation.
	DryRun *bool `locationName:"dryRun" type:"boolean"`

	// One or more filters.
	//
	//    * dhcp-options-id - The ID of a set of DHCP options.
	//
	//    * key - The key for one of the options (for example, domain-name).
	//
	//    * value - The value for one of the options.
	//    * bgp-asn - The customer gateway's Border Gateway Protocol (BGP) Autonomous
	//    System Number (ASN).
	//
	//    * customer-gateway-id - The ID of the customer gateway.
	//
	//    * ip-address - The IP address of the customer gateway's Internet-routable
	//    external interface.
	//
	//    * state - The state of the customer gateway (pending | available | deleting
	//    | deleted).
	//
	//    * type - The type of customer gateway. Currently, the only supported type
	//    is ipsec.1.
	//
	//    * tag:key=value - The key/value combination of a tag assigned to the resource.
	//    Specify the key of the tag in the filter name and the value of the tag
	//    in the filter value. For example, for the tag Purpose=X, specify tag:Purpose
	//    for the filter name and X for the filter value.
	//
	//    * tag-key - The key of a tag assigned to the resource. This filter is
	//    independent of the tag-value filter. For example, if you use both the
	//    filter "tag-key=Purpose" and the filter "tag-value=X", you get any resources
	//    assigned both the tag key Purpose (regardless of what the tag's value
	//    is), and the tag value X (regardless of what the tag's key is). If you
	//    want to list only resources where Purpose is X, see the tag:key=value
	//    filter.
	//
	//    * tag-value - The value of a tag assigned to the resource. This filter
	//    is independent of the tag-key filter.
	Filters []*Filter `locationName:"Filter" locationNameList:"Filter" type:"list"`
}

func (s DeleteCustomerGatewayOutput) GoString() string {
	return s.String()
}

type DescribeCustomerGatewaysInput struct {
	_ struct{} `type:"structure"`

	// One or more customer gateway IDs.
	//
	// Default: Describes all your customer gateways.
	CustomerGatewayIds []*string `locationName:"CustomerGatewayId" locationNameList:"CustomerGatewayId" type:"list"`

	// Checks whether you have the required permissions for the action, without
	// actually making the request, and provides an error response. If you have
	// the required permissions, the error response is DryRunOperation. Otherwise,
	// it is UnauthorizedOperation.
	DryRun *bool `locationName:"dryRun" type:"boolean"`

	// One or more filters.
	//
	//    * dhcp-options-id - The ID of a set of DHCP options.
	//
	//    * key - The key for one of the options (for example, domain-name).
	//
	//    * value - The value for one of the options.
	//    * bgp-asn - The customer gateway's Border Gateway Protocol (BGP) Autonomous
	//    System Number (ASN).
	//
	//    * customer-gateway-id - The ID of the customer gateway.
	//
	//    * ip-address - The IP address of the customer gateway's Internet-routable
	//    external interface.
	//
	//    * state - The state of the customer gateway (pending | available | deleting
	//    | deleted).
	//
	//    * type - The type of customer gateway. Currently, the only supported type
	//    is ipsec.1.
	//
	//    * tag:key=value - The key/value combination of a tag assigned to the resource.
	//    Specify the key of the tag in the filter name and the value of the tag
	//    in the filter value. For example, for the tag Purpose=X, specify tag:Purpose
	//    for the filter name and X for the filter value.
	//
	//    * tag-key - The key of a tag assigned to the resource. This filter is
	//    independent of the tag-value filter. For example, if you use both the
	//    filter "tag-key=Purpose" and the filter "tag-value=X", you get any resources
	//    assigned both the tag key Purpose (regardless of what the tag's value
	//    is), and the tag value X (regardless of what the tag's key is). If you
	//    want to list only resources where Purpose is X, see the tag:key=value
	//    filter.
	//
	//    * tag-value - The value of a tag assigned to the resource. This filter
	//    is independent of the tag-key filter.
	Filters []*Filter `locationName:"Filter" locationNameList:"Filter" type:"list"`
}

// String returns the string representation
func (s DescribeDhcpOptionsInput) String() string {
	return awsutil.Prettify(s)
}
func (s DescribeCustomerGatewaysInput) String() string {
	return awsutil.Prettify(s)
}

// GoString returns the string representation
func (s DescribeDhcpOptionsInput) GoString() string {
	return s.String()
}

// SetDhcpOptionsIds sets the DhcpOptionsIds field's value.
func (s *DescribeDhcpOptionsInput) SetDhcpOptionsIds(v []*string) *DescribeDhcpOptionsInput {
	s.DhcpOptionsIds = v
	return s
}
func (s DescribeCustomerGatewaysInput) GoString() string {
	return s.String()
}

// SetCustomerGatewayIds sets the CustomerGatewayIds field's value.
func (s *DescribeCustomerGatewaysInput) SetCustomerGatewayIds(v []*string) *DescribeCustomerGatewaysInput {
	s.CustomerGatewayIds = v
	return s
}

// SetDryRun sets the DryRun field's value.
func (s *DescribeDhcpOptionsInput) SetDryRun(v bool) *DescribeDhcpOptionsInput {
	s.DryRun = &v
	return s
}
func (s *DescribeCustomerGatewaysInput) SetDryRun(v bool) *DescribeCustomerGatewaysInput {
	s.DryRun = &v
	return s
}

// SetFilters sets the Filters field's value.
func (s *DescribeDhcpOptionsInput) SetFilters(v []*Filter) *DescribeDhcpOptionsInput {
	s.Filters = v
	return s
}
func (s *DescribeCustomerGatewaysInput) SetFilters(v []*Filter) *DescribeCustomerGatewaysInput {
	s.Filters = v
	return s
}

// Contains the output of DescribeDhcpOptions.
// Please also see https://docs.aws.amazon.com/goto/WebAPI/ec2-2016-11-15/DescribeDhcpOptionsResult
type DescribeDhcpOptionsOutput struct {
	_         struct{} `type:"structure"`
	RequestId *string  `locationName:"requestId" type:"string"`

	// Information about one or more DHCP options sets.
	DhcpOptions []*DhcpOptions `locationName:"dhcpOptionsSet" locationNameList:"item" type:"list"`
}

// String returns the string representation
func (s DescribeDhcpOptionsOutput) String() string {
	return awsutil.Prettify(s)
}

// GoString returns the string representation
func (s DescribeDhcpOptionsOutput) GoString() string {
	return s.String()
}

// SetDhcpOptions sets the DhcpOptions field's value.
func (s *DescribeDhcpOptionsOutput) SetDhcpOptions(v []*DhcpOptions) *DescribeDhcpOptionsOutput {
	s.DhcpOptions = v
	return s
}

// Contains the parameters for AssociateDhcpOptions.
// Please also see https://docs.aws.amazon.com/goto/WebAPI/ec2-2016-11-15/AssociateDhcpOptionsRequest
type AssociateDhcpOptionsInput struct {
	_ struct{} `type:"structure"`

	// The ID of the DHCP options set, or default to associate no DHCP options with
	// the VPC.
	//
	// DhcpOptionsId is a required field
	DhcpOptionsId *string `type:"string" required:"true"`

	// Checks whether you have the required permissions for the action, without
	// actually making the request, and provides an error response. If you have
	// the required permissions, the error response is DryRunOperation. Otherwise,
	// it is UnauthorizedOperation.
	DryRun *bool `locationName:"dryRun" type:"boolean"`

	// The ID of the VPC.
	//
	// VpcId is a required field
	VpcId *string `type:"string" required:"true"`
}

// String returns the string representation
func (s AssociateDhcpOptionsInput) String() string {
	return awsutil.Prettify(s)
}

// Contains the output of DescribeCustomerGateways.
// Please also see https://docs.aws.amazon.com/goto/WebAPI/ec2-2016-11-15/DescribeCustomerGatewaysResult
type DescribeCustomerGatewaysOutput struct {
	_ struct{} `type:"structure"`

	// Information about one or more customer gateways.
	CustomerGateways []*CustomerGateway `locationName:"customerGatewaySet" locationNameList:"item" type:"list"`

	RequestId *string `locationName:"requestId" type:"string"`
}

// String returns the string representation
func (s DescribeCustomerGatewaysOutput) String() string {
	return awsutil.Prettify(s)
}

// GoString returns the string representation
func (s AssociateDhcpOptionsInput) GoString() string {
	return s.String()
}

// Validate inspects the fields of the type to determine if they are valid.
func (s *AssociateDhcpOptionsInput) Validate() error {
	invalidParams := request.ErrInvalidParams{Context: "AssociateDhcpOptionsInput"}
	if s.DhcpOptionsId == nil {
		invalidParams.Add(request.NewErrParamRequired("DhcpOptionsId"))
	}
	if s.VpcId == nil {
		invalidParams.Add(request.NewErrParamRequired("VpcId"))
	}

	if invalidParams.Len() > 0 {
		return invalidParams
	}
	return nil
}

// SetDhcpOptionsId sets the DhcpOptionsId field's value.
func (s *AssociateDhcpOptionsInput) SetDhcpOptionsId(v string) *AssociateDhcpOptionsInput {
	s.DhcpOptionsId = &v
	return s
}

// SetDryRun sets the DryRun field's value.
func (s *AssociateDhcpOptionsInput) SetDryRun(v bool) *AssociateDhcpOptionsInput {
	s.DryRun = &v
	return s
}

// SetVpcId sets the VpcId field's value.
func (s *AssociateDhcpOptionsInput) SetVpcId(v string) *AssociateDhcpOptionsInput {
	s.VpcId = &v
	return s
}

// Please also see https://docs.aws.amazon.com/goto/WebAPI/ec2-2016-11-15/AssociateDhcpOptionsOutput
type AssociateDhcpOptionsOutput struct {
	_ struct{} `type:"structure"`
}

// String returns the string representation
func (s AssociateDhcpOptionsOutput) String() string {
	return awsutil.Prettify(s)
}

// GoString returns the string representation
func (s AssociateDhcpOptionsOutput) GoString() string {
	return s.String()
}
func (s DescribeCustomerGatewaysOutput) GoString() string {
	return s.String()
}

// SetCustomerGateways sets the CustomerGateways field's value.
func (s *DescribeCustomerGatewaysOutput) SetCustomerGateways(v []*CustomerGateway) *DescribeCustomerGatewaysOutput {
	s.CustomerGateways = v
	return s
}
func (s *DescribeCustomerGatewaysOutput) SetRequesterId(v *string) *DescribeCustomerGatewaysOutput {
	s.RequestId = v
	return s
}

type CreateRouteInput struct {
	_ struct{} `type:"structure"`

	// The IPv4 CIDR address block used for the destination match. Routing decisions
	// are based on the most specific match.
	DestinationCidrBlock *string `locationName:"destinationCidrBlock" type:"string"`

	// The IPv6 CIDR block used for the destination match. Routing decisions are
	// based on the most specific match.
	DestinationIpv6CidrBlock *string `locationName:"destinationIpv6CidrBlock" type:"string"`

	// Checks whether you have the required permissions for the action, without
	// actually making the request, and provides an error response. If you have
	// the required permissions, the error response is DryRunOperation. Otherwise,
	// it is UnauthorizedOperation.
	DryRun *bool `locationName:"dryRun" type:"boolean"`

	// [IPv6 traffic only] The ID of an egress-only Internet gateway.
	EgressOnlyInternetGatewayId *string `locationName:"egressOnlyInternetGatewayId" type:"string"`

	// The ID of an Internet gateway or virtual private gateway attached to your
	// VPC.
	GatewayId *string `locationName:"gatewayId" type:"string"`

	// The ID of a NAT instance in your VPC. The operation fails if you specify
	// an instance ID unless exactly one network interface is attached.
	InstanceId *string `locationName:"instanceId" type:"string"`

	// [IPv4 traffic only] The ID of a NAT gateway.
	NatGatewayId *string `locationName:"natGatewayId" type:"string"`

	// The ID of a network interface.
	NetworkInterfaceId *string `locationName:"networkInterfaceId" type:"string"`

	// The ID of the route table for the route.
	//
	// RouteTableId is a required field
	RouteTableId *string `locationName:"routeTableId" type:"string" required:"true"`

	// The ID of a VPC peering connection.
	VpcPeeringConnectionId *string `locationName:"vpcPeeringConnectionId" type:"string"`
}

// String returns the string representation
func (s CreateRouteInput) String() string {
	return awsutil.Prettify(s)
}

// GoString returns the string representation
func (s CreateRouteInput) GoString() string {
	return s.String()
}

// Validate inspects the fields of the type to determine if they are valid.
func (s *CreateRouteInput) Validate() error {
	invalidParams := request.ErrInvalidParams{Context: "CreateRouteInput"}
	if s.RouteTableId == nil {
		invalidParams.Add(request.NewErrParamRequired("RouteTableId"))
	}

	if invalidParams.Len() > 0 {
		return invalidParams
	}
	return nil
}

// SetDestinationCidrBlock sets the DestinationCidrBlock field's value.
func (s *CreateRouteInput) SetDestinationCidrBlock(v string) *CreateRouteInput {
	s.DestinationCidrBlock = &v
	return s
}

// SetDestinationIpv6CidrBlock sets the DestinationIpv6CidrBlock field's value.
func (s *CreateRouteInput) SetDestinationIpv6CidrBlock(v string) *CreateRouteInput {
	s.DestinationIpv6CidrBlock = &v
	return s
}

// SetDryRun sets the DryRun field's value.
func (s *CreateRouteInput) SetDryRun(v bool) *CreateRouteInput {
	s.DryRun = &v
	return s
}

// SetEgressOnlyInternetGatewayId sets the EgressOnlyInternetGatewayId field's value.
func (s *CreateRouteInput) SetEgressOnlyInternetGatewayId(v string) *CreateRouteInput {
	s.EgressOnlyInternetGatewayId = &v
	return s
}

// SetGatewayId sets the GatewayId field's value.
func (s *CreateRouteInput) SetGatewayId(v string) *CreateRouteInput {
	s.GatewayId = &v
	return s
}

// SetInstanceId sets the InstanceId field's value.
func (s *CreateRouteInput) SetInstanceId(v string) *CreateRouteInput {
	s.InstanceId = &v
	return s
}

// SetNatGatewayId sets the NatGatewayId field's value.
func (s *CreateRouteInput) SetNatGatewayId(v string) *CreateRouteInput {
	s.NatGatewayId = &v
	return s
}

// SetNetworkInterfaceId sets the NetworkInterfaceId field's value.
func (s *CreateRouteInput) SetNetworkInterfaceId(v string) *CreateRouteInput {
	s.NetworkInterfaceId = &v
	return s
}

// SetRouteTableId sets the RouteTableId field's value.
func (s *CreateRouteInput) SetRouteTableId(v string) *CreateRouteInput {
	s.RouteTableId = &v
	return s
}

// SetVpcPeeringConnectionId sets the VpcPeeringConnectionId field's value.
func (s *CreateRouteInput) SetVpcPeeringConnectionId(v string) *CreateRouteInput {
	s.VpcPeeringConnectionId = &v
	return s
}

// Contains the output of CreateRoute.
// Please also see https://docs.aws.amazon.com/goto/WebAPI/ec2-2016-11-15/CreateRouteResult
type CreateRouteOutput struct {
	_ struct{} `type:"structure"`

	// Returns true if the request succeeds; otherwise, it returns an error.
	Return *bool `locationName:"return" type:"boolean"`
}

// String returns the string representation
func (s CreateRouteOutput) String() string {
	return awsutil.Prettify(s)
}

// GoString returns the string representation
func (s CreateRouteOutput) GoString() string {
	return s.String()
}

// SetReturn sets the Return field's value.
func (s *CreateRouteOutput) SetReturn(v bool) *CreateRouteOutput {
	s.Return = &v
	return s
}

type Route struct {
	_ struct{} `type:"structure"`

	// The IPv4 CIDR block used for the destination match.
	DestinationCidrBlock *string `locationName:"destinationCidrBlock" type:"string"`

	// The IPv6 CIDR block used for the destination match.
	DestinationIpv6CidrBlock *string `locationName:"destinationIpv6CidrBlock" type:"string"`

	// The prefix of the AWS service.
	DestinationPrefixListId *string `locationName:"destinationPrefixListId" type:"string"`

	// The ID of the egress-only Internet gateway.
	EgressOnlyInternetGatewayId *string `locationName:"egressOnlyInternetGatewayId" type:"string"`

	// The ID of a gateway attached to your VPC.
	GatewayId *string `locationName:"gatewayId" type:"string"`

	// The ID of a NAT instance in your VPC.
	InstanceId *string `locationName:"instanceId" type:"string"`

	// The AWS account ID of the owner of the instance.
	InstanceOwnerId *string `locationName:"instanceOwnerId" type:"string"`

	// The ID of a NAT gateway.
	NatGatewayId *string `locationName:"natGatewayId" type:"string"`

	// The ID of the network interface.
	NetworkInterfaceId *string `locationName:"networkInterfaceId" type:"string"`

	// Describes how the route was created.
	//
	//    * CreateRouteTable - The route was automatically created when the route
	//    table was created.
	//
	//    * CreateRoute - The route was manually added to the route table.
	//
	//    * EnableVgwRoutePropagation - The route was propagated by route propagation.
	Origin *string `locationName:"origin" type:"string" enum:"RouteOrigin"`

	// The state of the route. The blackhole state indicates that the route's target
	// isn't available (for example, the specified gateway isn't attached to the
	// VPC, or the specified NAT instance has been terminated).
	State *string `locationName:"state" type:"string" enum:"RouteState"`

	// The ID of the VPC peering connection.
	VpcPeeringConnectionId *string `locationName:"vpcPeeringConnectionId" type:"string"`
}

// String returns the string representation
func (s Route) String() string {
	return awsutil.Prettify(s)
}

// GoString returns the string representation
func (s Route) GoString() string {
	return s.String()
}

// SetDestinationCidrBlock sets the DestinationCidrBlock field's value.
func (s *Route) SetDestinationCidrBlock(v string) *Route {
	s.DestinationCidrBlock = &v
	return s
}

// SetDestinationIpv6CidrBlock sets the DestinationIpv6CidrBlock field's value.
func (s *Route) SetDestinationIpv6CidrBlock(v string) *Route {
	s.DestinationIpv6CidrBlock = &v
	return s
}

// SetDestinationPrefixListId sets the DestinationPrefixListId field's value.
func (s *Route) SetDestinationPrefixListId(v string) *Route {
	s.DestinationPrefixListId = &v
	return s
}

// SetEgressOnlyInternetGatewayId sets the EgressOnlyInternetGatewayId field's value.
func (s *Route) SetEgressOnlyInternetGatewayId(v string) *Route {
	s.EgressOnlyInternetGatewayId = &v
	return s
}

// SetGatewayId sets the GatewayId field's value.
func (s *Route) SetGatewayId(v string) *Route {
	s.GatewayId = &v
	return s
}

// SetInstanceId sets the InstanceId field's value.
func (s *Route) SetInstanceId(v string) *Route {
	s.InstanceId = &v
	return s
}

// SetInstanceOwnerId sets the InstanceOwnerId field's value.
func (s *Route) SetInstanceOwnerId(v string) *Route {
	s.InstanceOwnerId = &v
	return s
}

// SetNatGatewayId sets the NatGatewayId field's value.
func (s *Route) SetNatGatewayId(v string) *Route {
	s.NatGatewayId = &v
	return s
}

// SetNetworkInterfaceId sets the NetworkInterfaceId field's value.
func (s *Route) SetNetworkInterfaceId(v string) *Route {
	s.NetworkInterfaceId = &v
	return s
}

// SetOrigin sets the Origin field's value.
func (s *Route) SetOrigin(v string) *Route {
	s.Origin = &v
	return s
}

// SetState sets the State field's value.
func (s *Route) SetState(v string) *Route {
	s.State = &v
	return s
}

// SetVpcPeeringConnectionId sets the VpcPeeringConnectionId field's value.
func (s *Route) SetVpcPeeringConnectionId(v string) *Route {
	s.VpcPeeringConnectionId = &v
	return s
}

type ReplaceRouteInput struct {
	_ struct{} `type:"structure"`

	// The IPv4 CIDR address block used for the destination match. The value you
	// provide must match the CIDR of an existing route in the table.
	DestinationCidrBlock *string `locationName:"destinationCidrBlock" type:"string"`

	// The IPv6 CIDR address block used for the destination match. The value you
	// provide must match the CIDR of an existing route in the table.
	DestinationIpv6CidrBlock *string `locationName:"destinationIpv6CidrBlock" type:"string"`

	// Checks whether you have the required permissions for the action, without
	// actually making the request, and provides an error response. If you have
	// the required permissions, the error response is DryRunOperation. Otherwise,
	// it is UnauthorizedOperation.
	DryRun *bool `locationName:"dryRun" type:"boolean"`

	// [IPv6 traffic only] The ID of an egress-only Internet gateway.
	EgressOnlyInternetGatewayId *string `locationName:"egressOnlyInternetGatewayId" type:"string"`

	// The ID of an Internet gateway or virtual private gateway.
	GatewayId *string `locationName:"gatewayId" type:"string"`

	// The ID of a NAT instance in your VPC.
	InstanceId *string `locationName:"instanceId" type:"string"`

	// [IPv4 traffic only] The ID of a NAT gateway.
	NatGatewayId *string `locationName:"natGatewayId" type:"string"`

	// The ID of a network interface.
	NetworkInterfaceId *string `locationName:"networkInterfaceId" type:"string"`

	// The ID of the route table.
	//
	// RouteTableId is a required field
	RouteTableId *string `locationName:"routeTableId" type:"string" required:"true"`

	// The ID of a VPC peering connection.
	VpcPeeringConnectionId *string `locationName:"vpcPeeringConnectionId" type:"string"`
}

// String returns the string representation
func (s ReplaceRouteInput) String() string {
	return awsutil.Prettify(s)
}

// GoString returns the string representation
func (s ReplaceRouteInput) GoString() string {
	return s.String()
}

// Validate inspects the fields of the type to determine if they are valid.
func (s *ReplaceRouteInput) Validate() error {
	invalidParams := request.ErrInvalidParams{Context: "ReplaceRouteInput"}
	if s.RouteTableId == nil {
		invalidParams.Add(request.NewErrParamRequired("RouteTableId"))
	}

	if invalidParams.Len() > 0 {
		return invalidParams
	}
	return nil
}

// SetDestinationCidrBlock sets the DestinationCidrBlock field's value.
func (s *ReplaceRouteInput) SetDestinationCidrBlock(v string) *ReplaceRouteInput {
	s.DestinationCidrBlock = &v
	return s
}

// SetDestinationIpv6CidrBlock sets the DestinationIpv6CidrBlock field's value.
func (s *ReplaceRouteInput) SetDestinationIpv6CidrBlock(v string) *ReplaceRouteInput {
	s.DestinationIpv6CidrBlock = &v
	return s
}

// SetDryRun sets the DryRun field's value.
func (s *ReplaceRouteInput) SetDryRun(v bool) *ReplaceRouteInput {
	s.DryRun = &v
	return s
}

// SetEgressOnlyInternetGatewayId sets the EgressOnlyInternetGatewayId field's value.
func (s *ReplaceRouteInput) SetEgressOnlyInternetGatewayId(v string) *ReplaceRouteInput {
	s.EgressOnlyInternetGatewayId = &v
	return s
}

// SetGatewayId sets the GatewayId field's value.
func (s *ReplaceRouteInput) SetGatewayId(v string) *ReplaceRouteInput {
	s.GatewayId = &v
	return s
}

// SetInstanceId sets the InstanceId field's value.
func (s *ReplaceRouteInput) SetInstanceId(v string) *ReplaceRouteInput {
	s.InstanceId = &v
	return s
}

// SetNatGatewayId sets the NatGatewayId field's value.
func (s *ReplaceRouteInput) SetNatGatewayId(v string) *ReplaceRouteInput {
	s.NatGatewayId = &v
	return s
}

// SetNetworkInterfaceId sets the NetworkInterfaceId field's value.
func (s *ReplaceRouteInput) SetNetworkInterfaceId(v string) *ReplaceRouteInput {
	s.NetworkInterfaceId = &v
	return s
}

// SetRouteTableId sets the RouteTableId field's value.
func (s *ReplaceRouteInput) SetRouteTableId(v string) *ReplaceRouteInput {
	s.RouteTableId = &v
	return s
}

// SetVpcPeeringConnectionId sets the VpcPeeringConnectionId field's value.
func (s *ReplaceRouteInput) SetVpcPeeringConnectionId(v string) *ReplaceRouteInput {
	s.VpcPeeringConnectionId = &v
	return s
}

// Please also see https://docs.aws.amazon.com/goto/WebAPI/ec2-2016-11-15/ReplaceRouteOutput
type ReplaceRouteOutput struct {
	_ struct{} `type:"structure"`
}

// String returns the string representation
func (s ReplaceRouteOutput) String() string {
	return awsutil.Prettify(s)
}

// GoString returns the string representation
func (s ReplaceRouteOutput) GoString() string {
	return s.String()
}

type DeleteRouteInput struct {
	_ struct{} `type:"structure"`

	// The IPv4 CIDR range for the route. The value you specify must match the CIDR
	// for the route exactly.
	DestinationCidrBlock *string `locationName:"destinationCidrBlock" type:"string"`

	// The IPv6 CIDR range for the route. The value you specify must match the CIDR
	// for the route exactly.
	DestinationIpv6CidrBlock *string `locationName:"destinationIpv6CidrBlock" type:"string"`

	// Checks whether you have the required permissions for the action, without
	// actually making the request, and provides an error response. If you have
	// the required permissions, the error response is DryRunOperation. Otherwise,
	// it is UnauthorizedOperation.
	DryRun *bool `locationName:"dryRun" type:"boolean"`

	// The ID of the route table.
	//
	// RouteTableId is a required field
	RouteTableId *string `locationName:"routeTableId" type:"string" required:"true"`
}

// String returns the string representation
func (s DeleteRouteInput) String() string {
	return awsutil.Prettify(s)
}

// GoString returns the string representation
func (s DeleteRouteInput) GoString() string {
	return s.String()
}

// Validate inspects the fields of the type to determine if they are valid.
func (s *DeleteRouteInput) Validate() error {
	invalidParams := request.ErrInvalidParams{Context: "DeleteRouteInput"}
	if s.RouteTableId == nil {
		invalidParams.Add(request.NewErrParamRequired("RouteTableId"))
	}

	if invalidParams.Len() > 0 {
		return invalidParams
	}
	return nil
}

// SetDestinationCidrBlock sets the DestinationCidrBlock field's value.
func (s *DeleteRouteInput) SetDestinationCidrBlock(v string) *DeleteRouteInput {
	s.DestinationCidrBlock = &v
	return s
}

// SetDestinationIpv6CidrBlock sets the DestinationIpv6CidrBlock field's value.
func (s *DeleteRouteInput) SetDestinationIpv6CidrBlock(v string) *DeleteRouteInput {
	s.DestinationIpv6CidrBlock = &v
	return s
}

// SetDryRun sets the DryRun field's value.
func (s *DeleteRouteInput) SetDryRun(v bool) *DeleteRouteInput {
	s.DryRun = &v
	return s
}

// SetRouteTableId sets the RouteTableId field's value.
func (s *DeleteRouteInput) SetRouteTableId(v string) *DeleteRouteInput {
	s.RouteTableId = &v
	return s
}

// Please also see https://docs.aws.amazon.com/goto/WebAPI/ec2-2016-11-15/DeleteRouteOutput
type DeleteRouteOutput struct {
	_ struct{} `type:"structure"`
}

// String returns the string representation
func (s DeleteRouteOutput) String() string {
	return awsutil.Prettify(s)
}

// GoString returns the string representation
func (s DeleteRouteOutput) GoString() string {
	return s.String()
}

type DescribeRouteTablesInput struct {
	_ struct{} `type:"structure"`

	DryRun *bool `locationName:"dryRun" type:"boolean"`

	//    * vpc-id - The ID of the VPC for the route table.
	Filters []*Filter `locationName:"Filter" locationNameList:"Filter" type:"list"`

	// One or more route table IDs.
	//
	// Default: Describes all your route tables.
	RouteTableIds []*string `locationName:"RouteTableId" locationNameList:"item" type:"list"`
}

// String returns the string representation
func (s DescribeRouteTablesInput) String() string {
	return awsutil.Prettify(s)
}

// GoString returns the string representation
func (s DescribeRouteTablesInput) GoString() string {
	return s.String()
}

// SetDryRun sets the DryRun field's value.
func (s *DescribeRouteTablesInput) SetDryRun(v bool) *DescribeRouteTablesInput {
	s.DryRun = &v
	return s
}

// SetFilters sets the Filters field's value.
func (s *DescribeRouteTablesInput) SetFilters(v []*Filter) *DescribeRouteTablesInput {
	s.Filters = v
	return s
}

// SetRouteTableIds sets the RouteTableIds field's value.
func (s *DescribeRouteTablesInput) SetRouteTableIds(v []*string) *DescribeRouteTablesInput {
	s.RouteTableIds = v
	return s
}

// Contains the output of DescribeRouteTables.
// Please also see https://docs.aws.amazon.com/goto/WebAPI/ec2-2016-11-15/DescribeRouteTablesResult
type DescribeRouteTablesOutput struct {
	_ struct{} `type:"structure"`

	// Information about one or more route tables.
	RouteTables []*RouteTable `locationName:"routeTableSet" locationNameList:"item" type:"list"`
	RequestId   *string       `locationName:"requestId" type:"string"`
}

// String returns the string representation
func (s DescribeRouteTablesOutput) String() string {
	return awsutil.Prettify(s)
}

// GoString returns the string representation
func (s DescribeRouteTablesOutput) GoString() string {
	return s.String()
}

// SetRouteTables sets the RouteTables field's value.
func (s *DescribeRouteTablesOutput) SetRouteTables(v []*RouteTable) *DescribeRouteTablesOutput {
	s.RouteTables = v
	return s
}

type RouteTable struct {
	_ struct{} `type:"structure"`

	// The associations between the route table and one or more subnets.
	Associations []*RouteTableAssociation `locationName:"associationSet" locationNameList:"item" type:"list"`

	// Any virtual private gateway (VGW) propagating routes.
	PropagatingVgws []*PropagatingVgw `locationName:"propagatingVgwSet" locationNameList:"item" type:"list"`

	// The ID of the route table.
	RouteTableId *string `locationName:"routeTableId" type:"string"`

	// The routes in the route table.
	Routes []*Route `locationName:"routeSet" locationNameList:"item" type:"list"`

	// Any tags assigned to the route table.
	Tags []*Tag `locationName:"tagSet" locationNameList:"item" type:"list"`

	// The ID of the VPC.
	VpcId *string `locationName:"vpcId" type:"string"`
}

// String returns the string representation
func (s RouteTable) String() string {
	return awsutil.Prettify(s)
}

// GoString returns the string representation
func (s RouteTable) GoString() string {
	return s.String()
}

// SetAssociations sets the Associations field's value.
func (s *RouteTable) SetAssociations(v []*RouteTableAssociation) *RouteTable {
	s.Associations = v
	return s
}

// SetPropagatingVgws sets the PropagatingVgws field's value.
func (s *RouteTable) SetPropagatingVgws(v []*PropagatingVgw) *RouteTable {
	s.PropagatingVgws = v
	return s
}

// SetRouteTableId sets the RouteTableId field's value.
func (s *RouteTable) SetRouteTableId(v string) *RouteTable {
	s.RouteTableId = &v
	return s
}

// SetRoutes sets the Routes field's value.
func (s *RouteTable) SetRoutes(v []*Route) *RouteTable {
	s.Routes = v
	return s
}

// SetTags sets the Tags field's value.
func (s *RouteTable) SetTags(v []*Tag) *RouteTable {
	s.Tags = v
	return s
}

// SetVpcId sets the VpcId field's value.
func (s *RouteTable) SetVpcId(v string) *RouteTable {
	s.VpcId = &v
	return s
}

// Describes an association between a route table and a subnet.
// Please also see https://docs.aws.amazon.com/goto/WebAPI/ec2-2016-11-15/RouteTableAssociation
type RouteTableAssociation struct {
	_ struct{} `type:"structure"`

	// Indicates whether this is the main route table.
	Main *bool `locationName:"main" type:"boolean"`

	// The ID of the association between a route table and a subnet.
	RouteTableAssociationId *string `locationName:"routeTableAssociationId" type:"string"`

	// The ID of the route table.
	RouteTableId *string `locationName:"routeTableId" type:"string"`

	// The ID of the subnet. A subnet ID is not returned for an implicit association.
	SubnetId *string `locationName:"subnetId" type:"string"`
}

// String returns the string representation
func (s RouteTableAssociation) String() string {
	return awsutil.Prettify(s)
}

// GoString returns the string representation
func (s RouteTableAssociation) GoString() string {
	return s.String()
}

// SetMain sets the Main field's value.
func (s *RouteTableAssociation) SetMain(v bool) *RouteTableAssociation {
	s.Main = &v
	return s
}

// SetRouteTableAssociationId sets the RouteTableAssociationId field's value.
func (s *RouteTableAssociation) SetRouteTableAssociationId(v string) *RouteTableAssociation {
	s.RouteTableAssociationId = &v
	return s
}

// SetRouteTableId sets the RouteTableId field's value.
func (s *RouteTableAssociation) SetRouteTableId(v string) *RouteTableAssociation {
	s.RouteTableId = &v
	return s
}

// SetSubnetId sets the SubnetId field's value.
func (s *RouteTableAssociation) SetSubnetId(v string) *RouteTableAssociation {
	s.SubnetId = &v
	return s
}

type PropagatingVgw struct {
	_ struct{} `type:"structure"`

	// The ID of the virtual private gateway (VGW).
	GatewayId *string `locationName:"gatewayId" type:"string"`
}

// String returns the string representation
func (s PropagatingVgw) String() string {
	return awsutil.Prettify(s)
}

// GoString returns the string representation
func (s PropagatingVgw) GoString() string {
	return s.String()
}

// SetGatewayId sets the GatewayId field's value.
func (s *PropagatingVgw) SetGatewayId(v string) *PropagatingVgw {
	s.GatewayId = &v
	return s
}

type CreateRouteTableInput struct {
	_ struct{} `type:"structure"`

	// Checks whether you have the required permissions for the action, without
	// actually making the request, and provides an error response. If you have
	// the required permissions, the error response is DryRunOperation. Otherwise,
	// it is UnauthorizedOperation.
	DryRun *bool `locationName:"dryRun" type:"boolean"`

	// The ID of the VPC.
	//
	// VpcId is a required field
	VpcId *string `locationName:"vpcId" type:"string" required:"true"`
}

// String returns the string representation
func (s CreateRouteTableInput) String() string {
	return awsutil.Prettify(s)
}

// GoString returns the string representation
func (s CreateRouteTableInput) GoString() string {
	return s.String()
}

// Validate inspects the fields of the type to determine if they are valid.
func (s *CreateRouteTableInput) Validate() error {
	invalidParams := request.ErrInvalidParams{Context: "CreateRouteTableInput"}
	if s.VpcId == nil {
		invalidParams.Add(request.NewErrParamRequired("VpcId"))
	}

	if invalidParams.Len() > 0 {
		return invalidParams
	}
	return nil
}

// SetDryRun sets the DryRun field's value.
func (s *CreateRouteTableInput) SetDryRun(v bool) *CreateRouteTableInput {
	s.DryRun = &v
	return s
}

// SetVpcId sets the VpcId field's value.
func (s *CreateRouteTableInput) SetVpcId(v string) *CreateRouteTableInput {
	s.VpcId = &v
	return s
}

// Contains the output of CreateRouteTable.
// Please also see https://docs.aws.amazon.com/goto/WebAPI/ec2-2016-11-15/CreateRouteTableResult
type CreateRouteTableOutput struct {
	_ struct{} `type:"structure"`

	// Information about the route table.
	RouteTable *RouteTable `locationName:"routeTable" type:"structure"`

	RequestId *string `locationName:"requestId" type:"string"`
}

// String returns the string representation
func (s CreateRouteTableOutput) String() string {
	return awsutil.Prettify(s)
}

// GoString returns the string representation
func (s CreateRouteTableOutput) GoString() string {
	return s.String()
}

// SetRouteTable sets the RouteTable field's value.
func (s *CreateRouteTableOutput) SetRouteTable(v *RouteTable) *CreateRouteTableOutput {
	s.RouteTable = v
	return s
}

type DisableVgwRoutePropagationInput struct {
	_ struct{} `type:"structure"`

	// The ID of the virtual private gateway.
	//
	// GatewayId is a required field
	GatewayId *string `type:"string" required:"true"`

	// The ID of the route table.
	//
	// RouteTableId is a required field
	RouteTableId *string `type:"string" required:"true"`
}

// String returns the string representation
func (s DisableVgwRoutePropagationInput) String() string {
	return awsutil.Prettify(s)
}

// GoString returns the string representation
func (s DisableVgwRoutePropagationInput) GoString() string {
	return s.String()
}

// Validate inspects the fields of the type to determine if they are valid.
func (s *DisableVgwRoutePropagationInput) Validate() error {
	invalidParams := request.ErrInvalidParams{Context: "DisableVgwRoutePropagationInput"}
	if s.GatewayId == nil {
		invalidParams.Add(request.NewErrParamRequired("GatewayId"))
	}
	if s.RouteTableId == nil {
		invalidParams.Add(request.NewErrParamRequired("RouteTableId"))
	}

	if invalidParams.Len() > 0 {
		return invalidParams
	}
	return nil
}

// SetGatewayId sets the GatewayId field's value.
func (s *DisableVgwRoutePropagationInput) SetGatewayId(v string) *DisableVgwRoutePropagationInput {
	s.GatewayId = &v
	return s
}

// SetRouteTableId sets the RouteTableId field's value.
func (s *DisableVgwRoutePropagationInput) SetRouteTableId(v string) *DisableVgwRoutePropagationInput {
	s.RouteTableId = &v
	return s
}

// Please also see https://docs.aws.amazon.com/goto/WebAPI/ec2-2016-11-15/DisableVgwRoutePropagationOutput
type DisableVgwRoutePropagationOutput struct {
	_ struct{} `type:"structure"`
}

// String returns the string representation
func (s DisableVgwRoutePropagationOutput) String() string {
	return awsutil.Prettify(s)
}

// GoString returns the string representation
func (s DisableVgwRoutePropagationOutput) GoString() string {
	return s.String()
}

type EnableVgwRoutePropagationInput struct {
	_ struct{} `type:"structure"`

	// The ID of the virtual private gateway.
	//
	// GatewayId is a required field
	GatewayId *string `type:"string" required:"true"`

	// The ID of the route table.
	//
	// RouteTableId is a required field
	RouteTableId *string `type:"string" required:"true"`
}

// String returns the string representation
func (s EnableVgwRoutePropagationInput) String() string {
	return awsutil.Prettify(s)
}

// GoString returns the string representation
func (s EnableVgwRoutePropagationInput) GoString() string {
	return s.String()
}

// Validate inspects the fields of the type to determine if they are valid.
func (s *EnableVgwRoutePropagationInput) Validate() error {
	invalidParams := request.ErrInvalidParams{Context: "EnableVgwRoutePropagationInput"}
	if s.GatewayId == nil {
		invalidParams.Add(request.NewErrParamRequired("GatewayId"))
	}
	if s.RouteTableId == nil {
		invalidParams.Add(request.NewErrParamRequired("RouteTableId"))
	}

	if invalidParams.Len() > 0 {
		return invalidParams
	}
	return nil
}

// SetGatewayId sets the GatewayId field's value.
func (s *EnableVgwRoutePropagationInput) SetGatewayId(v string) *EnableVgwRoutePropagationInput {
	s.GatewayId = &v
	return s
}

// SetRouteTableId sets the RouteTableId field's value.
func (s *EnableVgwRoutePropagationInput) SetRouteTableId(v string) *EnableVgwRoutePropagationInput {
	s.RouteTableId = &v
	return s
}

// Please also see https://docs.aws.amazon.com/goto/WebAPI/ec2-2016-11-15/EnableVgwRoutePropagationOutput
type EnableVgwRoutePropagationOutput struct {
	_ struct{} `type:"structure"`
}

// String returns the string representation
func (s EnableVgwRoutePropagationOutput) String() string {
	return awsutil.Prettify(s)
}

// GoString returns the string representation
func (s EnableVgwRoutePropagationOutput) GoString() string {
	return s.String()
}

type DisassociateRouteTableInput struct {
	_ struct{} `type:"structure"`

	// The association ID representing the current association between the route
	// table and subnet.
	//
	// AssociationId is a required field
	AssociationId *string `locationName:"associationId" type:"string" required:"true"`

	// Checks whether you have the required permissions for the action, without
	// actually making the request, and provides an error response. If you have
	// the required permissions, the error response is DryRunOperation. Otherwise,
	// it is UnauthorizedOperation.
	DryRun *bool `locationName:"dryRun" type:"boolean"`
}

// String returns the string representation
func (s DisassociateRouteTableInput) String() string {
	return awsutil.Prettify(s)
}

// GoString returns the string representation
func (s DisassociateRouteTableInput) GoString() string {
	return s.String()
}

// Validate inspects the fields of the type to determine if they are valid.
func (s *DisassociateRouteTableInput) Validate() error {
	invalidParams := request.ErrInvalidParams{Context: "DisassociateRouteTableInput"}
	if s.AssociationId == nil {
		invalidParams.Add(request.NewErrParamRequired("AssociationId"))
	}

	if invalidParams.Len() > 0 {
		return invalidParams
	}
	return nil
}

// SetAssociationId sets the AssociationId field's value.
func (s *DisassociateRouteTableInput) SetAssociationId(v string) *DisassociateRouteTableInput {
	s.AssociationId = &v
	return s
}

// SetDryRun sets the DryRun field's value.
func (s *DisassociateRouteTableInput) SetDryRun(v bool) *DisassociateRouteTableInput {
	s.DryRun = &v
	return s
}

// Please also see https://docs.aws.amazon.com/goto/WebAPI/ec2-2016-11-15/DisassociateRouteTableOutput
type DisassociateRouteTableOutput struct {
	_ struct{} `type:"structure"`
}

// String returns the string representation
func (s DisassociateRouteTableOutput) String() string {
	return awsutil.Prettify(s)
}

// GoString returns the string representation
func (s DisassociateRouteTableOutput) GoString() string {
	return s.String()
}

type DeleteRouteTableInput struct {
	_ struct{} `type:"structure"`

	// Checks whether you have the required permissions for the action, without
	// actually making the request, and provides an error response. If you have
	// the required permissions, the error response is DryRunOperation. Otherwise,
	// it is UnauthorizedOperation.
	DryRun *bool `locationName:"dryRun" type:"boolean"`

	// The ID of the route table.
	//
	// RouteTableId is a required field
	RouteTableId *string `locationName:"routeTableId" type:"string" required:"true"`
}

// String returns the string representation
func (s DeleteRouteTableInput) String() string {
	return awsutil.Prettify(s)
}

// GoString returns the string representation
func (s DeleteRouteTableInput) GoString() string {
	return s.String()
}

// Validate inspects the fields of the type to determine if they are valid.
func (s *DeleteRouteTableInput) Validate() error {
	invalidParams := request.ErrInvalidParams{Context: "DeleteRouteTableInput"}
	if s.RouteTableId == nil {
		invalidParams.Add(request.NewErrParamRequired("RouteTableId"))
	}

	if invalidParams.Len() > 0 {
		return invalidParams
	}
	return nil
}

// SetDryRun sets the DryRun field's value.
func (s *DeleteRouteTableInput) SetDryRun(v bool) *DeleteRouteTableInput {
	s.DryRun = &v
	return s
}

// SetRouteTableId sets the RouteTableId field's value.
func (s *DeleteRouteTableInput) SetRouteTableId(v string) *DeleteRouteTableInput {
	s.RouteTableId = &v
	return s
}

// Please also see https://docs.aws.amazon.com/goto/WebAPI/ec2-2016-11-15/DeleteRouteTableOutput
type DeleteRouteTableOutput struct {
	_ struct{} `type:"structure"`
}

// String returns the string representation
func (s DeleteRouteTableOutput) String() string {
	return awsutil.Prettify(s)
}

// GoString returns the string representation
func (s DeleteRouteTableOutput) GoString() string {
	return s.String()
}

type AssociateRouteTableInput struct {
	_ struct{} `type:"structure"`

	// Checks whether you have the required permissions for the action, without
	// actually making the request, and provides an error response. If you have
	// the required permissions, the error response is DryRunOperation. Otherwise,
	// it is UnauthorizedOperation.
	DryRun *bool `locationName:"dryRun" type:"boolean"`

	// The ID of the route table.
	//
	// RouteTableId is a required field
	RouteTableId *string `locationName:"routeTableId" type:"string" required:"true"`

	// The ID of the subnet.
	//
	// SubnetId is a required field
	SubnetId *string `locationName:"subnetId" type:"string" required:"true"`
}

// String returns the string representation
func (s AssociateRouteTableInput) String() string {
	return awsutil.Prettify(s)
}

// GoString returns the string representation
func (s AssociateRouteTableInput) GoString() string {
	return s.String()
}

// Validate inspects the fields of the type to determine if they are valid.
func (s *AssociateRouteTableInput) Validate() error {
	invalidParams := request.ErrInvalidParams{Context: "AssociateRouteTableInput"}
	if s.RouteTableId == nil {
		invalidParams.Add(request.NewErrParamRequired("RouteTableId"))
	}
	if s.SubnetId == nil {
		invalidParams.Add(request.NewErrParamRequired("SubnetId"))
	}

	if invalidParams.Len() > 0 {
		return invalidParams
	}
	return nil
}

// SetDryRun sets the DryRun field's value.
func (s *AssociateRouteTableInput) SetDryRun(v bool) *AssociateRouteTableInput {
	s.DryRun = &v
	return s
}

// SetRouteTableId sets the RouteTableId field's value.
func (s *AssociateRouteTableInput) SetRouteTableId(v string) *AssociateRouteTableInput {
	s.RouteTableId = &v
	return s
}

// SetSubnetId sets the SubnetId field's value.
func (s *AssociateRouteTableInput) SetSubnetId(v string) *AssociateRouteTableInput {
	s.SubnetId = &v
	return s
}

// Contains the output of AssociateRouteTable.
// Please also see https://docs.aws.amazon.com/goto/WebAPI/ec2-2016-11-15/AssociateRouteTableResult
type AssociateRouteTableOutput struct {
	_ struct{} `type:"structure"`

	// The route table association ID (needed to disassociate the route table).
	AssociationId *string `locationName:"associationId" type:"string"`
}

// String returns the string representation
func (s AssociateRouteTableOutput) String() string {
	return awsutil.Prettify(s)
}

// GoString returns the string representation
func (s AssociateRouteTableOutput) GoString() string {
	return s.String()
}

// SetAssociationId sets the AssociationId field's value.
func (s *AssociateRouteTableOutput) SetAssociationId(v string) *AssociateRouteTableOutput {
	s.AssociationId = &v
	return s
}

type ReplaceRouteTableAssociationInput struct {
	_ struct{} `type:"structure"`

	// The association ID.
	//
	// AssociationId is a required field
	AssociationId *string `locationName:"associationId" type:"string" required:"true"`

	// Checks whether you have the required permissions for the action, without
	// actually making the request, and provides an error response. If you have
	// the required permissions, the error response is DryRunOperation. Otherwise,
	// it is UnauthorizedOperation.
	DryRun *bool `locationName:"dryRun" type:"boolean"`

	// The ID of the new route table to associate with the subnet.
	//
	// RouteTableId is a required field
	RouteTableId *string `locationName:"routeTableId" type:"string" required:"true"`
}

// String returns the string representation
func (s ReplaceRouteTableAssociationInput) String() string {
	return awsutil.Prettify(s)
}

// GoString returns the string representation
func (s ReplaceRouteTableAssociationInput) GoString() string {
	return s.String()
}

// Validate inspects the fields of the type to determine if they are valid.
func (s *ReplaceRouteTableAssociationInput) Validate() error {
	invalidParams := request.ErrInvalidParams{Context: "ReplaceRouteTableAssociationInput"}
	if s.AssociationId == nil {
		invalidParams.Add(request.NewErrParamRequired("AssociationId"))
	}
	if s.RouteTableId == nil {
		invalidParams.Add(request.NewErrParamRequired("RouteTableId"))
	}

	if invalidParams.Len() > 0 {
		return invalidParams
	}
	return nil
}

// SetAssociationId sets the AssociationId field's value.
func (s *ReplaceRouteTableAssociationInput) SetAssociationId(v string) *ReplaceRouteTableAssociationInput {
	s.AssociationId = &v
	return s
}

// SetDryRun sets the DryRun field's value.
func (s *ReplaceRouteTableAssociationInput) SetDryRun(v bool) *ReplaceRouteTableAssociationInput {
	s.DryRun = &v
	return s
}

// SetRouteTableId sets the RouteTableId field's value.
func (s *ReplaceRouteTableAssociationInput) SetRouteTableId(v string) *ReplaceRouteTableAssociationInput {
	s.RouteTableId = &v
	return s
}

// Contains the output of ReplaceRouteTableAssociation.
// Please also see https://docs.aws.amazon.com/goto/WebAPI/ec2-2016-11-15/ReplaceRouteTableAssociationResult
type ReplaceRouteTableAssociationOutput struct {
	_ struct{} `type:"structure"`

	// The ID of the new association.
	NewAssociationId *string `locationName:"newAssociationId" type:"string"`
}

// String returns the string representation
func (s ReplaceRouteTableAssociationOutput) String() string {
	return awsutil.Prettify(s)
}

// GoString returns the string representation
func (s ReplaceRouteTableAssociationOutput) GoString() string {
	return s.String()
}

// SetNewAssociationId sets the NewAssociationId field's value.
func (s *ReplaceRouteTableAssociationOutput) SetNewAssociationId(v string) *ReplaceRouteTableAssociationOutput {
	s.NewAssociationId = &v
	return s
}

// String returns the string representation
func (s DescribeVpcsInput) String() string {
	return awsutil.Prettify(s)
}

// GoString returns the string representation
func (s DescribeVpcsInput) GoString() string {
	return s.String()
}

// SetDryRun sets the DryRun field's value.
func (s *DescribeVpcsInput) SetDryRun(v bool) *DescribeVpcsInput {
	s.DryRun = &v
	return s
}

// SetFilters sets the Filters field's value.
func (s *DescribeVpcsInput) SetFilters(v []*Filter) *DescribeVpcsInput {
	s.Filters = v
	return s
}

// SetVpcIds sets the VpcIds field's value.
func (s *DescribeVpcsInput) SetVpcIds(v []*string) *DescribeVpcsInput {
	s.VpcIds = v
	return s
}

// // Contains the output of DescribeVpcs.
// // Please also see https://docs.aws.amazon.com/goto/WebAPI/ec2-2016-11-15/DescribeVpcsResult
// type DescribeVpcsOutput struct {
// 	_ struct{} `type:"structure"`

// 	// Information about one or more VPCs.
// 	Vpcs []*Vpc `locationName:"vpcSet" locationNameList:"item" type:"list"`
// }

// // String returns the string representation
// func (s DescribeVpcsOutput) String() string {
// 	return awsutil.Prettify(s)
// }

// GoString returns the string representation
// func (s DescribeVpcsOutput) GoString() string {
// 	return s.String()
// }

// SetVpcs sets the Vpcs field's value.
func (s *DescribeVpcsOutput) SetVpcs(v []*Vpc) *DescribeVpcsOutput {
	s.Vpcs = v
	return s
}

type VpnConnectionOptionsSpecification struct {
	_ struct{} `type:"structure"`

	// Indicates whether the VPN connection uses static routes only. Static routes
	// must be used for devices that don't support BGP.
	StaticRoutesOnly *bool `locationName:"staticRoutesOnly" type:"boolean"`
}

// String returns the string representation
func (s VpnConnectionOptionsSpecification) String() string {
	return awsutil.Prettify(s)
}

// GoString returns the string representation
func (s VpnConnectionOptionsSpecification) GoString() string {
	return s.String()
}

// SetStaticRoutesOnly sets the StaticRoutesOnly field's value.
func (s *VpnConnectionOptionsSpecification) SetStaticRoutesOnly(v bool) *VpnConnectionOptionsSpecification {
	s.StaticRoutesOnly = &v
	return s
}

type CreateVpnGatewayInput struct {
	_ struct{} `type:"structure"`

	// The Availability Zone for the virtual private gateway.
	AvailabilityZone *string `type:"string"`

	// Checks whether you have the required permissions for the action, without
	// actually making the request, and provides an error response. If you have
	// the required permissions, the error response is DryRunOperation. Otherwise,
	// it is UnauthorizedOperation.
	DryRun *bool `locationName:"dryRun" type:"boolean"`

	// The type of VPN connection this virtual private gateway supports.
	//
	// Type is a required field
	Type *string `type:"string" required:"true" enum:"GatewayType"`
}

// String returns the string representation
func (s CreateVpnGatewayInput) String() string {
	return awsutil.Prettify(s)
}

// GoString returns the string representation
func (s CreateVpnGatewayInput) GoString() string {
	return s.String()
}

// Validate inspects the fields of the type to determine if they are valid.
func (s *CreateVpnGatewayInput) Validate() error {
	invalidParams := request.ErrInvalidParams{Context: "CreateVpnGatewayInput"}
	if s.Type == nil {
		invalidParams.Add(request.NewErrParamRequired("Type"))
	}

	if invalidParams.Len() > 0 {
		return invalidParams
	}
	return nil
}

// SetAvailabilityZone sets the AvailabilityZone field's value.
func (s *CreateVpnGatewayInput) SetAvailabilityZone(v string) *CreateVpnGatewayInput {
	s.AvailabilityZone = &v
	return s
}

// SetDryRun sets the DryRun field's value.
func (s *CreateVpnGatewayInput) SetDryRun(v bool) *CreateVpnGatewayInput {
	s.DryRun = &v
	return s
}

// SetType sets the Type field's value.
func (s *CreateVpnGatewayInput) SetType(v string) *CreateVpnGatewayInput {
	s.Type = &v
	return s
}

type CreateVpnConnectionInput struct {
	_ struct{} `type:"structure"`

	// The ID of the customer gateway.
	//
	// CustomerGatewayId is a required field
	CustomerGatewayId *string `type:"string" required:"true"`

	// Checks whether you have the required permissions for the action, without
	// actually making the request, and provides an error response. If you have
	// the required permissions, the error response is DryRunOperation. Otherwise,
	// it is UnauthorizedOperation.
	DryRun *bool `locationName:"dryRun" type:"boolean"`

	// Indicates whether the VPN connection requires static routes. If you are creating
	// a VPN connection for a device that does not support BGP, you must specify
	// true.
	//
	// Default: false
	Options *VpnConnectionOptionsSpecification `locationName:"options" type:"structure"`

	// The type of VPN connection (ipsec.1).
	//
	// Type is a required field
	Type *string `type:"string" required:"true"`

	// The ID of the virtual private gateway.
	//
	// VpnGatewayId is a required field
	VpnGatewayId *string `type:"string" required:"true"`
}

// String returns the string representation
func (s CreateVpnConnectionInput) String() string {
	return awsutil.Prettify(s)
}

// GoString returns the string representation
func (s CreateVpnConnectionInput) GoString() string {
	return s.String()
}

// Validate inspects the fields of the type to determine if they are valid.
func (s *CreateVpnConnectionInput) Validate() error {
	invalidParams := request.ErrInvalidParams{Context: "CreateVpnConnectionInput"}
	if s.CustomerGatewayId == nil {
		invalidParams.Add(request.NewErrParamRequired("CustomerGatewayId"))
	}
	if s.Type == nil {
		invalidParams.Add(request.NewErrParamRequired("Type"))
	}
	if s.VpnGatewayId == nil {
		invalidParams.Add(request.NewErrParamRequired("VpnGatewayId"))
	}

	if invalidParams.Len() > 0 {
		return invalidParams
	}
	return nil
}

// SetCustomerGatewayId sets the CustomerGatewayId field's value.
func (s *CreateVpnConnectionInput) SetCustomerGatewayId(v string) *CreateVpnConnectionInput {
	s.CustomerGatewayId = &v
	return s
}

// SetDryRun sets the DryRun field's value.
func (s *CreateVpnConnectionInput) SetDryRun(v bool) *CreateVpnConnectionInput {
	s.DryRun = &v
	return s
}

// SetOptions sets the Options field's value.
func (s *CreateVpnConnectionInput) SetOptions(v *VpnConnectionOptionsSpecification) *CreateVpnConnectionInput {
	s.Options = v
	return s
}

// SetType sets the Type field's value.
func (s *CreateVpnConnectionInput) SetType(v string) *CreateVpnConnectionInput {
	s.Type = &v
	return s
}

// SetVpnGatewayId sets the VpnGatewayId field's value.
func (s *CreateVpnConnectionInput) SetVpnGatewayId(v string) *CreateVpnConnectionInput {
	s.VpnGatewayId = &v
	return s
}

// Contains the output of CreateVpnConnection.
// Please also see https://docs.aws.amazon.com/goto/WebAPI/ec2-2016-11-15/CreateVpnConnectionResult
type CreateVpnConnectionOutput struct {
	_ struct{} `type:"structure"`

	// Information about the VPN connection.
	VpnConnection *VpnConnection `locationName:"vpnConnection" type:"structure"`
}

// String returns the string representation
func (s CreateVpnConnectionOutput) String() string {
	return awsutil.Prettify(s)
}

// GoString returns the string representation
func (s CreateVpnConnectionOutput) GoString() string {
	return s.String()
}

// SetVpnConnection sets the VpnConnection field's value.
func (s *CreateVpnConnectionOutput) SetVpnConnection(v *VpnConnection) *CreateVpnConnectionOutput {
	s.VpnConnection = v
	return s
}

// Contains the output of CreateVpnGateway.
// Please also see https://docs.aws.amazon.com/goto/WebAPI/ec2-2016-11-15/CreateVpnGatewayResult
type CreateVpnGatewayOutput struct {
	_ struct{} `type:"structure"`

	// Information about the virtual private gateway.
	VpnGateway *VpnGateway `locationName:"vpnGateway" type:"structure"`
}

// String returns the string representation
func (s CreateVpnGatewayOutput) String() string {
	return awsutil.Prettify(s)
}

type VpnConnection struct {
	_ struct{} `type:"structure"`

	// The configuration information for the VPN connection's customer gateway (in
	// the native XML format). This element is always present in the CreateVpnConnection
	// response; however, it's present in the DescribeVpnConnections response only
	// if the VPN connection is in the pending or available state.
	CustomerGatewayConfiguration *string `locationName:"customerGatewayConfiguration" type:"string"`

	// The ID of the customer gateway at your end of the VPN connection.
	CustomerGatewayId *string `locationName:"customerGatewayId" type:"string"`

	// The VPN connection options.
	Options *VpnConnectionOptions `locationName:"options" type:"structure"`

	// The static routes associated with the VPN connection.
	Routes []*VpnStaticRoute `locationName:"routes" locationNameList:"item" type:"list"`

	// The current state of the VPN connection.
	State *string `locationName:"state" type:"string" enum:"VpnState"`

	// Any tags assigned to the VPN connection.
	Tags []*Tag `locationName:"tagSet" locationNameList:"item" type:"list"`

	// The type of VPN connection.
	Type *string `locationName:"type" type:"string" enum:"GatewayType"`

	// Information about the VPN tunnel.
	VgwTelemetry []*VgwTelemetry `locationName:"vgwTelemetry" locationNameList:"item" type:"list"`

	// The ID of the VPN connection.
	VpnConnectionId *string `locationName:"vpnConnectionId" type:"string"`

	// The ID of the virtual private gateway at the AWS side of the VPN connection.
	VpnGatewayId *string `locationName:"vpnGatewayId" type:"string"`
}

// String returns the string representation
func (s VpnConnection) String() string {
	return awsutil.Prettify(s)
}

// GoString returns the string representation
func (s VpnConnection) GoString() string {
	return s.String()
}

// SetCustomerGatewayConfiguration sets the CustomerGatewayConfiguration field's value.
func (s *VpnConnection) SetCustomerGatewayConfiguration(v string) *VpnConnection {
	s.CustomerGatewayConfiguration = &v
	return s
}

// SetCustomerGatewayId sets the CustomerGatewayId field's value.
func (s *VpnConnection) SetCustomerGatewayId(v string) *VpnConnection {
	s.CustomerGatewayId = &v
	return s
}

// SetOptions sets the Options field's value.
func (s *VpnConnection) SetOptions(v *VpnConnectionOptions) *VpnConnection {
	s.Options = v
	return s
}

// SetRoutes sets the Routes field's value.
func (s *VpnConnection) SetRoutes(v []*VpnStaticRoute) *VpnConnection {
	s.Routes = v
	return s
}

// SetState sets the State field's value.
func (s *VpnConnection) SetState(v string) *VpnConnection {
	s.State = &v
	return s
}

// SetTags sets the Tags field's value.
func (s *VpnConnection) SetTags(v []*Tag) *VpnConnection {
	s.Tags = v
	return s
}

// SetType sets the Type field's value.
func (s *VpnConnection) SetType(v string) *VpnConnection {
	s.Type = &v
	return s
}

// SetVgwTelemetry sets the VgwTelemetry field's value.
func (s *VpnConnection) SetVgwTelemetry(v []*VgwTelemetry) *VpnConnection {
	s.VgwTelemetry = v
	return s
}

// SetVpnConnectionId sets the VpnConnectionId field's value.
func (s *VpnConnection) SetVpnConnectionId(v string) *VpnConnection {
	s.VpnConnectionId = &v
	return s
}

// SetVpnGatewayId sets the VpnGatewayId field's value.
func (s *VpnConnection) SetVpnGatewayId(v string) *VpnConnection {
	s.VpnGatewayId = &v
	return s
}
func (s CreateVpnGatewayOutput) GoString() string {
	return s.String()
}

// SetVpnGateway sets the VpnGateway field's value.
func (s *CreateVpnGatewayOutput) SetVpnGateway(v *VpnGateway) *CreateVpnGatewayOutput {
	s.VpnGateway = v
	return s
}

type VpnGateway struct {
	_ struct{} `type:"structure"`

	// The Availability Zone where the virtual private gateway was created, if applicable.
	// This field may be empty or not returned.
	AvailabilityZone *string `locationName:"availabilityZone" type:"string"`

	// The current state of the virtual private gateway.
	State *string `locationName:"state" type:"string" enum:"VpnState"`

	// Any tags assigned to the virtual private gateway.
	Tags []*Tag `locationName:"tagSet" locationNameList:"item" type:"list"`

	// The type of VPN connection the virtual private gateway supports.
	Type *string `locationName:"type" type:"string" enum:"GatewayType"`

	// Any VPCs attached to the virtual private gateway.
	VpcAttachments []*VpcAttachment `locationName:"attachments" locationNameList:"item" type:"list"`

	// The ID of the virtual private gateway.
	VpnGatewayId *string `locationName:"vpnGatewayId" type:"string"`
}

func (s VpnGateway) String() string {
	return awsutil.Prettify(s)
}

func (s VpnGateway) GoString() string {
	return s.String()
}

// SetAvailabilityZone sets the AvailabilityZone field's value.
func (s *VpnGateway) SetAvailabilityZone(v string) *VpnGateway {
	s.AvailabilityZone = &v
	return s
}

func (s *VpnGateway) SetState(v string) *VpnGateway {
	s.State = &v
	return s
}

func (s *VpnGateway) SetTags(v []*Tag) *VpnGateway {
	s.Tags = v
	return s
}

func (s *VpnGateway) SetType(v string) *VpnGateway {
	s.Type = &v
	return s
}

// SetVpcAttachments sets the VpcAttachments field's value.
func (s *VpnGateway) SetVpcAttachments(v []*VpcAttachment) *VpnGateway {
	s.VpcAttachments = v
	return s
}

func (s *VpnGateway) SetVpnGatewayId(v string) *VpnGateway {
	s.VpnGatewayId = &v
	return s
}

type VpnConnectionOptions struct {
	_ struct{} `type:"structure"`

	// Indicates whether the VPN connection uses static routes only. Static routes
	// must be used for devices that don't support BGP.
	StaticRoutesOnly *bool `locationName:"staticRoutesOnly" type:"boolean"`
}

type VpcAttachment struct {
	_ struct{} `type:"structure"`

	// The current state of the attachment.
	State *string `locationName:"state" type:"string" enum:"AttachmentStatus"`

	// The ID of the VPC.
	VpcId *string `locationName:"vpcId" type:"string"`
}

// String returns the string representation
func (s VpcAttachment) String() string {
	return awsutil.Prettify(s)
}

// SetStaticRoutesOnly sets the StaticRoutesOnly field's value.
func (s *VpnConnectionOptions) SetStaticRoutesOnly(v bool) *VpnConnectionOptions {
	s.StaticRoutesOnly = &v
	return s
}

type VpnStaticRoute struct {
	_ struct{} `type:"structure"`

	// The CIDR block associated with the local subnet of the customer data center.
	DestinationCidrBlock *string `locationName:"destinationCidrBlock" type:"string"`

	// Indicates how the routes were provided.
	Source *string `locationName:"source" type:"string" enum:"VpnStaticRouteSource"`

	// The current state of the static route.
	State *string `locationName:"state" type:"string" enum:"VpnState"`
}

// String returns the string representation
func (s VpnStaticRoute) String() string {
	return s.String()
}
func (s VpcAttachment) GoString() string {
	return s.String()
}

// SetState sets the State field's value.
func (s *VpcAttachment) SetState(v string) *VpcAttachment {
	s.State = &v
	return s
}

// SetVpcId sets the VpcId field's value.
func (s *VpcAttachment) SetVpcId(v string) *VpcAttachment {
	s.VpcId = &v
	return s
}

type DescribeVpnGatewaysInput struct {
	_ struct{} `type:"structure"`

	// Checks whether you have the required permissions for the action, without
	// actually making the request, and provides an error response. If you have
	// the required permissions, the error response is DryRunOperation. Otherwise,
	// it is UnauthorizedOperation.
	DryRun *bool `locationName:"dryRun" type:"boolean"`

	// One or more filters.
	//
	//    * attachment.state - The current state of the attachment between the gateway
	//    and the VPC (attaching | attached | detaching | detached).
	//
	//    * attachment.vpc-id - The ID of an attached VPC.
	//
	//    * availability-zone - The Availability Zone for the virtual private gateway
	//    (if applicable).
	//
	//    * state - The state of the virtual private gateway (pending | available
	//    | deleting | deleted).
	//
	//    * tag:key=value - The key/value combination of a tag assigned to the resource.
	//    Specify the key of the tag in the filter name and the value of the tag
	//    in the filter value. For example, for the tag Purpose=X, specify tag:Purpose
	//    for the filter name and X for the filter value.
	//
	//    * tag-key - The key of a tag assigned to the resource. This filter is
	//    independent of the tag-value filter. For example, if you use both the
	//    filter "tag-key=Purpose" and the filter "tag-value=X", you get any resources
	//    assigned both the tag key Purpose (regardless of what the tag's value
	//    is), and the tag value X (regardless of what the tag's key is). If you
	//    want to list only resources where Purpose is X, see the tag:key=value
	//    filter.
	//
	//    * tag-value - The value of a tag assigned to the resource. This filter
	//    is independent of the tag-key filter.
	//
	//    * type - The type of virtual private gateway. Currently the only supported
	//    type is ipsec.1.
	//
	//    * vpn-gateway-id - The ID of the virtual private gateway.
	Filters []*Filter `locationName:"Filter" locationNameList:"Filter" type:"list"`

	// One or more virtual private gateway IDs.
	//
	// Default: Describes all your virtual private gateways.
	VpnGatewayIds []*string `locationName:"VpnGatewayId" locationNameList:"VpnGatewayId" type:"list"`
}

// String returns the string representation
func (s DescribeVpnGatewaysInput) String() string {
	return awsutil.Prettify(s)
}

// GoString returns the string representation
func (s VpnStaticRoute) GoString() string {
	return s.String()
}

// SetDestinationCidrBlock sets the DestinationCidrBlock field's value.
func (s *VpnStaticRoute) SetDestinationCidrBlock(v string) *VpnStaticRoute {
	s.DestinationCidrBlock = &v
	return s
}

// SetSource sets the Source field's value.
func (s *VpnStaticRoute) SetSource(v string) *VpnStaticRoute {
	s.Source = &v
	return s
}

// SetState sets the State field's value.
func (s *VpnStaticRoute) SetState(v string) *VpnStaticRoute {
	s.State = &v
	return s
}

type VgwTelemetry struct {
	_ struct{} `type:"structure"`

	// The number of accepted routes.
	AcceptedRouteCount *int64 `locationName:"acceptedRouteCount" type:"integer"`

	// The date and time of the last change in status.
	LastStatusChange *time.Time `locationName:"lastStatusChange" type:"timestamp" timestampFormat:"iso8601"`

	// The Internet-routable IP address of the virtual private gateway's outside
	// interface.
	OutsideIpAddress *string `locationName:"outsideIpAddress" type:"string"`

	// The status of the VPN tunnel.
	Status *string `locationName:"status" type:"string" enum:"TelemetryStatus"`

	// If an error occurs, a description of the error.
	StatusMessage *string `locationName:"statusMessage" type:"string"`
}

// String returns the string representation
func (s VgwTelemetry) String() string {
	return s.String()
}
func (s DescribeVpnGatewaysInput) GoString() string {
	return s.String()
}

// SetDryRun sets the DryRun field's value.
func (s *DescribeVpnGatewaysInput) SetDryRun(v bool) *DescribeVpnGatewaysInput {
	s.DryRun = &v
	return s
}

// SetFilters sets the Filters field's value.
func (s *DescribeVpnGatewaysInput) SetFilters(v []*Filter) *DescribeVpnGatewaysInput {
	s.Filters = v
	return s
}

// SetVpnGatewayIds sets the VpnGatewayIds field's value.
func (s *DescribeVpnGatewaysInput) SetVpnGatewayIds(v []*string) *DescribeVpnGatewaysInput {
	s.VpnGatewayIds = v
	return s
}

// Contains the output of DescribeVpnGateways.
// Please also see https://docs.aws.amazon.com/goto/WebAPI/ec2-2016-11-15/DescribeVpnGatewaysResult
type DescribeVpnGatewaysOutput struct {
	_ struct{} `type:"structure"`

	// Information about one or more virtual private gateways.
	VpnGateways []*VpnGateway `locationName:"vpnGatewaySet" locationNameList:"item" type:"list"`
	RequestId   *string       `locationName:"requestId" type:"string"`
}

// String returns the string representation
func (s DescribeVpnGatewaysOutput) String() string {
	return awsutil.Prettify(s)
}

// GoString returns the string representation
func (s DescribeVpnGatewaysOutput) GoString() string {
	return s.String()
}

// SetVpnGateways sets the VpnGateways field's value.
func (s *DescribeVpnGatewaysOutput) SetVpnGateways(v []*VpnGateway) *DescribeVpnGatewaysOutput {
	s.VpnGateways = v
	return s
}

type DeleteVpnGatewayInput struct {
	_ struct{} `type:"structure"`

	// Checks whether you have the required permissions for the action, without
	// actually making the request, and provides an error response. If you have
	// the required permissions, the error response is DryRunOperation. Otherwise,
	// it is UnauthorizedOperation.
	DryRun *bool `locationName:"dryRun" type:"boolean"`

	// The ID of the virtual private gateway.
	//
	// VpnGatewayId is a required field
	VpnGatewayId *string `type:"string" required:"true"`
}

// String returns the string representation
func (s DeleteVpnGatewayInput) String() string {
	return awsutil.Prettify(s)
}

// GoString returns the string representation
func (s VgwTelemetry) GoString() string {
	return s.String()
}

// SetAcceptedRouteCount sets the AcceptedRouteCount field's value.
func (s *VgwTelemetry) SetAcceptedRouteCount(v int64) *VgwTelemetry {
	s.AcceptedRouteCount = &v
	return s
}

// SetLastStatusChange sets the LastStatusChange field's value.
func (s *VgwTelemetry) SetLastStatusChange(v time.Time) *VgwTelemetry {
	s.LastStatusChange = &v
	return s
}

// SetOutsideIpAddress sets the OutsideIpAddress field's value.
func (s *VgwTelemetry) SetOutsideIpAddress(v string) *VgwTelemetry {
	s.OutsideIpAddress = &v
	return s
}

// SetStatus sets the Status field's value.
func (s *VgwTelemetry) SetStatus(v string) *VgwTelemetry {
	s.Status = &v
	return s
}

// SetStatusMessage sets the StatusMessage field's value.
func (s *VgwTelemetry) SetStatusMessage(v string) *VgwTelemetry {
	s.StatusMessage = &v
	return s
}

type DescribeVpnConnectionsInput struct {
	_ struct{} `type:"structure"`

	// Checks whether you have the required permissions for the action, without
	// actually making the request, and provides an error response. If you have
	// the required permissions, the error response is DryRunOperation. Otherwise,
	// it is UnauthorizedOperation.
	DryRun *bool `locationName:"dryRun" type:"boolean"`

	// One or more filters.
	//
	//    * customer-gateway-configuration - The configuration information for the
	//    customer gateway.
	//
	//    * customer-gateway-id - The ID of a customer gateway associated with the
	//    VPN connection.
	//
	//    * state - The state of the VPN connection (pending | available | deleting
	//    | deleted).
	//
	//    * option.static-routes-only - Indicates whether the connection has static
	//    routes only. Used for devices that do not support Border Gateway Protocol
	//    (BGP).
	//
	//    * route.destination-cidr-block - The destination CIDR block. This corresponds
	//    to the subnet used in a customer data center.
	//
	//    * bgp-asn - The BGP Autonomous System Number (ASN) associated with a BGP
	//    device.
	//
	//    * tag:key=value - The key/value combination of a tag assigned to the resource.
	//    Specify the key of the tag in the filter name and the value of the tag
	//    in the filter value. For example, for the tag Purpose=X, specify tag:Purpose
	//    for the filter name and X for the filter value.
	//
	//    * tag-key - The key of a tag assigned to the resource. This filter is
	//    independent of the tag-value filter. For example, if you use both the
	//    filter "tag-key=Purpose" and the filter "tag-value=X", you get any resources
	//    assigned both the tag key Purpose (regardless of what the tag's value
	//    is), and the tag value X (regardless of what the tag's key is). If you
	//    want to list only resources where Purpose is X, see the tag:key=value
	//    filter.
	//
	//    * tag-value - The value of a tag assigned to the resource. This filter
	//    is independent of the tag-key filter.
	//
	//    * type - The type of VPN connection. Currently the only supported type
	//    is ipsec.1.
	//
	//    * vpn-connection-id - The ID of the VPN connection.
	//
	//    * vpn-gateway-id - The ID of a virtual private gateway associated with
	//    the VPN connection.
	Filters []*Filter `locationName:"Filter" locationNameList:"Filter" type:"list"`

	// One or more VPN connection IDs.
	//
	// Default: Describes your VPN connections.
	VpnConnectionIds []*string `locationName:"VpnConnectionId" locationNameList:"VpnConnectionId" type:"list"`
}

// String returns the string representation
func (s DescribeVpnConnectionsInput) String() string {
	return awsutil.Prettify(s)
}

// GoString returns the string representation
func (s DescribeVpnConnectionsInput) GoString() string {
	return s.String()
}

// SetDryRun sets the DryRun field's value.
func (s *DescribeVpnConnectionsInput) SetDryRun(v bool) *DescribeVpnConnectionsInput {
	s.DryRun = &v
	return s
}

// SetFilters sets the Filters field's value.
func (s *DescribeVpnConnectionsInput) SetFilters(v []*Filter) *DescribeVpnConnectionsInput {
	s.Filters = v
	return s
}

// SetVpnConnectionIds sets the VpnConnectionIds field's value.
func (s *DescribeVpnConnectionsInput) SetVpnConnectionIds(v []*string) *DescribeVpnConnectionsInput {
	s.VpnConnectionIds = v
	return s
}

// Contains the output of DescribeVpnConnections.
// Please also see https://docs.aws.amazon.com/goto/WebAPI/ec2-2016-11-15/DescribeVpnConnectionsResult
type DescribeVpnConnectionsOutput struct {
	_ struct{} `type:"structure"`

	// Information about one or more VPN connections.
	VpnConnections []*VpnConnection `locationName:"vpnConnectionSet" locationNameList:"item" type:"list"`
	RequestId      *string          `locationName:"requestId" type:"string"`
}

// String returns the string representation
func (s DescribeVpnConnectionsOutput) String() string {
	return awsutil.Prettify(s)
}

// GoString returns the string representation
func (s DescribeVpnConnectionsOutput) GoString() string {
	return s.String()
}

// SetVpnConnections sets the VpnConnections field's value.
func (s *DescribeVpnConnectionsOutput) SetVpnConnections(v []*VpnConnection) *DescribeVpnConnectionsOutput {
	s.VpnConnections = v
	return s
}

func (s DeleteVpnGatewayInput) GoString() string {
	return s.String()
}

// Validate inspects the fields of the type to determine if they are valid.
func (s *DeleteVpnGatewayInput) Validate() error {
	invalidParams := request.ErrInvalidParams{Context: "DeleteVpnGatewayInput"}
	if s.VpnGatewayId == nil {
		invalidParams.Add(request.NewErrParamRequired("VpnGatewayId"))
	}

	if invalidParams.Len() > 0 {
		return invalidParams
	}
	return nil
}

// SetDryRun sets the DryRun field's value.
func (s *DeleteVpnGatewayInput) SetDryRun(v bool) *DeleteVpnGatewayInput {
	s.DryRun = &v
	return s
}

// SetVpnGatewayId sets the VpnGatewayId field's value.
func (s *DeleteVpnGatewayInput) SetVpnGatewayId(v string) *DeleteVpnGatewayInput {
	s.VpnGatewayId = &v
	return s
}

// Please also see https://docs.aws.amazon.com/goto/WebAPI/ec2-2016-11-15/DeleteVpnGatewayOutput
type DeleteVpnGatewayOutput struct {
	_ struct{} `type:"structure"`
}

// String returns the string representation
func (s DeleteVpnGatewayOutput) String() string {
	return awsutil.Prettify(s)
}

// GoString returns the string representation
func (s DeleteVpnGatewayOutput) GoString() string {
	return s.String()
}

type AttachVpnGatewayInput struct {
	_ struct{} `type:"structure"`

	// Checks whether you have the required permissions for the action, without
	// actually making the request, and provides an error response. If you have
	// the required permissions, the error response is DryRunOperation. Otherwise,
	// it is UnauthorizedOperation.
	DryRun *bool `locationName:"dryRun" type:"boolean"`

	// The ID of the VPC.
	//
	// VpcId is a required field
	VpcId *string `type:"string" required:"true"`

	// The ID of the virtual private gateway.
	//
	// VpnGatewayId is a required field
	VpnGatewayId *string `type:"string" required:"true"`
}

// String returns the string representation
func (s AttachVpnGatewayInput) String() string {
	return awsutil.Prettify(s)
}

// GoString returns the string representation
func (s AttachVpnGatewayInput) GoString() string {
	return s.String()
}

// Validate inspects the fields of the type to determine if they are valid.
func (s *AttachVpnGatewayInput) Validate() error {
	invalidParams := request.ErrInvalidParams{Context: "AttachVpnGatewayInput"}
	if s.VpcId == nil {
		invalidParams.Add(request.NewErrParamRequired("VpcId"))
	}
	if s.VpnGatewayId == nil {
		invalidParams.Add(request.NewErrParamRequired("VpnGatewayId"))
	}

	if invalidParams.Len() > 0 {
		return invalidParams
	}
	return nil
}

// SetDryRun sets the DryRun field's value.
func (s *AttachVpnGatewayInput) SetDryRun(v bool) *AttachVpnGatewayInput {
	s.DryRun = &v
	return s
}

// SetVpcId sets the VpcId field's value.
func (s *AttachVpnGatewayInput) SetVpcId(v string) *AttachVpnGatewayInput {
	s.VpcId = &v
	return s
}

// SetVpnGatewayId sets the VpnGatewayId field's value.
func (s *AttachVpnGatewayInput) SetVpnGatewayId(v string) *AttachVpnGatewayInput {
	s.VpnGatewayId = &v
	return s
}

// Contains the output of AttachVpnGateway.
// Please also see https://docs.aws.amazon.com/goto/WebAPI/ec2-2016-11-15/AttachVpnGatewayResult
type AttachVpnGatewayOutput struct {
	_ struct{} `type:"structure"`

	// Information about the attachment.
	VpcAttachment *VpcAttachment `locationName:"attachment" type:"structure"`
}

// String returns the string representation
func (s AttachVpnGatewayOutput) String() string {
	return awsutil.Prettify(s)
}

// GoString returns the string representation
func (s AttachVpnGatewayOutput) GoString() string {
	return s.String()
}

// SetVpcAttachment sets the VpcAttachment field's value.
func (s *AttachVpnGatewayOutput) SetVpcAttachment(v *VpcAttachment) *AttachVpnGatewayOutput {
	s.VpcAttachment = v
	return s
}

type DeleteVpnConnectionInput struct {
	_ struct{} `type:"structure"`

	// Checks whether you have the required permissions for the action, without
	// actually making the request, and provides an error response. If you have
	// the required permissions, the error response is DryRunOperation. Otherwise,
	// it is UnauthorizedOperation.
	DryRun *bool `locationName:"dryRun" type:"boolean"`

	// The ID of the VPN connection.
	//
	// VpnConnectionId is a required field
	VpnConnectionId *string `type:"string" required:"true"`
}

// String returns the string representation
func (s DeleteVpnConnectionInput) String() string {
	return awsutil.Prettify(s)
}

// GoString returns the string representation
func (s DeleteVpnConnectionInput) GoString() string {
	return s.String()
}

// Validate inspects the fields of the type to determine if they are valid.
func (s *DeleteVpnConnectionInput) Validate() error {
	invalidParams := request.ErrInvalidParams{Context: "DeleteVpnConnectionInput"}
	if s.VpnConnectionId == nil {
		invalidParams.Add(request.NewErrParamRequired("VpnConnectionId"))
	}

	if invalidParams.Len() > 0 {
		return invalidParams
	}
	return nil
}

// SetDryRun sets the DryRun field's value.
func (s *DeleteVpnConnectionInput) SetDryRun(v bool) *DeleteVpnConnectionInput {
	s.DryRun = &v
	return s
}

// SetVpnConnectionId sets the VpnConnectionId field's value.
func (s *DeleteVpnConnectionInput) SetVpnConnectionId(v string) *DeleteVpnConnectionInput {
	s.VpnConnectionId = &v
	return s
}

// Please also see https://docs.aws.amazon.com/goto/WebAPI/ec2-2016-11-15/DeleteVpnConnectionOutput
type DeleteVpnConnectionOutput struct {
	_ struct{} `type:"structure"`
}

// String returns the string representation
func (s DeleteVpnConnectionOutput) String() string {
	return awsutil.Prettify(s)
}

// GoString returns the string representation
func (s DeleteVpnConnectionOutput) GoString() string {
	return s.String()
}

type DetachVpnGatewayInput struct {
	_ struct{} `type:"structure"`

	// Checks whether you have the required permissions for the action, without
	// actually making the request, and provides an error response. If you have
	// the required permissions, the error response is DryRunOperation. Otherwise,
	// it is UnauthorizedOperation.
	DryRun *bool `locationName:"dryRun" type:"boolean"`

	// The ID of the VPC.
	//
	// VpcId is a required field
	VpcId *string `type:"string" required:"true"`

	// The ID of the virtual private gateway.
	//
	// VpnGatewayId is a required field
	VpnGatewayId *string `type:"string" required:"true"`
}

// String returns the string representation
func (s DetachVpnGatewayInput) String() string {
	return awsutil.Prettify(s)
}

// GoString returns the string representation
func (s DetachVpnGatewayInput) GoString() string {
	return s.String()
}

// Validate inspects the fields of the type to determine if they are valid.
func (s *DetachVpnGatewayInput) Validate() error {
	invalidParams := request.ErrInvalidParams{Context: "DetachVpnGatewayInput"}
	if s.VpcId == nil {
		invalidParams.Add(request.NewErrParamRequired("VpcId"))
	}
	if s.VpnGatewayId == nil {
		invalidParams.Add(request.NewErrParamRequired("VpnGatewayId"))
	}

	if invalidParams.Len() > 0 {
		return invalidParams
	}
	return nil
}

// SetDryRun sets the DryRun field's value.
func (s *DetachVpnGatewayInput) SetDryRun(v bool) *DetachVpnGatewayInput {
	s.DryRun = &v
	return s
}

// SetVpcId sets the VpcId field's value.
func (s *DetachVpnGatewayInput) SetVpcId(v string) *DetachVpnGatewayInput {
	s.VpcId = &v
	return s
}

// SetVpnGatewayId sets the VpnGatewayId field's value.
func (s *DetachVpnGatewayInput) SetVpnGatewayId(v string) *DetachVpnGatewayInput {
	s.VpnGatewayId = &v
	return s
}

// Please also see https://docs.aws.amazon.com/goto/WebAPI/ec2-2016-11-15/DetachVpnGatewayOutput
type DetachVpnGatewayOutput struct {
	_ struct{} `type:"structure"`
}

// String returns the string representation
func (s DetachVpnGatewayOutput) String() string {
	return awsutil.Prettify(s)
}

// GoString returns the string representation
func (s DetachVpnGatewayOutput) GoString() string {
	return s.String()
}

<<<<<<< HEAD
// Contains the parameters for CopyImage.
// Please also see https://docs.aws.amazon.com/goto/WebAPI/ec2-2016-11-15/CopyImageRequest
type CopyImageInput struct {
	_ struct{} `type:"structure"`

	// Unique, case-sensitive identifier you provide to ensure idempotency of the
	// request. For more information, see How to Ensure Idempotency (http://docs.aws.amazon.com/AWSEC2/latest/UserGuide/Run_Instance_Idempotency.html)
	// in the Amazon Elastic Compute Cloud User Guide.
	ClientToken *string `type:"string"`

	// A description for the new AMI in the destination region.
	Description *string `type:"string"`

	// Checks whether you have the required permissions for the action, without
	// actually making the request, and provides an error response. If you have
	// the required permissions, the error response is DryRunOperation. Otherwise,
	// it is UnauthorizedOperation.
	DryRun *bool `locationName:"dryRun" type:"boolean"`

	// Specifies whether the destination snapshots of the copied image should be
	// encrypted. The default CMK for EBS is used unless a non-default AWS Key Management
	// Service (AWS KMS) CMK is specified with KmsKeyId. For more information, see
	// Amazon EBS Encryption (http://docs.aws.amazon.com/AWSEC2/latest/UserGuide/EBSEncryption.html)
	// in the Amazon Elastic Compute Cloud User Guide.
	Encrypted *bool `locationName:"encrypted" type:"boolean"`

	// The full ARN of the AWS Key Management Service (AWS KMS) CMK to use when
	// encrypting the snapshots of an image during a copy operation. This parameter
	// is only required if you want to use a non-default CMK; if this parameter
	// is not specified, the default CMK for EBS is used. The ARN contains the arn:aws:kms
	// namespace, followed by the region of the CMK, the AWS account ID of the CMK
	// owner, the key namespace, and then the CMK ID. For example, arn:aws:kms:us-east-1:012345678910:key/abcd1234-a123-456a-a12b-a123b4cd56ef.
	// The specified CMK must exist in the region that the snapshot is being copied
	// to. If a KmsKeyId is specified, the Encrypted flag must also be set.
	KmsKeyId *string `locationName:"kmsKeyId" type:"string"`

	// The name of the new AMI in the destination region.
	//
	// Name is a required field
	Name *string `type:"string" required:"true"`

	// The ID of the AMI to copy.
	//
	// SourceImageId is a required field
	SourceImageId *string `type:"string" required:"true"`

	// The name of the region that contains the AMI to copy.
	//
	// SourceRegion is a required field
	SourceRegion *string `type:"string" required:"true"`
}

// String returns the string representation
func (s CopyImageInput) String() string {
=======
type CreateVpnConnectionRouteInput struct {
	_ struct{} `type:"structure"`

	// The CIDR block associated with the local subnet of the customer network.
	//
	// DestinationCidrBlock is a required field
	DestinationCidrBlock *string `type:"string" required:"true"`

	// The ID of the VPN connection.
	//
	// VpnConnectionId is a required field
	VpnConnectionId *string `type:"string" required:"true"`
}

// String returns the string representation
func (s CreateVpnConnectionRouteInput) String() string {
>>>>>>> eb5095ee
	return awsutil.Prettify(s)
}

// GoString returns the string representation
<<<<<<< HEAD
func (s CopyImageInput) GoString() string {
=======
func (s CreateVpnConnectionRouteInput) GoString() string {
>>>>>>> eb5095ee
	return s.String()
}

// Validate inspects the fields of the type to determine if they are valid.
<<<<<<< HEAD
func (s *CopyImageInput) Validate() error {
	invalidParams := request.ErrInvalidParams{Context: "CopyImageInput"}
	if s.Name == nil {
		invalidParams.Add(request.NewErrParamRequired("Name"))
	}
	if s.SourceImageId == nil {
		invalidParams.Add(request.NewErrParamRequired("SourceImageId"))
	}
	if s.SourceRegion == nil {
		invalidParams.Add(request.NewErrParamRequired("SourceRegion"))
=======
func (s *CreateVpnConnectionRouteInput) Validate() error {
	invalidParams := request.ErrInvalidParams{Context: "CreateVpnConnectionRouteInput"}
	if s.DestinationCidrBlock == nil {
		invalidParams.Add(request.NewErrParamRequired("DestinationCidrBlock"))
	}
	if s.VpnConnectionId == nil {
		invalidParams.Add(request.NewErrParamRequired("VpnConnectionId"))
>>>>>>> eb5095ee
	}

	if invalidParams.Len() > 0 {
		return invalidParams
	}
	return nil
}

<<<<<<< HEAD
// SetClientToken sets the ClientToken field's value.
func (s *CopyImageInput) SetClientToken(v string) *CopyImageInput {
	s.ClientToken = &v
	return s
}

// SetDescription sets the Description field's value.
func (s *CopyImageInput) SetDescription(v string) *CopyImageInput {
	s.Description = &v
	return s
}

// SetDryRun sets the DryRun field's value.
func (s *CopyImageInput) SetDryRun(v bool) *CopyImageInput {
	s.DryRun = &v
	return s
}

// SetEncrypted sets the Encrypted field's value.
func (s *CopyImageInput) SetEncrypted(v bool) *CopyImageInput {
	s.Encrypted = &v
	return s
}

// SetKmsKeyId sets the KmsKeyId field's value.
func (s *CopyImageInput) SetKmsKeyId(v string) *CopyImageInput {
	s.KmsKeyId = &v
	return s
}

// SetName sets the Name field's value.
func (s *CopyImageInput) SetName(v string) *CopyImageInput {
	s.Name = &v
	return s
}

// SetSourceImageId sets the SourceImageId field's value.
func (s *CopyImageInput) SetSourceImageId(v string) *CopyImageInput {
	s.SourceImageId = &v
	return s
}

// SetSourceRegion sets the SourceRegion field's value.
func (s *CopyImageInput) SetSourceRegion(v string) *CopyImageInput {
	s.SourceRegion = &v
	return s
}

// Contains the output of CopyImage.
// Please also see https://docs.aws.amazon.com/goto/WebAPI/ec2-2016-11-15/CopyImageResult
type CopyImageOutput struct {
	_ struct{} `type:"structure"`

	// The ID of the new AMI.
	ImageId *string `locationName:"imageId" type:"string"`
}

// String returns the string representation
func (s CopyImageOutput) String() string {
=======
// SetDestinationCidrBlock sets the DestinationCidrBlock field's value.
func (s *CreateVpnConnectionRouteInput) SetDestinationCidrBlock(v string) *CreateVpnConnectionRouteInput {
	s.DestinationCidrBlock = &v
	return s
}

// SetVpnConnectionId sets the VpnConnectionId field's value.
func (s *CreateVpnConnectionRouteInput) SetVpnConnectionId(v string) *CreateVpnConnectionRouteInput {
	s.VpnConnectionId = &v
	return s
}

// Please also see https://docs.aws.amazon.com/goto/WebAPI/ec2-2016-11-15/CreateVpnConnectionRouteOutput
type CreateVpnConnectionRouteOutput struct {
	_ struct{} `type:"structure"`
}

// String returns the string representation
func (s CreateVpnConnectionRouteOutput) String() string {
>>>>>>> eb5095ee
	return awsutil.Prettify(s)
}

// GoString returns the string representation
<<<<<<< HEAD
func (s CopyImageOutput) GoString() string {
	return s.String()
}

// SetImageId sets the ImageId field's value.
func (s *CopyImageOutput) SetImageId(v string) *CopyImageOutput {
	s.ImageId = &v
	return s
}

// Contains the parameters for DescribeSnapshots.
// Please also see https://docs.aws.amazon.com/goto/WebAPI/ec2-2016-11-15/DescribeSnapshotsRequest
type DescribeSnapshotsInput struct {
	_ struct{} `type:"structure"`

	// Checks whether you have the required permissions for the action, without
	// actually making the request, and provides an error response. If you have
	// the required permissions, the error response is DryRunOperation. Otherwise,
	// it is UnauthorizedOperation.
	DryRun *bool `locationName:"dryRun" type:"boolean"`

	// One or more filters.
	//
	//    * description - A description of the snapshot.
	//
	//    * owner-alias - Value from an Amazon-maintained list (amazon | aws-marketplace
	//    | microsoft) of snapshot owners. Not to be confused with the user-configured
	//    AWS account alias, which is set from the IAM consolew.
	//
	//    * owner-id - The ID of the AWS account that owns the snapshot.
	//
	//    * progress - The progress of the snapshot, as a percentage (for example,
	//    80%).
	//
	//    * snapshot-id - The snapshot ID.
	//
	//    * start-time - The time stamp when the snapshot was initiated.
	//
	//    * status - The status of the snapshot (pending | completed | error).
	//
	//    * tag:key=value - The key/value combination of a tag assigned to the resource.
	//    Specify the key of the tag in the filter name and the value of the tag
	//    in the filter value. For example, for the tag Purpose=X, specify tag:Purpose
	//    for the filter name and X for the filter value.
	//
	//    * tag-key - The key of a tag assigned to the resource. This filter is
	//    independent of the tag-value filter. For example, if you use both the
	//    filter "tag-key=Purpose" and the filter "tag-value=X", you get any resources
	//    assigned both the tag key Purpose (regardless of what the tag's value
	//    is), and the tag value X (regardless of what the tag's key is). If you
	//    want to list only resources where Purpose is X, see the tag:key=value
	//    filter.
	//
	//    * tag-value - The value of a tag assigned to the resource. This filter
	//    is independent of the tag-key filter.
	//
	//    * volume-id - The ID of the volume the snapshot is for.
	//
	//    * volume-size - The size of the volume, in GiB.
	Filters []*Filter `locationName:"Filter" locationNameList:"Filter" type:"list"`

	// The maximum number of snapshot results returned by DescribeSnapshots in paginated
	// output. When this parameter is used, DescribeSnapshots only returns MaxResults
	// results in a single page along with a NextToken response element. The remaining
	// results of the initial request can be seen by sending another DescribeSnapshots
	// request with the returned NextToken value. This value can be between 5 and
	// 1000; if MaxResults is given a value larger than 1000, only 1000 results
	// are returned. If this parameter is not used, then DescribeSnapshots returns
	// all results. You cannot specify this parameter and the snapshot IDs parameter
	// in the same request.
	MaxResults *int64 `type:"integer"`

	// The NextToken value returned from a previous paginated DescribeSnapshots
	// request where MaxResults was used and the results exceeded the value of that
	// parameter. Pagination continues from the end of the previous results that
	// returned the NextToken value. This value is null when there are no more results
	// to return.
	NextToken *string `type:"string"`

	// Returns the snapshots owned by the specified owner. Multiple owners can be
	// specified.
	OwnerIds []*string `locationName:"Owner" locationNameList:"Owner" type:"list"`

	// One or more AWS accounts IDs that can create volumes from the snapshot.
	RestorableByUserIds []*string `locationName:"RestorableBy" type:"list"`

	// One or more snapshot IDs.
	//
	// Default: Describes snapshots for which you have launch permissions.
	SnapshotIds []*string `locationName:"SnapshotId" locationNameList:"SnapshotId" type:"list"`
}

// String returns the string representation
func (s DescribeSnapshotsInput) String() string {
=======
func (s CreateVpnConnectionRouteOutput) GoString() string {
	return s.String()
}

type DeleteVpnConnectionRouteInput struct {
	_ struct{} `type:"structure"`

	// The CIDR block associated with the local subnet of the customer network.
	//
	// DestinationCidrBlock is a required field
	DestinationCidrBlock *string `type:"string" required:"true"`

	// The ID of the VPN connection.
	//
	// VpnConnectionId is a required field
	VpnConnectionId *string `type:"string" required:"true"`
}

// String returns the string representation
func (s DeleteVpnConnectionRouteInput) String() string {
>>>>>>> eb5095ee
	return awsutil.Prettify(s)
}

// GoString returns the string representation
<<<<<<< HEAD
func (s DescribeSnapshotsInput) GoString() string {
	return s.String()
}

// SetDryRun sets the DryRun field's value.
func (s *DescribeSnapshotsInput) SetDryRun(v bool) *DescribeSnapshotsInput {
	s.DryRun = &v
	return s
}

// SetFilters sets the Filters field's value.
func (s *DescribeSnapshotsInput) SetFilters(v []*Filter) *DescribeSnapshotsInput {
	s.Filters = v
	return s
}

// SetMaxResults sets the MaxResults field's value.
func (s *DescribeSnapshotsInput) SetMaxResults(v int64) *DescribeSnapshotsInput {
	s.MaxResults = &v
	return s
}

// SetNextToken sets the NextToken field's value.
func (s *DescribeSnapshotsInput) SetNextToken(v string) *DescribeSnapshotsInput {
	s.NextToken = &v
	return s
}

// SetOwnerIds sets the OwnerIds field's value.
func (s *DescribeSnapshotsInput) SetOwnerIds(v []*string) *DescribeSnapshotsInput {
	s.OwnerIds = v
	return s
}

// SetRestorableByUserIds sets the RestorableByUserIds field's value.
func (s *DescribeSnapshotsInput) SetRestorableByUserIds(v []*string) *DescribeSnapshotsInput {
	s.RestorableByUserIds = v
	return s
}

// SetSnapshotIds sets the SnapshotIds field's value.
func (s *DescribeSnapshotsInput) SetSnapshotIds(v []*string) *DescribeSnapshotsInput {
	s.SnapshotIds = v
	return s
}

// Contains the output of DescribeSnapshots.
// Please also see https://docs.aws.amazon.com/goto/WebAPI/ec2-2016-11-15/DescribeSnapshotsResult
type DescribeSnapshotsOutput struct {
	_ struct{} `type:"structure"`

	// The NextToken value to include in a future DescribeSnapshots request. When
	// the results of a DescribeSnapshots request exceed MaxResults, this value
	// can be used to retrieve the next page of results. This value is null when
	// there are no more results to return.
	NextToken *string `locationName:"nextToken" type:"string"`

	// Information about the snapshots.
	Snapshots []*Snapshot `locationName:"snapshotSet" locationNameList:"item" type:"list"`
}

// String returns the string representation
func (s DescribeSnapshotsOutput) String() string {
	return awsutil.Prettify(s)
}

// GoString returns the string representation
func (s DescribeSnapshotsOutput) GoString() string {
	return s.String()
}

// SetNextToken sets the NextToken field's value.
func (s *DescribeSnapshotsOutput) SetNextToken(v string) *DescribeSnapshotsOutput {
	s.NextToken = &v
	return s
}

// SetSnapshots sets the Snapshots field's value.
func (s *DescribeSnapshotsOutput) SetSnapshots(v []*Snapshot) *DescribeSnapshotsOutput {
	s.Snapshots = v
	return s
}

// Describes a snapshot.
// Please also see https://docs.aws.amazon.com/goto/WebAPI/ec2-2016-11-15/Snapshot
type Snapshot struct {
	_ struct{} `type:"structure"`

	// The data encryption key identifier for the snapshot. This value is a unique
	// identifier that corresponds to the data encryption key that was used to encrypt
	// the original volume or snapshot copy. Because data encryption keys are inherited
	// by volumes created from snapshots, and vice versa, if snapshots share the
	// same data encryption key identifier, then they belong to the same volume/snapshot
	// lineage. This parameter is only returned by the DescribeSnapshots API operation.
	DataEncryptionKeyId *string `locationName:"dataEncryptionKeyId" type:"string"`

	// The description for the snapshot.
	Description *string `locationName:"description" type:"string"`

	// Indicates whether the snapshot is encrypted.
	Encrypted *bool `locationName:"encrypted" type:"boolean"`

	// The full ARN of the AWS Key Management Service (AWS KMS) customer master
	// key (CMK) that was used to protect the volume encryption key for the parent
	// volume.
	KmsKeyId *string `locationName:"kmsKeyId" type:"string"`

	// Value from an Amazon-maintained list (amazon | aws-marketplace | microsoft)
	// of snapshot owners. Not to be confused with the user-configured AWS account
	// alias, which is set from the IAM console.
	OwnerAlias *string `locationName:"ownerAlias" type:"string"`

	// The AWS account ID of the EBS snapshot owner.
	OwnerId *string `locationName:"ownerId" type:"string"`

	// The progress of the snapshot, as a percentage.
	Progress *string `locationName:"progress" type:"string"`

	// The ID of the snapshot. Each snapshot receives a unique identifier when it
	// is created.
	SnapshotId *string `locationName:"snapshotId" type:"string"`

	// The time stamp when the snapshot was initiated.
	StartTime *time.Time `locationName:"startTime" type:"timestamp" timestampFormat:"iso8601"`

	// The snapshot state.
	State *string `locationName:"status" type:"string" enum:"SnapshotState"`

	// Encrypted Amazon EBS snapshots are copied asynchronously. If a snapshot copy
	// operation fails (for example, if the proper AWS Key Management Service (AWS
	// KMS) permissions are not obtained) this field displays error state details
	// to help you diagnose why the error occurred. This parameter is only returned
	// by the DescribeSnapshots API operation.
	StateMessage *string `locationName:"statusMessage" type:"string"`

	// Any tags assigned to the snapshot.
	Tags []*Tag `locationName:"tagSet" locationNameList:"item" type:"list"`

	// The ID of the volume that was used to create the snapshot. Snapshots created
	// by the CopySnapshot action have an arbitrary volume ID that should not be
	// used for any purpose.
	VolumeId *string `locationName:"volumeId" type:"string"`

	// The size of the volume, in GiB.
	VolumeSize *int64 `locationName:"volumeSize" type:"integer"`
}

// String returns the string representation
func (s Snapshot) String() string {
=======
func (s DeleteVpnConnectionRouteInput) GoString() string {
	return s.String()
}

// Validate inspects the fields of the type to determine if they are valid.
func (s *DeleteVpnConnectionRouteInput) Validate() error {
	invalidParams := request.ErrInvalidParams{Context: "DeleteVpnConnectionRouteInput"}
	if s.DestinationCidrBlock == nil {
		invalidParams.Add(request.NewErrParamRequired("DestinationCidrBlock"))
	}
	if s.VpnConnectionId == nil {
		invalidParams.Add(request.NewErrParamRequired("VpnConnectionId"))
	}

	if invalidParams.Len() > 0 {
		return invalidParams
	}
	return nil
}

// SetDestinationCidrBlock sets the DestinationCidrBlock field's value.
func (s *DeleteVpnConnectionRouteInput) SetDestinationCidrBlock(v string) *DeleteVpnConnectionRouteInput {
	s.DestinationCidrBlock = &v
	return s
}

// SetVpnConnectionId sets the VpnConnectionId field's value.
func (s *DeleteVpnConnectionRouteInput) SetVpnConnectionId(v string) *DeleteVpnConnectionRouteInput {
	s.VpnConnectionId = &v
	return s
}

// Please also see https://docs.aws.amazon.com/goto/WebAPI/ec2-2016-11-15/DeleteVpnConnectionRouteOutput
type DeleteVpnConnectionRouteOutput struct {
	_ struct{} `type:"structure"`
}

// String returns the string representation
func (s DeleteVpnConnectionRouteOutput) String() string {
>>>>>>> eb5095ee
	return awsutil.Prettify(s)
}

// GoString returns the string representation
<<<<<<< HEAD
func (s Snapshot) GoString() string {
	return s.String()
}

// SetDataEncryptionKeyId sets the DataEncryptionKeyId field's value.
func (s *Snapshot) SetDataEncryptionKeyId(v string) *Snapshot {
	s.DataEncryptionKeyId = &v
	return s
}

// SetDescription sets the Description field's value.
func (s *Snapshot) SetDescription(v string) *Snapshot {
	s.Description = &v
	return s
}

// SetEncrypted sets the Encrypted field's value.
func (s *Snapshot) SetEncrypted(v bool) *Snapshot {
	s.Encrypted = &v
	return s
}

// SetKmsKeyId sets the KmsKeyId field's value.
func (s *Snapshot) SetKmsKeyId(v string) *Snapshot {
	s.KmsKeyId = &v
	return s
}

// SetOwnerAlias sets the OwnerAlias field's value.
func (s *Snapshot) SetOwnerAlias(v string) *Snapshot {
	s.OwnerAlias = &v
	return s
}

// SetOwnerId sets the OwnerId field's value.
func (s *Snapshot) SetOwnerId(v string) *Snapshot {
	s.OwnerId = &v
	return s
}

// SetProgress sets the Progress field's value.
func (s *Snapshot) SetProgress(v string) *Snapshot {
	s.Progress = &v
	return s
}

// SetSnapshotId sets the SnapshotId field's value.
func (s *Snapshot) SetSnapshotId(v string) *Snapshot {
	s.SnapshotId = &v
	return s
}

// SetStartTime sets the StartTime field's value.
func (s *Snapshot) SetStartTime(v time.Time) *Snapshot {
	s.StartTime = &v
	return s
}

// SetState sets the State field's value.
func (s *Snapshot) SetState(v string) *Snapshot {
	s.State = &v
	return s
}

// SetStateMessage sets the StateMessage field's value.
func (s *Snapshot) SetStateMessage(v string) *Snapshot {
	s.StateMessage = &v
	return s
}

// SetTags sets the Tags field's value.
func (s *Snapshot) SetTags(v []*Tag) *Snapshot {
	s.Tags = v
	return s
}

// SetVolumeId sets the VolumeId field's value.
func (s *Snapshot) SetVolumeId(v string) *Snapshot {
	s.VolumeId = &v
	return s
}

// SetVolumeSize sets the VolumeSize field's value.
func (s *Snapshot) SetVolumeSize(v int64) *Snapshot {
	s.VolumeSize = &v
	return s
=======
func (s DeleteVpnConnectionRouteOutput) GoString() string {
	return s.String()
>>>>>>> eb5095ee
}<|MERGE_RESOLUTION|>--- conflicted
+++ resolved
@@ -6382,7 +6382,6 @@
 	return s.String()
 }
 
-<<<<<<< HEAD
 // Contains the parameters for CopyImage.
 // Please also see https://docs.aws.amazon.com/goto/WebAPI/ec2-2016-11-15/CopyImageRequest
 type CopyImageInput struct {
@@ -6437,7 +6436,9 @@
 
 // String returns the string representation
 func (s CopyImageInput) String() string {
-=======
+	return awsutil.Prettify(s)
+}
+
 type CreateVpnConnectionRouteInput struct {
 	_ struct{} `type:"structure"`
 
@@ -6454,21 +6455,18 @@
 
 // String returns the string representation
 func (s CreateVpnConnectionRouteInput) String() string {
->>>>>>> eb5095ee
-	return awsutil.Prettify(s)
-}
-
-// GoString returns the string representation
-<<<<<<< HEAD
+	return awsutil.Prettify(s)
+}
+
+// GoString returns the string representation
 func (s CopyImageInput) GoString() string {
-=======
+	return s.String()
+}
 func (s CreateVpnConnectionRouteInput) GoString() string {
->>>>>>> eb5095ee
 	return s.String()
 }
 
 // Validate inspects the fields of the type to determine if they are valid.
-<<<<<<< HEAD
 func (s *CopyImageInput) Validate() error {
 	invalidParams := request.ErrInvalidParams{Context: "CopyImageInput"}
 	if s.Name == nil {
@@ -6479,7 +6477,13 @@
 	}
 	if s.SourceRegion == nil {
 		invalidParams.Add(request.NewErrParamRequired("SourceRegion"))
-=======
+	}
+
+	if invalidParams.Len() > 0 {
+		return invalidParams
+	}
+	return nil
+}
 func (s *CreateVpnConnectionRouteInput) Validate() error {
 	invalidParams := request.ErrInvalidParams{Context: "CreateVpnConnectionRouteInput"}
 	if s.DestinationCidrBlock == nil {
@@ -6487,7 +6491,6 @@
 	}
 	if s.VpnConnectionId == nil {
 		invalidParams.Add(request.NewErrParamRequired("VpnConnectionId"))
->>>>>>> eb5095ee
 	}
 
 	if invalidParams.Len() > 0 {
@@ -6496,7 +6499,6 @@
 	return nil
 }
 
-<<<<<<< HEAD
 // SetClientToken sets the ClientToken field's value.
 func (s *CopyImageInput) SetClientToken(v string) *CopyImageInput {
 	s.ClientToken = &v
@@ -6556,7 +6558,9 @@
 
 // String returns the string representation
 func (s CopyImageOutput) String() string {
-=======
+	return awsutil.Prettify(s)
+}
+
 // SetDestinationCidrBlock sets the DestinationCidrBlock field's value.
 func (s *CreateVpnConnectionRouteInput) SetDestinationCidrBlock(v string) *CreateVpnConnectionRouteInput {
 	s.DestinationCidrBlock = &v
@@ -6576,12 +6580,10 @@
 
 // String returns the string representation
 func (s CreateVpnConnectionRouteOutput) String() string {
->>>>>>> eb5095ee
-	return awsutil.Prettify(s)
-}
-
-// GoString returns the string representation
-<<<<<<< HEAD
+	return awsutil.Prettify(s)
+}
+
+// GoString returns the string representation
 func (s CopyImageOutput) GoString() string {
 	return s.String()
 }
@@ -6676,7 +6678,8 @@
 
 // String returns the string representation
 func (s DescribeSnapshotsInput) String() string {
-=======
+	return s.String()
+}
 func (s CreateVpnConnectionRouteOutput) GoString() string {
 	return s.String()
 }
@@ -6697,12 +6700,10 @@
 
 // String returns the string representation
 func (s DeleteVpnConnectionRouteInput) String() string {
->>>>>>> eb5095ee
-	return awsutil.Prettify(s)
-}
-
-// GoString returns the string representation
-<<<<<<< HEAD
+	return awsutil.Prettify(s)
+}
+
+// GoString returns the string representation
 func (s DescribeSnapshotsInput) GoString() string {
 	return s.String()
 }
@@ -6852,7 +6853,8 @@
 
 // String returns the string representation
 func (s Snapshot) String() string {
-=======
+	return awsutil.Prettify(s)
+}
 func (s DeleteVpnConnectionRouteInput) GoString() string {
 	return s.String()
 }
@@ -6892,12 +6894,10 @@
 
 // String returns the string representation
 func (s DeleteVpnConnectionRouteOutput) String() string {
->>>>>>> eb5095ee
-	return awsutil.Prettify(s)
-}
-
-// GoString returns the string representation
-<<<<<<< HEAD
+	return awsutil.Prettify(s)
+}
+
+// GoString returns the string representation
 func (s Snapshot) GoString() string {
 	return s.String()
 }
@@ -6984,8 +6984,7 @@
 func (s *Snapshot) SetVolumeSize(v int64) *Snapshot {
 	s.VolumeSize = &v
 	return s
-=======
+}
 func (s DeleteVpnConnectionRouteOutput) GoString() string {
 	return s.String()
->>>>>>> eb5095ee
 }