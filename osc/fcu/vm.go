--- conflicted
+++ resolved
@@ -16,12 +16,9 @@
 type VMService interface {
 	RunInstance(input *RunInstancesInput) (*Reservation, error)
 	DescribeInstances(input *DescribeInstancesInput) (*DescribeInstancesOutput, error)
-<<<<<<< HEAD
-	TerminateInstances(input *TerminateInstancesInput) (*TerminateInstancesOutput, error)
-=======
 	GetPasswordData(input *GetPasswordDataInput) (*GetPasswordDataOutput, error)
 	ModifyInstanceKeyPair(input *ModifyInstanceKeyPairInput) error
->>>>>>> f1f49888
+	TerminateInstances(input *TerminateInstancesInput) (*TerminateInstancesOutput, error)
 }
 
 const opRunInstances = "RunInstances"
@@ -69,15 +66,6 @@
 }
 
 // DescribeInstances method
-<<<<<<< HEAD
-func (v VMOperations) TerminateInstances(input *TerminateInstancesInput) (*TerminateInstancesOutput, error) {
-	inURL := "/"
-	endpoint := "TerminateInstances"
-	output := &TerminateInstancesOutput{}
-
-	if input == nil {
-		input = &TerminateInstancesInput{}
-=======
 func (v VMOperations) ModifyInstanceKeyPair(input *ModifyInstanceKeyPairInput) error {
 	inURL := "/?Action=ModifyInstanceKeypair"
 	endpoint := "ModifyInstanceKeypair"
@@ -107,7 +95,6 @@
 
 	if input == nil {
 		input = &GetPasswordDataInput{}
->>>>>>> f1f49888
 	}
 
 	req, err := v.client.NewRequest(context.TODO(), endpoint, http.MethodGet, inURL, input)
@@ -122,4 +109,5 @@
 	}
 
 	return output, nil
-}+}
+
