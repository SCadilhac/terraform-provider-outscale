--- conflicted
+++ resolved
@@ -496,7 +496,6 @@
 	return output, nil
 }
 
-<<<<<<< HEAD
 func (v VMOperations) CreateSecurityGroup(input *CreateSecurityGroupInput) (*CreateSecurityGroupOutput, error) {
 	inURL := "/"
 	endpoint := "CreateSecurityGroup"
@@ -504,7 +503,21 @@
 
 	if input == nil {
 		input = &CreateSecurityGroupInput{}
-=======
+	}
+	req, err := v.client.NewRequest(context.TODO(), endpoint, http.MethodGet, inURL, input)
+
+	if err != nil {
+		return nil, err
+	}
+
+	err = v.client.Do(context.TODO(), req, output)
+	if err != nil {
+		return nil, err
+	}
+
+	return output, nil
+}
+
 func (v VMOperations) ImportKeyPair(input *ImportKeyPairInput) (*ImportKeyPairOutput, error) {
 	inURL := "/"
 	endpoint := "ImportKeyPair"
@@ -512,23 +525,21 @@
 
 	if input == nil {
 		input = &ImportKeyPairInput{}
->>>>>>> 455942f2
-	}
-	req, err := v.client.NewRequest(context.TODO(), endpoint, http.MethodGet, inURL, input)
-
-	if err != nil {
-		return nil, err
-	}
-
-	err = v.client.Do(context.TODO(), req, output)
-	if err != nil {
-		return nil, err
-	}
-
-	return output, nil
-}
-
-<<<<<<< HEAD
+	}
+	req, err := v.client.NewRequest(context.TODO(), endpoint, http.MethodGet, inURL, input)
+
+	if err != nil {
+		return nil, err
+	}
+
+	err = v.client.Do(context.TODO(), req, output)
+	if err != nil {
+		return nil, err
+	}
+
+	return output, nil
+}
+
 func (v VMOperations) DescribeSecurityGroups(input *DescribeSecurityGroupsInput) (*DescribeSecurityGroupsOutput, error) {
 	inURL := "/"
 	endpoint := "DescribeSecurityGroups"
@@ -536,7 +547,22 @@
 
 	if input == nil {
 		input = &DescribeSecurityGroupsInput{}
-=======
+
+	}
+	req, err := v.client.NewRequest(context.TODO(), endpoint, http.MethodGet, inURL, input)
+
+	if err != nil {
+		return nil, err
+	}
+
+	err = v.client.Do(context.TODO(), req, output)
+	if err != nil {
+		return nil, err
+	}
+
+	return output, nil
+}
+
 func (v VMOperations) DescribeKeyPairs(input *DescribeKeyPairsInput) (*DescribeKeyPairsOutput, error) {
 	inURL := "/"
 	endpoint := "DescribeKeyPairs"
@@ -544,21 +570,19 @@
 
 	if input == nil {
 		input = &DescribeKeyPairsInput{}
->>>>>>> 455942f2
-	}
-	req, err := v.client.NewRequest(context.TODO(), endpoint, http.MethodGet, inURL, input)
-
-	if err != nil {
-		return nil, err
-	}
-
-	err = v.client.Do(context.TODO(), req, output)
-	if err != nil {
-		return nil, err
-	}
-
-	return output, nil
-<<<<<<< HEAD
+	}
+	req, err := v.client.NewRequest(context.TODO(), endpoint, http.MethodGet, inURL, input)
+
+	if err != nil {
+		return nil, err
+	}
+
+	err = v.client.Do(context.TODO(), req, output)
+	if err != nil {
+		return nil, err
+	}
+
+	return output, nil
 }
 
 func (v VMOperations) RevokeSecurityGroupEgress(input *RevokeSecurityGroupEgressInput) (*RevokeSecurityGroupEgressOutput, error) {
@@ -612,8 +636,19 @@
 
 	if input == nil {
 		input = &AuthorizeSecurityGroupEgressInput{}
-=======
-
+	}
+	req, err := v.client.NewRequest(context.TODO(), endpoint, http.MethodGet, inURL, input)
+
+	if err != nil {
+		return nil, err
+	}
+
+	err = v.client.Do(context.TODO(), req, output)
+	if err != nil {
+		return nil, err
+	}
+
+	return output, nil
 }
 
 func (v VMOperations) DeleteKeyPairs(input *DeleteKeyPairInput) (*DeleteKeyPairOutput, error) {
@@ -623,21 +658,19 @@
 
 	if input == nil {
 		input = &DeleteKeyPairInput{}
->>>>>>> 455942f2
-	}
-	req, err := v.client.NewRequest(context.TODO(), endpoint, http.MethodGet, inURL, input)
-
-	if err != nil {
-		return nil, err
-	}
-
-	err = v.client.Do(context.TODO(), req, output)
-	if err != nil {
-		return nil, err
-	}
-
-	return output, nil
-<<<<<<< HEAD
+	}
+	req, err := v.client.NewRequest(context.TODO(), endpoint, http.MethodGet, inURL, input)
+
+	if err != nil {
+		return nil, err
+	}
+
+	err = v.client.Do(context.TODO(), req, output)
+	if err != nil {
+		return nil, err
+	}
+
+	return output, nil
 }
 
 func (v VMOperations) AuthorizeSecurityGroupIngress(input *AuthorizeSecurityGroupIngressInput) (*AuthorizeSecurityGroupIngressOutput, error) {
@@ -669,8 +702,19 @@
 
 	if input == nil {
 		input = &DeleteSecurityGroupInput{}
-=======
-
+	}
+	req, err := v.client.NewRequest(context.TODO(), endpoint, http.MethodGet, inURL, input)
+
+	if err != nil {
+		return nil, err
+	}
+
+	err = v.client.Do(context.TODO(), req, output)
+	if err != nil {
+		return nil, err
+	}
+
+	return output, nil
 }
 
 func (v VMOperations) CreateKeyPair(input *CreateKeyPairInput) (*CreateKeyPairOutput, error) {
@@ -680,7 +724,6 @@
 
 	if input == nil {
 		input = &CreateKeyPairInput{}
->>>>>>> 455942f2
 	}
 	req, err := v.client.NewRequest(context.TODO(), endpoint, http.MethodGet, inURL, input)
 
