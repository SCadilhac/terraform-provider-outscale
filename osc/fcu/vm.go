package fcu

import (
	"context"
	"net/http"

	"github.com/terraform-providers/terraform-provider-outscale/osc"
)

//VMOperations defines all the operations needed for FCU VMs
type VMOperations struct {
	client *osc.Client
}

//VMService all the necessary actions for them VM service
type VMService interface {
	RunInstance(input *RunInstancesInput) (*Reservation, error)
	DescribeInstances(input *DescribeInstancesInput) (*DescribeInstancesOutput, error)
	GetPasswordData(input *GetPasswordDataInput) (*GetPasswordDataOutput, error)
	ModifyInstanceKeyPair(input *ModifyInstanceKeyPairInput) error
	ModifyInstanceAttribute(input *ModifyInstanceAttributeInput) (*ModifyInstanceAttributeOutput, error)
	TerminateInstances(input *TerminateInstancesInput) (*TerminateInstancesOutput, error)
	AllocateAddress(input *AllocateAddressInput) (*AllocateAddressOutput, error)
	DescribeAddressesRequest(input *DescribeAddressesInput) (*DescribeAddressesOutput, error)
	StopInstances(input *StopInstancesInput) (*StopInstancesOutput, error)
	StartInstances(input *StartInstancesInput) (*StartInstancesOutput, error)
	ImportKeyPair(input *ImportKeyPairInput) (*ImportKeyPairOutput, error)
	DescribeKeyPairs(input *DescribeKeyPairsInput) (*DescribeKeyPairsOutput, error)
	DeleteKeyPairs(input *DeleteKeyPairInput) (*DeleteKeyPairOutput, error)
	CreateKeyPair(input *CreateKeyPairInput) (*CreateKeyPairOutput, error)
	AssociateAddress(input *AssociateAddressInput) (*AssociateAddressOutput, error)
	DisassociateAddress(input *DisassociateAddressInput) (*DisassociateAddressOutput, error)
	ReleaseAddress(input *ReleaseAddressInput) (*ReleaseAddressOutput, error)
	RegisterImage(input *RegisterImageInput) (*RegisterImageOutput, error)
	DescribeImages(input *DescribeImagesInput) (*DescribeImagesOutput, error)
	ModifyImageAttribute(input *ModifyImageAttributeInput) (*ModifyImageAttributeOutput, error)
	DeleteTags(input *DeleteTagsInput) (*DeleteTagsOutput, error)
	CreateTags(input *CreateTagsInput) (*CreateTagsOutput, error)
	DeregisterImage(input *DeregisterImageInput) (*DeregisterImageOutput, error)
	DescribeTags(input *DescribeTagsInput) (*DescribeTagsOutput, error)
	CreateSecurityGroup(input *CreateSecurityGroupInput) (*CreateSecurityGroupOutput, error)
	DescribeSecurityGroups(input *DescribeSecurityGroupsInput) (*DescribeSecurityGroupsOutput, error)
	RevokeSecurityGroupEgress(input *RevokeSecurityGroupEgressInput) (*RevokeSecurityGroupEgressOutput, error)
	RevokeSecurityGroupIngress(input *RevokeSecurityGroupIngressInput) (*RevokeSecurityGroupIngressOutput, error)
	AuthorizeSecurityGroupEgress(input *AuthorizeSecurityGroupEgressInput) (*AuthorizeSecurityGroupEgressOutput, error)
	AuthorizeSecurityGroupIngress(input *AuthorizeSecurityGroupIngressInput) (*AuthorizeSecurityGroupIngressOutput, error)
	DeleteSecurityGroup(input *DeleteSecurityGroupInput) (*DeleteSecurityGroupOutput, error)
	CreateVolume(input *CreateVolumeInput) (*Volume, error)
	DeleteVolume(input *DeleteVolumeInput) (*DeleteVolumeOutput, error)
	DescribeVolumes(input *DescribeVolumesInput) (*DescribeVolumesOutput, error)
	AttachVolume(input *AttachVolumeInput) (*VolumeAttachment, error)
	DetachVolume(input *DetachVolumeInput) (*VolumeAttachment, error)
<<<<<<< HEAD
	CreateSubNet(input *CreateSubnetInput) (*CreateSubnetOutput, error)
	DeleteSubNet(input *DeleteSubnetInput) (*DeleteSubnetOutput, error)
	DescribeSubNet(input *DescribeSubnetsInput) (*DescribeSubnetsOutput, error)
=======
	CreateInternetGateway(input *CreateInternetGatewayInput) (*CreateInternetGatewayOutput, error)
	DescribeInternetGateways(input *DescribeInternetGatewaysInput) (*DescribeInternetGatewaysOutput, error)
	DeleteInternetGateway(input *DeleteInternetGatewayInput) (*DeleteInternetGatewayOutput, error)
	CreateNatGateway(input *CreateNatGatewayInput) (*CreateNatGatewayOutput, error)
	DescribeNatGateways(input *DescribeNatGatewaysInput) (*DescribeNatGatewaysOutput, error)
	DeleteNatGateway(input *DeleteNatGatewayInput) (*DeleteNatGatewayOutput, error)
	CreateVpc(input *CreateVpcInput) (*CreateVpcOutput, error)
	DescribeVpcs(input *DescribeVpcsInput) (*DescribeVpcsOutput, error)
	DeleteVpc(input *DeleteVpcInput) (*DeleteVpcOutput, error)
>>>>>>> a6b68b78
}

const opRunInstances = "RunInstances"

func (v VMOperations) RunInstance(input *RunInstancesInput) (*Reservation, error) {
	req, err := v.client.NewRequest(context.Background(), opRunInstances, http.MethodGet, "/", input)
	if err != nil {
		return nil, err
	}

	output := Reservation{}

	err = v.client.Do(context.Background(), req, &output)
	if err != nil {
		return nil, err
	}

	return &output, nil
}

const opDescribeInstances = "DescribeInstances"

// DescribeInstances method
func (v VMOperations) DescribeInstances(input *DescribeInstancesInput) (*DescribeInstancesOutput, error) {
	inURL := "/"
	endpoint := "DescribeInstances"
	output := &DescribeInstancesOutput{}

	if input == nil {
		input = &DescribeInstancesInput{}
	}

	req, err := v.client.NewRequest(context.TODO(), endpoint, http.MethodGet, inURL, input)

	if err != nil {
		return nil, err
	}

	err = v.client.Do(context.TODO(), req, output)
	if err != nil {
		return nil, err
	}

	return output, nil
}

// DescribeInstances method
func (v VMOperations) ModifyInstanceKeyPair(input *ModifyInstanceKeyPairInput) error {
	inURL := "/?Action=ModifyInstanceKeypair"
	endpoint := "ModifyInstanceKeypair"

	if input == nil {
		input = &ModifyInstanceKeyPairInput{}
	}

	req, err := v.client.NewRequest(context.TODO(), endpoint, http.MethodPost, inURL, input)

	if err != nil {
		return err
	}

	err = v.client.Do(context.TODO(), req, nil)
	if err != nil {
		return err
	}

	return nil
}

func (v VMOperations) ModifyInstanceAttribute(input *ModifyInstanceAttributeInput) (*ModifyInstanceAttributeOutput, error) {
	inURL := "/"
	endpoint := "ModifyInstanceAttribute"
	output := &ModifyInstanceAttributeOutput{}

	if input == nil {
		input = &ModifyInstanceAttributeInput{}
	}

	req, err := v.client.NewRequest(context.TODO(), endpoint, http.MethodGet, inURL, input)

	if err != nil {
		return nil, err
	}

	err = v.client.Do(context.TODO(), req, output)
	if err != nil {
		return nil, err
	}

	return output, nil
}

func (v VMOperations) GetPasswordData(input *GetPasswordDataInput) (*GetPasswordDataOutput, error) {
	inURL := "/"
	endpoint := "GetPasswordData"
	output := &GetPasswordDataOutput{}

	if input == nil {
		input = &GetPasswordDataInput{}
	}

	req, err := v.client.NewRequest(context.TODO(), endpoint, http.MethodGet, inURL, input)

	if err != nil {
		return nil, err
	}

	err = v.client.Do(context.TODO(), req, output)
	if err != nil {
		return nil, err
	}

	return output, nil
}

// DescribeInstances method
func (v VMOperations) TerminateInstances(input *TerminateInstancesInput) (*TerminateInstancesOutput, error) {
	inURL := "/"
	endpoint := "TerminateInstances"
	output := &TerminateInstancesOutput{}

	if input == nil {
		input = &TerminateInstancesInput{}
	}

	req, err := v.client.NewRequest(context.TODO(), endpoint, http.MethodGet, inURL, input)

	if err != nil {
		return nil, err
	}

	err = v.client.Do(context.TODO(), req, output)
	if err != nil {
		return nil, err
	}

	return output, nil
}

func (v VMOperations) AllocateAddress(input *AllocateAddressInput) (*AllocateAddressOutput, error) {
	inURL := "/"
	endpoint := "AllocateAddress"
	output := &AllocateAddressOutput{}

	if input == nil {
		input = &AllocateAddressInput{}
	}
	req, err := v.client.NewRequest(context.TODO(), endpoint, http.MethodGet, inURL, input)

	if err != nil {
		return nil, err
	}

	err = v.client.Do(context.TODO(), req, output)
	if err != nil {
		return nil, err
	}

	return output, nil
}

func (v VMOperations) StopInstances(input *StopInstancesInput) (*StopInstancesOutput, error) {
	inURL := "/"
	endpoint := "StopInstances"
	output := &StopInstancesOutput{}

	if input == nil {
		input = &StopInstancesInput{}
	}

	req, err := v.client.NewRequest(context.TODO(), endpoint, http.MethodGet, inURL, input)

	if err != nil {
		return nil, err
	}

	err = v.client.Do(context.TODO(), req, output)
	if err != nil {
		return nil, err
	}

	return output, nil
}

//DescribeAddresses
func (v VMOperations) DescribeAddressesRequest(input *DescribeAddressesInput) (*DescribeAddressesOutput, error) {
	inURL := "/"
	endpoint := "DescribeAddresses"
	output := &DescribeAddressesOutput{}

	if input == nil {
		input = &DescribeAddressesInput{}
	}

	req, err := v.client.NewRequest(context.TODO(), endpoint, http.MethodGet, inURL, input)

	if err != nil {
		return nil, err
	}

	err = v.client.Do(context.TODO(), req, output)
	if err != nil {
		return nil, err
	}

	return output, nil
}

func (v VMOperations) StartInstances(input *StartInstancesInput) (*StartInstancesOutput, error) {
	inURL := "/"
	endpoint := "StartInstances"
	output := &StartInstancesOutput{}

	if input == nil {
		input = &StartInstancesInput{}
	}

	req, err := v.client.NewRequest(context.TODO(), endpoint, http.MethodGet, inURL, input)

	if err != nil {
		return nil, err
	}

	err = v.client.Do(context.TODO(), req, output)
	if err != nil {
		return nil, err
	}

	return output, nil
}

func (v VMOperations) AssociateAddress(input *AssociateAddressInput) (*AssociateAddressOutput, error) {
	inURL := "/"
	endpoint := "AssociateAddress"
	output := &AssociateAddressOutput{}

	if input == nil {
		input = &AssociateAddressInput{}
	}
	req, err := v.client.NewRequest(context.TODO(), endpoint, http.MethodGet, inURL, input)

	if err != nil {
		return nil, err
	}

	err = v.client.Do(context.TODO(), req, output)
	if err != nil {
		return nil, err
	}

	return output, nil
}

func (v VMOperations) DisassociateAddress(input *DisassociateAddressInput) (*DisassociateAddressOutput, error) {
	inURL := "/"
	endpoint := "DisassociateAddress"
	output := &DisassociateAddressOutput{}

	if input == nil {
		input = &DisassociateAddressInput{}
	}
	req, err := v.client.NewRequest(context.TODO(), endpoint, http.MethodGet, inURL, input)

	if err != nil {
		return nil, err
	}

	err = v.client.Do(context.TODO(), req, output)
	if err != nil {
		return nil, err
	}

	return output, nil
}

func (v VMOperations) ReleaseAddress(input *ReleaseAddressInput) (*ReleaseAddressOutput, error) {
	inURL := "/"
	endpoint := "ReleaseAddress"
	output := &ReleaseAddressOutput{}

	if input == nil {
		input = &ReleaseAddressInput{}
	}
	req, err := v.client.NewRequest(context.TODO(), endpoint, http.MethodGet, inURL, input)

	if err != nil {
		return nil, err
	}

	err = v.client.Do(context.TODO(), req, output)
	if err != nil {
		return nil, err
	}

	return output, nil
}

func (v VMOperations) RegisterImage(input *RegisterImageInput) (*RegisterImageOutput, error) {
	inURL := "/"
	endpoint := "CreateImage"
	output := &RegisterImageOutput{}

	if input == nil {
		input = &RegisterImageInput{}
	}
	req, err := v.client.NewRequest(context.TODO(), endpoint, http.MethodGet, inURL, input)

	if err != nil {
		return nil, err
	}

	err = v.client.Do(context.TODO(), req, output)
	if err != nil {
		return nil, err
	}

	return output, nil
}

func (v VMOperations) DescribeImages(input *DescribeImagesInput) (*DescribeImagesOutput, error) {
	inURL := "/"
	endpoint := "DescribeImages"
	output := &DescribeImagesOutput{}

	if input == nil {
		input = &DescribeImagesInput{}
	}
	req, err := v.client.NewRequest(context.TODO(), endpoint, http.MethodGet, inURL, input)

	if err != nil {
		return nil, err
	}

	err = v.client.Do(context.TODO(), req, output)
	if err != nil {
		return nil, err
	}

	return output, nil
}

func (v VMOperations) ModifyImageAttribute(input *ModifyImageAttributeInput) (*ModifyImageAttributeOutput, error) {
	inURL := "/"
	endpoint := "ModifyImageAttribute"
	output := &ModifyImageAttributeOutput{}

	if input == nil {
		input = &ModifyImageAttributeInput{}
	}
	req, err := v.client.NewRequest(context.TODO(), endpoint, http.MethodGet, inURL, input)

	if err != nil {
		return nil, err
	}

	err = v.client.Do(context.TODO(), req, output)
	if err != nil {
		return nil, err
	}

	return output, nil
}

func (v VMOperations) DeleteTags(input *DeleteTagsInput) (*DeleteTagsOutput, error) {
	inURL := "/"
	endpoint := "DeleteTags"
	output := &DeleteTagsOutput{}

	if input == nil {
		input = &DeleteTagsInput{}
	}
	req, err := v.client.NewRequest(context.TODO(), endpoint, http.MethodGet, inURL, input)

	if err != nil {
		return nil, err
	}

	err = v.client.Do(context.TODO(), req, output)
	if err != nil {
		return nil, err
	}

	return output, nil
}

func (v VMOperations) CreateTags(input *CreateTagsInput) (*CreateTagsOutput, error) {
	inURL := "/"
	endpoint := "CreateTags"
	output := &CreateTagsOutput{}

	if input == nil {
		input = &CreateTagsInput{}
	}
	req, err := v.client.NewRequest(context.TODO(), endpoint, http.MethodGet, inURL, input)

	if err != nil {
		return nil, err
	}

	err = v.client.Do(context.TODO(), req, output)
	if err != nil {
		return nil, err
	}

	return output, nil
}

func (v VMOperations) DeregisterImage(input *DeregisterImageInput) (*DeregisterImageOutput, error) {
	inURL := "/"
	endpoint := "DeregisterImage"
	output := &DeregisterImageOutput{}

	if input == nil {
		input = &DeregisterImageInput{}
	}
	req, err := v.client.NewRequest(context.TODO(), endpoint, http.MethodGet, inURL, input)

	if err != nil {
		return nil, err
	}

	err = v.client.Do(context.TODO(), req, output)
	if err != nil {
		return nil, err
	}

	return output, nil
}

func (v VMOperations) DescribeTags(input *DescribeTagsInput) (*DescribeTagsOutput, error) {
	inURL := "/"
	endpoint := "DescribeTags"
	output := &DescribeTagsOutput{}

	if input == nil {
		input = &DescribeTagsInput{}
	}
	req, err := v.client.NewRequest(context.TODO(), endpoint, http.MethodGet, inURL, input)

	if err != nil {
		return nil, err
	}

	err = v.client.Do(context.TODO(), req, output)
	if err != nil {
		return nil, err
	}

	return output, nil
}

func (v VMOperations) CreateSecurityGroup(input *CreateSecurityGroupInput) (*CreateSecurityGroupOutput, error) {
	inURL := "/"
	endpoint := "CreateSecurityGroup"
	output := &CreateSecurityGroupOutput{}

	if input == nil {
		input = &CreateSecurityGroupInput{}
	}
	req, err := v.client.NewRequest(context.TODO(), endpoint, http.MethodGet, inURL, input)

	if err != nil {
		return nil, err
	}

	err = v.client.Do(context.TODO(), req, output)
	if err != nil {
		return nil, err
	}

	return output, nil
}

func (v VMOperations) ImportKeyPair(input *ImportKeyPairInput) (*ImportKeyPairOutput, error) {
	inURL := "/"
	endpoint := "ImportKeyPair"
	output := &ImportKeyPairOutput{}

	if input == nil {
		input = &ImportKeyPairInput{}
	}
	req, err := v.client.NewRequest(context.TODO(), endpoint, http.MethodGet, inURL, input)

	if err != nil {
		return nil, err
	}

	err = v.client.Do(context.TODO(), req, output)
	if err != nil {
		return nil, err
	}

	return output, nil
}

func (v VMOperations) DescribeSecurityGroups(input *DescribeSecurityGroupsInput) (*DescribeSecurityGroupsOutput, error) {
	inURL := "/"
	endpoint := "DescribeSecurityGroups"
	output := &DescribeSecurityGroupsOutput{}

	if input == nil {
		input = &DescribeSecurityGroupsInput{}

	}
	req, err := v.client.NewRequest(context.TODO(), endpoint, http.MethodGet, inURL, input)

	if err != nil {
		return nil, err
	}

	err = v.client.Do(context.TODO(), req, output)
	if err != nil {
		return nil, err
	}

	return output, nil
}

func (v VMOperations) DescribeKeyPairs(input *DescribeKeyPairsInput) (*DescribeKeyPairsOutput, error) {
	inURL := "/"
	endpoint := "DescribeKeyPairs"
	output := &DescribeKeyPairsOutput{}

	if input == nil {
		input = &DescribeKeyPairsInput{}
	}
	req, err := v.client.NewRequest(context.TODO(), endpoint, http.MethodGet, inURL, input)

	if err != nil {
		return nil, err
	}

	err = v.client.Do(context.TODO(), req, output)
	if err != nil {
		return nil, err
	}

	return output, nil
}

func (v VMOperations) RevokeSecurityGroupEgress(input *RevokeSecurityGroupEgressInput) (*RevokeSecurityGroupEgressOutput, error) {
	inURL := "/"
	endpoint := "RevokeSecurityGroupEgress"
	output := &RevokeSecurityGroupEgressOutput{}

	if input == nil {
		input = &RevokeSecurityGroupEgressInput{}
	}
	req, err := v.client.NewRequest(context.TODO(), endpoint, http.MethodGet, inURL, input)

	if err != nil {
		return nil, err
	}

	err = v.client.Do(context.TODO(), req, output)
	if err != nil {
		return nil, err
	}

	return output, nil
}

func (v VMOperations) RevokeSecurityGroupIngress(input *RevokeSecurityGroupIngressInput) (*RevokeSecurityGroupIngressOutput, error) {
	inURL := "/"
	endpoint := "RevokeSecurityGroupIngress"
	output := &RevokeSecurityGroupIngressOutput{}

	if input == nil {
		input = &RevokeSecurityGroupIngressInput{}
	}
	req, err := v.client.NewRequest(context.TODO(), endpoint, http.MethodGet, inURL, input)

	if err != nil {
		return nil, err
	}

	err = v.client.Do(context.TODO(), req, output)
	if err != nil {
		return nil, err
	}

	return output, nil
}

func (v VMOperations) AuthorizeSecurityGroupEgress(input *AuthorizeSecurityGroupEgressInput) (*AuthorizeSecurityGroupEgressOutput, error) {
	inURL := "/"
	endpoint := "AuthorizeSecurityGroupEgress"
	output := &AuthorizeSecurityGroupEgressOutput{}

	if input == nil {
		input = &AuthorizeSecurityGroupEgressInput{}
	}
	req, err := v.client.NewRequest(context.TODO(), endpoint, http.MethodGet, inURL, input)

	if err != nil {
		return nil, err
	}

	err = v.client.Do(context.TODO(), req, output)
	if err != nil {
		return nil, err
	}

	return output, nil
}

func (v VMOperations) DeleteKeyPairs(input *DeleteKeyPairInput) (*DeleteKeyPairOutput, error) {
	inURL := "/"
	endpoint := "DeleteKeyPair"
	output := &DeleteKeyPairOutput{}

	if input == nil {
		input = &DeleteKeyPairInput{}
	}
	req, err := v.client.NewRequest(context.TODO(), endpoint, http.MethodGet, inURL, input)

	if err != nil {
		return nil, err
	}

	err = v.client.Do(context.TODO(), req, output)
	if err != nil {
		return nil, err
	}

	return output, nil
}

func (v VMOperations) AuthorizeSecurityGroupIngress(input *AuthorizeSecurityGroupIngressInput) (*AuthorizeSecurityGroupIngressOutput, error) {
	inURL := "/"
	endpoint := "AuthorizeSecurityGroupIngress"
	output := &AuthorizeSecurityGroupIngressOutput{}

	if input == nil {
		input = &AuthorizeSecurityGroupIngressInput{}
	}
	req, err := v.client.NewRequest(context.TODO(), endpoint, http.MethodGet, inURL, input)

	if err != nil {
		return nil, err
	}

	err = v.client.Do(context.TODO(), req, output)
	if err != nil {
		return nil, err
	}

	return output, nil
}

func (v VMOperations) DeleteSecurityGroup(input *DeleteSecurityGroupInput) (*DeleteSecurityGroupOutput, error) {
	inURL := "/"
	endpoint := "DeleteSecurityGroup"
	output := &DeleteSecurityGroupOutput{}

	if input == nil {
		input = &DeleteSecurityGroupInput{}
	}
	req, err := v.client.NewRequest(context.TODO(), endpoint, http.MethodGet, inURL, input)

	if err != nil {
		return nil, err
	}

	err = v.client.Do(context.TODO(), req, output)
	if err != nil {
		return nil, err
	}

	return output, nil
}

func (v VMOperations) CreateKeyPair(input *CreateKeyPairInput) (*CreateKeyPairOutput, error) {
	inURL := "/"
	endpoint := "CreateKeyPair"
	output := &CreateKeyPairOutput{}

	if input == nil {
		input = &CreateKeyPairInput{}
	}
	req, err := v.client.NewRequest(context.TODO(), endpoint, http.MethodGet, inURL, input)

	if err != nil {
		return nil, err
	}

	err = v.client.Do(context.TODO(), req, output)
	if err != nil {
		return nil, err
	}

	return output, nil
}

func (v VMOperations) CreateVolume(input *CreateVolumeInput) (*Volume, error) {
	inURL := "/"
	endpoint := "CreateVolume"
	output := &Volume{}

	if input == nil {
		input = &CreateVolumeInput{}
	}
	req, err := v.client.NewRequest(context.TODO(), endpoint, http.MethodGet, inURL, input)

	if err != nil {
		return nil, err
	}

	err = v.client.Do(context.TODO(), req, output)
	if err != nil {
		return nil, err
	}

	return output, nil
}

func (v VMOperations) DeleteVolume(input *DeleteVolumeInput) (*DeleteVolumeOutput, error) {
	inURL := "/"
	endpoint := "DeleteVolume"
	output := &DeleteVolumeOutput{}

	if input == nil {
		input = &DeleteVolumeInput{}
	}
	req, err := v.client.NewRequest(context.TODO(), endpoint, http.MethodGet, inURL, input)

	if err != nil {
		return nil, err
	}

	err = v.client.Do(context.TODO(), req, output)
	if err != nil {
		return nil, err
	}

	return output, nil

}

func (v VMOperations) DescribeVolumes(input *DescribeVolumesInput) (*DescribeVolumesOutput, error) {
	inURL := "/"
	endpoint := "DescribeVolumes"
	output := &DescribeVolumesOutput{}

	if input == nil {
		input = &DescribeVolumesInput{}
	}
	req, err := v.client.NewRequest(context.TODO(), endpoint, http.MethodGet, inURL, input)

	if err != nil {
		return nil, err
	}

	err = v.client.Do(context.TODO(), req, output)
	if err != nil {
		return nil, err
	}

	return output, nil
}

func (v VMOperations) AttachVolume(input *AttachVolumeInput) (*VolumeAttachment, error) {
	inURL := "/"
	endpoint := "AttachVolume"
	output := &VolumeAttachment{}

	if input == nil {
		input = &AttachVolumeInput{}
	}
	req, err := v.client.NewRequest(context.TODO(), endpoint, http.MethodGet, inURL, input)

	if err != nil {
		return nil, err
	}

	err = v.client.Do(context.TODO(), req, output)
	if err != nil {
		return nil, err
	}

	return output, nil
}

func (v VMOperations) DetachVolume(input *DetachVolumeInput) (*VolumeAttachment, error) {
	inURL := "/"
	endpoint := "DetachVolume"
	output := &VolumeAttachment{}

	if input == nil {
		input = &DetachVolumeInput{}
	}
	req, err := v.client.NewRequest(context.TODO(), endpoint, http.MethodGet, inURL, input)

	if err != nil {
		return nil, err
	}

	err = v.client.Do(context.TODO(), req, output)
	if err != nil {
		return nil, err
	}

	return output, nil
}
<<<<<<< HEAD
func (v VMOperations) CreateSubNet(input *CreateSubnetInput) (*CreateSubnetOutput, error) {
	inURL := "/"
	endpoint := "CreateSubnet"
	output := &CreateSubnetOutput{}

	if input == nil {
		input = &CreateSubnetInput{}
	}

=======

func (v VMOperations) CreateNatGateway(input *CreateNatGatewayInput) (*CreateNatGatewayOutput, error) {
	inURL := "/"
	endpoint := "CreateNatGateway"
	output := &CreateNatGatewayOutput{}

	if input == nil {
		input = &CreateNatGatewayInput{}
	}
>>>>>>> a6b68b78
	req, err := v.client.NewRequest(context.TODO(), endpoint, http.MethodGet, inURL, input)

	if err != nil {
		return nil, err
	}

	err = v.client.Do(context.TODO(), req, output)
	if err != nil {
		return nil, err
	}

	return output, nil
<<<<<<< HEAD
}

func (v VMOperations) DeleteSubNet(input *DeleteSubnetInput) (*DeleteSubnetOutput, error) {
	inURL := "/"
	endpoint := "DeleteSubnet"
	output := &DeleteSubnetOutput{}

	if input == nil {
		input = &DeleteSubnetInput{}
=======

}

func (v VMOperations) DescribeNatGateways(input *DescribeNatGatewaysInput) (*DescribeNatGatewaysOutput, error) {
	inURL := "/"
	endpoint := "DescribeNatGateways"
	output := &DescribeNatGatewaysOutput{}

	if input == nil {
		input = &DescribeNatGatewaysInput{}
>>>>>>> a6b68b78
	}
	req, err := v.client.NewRequest(context.TODO(), endpoint, http.MethodGet, inURL, input)

	if err != nil {
		return nil, err
	}

	err = v.client.Do(context.TODO(), req, output)
	if err != nil {
		return nil, err
	}

	return output, nil
}
<<<<<<< HEAD
func (v VMOperations) DescribeSubNet(input *DescribeSubnetsInput) (*DescribeSubnetsOutput, error) {
	inURL := "/"
	endpoint := "DescribeSubnets"
	output := &DescribeSubnetsOutput{}

	if input == nil {
		input = &DescribeSubnetsInput{}
=======

func (v VMOperations) DeleteNatGateway(input *DeleteNatGatewayInput) (*DeleteNatGatewayOutput, error) {
	inURL := "/"
	endpoint := "DeleteNatGateway"
	output := &DeleteNatGatewayOutput{}

	if input == nil {
		input = &DeleteNatGatewayInput{}
>>>>>>> a6b68b78
	}
	req, err := v.client.NewRequest(context.TODO(), endpoint, http.MethodGet, inURL, input)

	if err != nil {
		return nil, err
	}

	err = v.client.Do(context.TODO(), req, output)
	if err != nil {
		return nil, err
	}

	return output, nil
<<<<<<< HEAD
=======

>>>>>>> a6b68b78
}<|MERGE_RESOLUTION|>--- conflicted
+++ resolved
@@ -50,11 +50,9 @@
 	DescribeVolumes(input *DescribeVolumesInput) (*DescribeVolumesOutput, error)
 	AttachVolume(input *AttachVolumeInput) (*VolumeAttachment, error)
 	DetachVolume(input *DetachVolumeInput) (*VolumeAttachment, error)
-<<<<<<< HEAD
 	CreateSubNet(input *CreateSubnetInput) (*CreateSubnetOutput, error)
 	DeleteSubNet(input *DeleteSubnetInput) (*DeleteSubnetOutput, error)
 	DescribeSubNet(input *DescribeSubnetsInput) (*DescribeSubnetsOutput, error)
-=======
 	CreateInternetGateway(input *CreateInternetGatewayInput) (*CreateInternetGatewayOutput, error)
 	DescribeInternetGateways(input *DescribeInternetGatewaysInput) (*DescribeInternetGatewaysOutput, error)
 	DeleteInternetGateway(input *DeleteInternetGatewayInput) (*DeleteInternetGatewayOutput, error)
@@ -64,7 +62,6 @@
 	CreateVpc(input *CreateVpcInput) (*CreateVpcOutput, error)
 	DescribeVpcs(input *DescribeVpcsInput) (*DescribeVpcsOutput, error)
 	DeleteVpc(input *DeleteVpcInput) (*DeleteVpcOutput, error)
->>>>>>> a6b68b78
 }
 
 const opRunInstances = "RunInstances"
@@ -869,7 +866,74 @@
 
 	return output, nil
 }
-<<<<<<< HEAD
+
+func (v VMOperations) CreateNatGateway(input *CreateNatGatewayInput) (*CreateNatGatewayOutput, error) {
+	inURL := "/"
+	endpoint := "CreateNatGateway"
+	output := &CreateNatGatewayOutput{}
+
+	if input == nil {
+		input = &CreateNatGatewayInput{}
+	}
+	req, err := v.client.NewRequest(context.TODO(), endpoint, http.MethodGet, inURL, input)
+
+	if err != nil {
+		return nil, err
+	}
+
+	err = v.client.Do(context.TODO(), req, output)
+	if err != nil {
+		return nil, err
+	}
+
+	return output, nil
+
+}
+
+func (v VMOperations) DescribeNatGateways(input *DescribeNatGatewaysInput) (*DescribeNatGatewaysOutput, error) {
+	inURL := "/"
+	endpoint := "DescribeNatGateways"
+	output := &DescribeNatGatewaysOutput{}
+
+	if input == nil {
+		input = &DescribeNatGatewaysInput{}
+	}
+	req, err := v.client.NewRequest(context.TODO(), endpoint, http.MethodGet, inURL, input)
+
+	if err != nil {
+		return nil, err
+	}
+
+	err = v.client.Do(context.TODO(), req, output)
+	if err != nil {
+		return nil, err
+	}
+
+	return output, nil
+}
+
+func (v VMOperations) DeleteNatGateway(input *DeleteNatGatewayInput) (*DeleteNatGatewayOutput, error) {
+	inURL := "/"
+	endpoint := "DeleteNatGateway"
+	output := &DeleteNatGatewayOutput{}
+
+	if input == nil {
+		input = &DeleteNatGatewayInput{}
+	}
+	req, err := v.client.NewRequest(context.TODO(), endpoint, http.MethodGet, inURL, input)
+
+	if err != nil {
+		return nil, err
+	}
+
+	err = v.client.Do(context.TODO(), req, output)
+	if err != nil {
+		return nil, err
+	}
+
+	return output, nil
+
+}
 func (v VMOperations) CreateSubNet(input *CreateSubnetInput) (*CreateSubnetOutput, error) {
 	inURL := "/"
 	endpoint := "CreateSubnet"
@@ -879,30 +943,18 @@
 		input = &CreateSubnetInput{}
 	}
 
-=======
-
-func (v VMOperations) CreateNatGateway(input *CreateNatGatewayInput) (*CreateNatGatewayOutput, error) {
-	inURL := "/"
-	endpoint := "CreateNatGateway"
-	output := &CreateNatGatewayOutput{}
-
-	if input == nil {
-		input = &CreateNatGatewayInput{}
-	}
->>>>>>> a6b68b78
-	req, err := v.client.NewRequest(context.TODO(), endpoint, http.MethodGet, inURL, input)
-
-	if err != nil {
-		return nil, err
-	}
-
-	err = v.client.Do(context.TODO(), req, output)
-	if err != nil {
-		return nil, err
-	}
-
-	return output, nil
-<<<<<<< HEAD
+	req, err := v.client.NewRequest(context.TODO(), endpoint, http.MethodGet, inURL, input)
+
+	if err != nil {
+		return nil, err
+	}
+
+	err = v.client.Do(context.TODO(), req, output)
+	if err != nil {
+		return nil, err
+	}
+
+	return output, nil
 }
 
 func (v VMOperations) DeleteSubNet(input *DeleteSubnetInput) (*DeleteSubnetOutput, error) {
@@ -912,33 +964,20 @@
 
 	if input == nil {
 		input = &DeleteSubnetInput{}
-=======
-
-}
-
-func (v VMOperations) DescribeNatGateways(input *DescribeNatGatewaysInput) (*DescribeNatGatewaysOutput, error) {
-	inURL := "/"
-	endpoint := "DescribeNatGateways"
-	output := &DescribeNatGatewaysOutput{}
-
-	if input == nil {
-		input = &DescribeNatGatewaysInput{}
->>>>>>> a6b68b78
-	}
-	req, err := v.client.NewRequest(context.TODO(), endpoint, http.MethodGet, inURL, input)
-
-	if err != nil {
-		return nil, err
-	}
-
-	err = v.client.Do(context.TODO(), req, output)
-	if err != nil {
-		return nil, err
-	}
-
-	return output, nil
-}
-<<<<<<< HEAD
+	}
+	req, err := v.client.NewRequest(context.TODO(), endpoint, http.MethodGet, inURL, input)
+
+	if err != nil {
+		return nil, err
+	}
+
+	err = v.client.Do(context.TODO(), req, output)
+	if err != nil {
+		return nil, err
+	}
+
+	return output, nil
+}
 func (v VMOperations) DescribeSubNet(input *DescribeSubnetsInput) (*DescribeSubnetsOutput, error) {
 	inURL := "/"
 	endpoint := "DescribeSubnets"
@@ -946,31 +985,17 @@
 
 	if input == nil {
 		input = &DescribeSubnetsInput{}
-=======
-
-func (v VMOperations) DeleteNatGateway(input *DeleteNatGatewayInput) (*DeleteNatGatewayOutput, error) {
-	inURL := "/"
-	endpoint := "DeleteNatGateway"
-	output := &DeleteNatGatewayOutput{}
-
-	if input == nil {
-		input = &DeleteNatGatewayInput{}
->>>>>>> a6b68b78
-	}
-	req, err := v.client.NewRequest(context.TODO(), endpoint, http.MethodGet, inURL, input)
-
-	if err != nil {
-		return nil, err
-	}
-
-	err = v.client.Do(context.TODO(), req, output)
-	if err != nil {
-		return nil, err
-	}
-
-	return output, nil
-<<<<<<< HEAD
-=======
-
->>>>>>> a6b68b78
+	}
+	req, err := v.client.NewRequest(context.TODO(), endpoint, http.MethodGet, inURL, input)
+
+	if err != nil {
+		return nil, err
+	}
+
+	err = v.client.Do(context.TODO(), req, output)
+	if err != nil {
+		return nil, err
+	}
+
+	return output, nil
 }