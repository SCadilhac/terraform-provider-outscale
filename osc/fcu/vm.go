package fcu

import (
	"context"
	"net/http"

	"github.com/terraform-providers/terraform-provider-outscale/osc"
)

//VMOperations defines all the operations needed for FCU VMs
type VMOperations struct {
	client *osc.Client
}

//VMService all the necessary actions for them VM service
type VMService interface {
	RunInstance(input *RunInstancesInput) (*Reservation, error)
	DescribeInstances(input *DescribeInstancesInput) (*DescribeInstancesOutput, error)
	GetPasswordData(input *GetPasswordDataInput) (*GetPasswordDataOutput, error)
	ModifyInstanceKeyPair(input *ModifyInstanceKeyPairInput) error
	ModifyInstanceAttribute(input *ModifyInstanceAttributeInput) (*ModifyInstanceAttributeOutput, error)
	TerminateInstances(input *TerminateInstancesInput) (*TerminateInstancesOutput, error)
	AllocateAddress(input *AllocateAddressInput) (*AllocateAddressOutput, error)
	DescribeAddressesRequest(input *DescribeAddressesInput) (*DescribeAddressesOutput, error)
	StopInstances(input *StopInstancesInput) (*StopInstancesOutput, error)
	StartInstances(input *StartInstancesInput) (*StartInstancesOutput, error)
	ImportKeyPair(input *ImportKeyPairInput) (*ImportKeyPairOutput, error)
	DescribeKeyPairs(input *DescribeKeyPairsInput) (*DescribeKeyPairsOutput, error)
	DeleteKeyPairs(input *DeleteKeyPairInput) (*DeleteKeyPairOutput, error)
	CreateKeyPair(input *CreateKeyPairInput) (*CreateKeyPairOutput, error)
	AssociateAddress(input *AssociateAddressInput) (*AssociateAddressOutput, error)
	DisassociateAddress(input *DisassociateAddressInput) (*DisassociateAddressOutput, error)
	ReleaseAddress(input *ReleaseAddressInput) (*ReleaseAddressOutput, error)
	RegisterImage(input *RegisterImageInput) (*RegisterImageOutput, error)
	DescribeImages(input *DescribeImagesInput) (*DescribeImagesOutput, error)
	ModifyImageAttribute(input *ModifyImageAttributeInput) (*ModifyImageAttributeOutput, error)
	DeleteTags(input *DeleteTagsInput) (*DeleteTagsOutput, error)
	CreateTags(input *CreateTagsInput) (*CreateTagsOutput, error)
	DeregisterImage(input *DeregisterImageInput) (*DeregisterImageOutput, error)
	DescribeTags(input *DescribeTagsInput) (*DescribeTagsOutput, error)
	CreateSecurityGroup(input *CreateSecurityGroupInput) (*CreateSecurityGroupOutput, error)
	DescribeSecurityGroups(input *DescribeSecurityGroupsInput) (*DescribeSecurityGroupsOutput, error)
	RevokeSecurityGroupEgress(input *RevokeSecurityGroupEgressInput) (*RevokeSecurityGroupEgressOutput, error)
	RevokeSecurityGroupIngress(input *RevokeSecurityGroupIngressInput) (*RevokeSecurityGroupIngressOutput, error)
	AuthorizeSecurityGroupEgress(input *AuthorizeSecurityGroupEgressInput) (*AuthorizeSecurityGroupEgressOutput, error)
	AuthorizeSecurityGroupIngress(input *AuthorizeSecurityGroupIngressInput) (*AuthorizeSecurityGroupIngressOutput, error)
	DeleteSecurityGroup(input *DeleteSecurityGroupInput) (*DeleteSecurityGroupOutput, error)
	CreateVolume(input *CreateVolumeInput) (*Volume, error)
	DeleteVolume(input *DeleteVolumeInput) (*DeleteVolumeOutput, error)
	DescribeVolumes(input *DescribeVolumesInput) (*DescribeVolumesOutput, error)
	AttachVolume(input *AttachVolumeInput) (*VolumeAttachment, error)
	DetachVolume(input *DetachVolumeInput) (*VolumeAttachment, error)
	CreateSubNet(input *CreateSubnetInput) (*CreateSubnetOutput, error)
	DeleteSubNet(input *DeleteSubnetInput) (*DeleteSubnetOutput, error)
	DescribeSubNet(input *DescribeSubnetsInput) (*DescribeSubnetsOutput, error)
	DescribeInstanceAttribute(input *DescribeInstanceAttributeInput) (*DescribeInstanceAttributeOutput, error)
	DescribeInstanceStatus(input *DescribeInstanceStatusInput) (*DescribeInstanceStatusOutput, error)
	CreateInternetGateway(input *CreateInternetGatewayInput) (*CreateInternetGatewayOutput, error)
	DescribeInternetGateways(input *DescribeInternetGatewaysInput) (*DescribeInternetGatewaysOutput, error)
	DeleteInternetGateway(input *DeleteInternetGatewayInput) (*DeleteInternetGatewayOutput, error)
	CreateNatGateway(input *CreateNatGatewayInput) (*CreateNatGatewayOutput, error)
	DescribeNatGateways(input *DescribeNatGatewaysInput) (*DescribeNatGatewaysOutput, error)
	DeleteNatGateway(input *DeleteNatGatewayInput) (*DeleteNatGatewayOutput, error)
	CreateVpc(input *CreateVpcInput) (*CreateVpcOutput, error)
	DescribeVpcs(input *DescribeVpcsInput) (*DescribeVpcsOutput, error)
	DeleteVpc(input *DeleteVpcInput) (*DeleteVpcOutput, error)
	AttachInternetGateway(input *AttachInternetGatewayInput) (*AttachInternetGatewayOutput, error)
	DetachInternetGateway(input *DetachInternetGatewayInput) (*DetachInternetGatewayOutput, error)
	ModifyVpcAttribute(input *ModifyVpcAttributeInput) (*ModifyVpcAttributeOutput, error)
	DescribeVpcAttribute(input *DescribeVpcAttributeInput) (*DescribeVpcAttributeOutput, error)
	CreateAccessKey(input *CreateAccessKeyInput) (*CreateAccessKeyOutput, error)
	DescribeAccessKey(input *DescribeAccessKeyInput) (*DescribeAccessKeyOutput, error)
	DeleteAccessKey(input *DeleteAccessKeyInput) (*DeleteAccessKeyOutput, error)
	UpdateAccessKey(input *UpdateAccessKeyInput) (*UpdateAccessKeyOutput, error)
	DeleteDhcpOptions(input *DeleteDhcpOptionsInput) (*DeleteDhcpOptionsOutput, error)
	CreateDhcpOptions(input *CreateDhcpOptionsInput) (*CreateDhcpOptionsOutput, error)
	DescribeDhcpOptions(input *DescribeDhcpOptionsInput) (*DescribeDhcpOptionsOutput, error)
	AssociateDhcpOptions(input *AssociateDhcpOptionsInput) (*AssociateDhcpOptionsOutput, error)
	DescribeCustomerGateways(input *DescribeCustomerGatewaysInput) (*DescribeCustomerGatewaysOutput, error)
	DeleteCustomerGateway(input *DeleteCustomerGatewayInput) (*DeleteCustomerGatewayOutput, error)
	CreateCustomerGateway(input *CreateCustomerGatewayInput) (*CreateCustomerGatewayOutput, error)
	CreateRoute(input *CreateRouteInput) (*CreateRouteOutput, error)
	ReplaceRoute(input *ReplaceRouteInput) (*ReplaceRouteOutput, error)
	DeleteRoute(input *DeleteRouteInput) (*DeleteRouteOutput, error)
	DescribeRouteTables(input *DescribeRouteTablesInput) (*DescribeRouteTablesOutput, error)
	CreateRouteTable(input *CreateRouteTableInput) (*CreateRouteTableOutput, error)
	DisableVgwRoutePropagation(input *DisableVgwRoutePropagationInput) (*DisableVgwRoutePropagationOutput, error)
	EnableVgwRoutePropagation(input *EnableVgwRoutePropagationInput) (*EnableVgwRoutePropagationOutput, error)
	DisassociateRouteTable(input *DisassociateRouteTableInput) (*DisassociateRouteTableOutput, error)
	DeleteRouteTable(input *DeleteRouteTableInput) (*DeleteRouteTableOutput, error)
	AssociateRouteTable(input *AssociateRouteTableInput) (*AssociateRouteTableOutput, error)
	ReplaceRouteTableAssociation(input *ReplaceRouteTableAssociationInput) (*ReplaceRouteTableAssociationOutput, error)
	CreateVpnConnection(input *CreateVpnConnectionInput) (*CreateVpnConnectionOutput, error)
	DescribeVpnConnections(input *DescribeVpnConnectionsInput) (*DescribeVpnConnectionsOutput, error)
	DeleteVpnConnection(input *DeleteVpnConnectionInput) (*DeleteVpnConnectionOutput, error)
	CreateVpnGateway(input *CreateVpnGatewayInput) (*CreateVpnGatewayOutput, error)
	DescribeVpnGateways(input *DescribeVpnGatewaysInput) (*DescribeVpnGatewaysOutput, error)
	DeleteVpnGateway(input *DeleteVpnGatewayInput) (*DeleteVpnGatewayOutput, error)
	AttachVpnGateway(input *AttachVpnGatewayInput) (*AttachVpnGatewayOutput, error)
	DetachVpnGateway(input *DetachVpnGatewayInput) (*DetachVpnGatewayOutput, error)
	CreateVpnConnectionRoute(input *CreateVpnConnectionRouteInput) (*CreateVpnConnectionRouteOutput, error)
	DeleteVpnConnectionRoute(input *DeleteVpnConnectionRouteInput) (*DeleteVpnConnectionRouteOutput, error)
	DescribeAvailabilityZones(input *DescribeAvailabilityZonesInput) (*DescribeAvailabilityZonesOutput, error)
	DescribePrefixLists(input *DescribePrefixListsInput) (*DescribePrefixListsOutput, error)
<<<<<<< HEAD
	DescribeQuotas(input *DescribeQuotasInput) (*DescribeQuotasOutput, error)
=======
	DescribeRegions(input *DescribeRegionsInput) (*DescribeRegionsOutput, error)
>>>>>>> 7af7892f
}

const opRunInstances = "RunInstances"

func (v VMOperations) RunInstance(input *RunInstancesInput) (*Reservation, error) {
	req, err := v.client.NewRequest(context.Background(), opRunInstances, http.MethodGet, "/", input)
	if err != nil {
		return nil, err
	}

	output := Reservation{}

	err = v.client.Do(context.Background(), req, &output)
	if err != nil {
		return nil, err
	}

	return &output, nil
}

const opDescribeInstances = "DescribeInstances"

// DescribeInstances method
func (v VMOperations) DescribeInstances(input *DescribeInstancesInput) (*DescribeInstancesOutput, error) {
	inURL := "/"
	endpoint := "DescribeInstances"
	output := &DescribeInstancesOutput{}

	if input == nil {
		input = &DescribeInstancesInput{}
	}

	req, err := v.client.NewRequest(context.TODO(), endpoint, http.MethodGet, inURL, input)

	if err != nil {
		return nil, err
	}

	err = v.client.Do(context.TODO(), req, output)
	if err != nil {
		return nil, err
	}

	return output, nil
}

// DescribeInstances method
func (v VMOperations) ModifyInstanceKeyPair(input *ModifyInstanceKeyPairInput) error {
	inURL := "/"
	endpoint := "ModifyInstanceKeypair"

	if input == nil {
		input = &ModifyInstanceKeyPairInput{}
	}

	req, err := v.client.NewRequest(context.TODO(), endpoint, http.MethodPost, inURL, input)

	if err != nil {
		return err
	}

	err = v.client.Do(context.TODO(), req, nil)
	if err != nil {
		return err
	}

	return nil
}

func (v VMOperations) ModifyInstanceAttribute(input *ModifyInstanceAttributeInput) (*ModifyInstanceAttributeOutput, error) {
	inURL := "/"
	endpoint := "ModifyInstanceAttribute"
	output := &ModifyInstanceAttributeOutput{}

	if input == nil {
		input = &ModifyInstanceAttributeInput{}
	}

	req, err := v.client.NewRequest(context.TODO(), endpoint, http.MethodGet, inURL, input)

	if err != nil {
		return nil, err
	}

	err = v.client.Do(context.TODO(), req, output)
	if err != nil {
		return nil, err
	}

	return output, nil
}

func (v VMOperations) GetPasswordData(input *GetPasswordDataInput) (*GetPasswordDataOutput, error) {
	inURL := "/"
	endpoint := "GetPasswordData"
	output := &GetPasswordDataOutput{}

	if input == nil {
		input = &GetPasswordDataInput{}
	}

	req, err := v.client.NewRequest(context.TODO(), endpoint, http.MethodGet, inURL, input)

	if err != nil {
		return nil, err
	}

	err = v.client.Do(context.TODO(), req, output)
	if err != nil {
		return nil, err
	}

	return output, nil
}

// DescribeInstances method
func (v VMOperations) TerminateInstances(input *TerminateInstancesInput) (*TerminateInstancesOutput, error) {
	inURL := "/"
	endpoint := "TerminateInstances"
	output := &TerminateInstancesOutput{}

	if input == nil {
		input = &TerminateInstancesInput{}
	}

	req, err := v.client.NewRequest(context.TODO(), endpoint, http.MethodGet, inURL, input)

	if err != nil {
		return nil, err
	}

	err = v.client.Do(context.TODO(), req, output)
	if err != nil {
		return nil, err
	}

	return output, nil
}

func (v VMOperations) AllocateAddress(input *AllocateAddressInput) (*AllocateAddressOutput, error) {
	inURL := "/"
	endpoint := "AllocateAddress"
	output := &AllocateAddressOutput{}

	if input == nil {
		input = &AllocateAddressInput{}
	}
	req, err := v.client.NewRequest(context.TODO(), endpoint, http.MethodGet, inURL, input)

	if err != nil {
		return nil, err
	}

	err = v.client.Do(context.TODO(), req, output)
	if err != nil {
		return nil, err
	}

	return output, nil
}

func (v VMOperations) StopInstances(input *StopInstancesInput) (*StopInstancesOutput, error) {
	inURL := "/"
	endpoint := "StopInstances"
	output := &StopInstancesOutput{}

	if input == nil {
		input = &StopInstancesInput{}
	}

	req, err := v.client.NewRequest(context.TODO(), endpoint, http.MethodGet, inURL, input)

	if err != nil {
		return nil, err
	}

	err = v.client.Do(context.TODO(), req, output)
	if err != nil {
		return nil, err
	}

	return output, nil
}

//DescribeAddresses
func (v VMOperations) DescribeAddressesRequest(input *DescribeAddressesInput) (*DescribeAddressesOutput, error) {
	inURL := "/"
	endpoint := "DescribeAddresses"
	output := &DescribeAddressesOutput{}

	if input == nil {
		input = &DescribeAddressesInput{}
	}

	req, err := v.client.NewRequest(context.TODO(), endpoint, http.MethodGet, inURL, input)

	if err != nil {
		return nil, err
	}

	err = v.client.Do(context.TODO(), req, output)
	if err != nil {
		return nil, err
	}

	return output, nil
}

func (v VMOperations) StartInstances(input *StartInstancesInput) (*StartInstancesOutput, error) {
	inURL := "/"
	endpoint := "StartInstances"
	output := &StartInstancesOutput{}

	if input == nil {
		input = &StartInstancesInput{}
	}

	req, err := v.client.NewRequest(context.TODO(), endpoint, http.MethodGet, inURL, input)

	if err != nil {
		return nil, err
	}

	err = v.client.Do(context.TODO(), req, output)
	if err != nil {
		return nil, err
	}

	return output, nil
}

func (v VMOperations) AssociateAddress(input *AssociateAddressInput) (*AssociateAddressOutput, error) {
	inURL := "/"
	endpoint := "AssociateAddress"
	output := &AssociateAddressOutput{}

	if input == nil {
		input = &AssociateAddressInput{}
	}
	req, err := v.client.NewRequest(context.TODO(), endpoint, http.MethodGet, inURL, input)

	if err != nil {
		return nil, err
	}

	err = v.client.Do(context.TODO(), req, output)
	if err != nil {
		return nil, err
	}

	return output, nil
}

func (v VMOperations) DisassociateAddress(input *DisassociateAddressInput) (*DisassociateAddressOutput, error) {
	inURL := "/"
	endpoint := "DisassociateAddress"
	output := &DisassociateAddressOutput{}

	if input == nil {
		input = &DisassociateAddressInput{}
	}
	req, err := v.client.NewRequest(context.TODO(), endpoint, http.MethodGet, inURL, input)

	if err != nil {
		return nil, err
	}

	err = v.client.Do(context.TODO(), req, output)
	if err != nil {
		return nil, err
	}

	return output, nil
}

func (v VMOperations) ReleaseAddress(input *ReleaseAddressInput) (*ReleaseAddressOutput, error) {
	inURL := "/"
	endpoint := "ReleaseAddress"
	output := &ReleaseAddressOutput{}

	if input == nil {
		input = &ReleaseAddressInput{}
	}
	req, err := v.client.NewRequest(context.TODO(), endpoint, http.MethodGet, inURL, input)

	if err != nil {
		return nil, err
	}

	err = v.client.Do(context.TODO(), req, output)
	if err != nil {
		return nil, err
	}

	return output, nil
}

func (v VMOperations) RegisterImage(input *RegisterImageInput) (*RegisterImageOutput, error) {
	inURL := "/"
	endpoint := "CreateImage"
	output := &RegisterImageOutput{}

	if input == nil {
		input = &RegisterImageInput{}
	}
	req, err := v.client.NewRequest(context.TODO(), endpoint, http.MethodGet, inURL, input)

	if err != nil {
		return nil, err
	}

	err = v.client.Do(context.TODO(), req, output)
	if err != nil {
		return nil, err
	}

	return output, nil
}

func (v VMOperations) DescribeImages(input *DescribeImagesInput) (*DescribeImagesOutput, error) {
	inURL := "/"
	endpoint := "DescribeImages"
	output := &DescribeImagesOutput{}

	if input == nil {
		input = &DescribeImagesInput{}
	}
	req, err := v.client.NewRequest(context.TODO(), endpoint, http.MethodGet, inURL, input)

	if err != nil {
		return nil, err
	}

	err = v.client.Do(context.TODO(), req, output)
	if err != nil {
		return nil, err
	}

	return output, nil
}

func (v VMOperations) ModifyImageAttribute(input *ModifyImageAttributeInput) (*ModifyImageAttributeOutput, error) {
	inURL := "/"
	endpoint := "ModifyImageAttribute"
	output := &ModifyImageAttributeOutput{}

	if input == nil {
		input = &ModifyImageAttributeInput{}
	}
	req, err := v.client.NewRequest(context.TODO(), endpoint, http.MethodGet, inURL, input)

	if err != nil {
		return nil, err
	}

	err = v.client.Do(context.TODO(), req, output)
	if err != nil {
		return nil, err
	}

	return output, nil
}

func (v VMOperations) DeleteTags(input *DeleteTagsInput) (*DeleteTagsOutput, error) {
	inURL := "/"
	endpoint := "DeleteTags"
	output := &DeleteTagsOutput{}

	if input == nil {
		input = &DeleteTagsInput{}
	}
	req, err := v.client.NewRequest(context.TODO(), endpoint, http.MethodGet, inURL, input)

	if err != nil {
		return nil, err
	}

	err = v.client.Do(context.TODO(), req, output)
	if err != nil {
		return nil, err
	}

	return output, nil
}

func (v VMOperations) CreateTags(input *CreateTagsInput) (*CreateTagsOutput, error) {
	inURL := "/"
	endpoint := "CreateTags"
	output := &CreateTagsOutput{}

	if input == nil {
		input = &CreateTagsInput{}
	}
	req, err := v.client.NewRequest(context.TODO(), endpoint, http.MethodGet, inURL, input)

	if err != nil {
		return nil, err
	}

	err = v.client.Do(context.TODO(), req, output)
	if err != nil {
		return nil, err
	}

	return output, nil
}

func (v VMOperations) DeregisterImage(input *DeregisterImageInput) (*DeregisterImageOutput, error) {
	inURL := "/"
	endpoint := "DeregisterImage"
	output := &DeregisterImageOutput{}

	if input == nil {
		input = &DeregisterImageInput{}
	}
	req, err := v.client.NewRequest(context.TODO(), endpoint, http.MethodGet, inURL, input)

	if err != nil {
		return nil, err
	}

	err = v.client.Do(context.TODO(), req, output)
	if err != nil {
		return nil, err
	}

	return output, nil
}

func (v VMOperations) DescribeTags(input *DescribeTagsInput) (*DescribeTagsOutput, error) {
	inURL := "/"
	endpoint := "DescribeTags"
	output := &DescribeTagsOutput{}

	if input == nil {
		input = &DescribeTagsInput{}
	}
	req, err := v.client.NewRequest(context.TODO(), endpoint, http.MethodGet, inURL, input)

	if err != nil {
		return nil, err
	}

	err = v.client.Do(context.TODO(), req, output)
	if err != nil {
		return nil, err
	}

	return output, nil
}

func (v VMOperations) CreateSecurityGroup(input *CreateSecurityGroupInput) (*CreateSecurityGroupOutput, error) {
	inURL := "/"
	endpoint := "CreateSecurityGroup"
	output := &CreateSecurityGroupOutput{}

	if input == nil {
		input = &CreateSecurityGroupInput{}
	}
	req, err := v.client.NewRequest(context.TODO(), endpoint, http.MethodGet, inURL, input)

	if err != nil {
		return nil, err
	}

	err = v.client.Do(context.TODO(), req, output)
	if err != nil {
		return nil, err
	}

	return output, nil
}

func (v VMOperations) ImportKeyPair(input *ImportKeyPairInput) (*ImportKeyPairOutput, error) {
	inURL := "/"
	endpoint := "ImportKeyPair"
	output := &ImportKeyPairOutput{}

	if input == nil {
		input = &ImportKeyPairInput{}
	}
	req, err := v.client.NewRequest(context.TODO(), endpoint, http.MethodGet, inURL, input)

	if err != nil {
		return nil, err
	}

	err = v.client.Do(context.TODO(), req, output)
	if err != nil {
		return nil, err
	}

	return output, nil
}

func (v VMOperations) DescribeSecurityGroups(input *DescribeSecurityGroupsInput) (*DescribeSecurityGroupsOutput, error) {
	inURL := "/"
	endpoint := "DescribeSecurityGroups"
	output := &DescribeSecurityGroupsOutput{}

	if input == nil {
		input = &DescribeSecurityGroupsInput{}

	}
	req, err := v.client.NewRequest(context.TODO(), endpoint, http.MethodGet, inURL, input)

	if err != nil {
		return nil, err
	}

	err = v.client.Do(context.TODO(), req, output)
	if err != nil {
		return nil, err
	}

	return output, nil
}

func (v VMOperations) DescribeKeyPairs(input *DescribeKeyPairsInput) (*DescribeKeyPairsOutput, error) {
	inURL := "/"
	endpoint := "DescribeKeyPairs"
	output := &DescribeKeyPairsOutput{}

	if input == nil {
		input = &DescribeKeyPairsInput{}
	}
	req, err := v.client.NewRequest(context.TODO(), endpoint, http.MethodGet, inURL, input)

	if err != nil {
		return nil, err
	}

	err = v.client.Do(context.TODO(), req, output)
	if err != nil {
		return nil, err
	}

	return output, nil
}

func (v VMOperations) RevokeSecurityGroupEgress(input *RevokeSecurityGroupEgressInput) (*RevokeSecurityGroupEgressOutput, error) {
	inURL := "/"
	endpoint := "RevokeSecurityGroupEgress"
	output := &RevokeSecurityGroupEgressOutput{}

	if input == nil {
		input = &RevokeSecurityGroupEgressInput{}
	}
	req, err := v.client.NewRequest(context.TODO(), endpoint, http.MethodGet, inURL, input)

	if err != nil {
		return nil, err
	}

	err = v.client.Do(context.TODO(), req, output)
	if err != nil {
		return nil, err
	}

	return output, nil
}

func (v VMOperations) RevokeSecurityGroupIngress(input *RevokeSecurityGroupIngressInput) (*RevokeSecurityGroupIngressOutput, error) {
	inURL := "/"
	endpoint := "RevokeSecurityGroupIngress"
	output := &RevokeSecurityGroupIngressOutput{}

	if input == nil {
		input = &RevokeSecurityGroupIngressInput{}
	}
	req, err := v.client.NewRequest(context.TODO(), endpoint, http.MethodGet, inURL, input)

	if err != nil {
		return nil, err
	}

	err = v.client.Do(context.TODO(), req, output)
	if err != nil {
		return nil, err
	}

	return output, nil
}

func (v VMOperations) AuthorizeSecurityGroupEgress(input *AuthorizeSecurityGroupEgressInput) (*AuthorizeSecurityGroupEgressOutput, error) {
	inURL := "/"
	endpoint := "AuthorizeSecurityGroupEgress"
	output := &AuthorizeSecurityGroupEgressOutput{}

	if input == nil {
		input = &AuthorizeSecurityGroupEgressInput{}
	}
	req, err := v.client.NewRequest(context.TODO(), endpoint, http.MethodGet, inURL, input)

	if err != nil {
		return nil, err
	}

	err = v.client.Do(context.TODO(), req, output)
	if err != nil {
		return nil, err
	}

	return output, nil
}

func (v VMOperations) DeleteKeyPairs(input *DeleteKeyPairInput) (*DeleteKeyPairOutput, error) {
	inURL := "/"
	endpoint := "DeleteKeyPair"
	output := &DeleteKeyPairOutput{}

	if input == nil {
		input = &DeleteKeyPairInput{}
	}
	req, err := v.client.NewRequest(context.TODO(), endpoint, http.MethodGet, inURL, input)

	if err != nil {
		return nil, err
	}

	err = v.client.Do(context.TODO(), req, output)
	if err != nil {
		return nil, err
	}

	return output, nil
}

func (v VMOperations) AuthorizeSecurityGroupIngress(input *AuthorizeSecurityGroupIngressInput) (*AuthorizeSecurityGroupIngressOutput, error) {
	inURL := "/"
	endpoint := "AuthorizeSecurityGroupIngress"
	output := &AuthorizeSecurityGroupIngressOutput{}

	if input == nil {
		input = &AuthorizeSecurityGroupIngressInput{}
	}
	req, err := v.client.NewRequest(context.TODO(), endpoint, http.MethodGet, inURL, input)

	if err != nil {
		return nil, err
	}

	err = v.client.Do(context.TODO(), req, output)
	if err != nil {
		return nil, err
	}

	return output, nil
}

func (v VMOperations) DeleteSecurityGroup(input *DeleteSecurityGroupInput) (*DeleteSecurityGroupOutput, error) {
	inURL := "/"
	endpoint := "DeleteSecurityGroup"
	output := &DeleteSecurityGroupOutput{}

	if input == nil {
		input = &DeleteSecurityGroupInput{}
	}
	req, err := v.client.NewRequest(context.TODO(), endpoint, http.MethodGet, inURL, input)

	if err != nil {
		return nil, err
	}

	err = v.client.Do(context.TODO(), req, output)
	if err != nil {
		return nil, err
	}

	return output, nil
}

func (v VMOperations) CreateKeyPair(input *CreateKeyPairInput) (*CreateKeyPairOutput, error) {
	inURL := "/"
	endpoint := "CreateKeyPair"
	output := &CreateKeyPairOutput{}

	if input == nil {
		input = &CreateKeyPairInput{}
	}
	req, err := v.client.NewRequest(context.TODO(), endpoint, http.MethodGet, inURL, input)

	if err != nil {
		return nil, err
	}

	err = v.client.Do(context.TODO(), req, output)
	if err != nil {
		return nil, err
	}

	return output, nil
}

func (v VMOperations) CreateVolume(input *CreateVolumeInput) (*Volume, error) {
	inURL := "/"
	endpoint := "CreateVolume"
	output := &Volume{}

	if input == nil {
		input = &CreateVolumeInput{}
	}
	req, err := v.client.NewRequest(context.TODO(), endpoint, http.MethodGet, inURL, input)

	if err != nil {
		return nil, err
	}

	err = v.client.Do(context.TODO(), req, output)
	if err != nil {
		return nil, err
	}

	return output, nil
}

func (v VMOperations) DeleteVolume(input *DeleteVolumeInput) (*DeleteVolumeOutput, error) {
	inURL := "/"
	endpoint := "DeleteVolume"
	output := &DeleteVolumeOutput{}

	if input == nil {
		input = &DeleteVolumeInput{}
	}
	req, err := v.client.NewRequest(context.TODO(), endpoint, http.MethodGet, inURL, input)

	if err != nil {
		return nil, err
	}

	err = v.client.Do(context.TODO(), req, output)
	if err != nil {
		return nil, err
	}

	return output, nil

}

func (v VMOperations) DescribeVolumes(input *DescribeVolumesInput) (*DescribeVolumesOutput, error) {
	inURL := "/"
	endpoint := "DescribeVolumes"
	output := &DescribeVolumesOutput{}

	if input == nil {
		input = &DescribeVolumesInput{}
	}
	req, err := v.client.NewRequest(context.TODO(), endpoint, http.MethodGet, inURL, input)

	if err != nil {
		return nil, err
	}

	err = v.client.Do(context.TODO(), req, output)
	if err != nil {
		return nil, err
	}

	return output, nil
}

func (v VMOperations) AttachVolume(input *AttachVolumeInput) (*VolumeAttachment, error) {
	inURL := "/"
	endpoint := "AttachVolume"
	output := &VolumeAttachment{}

	if input == nil {
		input = &AttachVolumeInput{}
	}
	req, err := v.client.NewRequest(context.TODO(), endpoint, http.MethodGet, inURL, input)

	if err != nil {
		return nil, err
	}

	err = v.client.Do(context.TODO(), req, output)
	if err != nil {
		return nil, err
	}

	return output, nil
}

func (v VMOperations) DetachVolume(input *DetachVolumeInput) (*VolumeAttachment, error) {
	inURL := "/"
	endpoint := "DetachVolume"
	output := &VolumeAttachment{}

	if input == nil {
		input = &DetachVolumeInput{}
	}
	req, err := v.client.NewRequest(context.TODO(), endpoint, http.MethodGet, inURL, input)

	if err != nil {
		return nil, err
	}

	err = v.client.Do(context.TODO(), req, output)
	if err != nil {
		return nil, err
	}

	return output, nil
}

func (v VMOperations) DescribeInstanceAttribute(input *DescribeInstanceAttributeInput) (*DescribeInstanceAttributeOutput, error) {
	inURL := "/"
	endpoint := "DescribeInstanceAttribute"
	output := &DescribeInstanceAttributeOutput{}

	if input == nil {
		input = &DescribeInstanceAttributeInput{}
	}
	req, err := v.client.NewRequest(context.TODO(), endpoint, http.MethodGet, inURL, input)

	if err != nil {
		return nil, err
	}

	err = v.client.Do(context.TODO(), req, output)
	if err != nil {
		return nil, err
	}

	return output, nil

}
func (v VMOperations) CreateNatGateway(input *CreateNatGatewayInput) (*CreateNatGatewayOutput, error) {
	inURL := "/"
	endpoint := "CreateNatGateway"
	output := &CreateNatGatewayOutput{}

	if input == nil {
		input = &CreateNatGatewayInput{}
	}
	req, err := v.client.NewRequest(context.TODO(), endpoint, http.MethodGet, inURL, input)

	if err != nil {
		return nil, err
	}

	err = v.client.Do(context.TODO(), req, output)
	if err != nil {
		return nil, err
	}

	return output, nil

}

func (v VMOperations) DescribeNatGateways(input *DescribeNatGatewaysInput) (*DescribeNatGatewaysOutput, error) {
	inURL := "/"
	endpoint := "DescribeNatGateways"
	output := &DescribeNatGatewaysOutput{}

	if input == nil {
		input = &DescribeNatGatewaysInput{}
	}
	req, err := v.client.NewRequest(context.TODO(), endpoint, http.MethodGet, inURL, input)

	if err != nil {
		return nil, err
	}

	err = v.client.Do(context.TODO(), req, output)
	if err != nil {
		return nil, err
	}

	return output, nil
}

func (v VMOperations) DescribeInstanceStatus(input *DescribeInstanceStatusInput) (*DescribeInstanceStatusOutput, error) {
	inURL := "/"
	endpoint := "DescribeInstanceStatus"
	output := &DescribeInstanceStatusOutput{}

	if input == nil {
		input = &DescribeInstanceStatusInput{}
	}
	req, err := v.client.NewRequest(context.TODO(), endpoint, http.MethodGet, inURL, input)

	if err != nil {
		return nil, err
	}

	err = v.client.Do(context.TODO(), req, output)
	if err != nil {
		return nil, err
	}

	return output, nil
}
func (v VMOperations) DeleteNatGateway(input *DeleteNatGatewayInput) (*DeleteNatGatewayOutput, error) {
	inURL := "/"
	endpoint := "DeleteNatGateway"
	output := &DeleteNatGatewayOutput{}

	if input == nil {
		input = &DeleteNatGatewayInput{}
	}
	req, err := v.client.NewRequest(context.TODO(), endpoint, http.MethodGet, inURL, input)

	if err != nil {
		return nil, err
	}

	err = v.client.Do(context.TODO(), req, output)
	if err != nil {
		return nil, err
	}

	return output, nil
}
func (v VMOperations) CreateSubNet(input *CreateSubnetInput) (*CreateSubnetOutput, error) {
	inURL := "/"
	endpoint := "CreateSubnet"
	output := &CreateSubnetOutput{}

	if input == nil {
		input = &CreateSubnetInput{}
	}

	req, err := v.client.NewRequest(context.TODO(), endpoint, http.MethodGet, inURL, input)

	if err != nil {
		return nil, err
	}

	err = v.client.Do(context.TODO(), req, output)
	if err != nil {
		return nil, err
	}

	return output, nil
}

func (v VMOperations) DeleteSubNet(input *DeleteSubnetInput) (*DeleteSubnetOutput, error) {
	inURL := "/"
	endpoint := "DeleteSubnet"
	output := &DeleteSubnetOutput{}

	if input == nil {
		input = &DeleteSubnetInput{}
	}
	req, err := v.client.NewRequest(context.TODO(), endpoint, http.MethodGet, inURL, input)

	if err != nil {
		return nil, err
	}

	err = v.client.Do(context.TODO(), req, output)
	if err != nil {
		return nil, err
	}

	return output, nil
}
func (v VMOperations) DescribeSubNet(input *DescribeSubnetsInput) (*DescribeSubnetsOutput, error) {
	inURL := "/"
	endpoint := "DescribeSubnets"
	output := &DescribeSubnetsOutput{}

	if input == nil {
		input = &DescribeSubnetsInput{}
	}
	req, err := v.client.NewRequest(context.TODO(), endpoint, http.MethodGet, inURL, input)

	if err != nil {
		return nil, err
	}

	err = v.client.Do(context.TODO(), req, output)
	if err != nil {
		return nil, err
	}

	return output, nil
}

func (v VMOperations) CreateAccessKey(input *CreateAccessKeyInput) (*CreateAccessKeyOutput, error) {
	inURL := "/"
	endpoint := "CreateAccessKey"
	output := &CreateAccessKeyOutput{}

	if input == nil {
		input = &CreateAccessKeyInput{}
	}
	req, err := v.client.NewRequest(context.TODO(), endpoint, http.MethodGet, inURL, input)

	if err != nil {
		return nil, err
	}

	err = v.client.Do(context.TODO(), req, output)
	if err != nil {
		return nil, err
	}

	return output, nil
}
func (v VMOperations) DeleteDhcpOptions(input *DeleteDhcpOptionsInput) (*DeleteDhcpOptionsOutput, error) {
	inURL := "/"
	endpoint := "DescribeDhcpOptions"
	output := &DeleteDhcpOptionsOutput{}

	if input == nil {
		input = &DeleteDhcpOptionsInput{}
	}
	req, err := v.client.NewRequest(context.TODO(), endpoint, http.MethodGet, inURL, input)

	if err != nil {
		return nil, err
	}

	err = v.client.Do(context.TODO(), req, output)
	if err != nil {
		return nil, err
	}

	return output, nil
}

func (v VMOperations) DescribeCustomerGateways(input *DescribeCustomerGatewaysInput) (*DescribeCustomerGatewaysOutput, error) {
	inURL := "/"
	endpoint := "DescribeCustomerGateways"
	output := &DescribeCustomerGatewaysOutput{}

	if input == nil {
		input = &DescribeCustomerGatewaysInput{}
	}

	req, err := v.client.NewRequest(context.TODO(), endpoint, http.MethodGet, inURL, input)
	if err != nil {
		return nil, err
	}

	err = v.client.Do(context.TODO(), req, output)

	if err != nil {
		return nil, err
	}

	return output, nil
}

func (v VMOperations) DescribeAccessKey(input *DescribeAccessKeyInput) (*DescribeAccessKeyOutput, error) {
	inURL := "/"
	endpoint := "GetAccessKey"
	output := &DescribeAccessKeyOutput{}

	if input == nil {
		input = &DescribeAccessKeyInput{}
	}

	req, err := v.client.NewRequest(context.TODO(), endpoint, http.MethodGet, inURL, input)

	if err != nil {
		return nil, err
	}

	err = v.client.Do(context.TODO(), req, output)
	if err != nil {
		return nil, err
	}

	return output, nil

}

func (v VMOperations) CreateDhcpOptions(input *CreateDhcpOptionsInput) (*CreateDhcpOptionsOutput, error) {
	inURL := "/"
	endpoint := "CreateDhcpOptions"
	output := &CreateDhcpOptionsOutput{}

	if input == nil {
		input = &CreateDhcpOptionsInput{}
	}
	req, err := v.client.NewRequest(context.TODO(), endpoint, http.MethodGet, inURL, input)

	if err != nil {
		return nil, err
	}

	err = v.client.Do(context.TODO(), req, output)
	if err != nil {
		return nil, err
	}

	return output, nil
}

func (v VMOperations) DeleteCustomerGateway(input *DeleteCustomerGatewayInput) (*DeleteCustomerGatewayOutput, error) {
	inURL := "/"
	endpoint := "DeleteCustomerGateway"
	output := &DeleteCustomerGatewayOutput{}

	if input == nil {
		input = &DeleteCustomerGatewayInput{}
	}

	req, err := v.client.NewRequest(context.TODO(), endpoint, http.MethodGet, inURL, input)

	if err != nil {
		return nil, err
	}

	err = v.client.Do(context.TODO(), req, output)
	if err != nil {
		return nil, err
	}

	return output, nil
}

func (v VMOperations) DeleteAccessKey(input *DeleteAccessKeyInput) (*DeleteAccessKeyOutput, error) {
	inURL := "/"
	endpoint := "DeleteAccessKey"
	output := &DeleteAccessKeyOutput{}

	if input == nil {
		input = &DeleteAccessKeyInput{}
	}
	req, err := v.client.NewRequest(context.TODO(), endpoint, http.MethodGet, inURL, input)

	if err != nil {
		return nil, err
	}

	err = v.client.Do(context.TODO(), req, output)
	if err != nil {
		return nil, err
	}

	return output, nil
}
func (v VMOperations) UpdateAccessKey(input *UpdateAccessKeyInput) (*UpdateAccessKeyOutput, error) {
	inURL := "/"
	endpoint := "UpdateAccessKey"
	output := &UpdateAccessKeyOutput{}

	if input == nil {
		input = &UpdateAccessKeyInput{}
	}
	req, err := v.client.NewRequest(context.TODO(), endpoint, http.MethodGet, inURL, input)

	if err != nil {
		return nil, err
	}

	err = v.client.Do(context.TODO(), req, output)
	if err != nil {
		return nil, err
	}

	return output, nil
}

func (v VMOperations) DescribeDhcpOptions(input *DescribeDhcpOptionsInput) (*DescribeDhcpOptionsOutput, error) {
	inURL := "/"
	endpoint := "DescribeDhcpOptions"
	output := &DescribeDhcpOptionsOutput{}

	if input == nil {
		input = &DescribeDhcpOptionsInput{}
	}
	req, err := v.client.NewRequest(context.TODO(), endpoint, http.MethodGet, inURL, input)

	if err != nil {
		return nil, err
	}

	err = v.client.Do(context.TODO(), req, output)
	if err != nil {
		return nil, err
	}

	return output, nil
}

func (v VMOperations) AssociateDhcpOptions(input *AssociateDhcpOptionsInput) (*AssociateDhcpOptionsOutput, error) {
	inURL := "/"
	endpoint := "AssociateDhcpOptions"
	output := &AssociateDhcpOptionsOutput{}

	if input == nil {
		input = &AssociateDhcpOptionsInput{}
	}
	req, err := v.client.NewRequest(context.TODO(), endpoint, http.MethodGet, inURL, input)

	if err != nil {
		return nil, err
	}

	err = v.client.Do(context.TODO(), req, output)
	if err != nil {
		return nil, err
	}

	return output, nil
}
func (v VMOperations) CreateCustomerGateway(input *CreateCustomerGatewayInput) (*CreateCustomerGatewayOutput, error) {

	inURL := "/"
	endpoint := "CreateCustomerGateway"
	output := &CreateCustomerGatewayOutput{}

	if input == nil {
		input = &CreateCustomerGatewayInput{}

	}
	req, err := v.client.NewRequest(context.TODO(), endpoint, http.MethodGet, inURL, input)

	if err != nil {
		return nil, err
	}

	err = v.client.Do(context.TODO(), req, output)
	if err != nil {
		return nil, err
	}

	return output, nil
}

func (v VMOperations) DescribeAvailabilityZones(input *DescribeAvailabilityZonesInput) (*DescribeAvailabilityZonesOutput, error) {
	inURL := "/"
	endpoint := "DescribeAvailabilityZones"
	output := &DescribeAvailabilityZonesOutput{}

	if input == nil {
		input = &DescribeAvailabilityZonesInput{}

	}
	req, err := v.client.NewRequest(context.TODO(), endpoint, http.MethodGet, inURL, input)

	if err != nil {
		return nil, err
	}

	err = v.client.Do(context.TODO(), req, output)
	if err != nil {
		return nil, err
	}

	return output, nil
}

func (v VMOperations) DescribePrefixLists(input *DescribePrefixListsInput) (*DescribePrefixListsOutput, error) {
	inURL := "/"
	endpoint := "DescribePrefixLists"
	output := &DescribePrefixListsOutput{}

	if input == nil {
		input = &DescribePrefixListsInput{}

	}
	req, err := v.client.NewRequest(context.TODO(), endpoint, http.MethodGet, inURL, input)

	if err != nil {
		return nil, err
	}

	err = v.client.Do(context.TODO(), req, output)
	if err != nil {
		return nil, err
	}

	return output, nil
}

<<<<<<< HEAD
func (v VMOperations) DescribeQuotas(input *DescribeQuotasInput) (*DescribeQuotasOutput, error) {
	inURL := "/"
	endpoint := "DescribeQuotas"
	output := &DescribeQuotasOutput{}

	if input == nil {
		input = &DescribeQuotasInput{}
=======
func (v VMOperations) DescribeRegions(input *DescribeRegionsInput) (*DescribeRegionsOutput, error) {
	inURL := "/"
	endpoint := "DescribeRegions"
	output := &DescribeRegionsOutput{}

	if input == nil {
		input = &DescribeRegionsInput{}
>>>>>>> 7af7892f

	}
	req, err := v.client.NewRequest(context.TODO(), endpoint, http.MethodGet, inURL, input)

	if err != nil {
		return nil, err
	}

	err = v.client.Do(context.TODO(), req, output)
	if err != nil {
		return nil, err
	}

	return output, nil
}<|MERGE_RESOLUTION|>--- conflicted
+++ resolved
@@ -102,11 +102,8 @@
 	DeleteVpnConnectionRoute(input *DeleteVpnConnectionRouteInput) (*DeleteVpnConnectionRouteOutput, error)
 	DescribeAvailabilityZones(input *DescribeAvailabilityZonesInput) (*DescribeAvailabilityZonesOutput, error)
 	DescribePrefixLists(input *DescribePrefixListsInput) (*DescribePrefixListsOutput, error)
-<<<<<<< HEAD
 	DescribeQuotas(input *DescribeQuotasInput) (*DescribeQuotasOutput, error)
-=======
 	DescribeRegions(input *DescribeRegionsInput) (*DescribeRegionsOutput, error)
->>>>>>> 7af7892f
 }
 
 const opRunInstances = "RunInstances"
@@ -1378,7 +1375,6 @@
 	return output, nil
 }
 
-<<<<<<< HEAD
 func (v VMOperations) DescribeQuotas(input *DescribeQuotasInput) (*DescribeQuotasOutput, error) {
 	inURL := "/"
 	endpoint := "DescribeQuotas"
@@ -1386,7 +1382,20 @@
 
 	if input == nil {
 		input = &DescribeQuotasInput{}
-=======
+	}
+	req, err := v.client.NewRequest(context.TODO(), endpoint, http.MethodGet, inURL, input)
+
+	if err != nil {
+		return nil, err
+	}
+
+	err = v.client.Do(context.TODO(), req, output)
+	if err != nil {
+		return nil, err
+	}
+
+	return output, nil
+}
 func (v VMOperations) DescribeRegions(input *DescribeRegionsInput) (*DescribeRegionsOutput, error) {
 	inURL := "/"
 	endpoint := "DescribeRegions"
@@ -1394,8 +1403,6 @@
 
 	if input == nil {
 		input = &DescribeRegionsInput{}
->>>>>>> 7af7892f
-
 	}
 	req, err := v.client.NewRequest(context.TODO(), endpoint, http.MethodGet, inURL, input)
 
