--- conflicted
+++ resolved
@@ -69,17 +69,14 @@
 	DetachInternetGateway(input *DetachInternetGatewayInput) (*DetachInternetGatewayOutput, error)
 	ModifyVpcAttribute(input *ModifyVpcAttributeInput) (*ModifyVpcAttributeOutput, error)
 	DescribeVpcAttribute(input *DescribeVpcAttributeInput) (*DescribeVpcAttributeOutput, error)
-<<<<<<< HEAD
 	CreateAccessKey(input *CreateAccessKeyInput) (*CreateAccessKeyOutput, error)
 	DescribeAccessKey(input *DescribeAccessKeyInput) (*DescribeAccessKeyOutput, error)
 	DeleteAccessKey(input *DeleteAccessKeyInput) (*DeleteAccessKeyOutput, error)
 	UpdateAccessKey(input *UpdateAccessKeyInput) (*UpdateAccessKeyOutput, error)
-=======
 	DeleteDhcpOptions(input *DeleteDhcpOptionsInput) (*DeleteDhcpOptionsOutput, error)
 	CreateDhcpOptions(input *CreateDhcpOptionsInput) (*CreateDhcpOptionsOutput, error)
 	DescribeDhcpOptions(input *DescribeDhcpOptionsInput) (*DescribeDhcpOptionsOutput, error)
 	AssociateDhcpOptions(input *AssociateDhcpOptionsInput) (*AssociateDhcpOptionsOutput, error)
->>>>>>> 98f10a9e
 	DescribeCustomerGateways(input *DescribeCustomerGatewaysInput) (*DescribeCustomerGatewaysOutput, error)
 	DeleteCustomerGateway(input *DeleteCustomerGatewayInput) (*DeleteCustomerGatewayOutput, error)
 	CreateCustomerGateway(input *CreateCustomerGatewayInput) (*CreateCustomerGatewayOutput, error)
@@ -1074,7 +1071,6 @@
 	return output, nil
 }
 
-<<<<<<< HEAD
 func (v VMOperations) CreateAccessKey(input *CreateAccessKeyInput) (*CreateAccessKeyOutput, error) {
 	inURL := "/"
 	endpoint := "CreateAccessKey"
@@ -1082,7 +1078,20 @@
 
 	if input == nil {
 		input = &CreateAccessKeyInput{}
-=======
+	}
+	req, err := v.client.NewRequest(context.TODO(), endpoint, http.MethodGet, inURL, input)
+
+	if err != nil {
+		return nil, err
+	}
+
+	err = v.client.Do(context.TODO(), req, output)
+	if err != nil {
+		return nil, err
+	}
+
+	return output, nil
+}
 func (v VMOperations) DeleteDhcpOptions(input *DeleteDhcpOptionsInput) (*DeleteDhcpOptionsOutput, error) {
 	inURL := "/"
 	endpoint := "DescribeDhcpOptions"
@@ -1090,25 +1099,21 @@
 
 	if input == nil {
 		input = &DeleteDhcpOptionsInput{}
->>>>>>> 98f10a9e
-	}
-	req, err := v.client.NewRequest(context.TODO(), endpoint, http.MethodGet, inURL, input)
-
-	if err != nil {
-		return nil, err
-	}
-
-	err = v.client.Do(context.TODO(), req, output)
-	if err != nil {
-		return nil, err
-	}
-
-	return output, nil
-}
-<<<<<<< HEAD
-
-=======
->>>>>>> 98f10a9e
+	}
+	req, err := v.client.NewRequest(context.TODO(), endpoint, http.MethodGet, inURL, input)
+
+	if err != nil {
+		return nil, err
+	}
+
+	err = v.client.Do(context.TODO(), req, output)
+	if err != nil {
+		return nil, err
+	}
+
+	return output, nil
+}
+
 func (v VMOperations) DescribeCustomerGateways(input *DescribeCustomerGatewaysInput) (*DescribeCustomerGatewaysOutput, error) {
 	inURL := "/"
 	endpoint := "DescribeCustomerGateways"
