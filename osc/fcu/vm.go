package fcu

import (
	"context"
	"net/http"

	"github.com/terraform-providers/terraform-provider-outscale/osc"
)

//VMOperations defines all the operations needed for FCU VMs
type VMOperations struct {
	client *osc.Client
}

//VMService all the necessary actions for them VM service
type VMService interface {
	RunInstance(input *RunInstancesInput) (*Reservation, error)
	DescribeInstances(input *DescribeInstancesInput) (*DescribeInstancesOutput, error)
	GetPasswordData(input *GetPasswordDataInput) (*GetPasswordDataOutput, error)
	ModifyInstanceKeyPair(input *ModifyInstanceKeyPairInput) error
	ModifyInstanceAttribute(input *ModifyInstanceAttributeInput) (*ModifyInstanceAttributeOutput, error)
	TerminateInstances(input *TerminateInstancesInput) (*TerminateInstancesOutput, error)
	AllocateAddress(input *AllocateAddressInput) (*AllocateAddressOutput, error)
	DescribeAddressesRequest(input *DescribeAddressesInput) (*DescribeAddressesOutput, error)
	StopInstances(input *StopInstancesInput) (*StopInstancesOutput, error)
	StartInstances(input *StartInstancesInput) (*StartInstancesOutput, error)
	ImportKeyPair(input *ImportKeyPairInput) (*ImportKeyPairOutput, error)
	DescribeKeyPairs(input *DescribeKeyPairsInput) (*DescribeKeyPairsOutput, error)
	DeleteKeyPairs(input *DeleteKeyPairInput) (*DeleteKeyPairOutput, error)
	CreateKeyPair(input *CreateKeyPairInput) (*CreateKeyPairOutput, error)
	AssociateAddress(input *AssociateAddressInput) (*AssociateAddressOutput, error)
	DisassociateAddress(input *DisassociateAddressInput) (*DisassociateAddressOutput, error)
	ReleaseAddress(input *ReleaseAddressInput) (*ReleaseAddressOutput, error)
	RegisterImage(input *RegisterImageInput) (*RegisterImageOutput, error)
	DescribeImages(input *DescribeImagesInput) (*DescribeImagesOutput, error)
	ModifyImageAttribute(input *ModifyImageAttributeInput) (*ModifyImageAttributeOutput, error)
	DeleteTags(input *DeleteTagsInput) (*DeleteTagsOutput, error)
	CreateTags(input *CreateTagsInput) (*CreateTagsOutput, error)
	DeregisterImage(input *DeregisterImageInput) (*DeregisterImageOutput, error)
	DescribeTags(input *DescribeTagsInput) (*DescribeTagsOutput, error)
	CreateSecurityGroup(input *CreateSecurityGroupInput) (*CreateSecurityGroupOutput, error)
	DescribeSecurityGroups(input *DescribeSecurityGroupsInput) (*DescribeSecurityGroupsOutput, error)
	RevokeSecurityGroupEgress(input *RevokeSecurityGroupEgressInput) (*RevokeSecurityGroupEgressOutput, error)
	RevokeSecurityGroupIngress(input *RevokeSecurityGroupIngressInput) (*RevokeSecurityGroupIngressOutput, error)
	AuthorizeSecurityGroupEgress(input *AuthorizeSecurityGroupEgressInput) (*AuthorizeSecurityGroupEgressOutput, error)
	AuthorizeSecurityGroupIngress(input *AuthorizeSecurityGroupIngressInput) (*AuthorizeSecurityGroupIngressOutput, error)
	DeleteSecurityGroup(input *DeleteSecurityGroupInput) (*DeleteSecurityGroupOutput, error)
	CreateVolume(input *CreateVolumeInput) (*Volume, error)
	DeleteVolume(input *DeleteVolumeInput) (*DeleteVolumeOutput, error)
	DescribeVolumes(input *DescribeVolumesInput) (*DescribeVolumesOutput, error)
	AttachVolume(input *AttachVolumeInput) (*VolumeAttachment, error)
	DetachVolume(input *DetachVolumeInput) (*VolumeAttachment, error)
	CreateSubNet(input *CreateSubnetInput) (*CreateSubnetOutput, error)
	DeleteSubNet(input *DeleteSubnetInput) (*DeleteSubnetOutput, error)
	DescribeSubNet(input *DescribeSubnetsInput) (*DescribeSubnetsOutput, error)
	DescribeInstanceAttribute(input *DescribeInstanceAttributeInput) (*DescribeInstanceAttributeOutput, error)
	DescribeInstanceStatus(input *DescribeInstanceStatusInput) (*DescribeInstanceStatusOutput, error)
	CreateInternetGateway(input *CreateInternetGatewayInput) (*CreateInternetGatewayOutput, error)
	DescribeInternetGateways(input *DescribeInternetGatewaysInput) (*DescribeInternetGatewaysOutput, error)
	DeleteInternetGateway(input *DeleteInternetGatewayInput) (*DeleteInternetGatewayOutput, error)
	CreateNatGateway(input *CreateNatGatewayInput) (*CreateNatGatewayOutput, error)
	DescribeNatGateways(input *DescribeNatGatewaysInput) (*DescribeNatGatewaysOutput, error)
	DeleteNatGateway(input *DeleteNatGatewayInput) (*DeleteNatGatewayOutput, error)
	CreateVpc(input *CreateVpcInput) (*CreateVpcOutput, error)
	DescribeVpcs(input *DescribeVpcsInput) (*DescribeVpcsOutput, error)
	DeleteVpc(input *DeleteVpcInput) (*DeleteVpcOutput, error)
	AttachInternetGateway(input *AttachInternetGatewayInput) (*AttachInternetGatewayOutput, error)
	DetachInternetGateway(input *DetachInternetGatewayInput) (*DetachInternetGatewayOutput, error)
	ModifyVpcAttribute(input *ModifyVpcAttributeInput) (*ModifyVpcAttributeOutput, error)
	DescribeVpcAttribute(input *DescribeVpcAttributeInput) (*DescribeVpcAttributeOutput, error)
	CreateAccessKey(input *CreateAccessKeyInput) (*CreateAccessKeyOutput, error)
	DescribeAccessKey(input *DescribeAccessKeyInput) (*DescribeAccessKeyOutput, error)
	DeleteAccessKey(input *DeleteAccessKeyInput) (*DeleteAccessKeyOutput, error)
	UpdateAccessKey(input *UpdateAccessKeyInput) (*UpdateAccessKeyOutput, error)
	DeleteDhcpOptions(input *DeleteDhcpOptionsInput) (*DeleteDhcpOptionsOutput, error)
	CreateDhcpOptions(input *CreateDhcpOptionsInput) (*CreateDhcpOptionsOutput, error)
	DescribeDhcpOptions(input *DescribeDhcpOptionsInput) (*DescribeDhcpOptionsOutput, error)
	AssociateDhcpOptions(input *AssociateDhcpOptionsInput) (*AssociateDhcpOptionsOutput, error)
	DescribeCustomerGateways(input *DescribeCustomerGatewaysInput) (*DescribeCustomerGatewaysOutput, error)
	DeleteCustomerGateway(input *DeleteCustomerGatewayInput) (*DeleteCustomerGatewayOutput, error)
	CreateCustomerGateway(input *CreateCustomerGatewayInput) (*CreateCustomerGatewayOutput, error)
	CreateRoute(input *CreateRouteInput) (*CreateRouteOutput, error)
	ReplaceRoute(input *ReplaceRouteInput) (*ReplaceRouteOutput, error)
	DeleteRoute(input *DeleteRouteInput) (*DeleteRouteOutput, error)
	DescribeRouteTables(input *DescribeRouteTablesInput) (*DescribeRouteTablesOutput, error)
	CreateRouteTable(input *CreateRouteTableInput) (*CreateRouteTableOutput, error)
	DisableVgwRoutePropagation(input *DisableVgwRoutePropagationInput) (*DisableVgwRoutePropagationOutput, error)
	EnableVgwRoutePropagation(input *EnableVgwRoutePropagationInput) (*EnableVgwRoutePropagationOutput, error)
	DisassociateRouteTable(input *DisassociateRouteTableInput) (*DisassociateRouteTableOutput, error)
	DeleteRouteTable(input *DeleteRouteTableInput) (*DeleteRouteTableOutput, error)
	AssociateRouteTable(input *AssociateRouteTableInput) (*AssociateRouteTableOutput, error)
	ReplaceRouteTableAssociation(input *ReplaceRouteTableAssociationInput) (*ReplaceRouteTableAssociationOutput, error)
	CreateVpnConnection(input *CreateVpnConnectionInput) (*CreateVpnConnectionOutput, error)
	DescribeVpnConnections(input *DescribeVpnConnectionsInput) (*DescribeVpnConnectionsOutput, error)
	DeleteVpnConnection(input *DeleteVpnConnectionInput) (*DeleteVpnConnectionOutput, error)
	CreateVpnGateway(input *CreateVpnGatewayInput) (*CreateVpnGatewayOutput, error)
	DescribeVpnGateways(input *DescribeVpnGatewaysInput) (*DescribeVpnGatewaysOutput, error)
	DeleteVpnGateway(input *DeleteVpnGatewayInput) (*DeleteVpnGatewayOutput, error)
	AttachVpnGateway(input *AttachVpnGatewayInput) (*AttachVpnGatewayOutput, error)
	DetachVpnGateway(input *DetachVpnGatewayInput) (*DetachVpnGatewayOutput, error)
<<<<<<< HEAD
	CreateImageExportTask(input *CreateImageExportTaskInput) (*CreateImageExportTaskOutput, error)
	DescribeImageExportTasks(input *DescribeImageExportTasksInput) (*DescribeImageExportTasksOutput, error)
=======
	CreateVpnConnectionRoute(input *CreateVpnConnectionRouteInput) (*CreateVpnConnectionRouteOutput, error)
	DeleteVpnConnectionRoute(input *DeleteVpnConnectionRouteInput) (*DeleteVpnConnectionRouteOutput, error)
	DescribeAvailabilityZones(input *DescribeAvailabilityZonesInput) (*DescribeAvailabilityZonesOutput, error)
	DescribePrefixLists(input *DescribePrefixListsInput) (*DescribePrefixListsOutput, error)
	DescribeQuotas(input *DescribeQuotasInput) (*DescribeQuotasOutput, error)
	DescribeRegions(input *DescribeRegionsInput) (*DescribeRegionsOutput, error)
>>>>>>> 79c7ab59
}

const opRunInstances = "RunInstances"

func (v VMOperations) RunInstance(input *RunInstancesInput) (*Reservation, error) {
	req, err := v.client.NewRequest(context.Background(), opRunInstances, http.MethodGet, "/", input)
	if err != nil {
		return nil, err
	}

	output := Reservation{}

	err = v.client.Do(context.Background(), req, &output)
	if err != nil {
		return nil, err
	}

	return &output, nil
}

const opDescribeInstances = "DescribeInstances"

// DescribeInstances method
func (v VMOperations) DescribeInstances(input *DescribeInstancesInput) (*DescribeInstancesOutput, error) {
	inURL := "/"
	endpoint := "DescribeInstances"
	output := &DescribeInstancesOutput{}

	if input == nil {
		input = &DescribeInstancesInput{}
	}

	req, err := v.client.NewRequest(context.TODO(), endpoint, http.MethodGet, inURL, input)

	if err != nil {
		return nil, err
	}

	err = v.client.Do(context.TODO(), req, output)
	if err != nil {
		return nil, err
	}

	return output, nil
}

// DescribeInstances method
func (v VMOperations) ModifyInstanceKeyPair(input *ModifyInstanceKeyPairInput) error {
	inURL := "/"
	endpoint := "ModifyInstanceKeypair"

	if input == nil {
		input = &ModifyInstanceKeyPairInput{}
	}

	req, err := v.client.NewRequest(context.TODO(), endpoint, http.MethodPost, inURL, input)

	if err != nil {
		return err
	}

	err = v.client.Do(context.TODO(), req, nil)
	if err != nil {
		return err
	}

	return nil
}

func (v VMOperations) ModifyInstanceAttribute(input *ModifyInstanceAttributeInput) (*ModifyInstanceAttributeOutput, error) {
	inURL := "/"
	endpoint := "ModifyInstanceAttribute"
	output := &ModifyInstanceAttributeOutput{}

	if input == nil {
		input = &ModifyInstanceAttributeInput{}
	}

	req, err := v.client.NewRequest(context.TODO(), endpoint, http.MethodGet, inURL, input)

	if err != nil {
		return nil, err
	}

	err = v.client.Do(context.TODO(), req, output)
	if err != nil {
		return nil, err
	}

	return output, nil
}

func (v VMOperations) GetPasswordData(input *GetPasswordDataInput) (*GetPasswordDataOutput, error) {
	inURL := "/"
	endpoint := "GetPasswordData"
	output := &GetPasswordDataOutput{}

	if input == nil {
		input = &GetPasswordDataInput{}
	}

	req, err := v.client.NewRequest(context.TODO(), endpoint, http.MethodGet, inURL, input)

	if err != nil {
		return nil, err
	}

	err = v.client.Do(context.TODO(), req, output)
	if err != nil {
		return nil, err
	}

	return output, nil
}

// DescribeInstances method
func (v VMOperations) TerminateInstances(input *TerminateInstancesInput) (*TerminateInstancesOutput, error) {
	inURL := "/"
	endpoint := "TerminateInstances"
	output := &TerminateInstancesOutput{}

	if input == nil {
		input = &TerminateInstancesInput{}
	}

	req, err := v.client.NewRequest(context.TODO(), endpoint, http.MethodGet, inURL, input)

	if err != nil {
		return nil, err
	}

	err = v.client.Do(context.TODO(), req, output)
	if err != nil {
		return nil, err
	}

	return output, nil
}

func (v VMOperations) AllocateAddress(input *AllocateAddressInput) (*AllocateAddressOutput, error) {
	inURL := "/"
	endpoint := "AllocateAddress"
	output := &AllocateAddressOutput{}

	if input == nil {
		input = &AllocateAddressInput{}
	}
	req, err := v.client.NewRequest(context.TODO(), endpoint, http.MethodGet, inURL, input)

	if err != nil {
		return nil, err
	}

	err = v.client.Do(context.TODO(), req, output)
	if err != nil {
		return nil, err
	}

	return output, nil
}

func (v VMOperations) StopInstances(input *StopInstancesInput) (*StopInstancesOutput, error) {
	inURL := "/"
	endpoint := "StopInstances"
	output := &StopInstancesOutput{}

	if input == nil {
		input = &StopInstancesInput{}
	}

	req, err := v.client.NewRequest(context.TODO(), endpoint, http.MethodGet, inURL, input)

	if err != nil {
		return nil, err
	}

	err = v.client.Do(context.TODO(), req, output)
	if err != nil {
		return nil, err
	}

	return output, nil
}

//DescribeAddresses
func (v VMOperations) DescribeAddressesRequest(input *DescribeAddressesInput) (*DescribeAddressesOutput, error) {
	inURL := "/"
	endpoint := "DescribeAddresses"
	output := &DescribeAddressesOutput{}

	if input == nil {
		input = &DescribeAddressesInput{}
	}

	req, err := v.client.NewRequest(context.TODO(), endpoint, http.MethodGet, inURL, input)

	if err != nil {
		return nil, err
	}

	err = v.client.Do(context.TODO(), req, output)
	if err != nil {
		return nil, err
	}

	return output, nil
}

func (v VMOperations) StartInstances(input *StartInstancesInput) (*StartInstancesOutput, error) {
	inURL := "/"
	endpoint := "StartInstances"
	output := &StartInstancesOutput{}

	if input == nil {
		input = &StartInstancesInput{}
	}

	req, err := v.client.NewRequest(context.TODO(), endpoint, http.MethodGet, inURL, input)

	if err != nil {
		return nil, err
	}

	err = v.client.Do(context.TODO(), req, output)
	if err != nil {
		return nil, err
	}

	return output, nil
}

func (v VMOperations) AssociateAddress(input *AssociateAddressInput) (*AssociateAddressOutput, error) {
	inURL := "/"
	endpoint := "AssociateAddress"
	output := &AssociateAddressOutput{}

	if input == nil {
		input = &AssociateAddressInput{}
	}
	req, err := v.client.NewRequest(context.TODO(), endpoint, http.MethodGet, inURL, input)

	if err != nil {
		return nil, err
	}

	err = v.client.Do(context.TODO(), req, output)
	if err != nil {
		return nil, err
	}

	return output, nil
}

func (v VMOperations) DisassociateAddress(input *DisassociateAddressInput) (*DisassociateAddressOutput, error) {
	inURL := "/"
	endpoint := "DisassociateAddress"
	output := &DisassociateAddressOutput{}

	if input == nil {
		input = &DisassociateAddressInput{}
	}
	req, err := v.client.NewRequest(context.TODO(), endpoint, http.MethodGet, inURL, input)

	if err != nil {
		return nil, err
	}

	err = v.client.Do(context.TODO(), req, output)
	if err != nil {
		return nil, err
	}

	return output, nil
}

func (v VMOperations) ReleaseAddress(input *ReleaseAddressInput) (*ReleaseAddressOutput, error) {
	inURL := "/"
	endpoint := "ReleaseAddress"
	output := &ReleaseAddressOutput{}

	if input == nil {
		input = &ReleaseAddressInput{}
	}
	req, err := v.client.NewRequest(context.TODO(), endpoint, http.MethodGet, inURL, input)

	if err != nil {
		return nil, err
	}

	err = v.client.Do(context.TODO(), req, output)
	if err != nil {
		return nil, err
	}

	return output, nil
}

func (v VMOperations) RegisterImage(input *RegisterImageInput) (*RegisterImageOutput, error) {
	inURL := "/"
	endpoint := "CreateImage"
	output := &RegisterImageOutput{}

	if input == nil {
		input = &RegisterImageInput{}
	}
	req, err := v.client.NewRequest(context.TODO(), endpoint, http.MethodGet, inURL, input)

	if err != nil {
		return nil, err
	}

	err = v.client.Do(context.TODO(), req, output)
	if err != nil {
		return nil, err
	}

	return output, nil
}

func (v VMOperations) DescribeImages(input *DescribeImagesInput) (*DescribeImagesOutput, error) {
	inURL := "/"
	endpoint := "DescribeImages"
	output := &DescribeImagesOutput{}

	if input == nil {
		input = &DescribeImagesInput{}
	}
	req, err := v.client.NewRequest(context.TODO(), endpoint, http.MethodGet, inURL, input)

	if err != nil {
		return nil, err
	}

	err = v.client.Do(context.TODO(), req, output)
	if err != nil {
		return nil, err
	}

	return output, nil
}

func (v VMOperations) ModifyImageAttribute(input *ModifyImageAttributeInput) (*ModifyImageAttributeOutput, error) {
	inURL := "/"
	endpoint := "ModifyImageAttribute"
	output := &ModifyImageAttributeOutput{}

	if input == nil {
		input = &ModifyImageAttributeInput{}
	}
	req, err := v.client.NewRequest(context.TODO(), endpoint, http.MethodGet, inURL, input)

	if err != nil {
		return nil, err
	}

	err = v.client.Do(context.TODO(), req, output)
	if err != nil {
		return nil, err
	}

	return output, nil
}

func (v VMOperations) DeleteTags(input *DeleteTagsInput) (*DeleteTagsOutput, error) {
	inURL := "/"
	endpoint := "DeleteTags"
	output := &DeleteTagsOutput{}

	if input == nil {
		input = &DeleteTagsInput{}
	}
	req, err := v.client.NewRequest(context.TODO(), endpoint, http.MethodGet, inURL, input)

	if err != nil {
		return nil, err
	}

	err = v.client.Do(context.TODO(), req, output)
	if err != nil {
		return nil, err
	}

	return output, nil
}

func (v VMOperations) CreateTags(input *CreateTagsInput) (*CreateTagsOutput, error) {
	inURL := "/"
	endpoint := "CreateTags"
	output := &CreateTagsOutput{}

	if input == nil {
		input = &CreateTagsInput{}
	}
	req, err := v.client.NewRequest(context.TODO(), endpoint, http.MethodGet, inURL, input)

	if err != nil {
		return nil, err
	}

	err = v.client.Do(context.TODO(), req, output)
	if err != nil {
		return nil, err
	}

	return output, nil
}

func (v VMOperations) DeregisterImage(input *DeregisterImageInput) (*DeregisterImageOutput, error) {
	inURL := "/"
	endpoint := "DeregisterImage"
	output := &DeregisterImageOutput{}

	if input == nil {
		input = &DeregisterImageInput{}
	}
	req, err := v.client.NewRequest(context.TODO(), endpoint, http.MethodGet, inURL, input)

	if err != nil {
		return nil, err
	}

	err = v.client.Do(context.TODO(), req, output)
	if err != nil {
		return nil, err
	}

	return output, nil
}

func (v VMOperations) DescribeTags(input *DescribeTagsInput) (*DescribeTagsOutput, error) {
	inURL := "/"
	endpoint := "DescribeTags"
	output := &DescribeTagsOutput{}

	if input == nil {
		input = &DescribeTagsInput{}
	}
	req, err := v.client.NewRequest(context.TODO(), endpoint, http.MethodGet, inURL, input)

	if err != nil {
		return nil, err
	}

	err = v.client.Do(context.TODO(), req, output)
	if err != nil {
		return nil, err
	}

	return output, nil
}

func (v VMOperations) CreateSecurityGroup(input *CreateSecurityGroupInput) (*CreateSecurityGroupOutput, error) {
	inURL := "/"
	endpoint := "CreateSecurityGroup"
	output := &CreateSecurityGroupOutput{}

	if input == nil {
		input = &CreateSecurityGroupInput{}
	}
	req, err := v.client.NewRequest(context.TODO(), endpoint, http.MethodGet, inURL, input)

	if err != nil {
		return nil, err
	}

	err = v.client.Do(context.TODO(), req, output)
	if err != nil {
		return nil, err
	}

	return output, nil
}

func (v VMOperations) ImportKeyPair(input *ImportKeyPairInput) (*ImportKeyPairOutput, error) {
	inURL := "/"
	endpoint := "ImportKeyPair"
	output := &ImportKeyPairOutput{}

	if input == nil {
		input = &ImportKeyPairInput{}
	}
	req, err := v.client.NewRequest(context.TODO(), endpoint, http.MethodGet, inURL, input)

	if err != nil {
		return nil, err
	}

	err = v.client.Do(context.TODO(), req, output)
	if err != nil {
		return nil, err
	}

	return output, nil
}

func (v VMOperations) DescribeSecurityGroups(input *DescribeSecurityGroupsInput) (*DescribeSecurityGroupsOutput, error) {
	inURL := "/"
	endpoint := "DescribeSecurityGroups"
	output := &DescribeSecurityGroupsOutput{}

	if input == nil {
		input = &DescribeSecurityGroupsInput{}

	}
	req, err := v.client.NewRequest(context.TODO(), endpoint, http.MethodGet, inURL, input)

	if err != nil {
		return nil, err
	}

	err = v.client.Do(context.TODO(), req, output)
	if err != nil {
		return nil, err
	}

	return output, nil
}

func (v VMOperations) DescribeKeyPairs(input *DescribeKeyPairsInput) (*DescribeKeyPairsOutput, error) {
	inURL := "/"
	endpoint := "DescribeKeyPairs"
	output := &DescribeKeyPairsOutput{}

	if input == nil {
		input = &DescribeKeyPairsInput{}
	}
	req, err := v.client.NewRequest(context.TODO(), endpoint, http.MethodGet, inURL, input)

	if err != nil {
		return nil, err
	}

	err = v.client.Do(context.TODO(), req, output)
	if err != nil {
		return nil, err
	}

	return output, nil
}

func (v VMOperations) RevokeSecurityGroupEgress(input *RevokeSecurityGroupEgressInput) (*RevokeSecurityGroupEgressOutput, error) {
	inURL := "/"
	endpoint := "RevokeSecurityGroupEgress"
	output := &RevokeSecurityGroupEgressOutput{}

	if input == nil {
		input = &RevokeSecurityGroupEgressInput{}
	}
	req, err := v.client.NewRequest(context.TODO(), endpoint, http.MethodGet, inURL, input)

	if err != nil {
		return nil, err
	}

	err = v.client.Do(context.TODO(), req, output)
	if err != nil {
		return nil, err
	}

	return output, nil
}

func (v VMOperations) RevokeSecurityGroupIngress(input *RevokeSecurityGroupIngressInput) (*RevokeSecurityGroupIngressOutput, error) {
	inURL := "/"
	endpoint := "RevokeSecurityGroupIngress"
	output := &RevokeSecurityGroupIngressOutput{}

	if input == nil {
		input = &RevokeSecurityGroupIngressInput{}
	}
	req, err := v.client.NewRequest(context.TODO(), endpoint, http.MethodGet, inURL, input)

	if err != nil {
		return nil, err
	}

	err = v.client.Do(context.TODO(), req, output)
	if err != nil {
		return nil, err
	}

	return output, nil
}

func (v VMOperations) AuthorizeSecurityGroupEgress(input *AuthorizeSecurityGroupEgressInput) (*AuthorizeSecurityGroupEgressOutput, error) {
	inURL := "/"
	endpoint := "AuthorizeSecurityGroupEgress"
	output := &AuthorizeSecurityGroupEgressOutput{}

	if input == nil {
		input = &AuthorizeSecurityGroupEgressInput{}
	}
	req, err := v.client.NewRequest(context.TODO(), endpoint, http.MethodGet, inURL, input)

	if err != nil {
		return nil, err
	}

	err = v.client.Do(context.TODO(), req, output)
	if err != nil {
		return nil, err
	}

	return output, nil
}

func (v VMOperations) DeleteKeyPairs(input *DeleteKeyPairInput) (*DeleteKeyPairOutput, error) {
	inURL := "/"
	endpoint := "DeleteKeyPair"
	output := &DeleteKeyPairOutput{}

	if input == nil {
		input = &DeleteKeyPairInput{}
	}
	req, err := v.client.NewRequest(context.TODO(), endpoint, http.MethodGet, inURL, input)

	if err != nil {
		return nil, err
	}

	err = v.client.Do(context.TODO(), req, output)
	if err != nil {
		return nil, err
	}

	return output, nil
}

func (v VMOperations) AuthorizeSecurityGroupIngress(input *AuthorizeSecurityGroupIngressInput) (*AuthorizeSecurityGroupIngressOutput, error) {
	inURL := "/"
	endpoint := "AuthorizeSecurityGroupIngress"
	output := &AuthorizeSecurityGroupIngressOutput{}

	if input == nil {
		input = &AuthorizeSecurityGroupIngressInput{}
	}
	req, err := v.client.NewRequest(context.TODO(), endpoint, http.MethodGet, inURL, input)

	if err != nil {
		return nil, err
	}

	err = v.client.Do(context.TODO(), req, output)
	if err != nil {
		return nil, err
	}

	return output, nil
}

func (v VMOperations) DeleteSecurityGroup(input *DeleteSecurityGroupInput) (*DeleteSecurityGroupOutput, error) {
	inURL := "/"
	endpoint := "DeleteSecurityGroup"
	output := &DeleteSecurityGroupOutput{}

	if input == nil {
		input = &DeleteSecurityGroupInput{}
	}
	req, err := v.client.NewRequest(context.TODO(), endpoint, http.MethodGet, inURL, input)

	if err != nil {
		return nil, err
	}

	err = v.client.Do(context.TODO(), req, output)
	if err != nil {
		return nil, err
	}

	return output, nil
}

func (v VMOperations) CreateKeyPair(input *CreateKeyPairInput) (*CreateKeyPairOutput, error) {
	inURL := "/"
	endpoint := "CreateKeyPair"
	output := &CreateKeyPairOutput{}

	if input == nil {
		input = &CreateKeyPairInput{}
	}
	req, err := v.client.NewRequest(context.TODO(), endpoint, http.MethodGet, inURL, input)

	if err != nil {
		return nil, err
	}

	err = v.client.Do(context.TODO(), req, output)
	if err != nil {
		return nil, err
	}

	return output, nil
}

func (v VMOperations) CreateVolume(input *CreateVolumeInput) (*Volume, error) {
	inURL := "/"
	endpoint := "CreateVolume"
	output := &Volume{}

	if input == nil {
		input = &CreateVolumeInput{}
	}
	req, err := v.client.NewRequest(context.TODO(), endpoint, http.MethodGet, inURL, input)

	if err != nil {
		return nil, err
	}

	err = v.client.Do(context.TODO(), req, output)
	if err != nil {
		return nil, err
	}

	return output, nil
}

func (v VMOperations) DeleteVolume(input *DeleteVolumeInput) (*DeleteVolumeOutput, error) {
	inURL := "/"
	endpoint := "DeleteVolume"
	output := &DeleteVolumeOutput{}

	if input == nil {
		input = &DeleteVolumeInput{}
	}
	req, err := v.client.NewRequest(context.TODO(), endpoint, http.MethodGet, inURL, input)

	if err != nil {
		return nil, err
	}

	err = v.client.Do(context.TODO(), req, output)
	if err != nil {
		return nil, err
	}

	return output, nil

}

func (v VMOperations) DescribeVolumes(input *DescribeVolumesInput) (*DescribeVolumesOutput, error) {
	inURL := "/"
	endpoint := "DescribeVolumes"
	output := &DescribeVolumesOutput{}

	if input == nil {
		input = &DescribeVolumesInput{}
	}
	req, err := v.client.NewRequest(context.TODO(), endpoint, http.MethodGet, inURL, input)

	if err != nil {
		return nil, err
	}

	err = v.client.Do(context.TODO(), req, output)
	if err != nil {
		return nil, err
	}

	return output, nil
}

func (v VMOperations) AttachVolume(input *AttachVolumeInput) (*VolumeAttachment, error) {
	inURL := "/"
	endpoint := "AttachVolume"
	output := &VolumeAttachment{}

	if input == nil {
		input = &AttachVolumeInput{}
	}
	req, err := v.client.NewRequest(context.TODO(), endpoint, http.MethodGet, inURL, input)

	if err != nil {
		return nil, err
	}

	err = v.client.Do(context.TODO(), req, output)
	if err != nil {
		return nil, err
	}

	return output, nil
}

func (v VMOperations) DetachVolume(input *DetachVolumeInput) (*VolumeAttachment, error) {
	inURL := "/"
	endpoint := "DetachVolume"
	output := &VolumeAttachment{}

	if input == nil {
		input = &DetachVolumeInput{}
	}
	req, err := v.client.NewRequest(context.TODO(), endpoint, http.MethodGet, inURL, input)

	if err != nil {
		return nil, err
	}

	err = v.client.Do(context.TODO(), req, output)
	if err != nil {
		return nil, err
	}

	return output, nil
}

func (v VMOperations) DescribeInstanceAttribute(input *DescribeInstanceAttributeInput) (*DescribeInstanceAttributeOutput, error) {
	inURL := "/"
	endpoint := "DescribeInstanceAttribute"
	output := &DescribeInstanceAttributeOutput{}

	if input == nil {
		input = &DescribeInstanceAttributeInput{}
	}
	req, err := v.client.NewRequest(context.TODO(), endpoint, http.MethodGet, inURL, input)

	if err != nil {
		return nil, err
	}

	err = v.client.Do(context.TODO(), req, output)
	if err != nil {
		return nil, err
	}

	return output, nil

}
func (v VMOperations) CreateNatGateway(input *CreateNatGatewayInput) (*CreateNatGatewayOutput, error) {
	inURL := "/"
	endpoint := "CreateNatGateway"
	output := &CreateNatGatewayOutput{}

	if input == nil {
		input = &CreateNatGatewayInput{}
	}
	req, err := v.client.NewRequest(context.TODO(), endpoint, http.MethodGet, inURL, input)

	if err != nil {
		return nil, err
	}

	err = v.client.Do(context.TODO(), req, output)
	if err != nil {
		return nil, err
	}

	return output, nil

}

func (v VMOperations) DescribeNatGateways(input *DescribeNatGatewaysInput) (*DescribeNatGatewaysOutput, error) {
	inURL := "/"
	endpoint := "DescribeNatGateways"
	output := &DescribeNatGatewaysOutput{}

	if input == nil {
		input = &DescribeNatGatewaysInput{}
	}
	req, err := v.client.NewRequest(context.TODO(), endpoint, http.MethodGet, inURL, input)

	if err != nil {
		return nil, err
	}

	err = v.client.Do(context.TODO(), req, output)
	if err != nil {
		return nil, err
	}

	return output, nil
}

func (v VMOperations) DescribeInstanceStatus(input *DescribeInstanceStatusInput) (*DescribeInstanceStatusOutput, error) {
	inURL := "/"
	endpoint := "DescribeInstanceStatus"
	output := &DescribeInstanceStatusOutput{}

	if input == nil {
		input = &DescribeInstanceStatusInput{}
	}
	req, err := v.client.NewRequest(context.TODO(), endpoint, http.MethodGet, inURL, input)

	if err != nil {
		return nil, err
	}

	err = v.client.Do(context.TODO(), req, output)
	if err != nil {
		return nil, err
	}

	return output, nil
}
func (v VMOperations) DeleteNatGateway(input *DeleteNatGatewayInput) (*DeleteNatGatewayOutput, error) {
	inURL := "/"
	endpoint := "DeleteNatGateway"
	output := &DeleteNatGatewayOutput{}

	if input == nil {
		input = &DeleteNatGatewayInput{}
	}
	req, err := v.client.NewRequest(context.TODO(), endpoint, http.MethodGet, inURL, input)

	if err != nil {
		return nil, err
	}

	err = v.client.Do(context.TODO(), req, output)
	if err != nil {
		return nil, err
	}

	return output, nil
}
func (v VMOperations) CreateSubNet(input *CreateSubnetInput) (*CreateSubnetOutput, error) {
	inURL := "/"
	endpoint := "CreateSubnet"
	output := &CreateSubnetOutput{}

	if input == nil {
		input = &CreateSubnetInput{}
	}

	req, err := v.client.NewRequest(context.TODO(), endpoint, http.MethodGet, inURL, input)

	if err != nil {
		return nil, err
	}

	err = v.client.Do(context.TODO(), req, output)
	if err != nil {
		return nil, err
	}

	return output, nil
}

func (v VMOperations) DeleteSubNet(input *DeleteSubnetInput) (*DeleteSubnetOutput, error) {
	inURL := "/"
	endpoint := "DeleteSubnet"
	output := &DeleteSubnetOutput{}

	if input == nil {
		input = &DeleteSubnetInput{}
	}
	req, err := v.client.NewRequest(context.TODO(), endpoint, http.MethodGet, inURL, input)

	if err != nil {
		return nil, err
	}

	err = v.client.Do(context.TODO(), req, output)
	if err != nil {
		return nil, err
	}

	return output, nil
}
func (v VMOperations) DescribeSubNet(input *DescribeSubnetsInput) (*DescribeSubnetsOutput, error) {
	inURL := "/"
	endpoint := "DescribeSubnets"
	output := &DescribeSubnetsOutput{}

	if input == nil {
		input = &DescribeSubnetsInput{}
	}
	req, err := v.client.NewRequest(context.TODO(), endpoint, http.MethodGet, inURL, input)

	if err != nil {
		return nil, err
	}

	err = v.client.Do(context.TODO(), req, output)
	if err != nil {
		return nil, err
	}

	return output, nil
}

func (v VMOperations) CreateAccessKey(input *CreateAccessKeyInput) (*CreateAccessKeyOutput, error) {
	inURL := "/"
	endpoint := "CreateAccessKey"
	output := &CreateAccessKeyOutput{}

	if input == nil {
		input = &CreateAccessKeyInput{}
	}
	req, err := v.client.NewRequest(context.TODO(), endpoint, http.MethodGet, inURL, input)

	if err != nil {
		return nil, err
	}

	err = v.client.Do(context.TODO(), req, output)
	if err != nil {
		return nil, err
	}

	return output, nil
}
func (v VMOperations) DeleteDhcpOptions(input *DeleteDhcpOptionsInput) (*DeleteDhcpOptionsOutput, error) {
	inURL := "/"
	endpoint := "DescribeDhcpOptions"
	output := &DeleteDhcpOptionsOutput{}

	if input == nil {
		input = &DeleteDhcpOptionsInput{}
	}
	req, err := v.client.NewRequest(context.TODO(), endpoint, http.MethodGet, inURL, input)

	if err != nil {
		return nil, err
	}

	err = v.client.Do(context.TODO(), req, output)
	if err != nil {
		return nil, err
	}

	return output, nil
}

func (v VMOperations) DescribeCustomerGateways(input *DescribeCustomerGatewaysInput) (*DescribeCustomerGatewaysOutput, error) {
	inURL := "/"
	endpoint := "DescribeCustomerGateways"
	output := &DescribeCustomerGatewaysOutput{}

	if input == nil {
		input = &DescribeCustomerGatewaysInput{}
	}

	req, err := v.client.NewRequest(context.TODO(), endpoint, http.MethodGet, inURL, input)
	if err != nil {
		return nil, err
	}

	err = v.client.Do(context.TODO(), req, output)

	if err != nil {
		return nil, err
	}

	return output, nil
}

func (v VMOperations) DescribeAccessKey(input *DescribeAccessKeyInput) (*DescribeAccessKeyOutput, error) {
	inURL := "/"
	endpoint := "GetAccessKey"
	output := &DescribeAccessKeyOutput{}

	if input == nil {
		input = &DescribeAccessKeyInput{}
	}

	req, err := v.client.NewRequest(context.TODO(), endpoint, http.MethodGet, inURL, input)

	if err != nil {
		return nil, err
	}

	err = v.client.Do(context.TODO(), req, output)
	if err != nil {
		return nil, err
	}

	return output, nil

}

func (v VMOperations) CreateDhcpOptions(input *CreateDhcpOptionsInput) (*CreateDhcpOptionsOutput, error) {
	inURL := "/"
	endpoint := "CreateDhcpOptions"
	output := &CreateDhcpOptionsOutput{}

	if input == nil {
		input = &CreateDhcpOptionsInput{}
	}
	req, err := v.client.NewRequest(context.TODO(), endpoint, http.MethodGet, inURL, input)

	if err != nil {
		return nil, err
	}

	err = v.client.Do(context.TODO(), req, output)
	if err != nil {
		return nil, err
	}

	return output, nil
}

func (v VMOperations) DeleteCustomerGateway(input *DeleteCustomerGatewayInput) (*DeleteCustomerGatewayOutput, error) {
	inURL := "/"
	endpoint := "DeleteCustomerGateway"
	output := &DeleteCustomerGatewayOutput{}

	if input == nil {
		input = &DeleteCustomerGatewayInput{}
	}

	req, err := v.client.NewRequest(context.TODO(), endpoint, http.MethodGet, inURL, input)

	if err != nil {
		return nil, err
	}

	err = v.client.Do(context.TODO(), req, output)
	if err != nil {
		return nil, err
	}

	return output, nil
}

func (v VMOperations) DeleteAccessKey(input *DeleteAccessKeyInput) (*DeleteAccessKeyOutput, error) {
	inURL := "/"
	endpoint := "DeleteAccessKey"
	output := &DeleteAccessKeyOutput{}

	if input == nil {
		input = &DeleteAccessKeyInput{}
	}
	req, err := v.client.NewRequest(context.TODO(), endpoint, http.MethodGet, inURL, input)

	if err != nil {
		return nil, err
	}

	err = v.client.Do(context.TODO(), req, output)
	if err != nil {
		return nil, err
	}

	return output, nil
}
func (v VMOperations) UpdateAccessKey(input *UpdateAccessKeyInput) (*UpdateAccessKeyOutput, error) {
	inURL := "/"
	endpoint := "UpdateAccessKey"
	output := &UpdateAccessKeyOutput{}

	if input == nil {
		input = &UpdateAccessKeyInput{}
	}
	req, err := v.client.NewRequest(context.TODO(), endpoint, http.MethodGet, inURL, input)

	if err != nil {
		return nil, err
	}

	err = v.client.Do(context.TODO(), req, output)
	if err != nil {
		return nil, err
	}

	return output, nil
}

func (v VMOperations) DescribeDhcpOptions(input *DescribeDhcpOptionsInput) (*DescribeDhcpOptionsOutput, error) {
	inURL := "/"
	endpoint := "DescribeDhcpOptions"
	output := &DescribeDhcpOptionsOutput{}

	if input == nil {
		input = &DescribeDhcpOptionsInput{}
	}
	req, err := v.client.NewRequest(context.TODO(), endpoint, http.MethodGet, inURL, input)

	if err != nil {
		return nil, err
	}

	err = v.client.Do(context.TODO(), req, output)
	if err != nil {
		return nil, err
	}

	return output, nil
}

func (v VMOperations) AssociateDhcpOptions(input *AssociateDhcpOptionsInput) (*AssociateDhcpOptionsOutput, error) {
	inURL := "/"
	endpoint := "AssociateDhcpOptions"
	output := &AssociateDhcpOptionsOutput{}

	if input == nil {
		input = &AssociateDhcpOptionsInput{}
	}
	req, err := v.client.NewRequest(context.TODO(), endpoint, http.MethodGet, inURL, input)

	if err != nil {
		return nil, err
	}

	err = v.client.Do(context.TODO(), req, output)
	if err != nil {
		return nil, err
	}

	return output, nil
}
func (v VMOperations) CreateCustomerGateway(input *CreateCustomerGatewayInput) (*CreateCustomerGatewayOutput, error) {

	inURL := "/"
	endpoint := "CreateCustomerGateway"
	output := &CreateCustomerGatewayOutput{}

	if input == nil {
		input = &CreateCustomerGatewayInput{}

	}
	req, err := v.client.NewRequest(context.TODO(), endpoint, http.MethodGet, inURL, input)

	if err != nil {
		return nil, err
	}

	err = v.client.Do(context.TODO(), req, output)
	if err != nil {
		return nil, err
	}

	return output, nil
}

<<<<<<< HEAD
func (v VMOperations) CreateImageExportTask(input *CreateImageExportTaskInput) (*CreateImageExportTaskOutput, error) {
	inURL := "/"
	endpoint := "CreateImageExportTask"
	output := &CreateImageExportTaskOutput{}

	if input == nil {
		input = &CreateImageExportTaskInput{}
=======
func (v VMOperations) DescribeAvailabilityZones(input *DescribeAvailabilityZonesInput) (*DescribeAvailabilityZonesOutput, error) {
	inURL := "/"
	endpoint := "DescribeAvailabilityZones"
	output := &DescribeAvailabilityZonesOutput{}

	if input == nil {
		input = &DescribeAvailabilityZonesInput{}
>>>>>>> 79c7ab59

	}
	req, err := v.client.NewRequest(context.TODO(), endpoint, http.MethodGet, inURL, input)

	if err != nil {
		return nil, err
	}

	err = v.client.Do(context.TODO(), req, output)
	if err != nil {
		return nil, err
	}

	return output, nil
}

<<<<<<< HEAD
func (v VMOperations) DescribeImageExportTasks(input *DescribeImageExportTasksInput) (*DescribeImageExportTasksOutput, error) {
	inURL := "/"
	endpoint := "DescribeImageExportTasks"
	output := &DescribeImageExportTasksOutput{}

	if input == nil {
		input = &DescribeImageExportTasksInput{}
=======
func (v VMOperations) DescribePrefixLists(input *DescribePrefixListsInput) (*DescribePrefixListsOutput, error) {
	inURL := "/"
	endpoint := "DescribePrefixLists"
	output := &DescribePrefixListsOutput{}

	if input == nil {
		input = &DescribePrefixListsInput{}
>>>>>>> 79c7ab59

	}
	req, err := v.client.NewRequest(context.TODO(), endpoint, http.MethodGet, inURL, input)

	if err != nil {
		return nil, err
	}

	err = v.client.Do(context.TODO(), req, output)
	if err != nil {
		return nil, err
	}

	return output, nil
<<<<<<< HEAD

=======
}

func (v VMOperations) DescribeQuotas(input *DescribeQuotasInput) (*DescribeQuotasOutput, error) {
	inURL := "/"
	endpoint := "DescribeQuotas"
	output := &DescribeQuotasOutput{}

	if input == nil {
		input = &DescribeQuotasInput{}
	}
	req, err := v.client.NewRequest(context.TODO(), endpoint, http.MethodGet, inURL, input)

	if err != nil {
		return nil, err
	}

	err = v.client.Do(context.TODO(), req, output)
	if err != nil {
		return nil, err
	}

	return output, nil
}
func (v VMOperations) DescribeRegions(input *DescribeRegionsInput) (*DescribeRegionsOutput, error) {
	inURL := "/"
	endpoint := "DescribeRegions"
	output := &DescribeRegionsOutput{}

	if input == nil {
		input = &DescribeRegionsInput{}
	}
	req, err := v.client.NewRequest(context.TODO(), endpoint, http.MethodGet, inURL, input)

	if err != nil {
		return nil, err
	}

	err = v.client.Do(context.TODO(), req, output)
	if err != nil {
		return nil, err
	}

	return output, nil
>>>>>>> 79c7ab59
}<|MERGE_RESOLUTION|>--- conflicted
+++ resolved
@@ -2,7 +2,9 @@
 
 import (
 	"context"
+	"fmt"
 	"net/http"
+	"net/http/httputil"
 
 	"github.com/terraform-providers/terraform-provider-outscale/osc"
 )
@@ -98,17 +100,14 @@
 	DeleteVpnGateway(input *DeleteVpnGatewayInput) (*DeleteVpnGatewayOutput, error)
 	AttachVpnGateway(input *AttachVpnGatewayInput) (*AttachVpnGatewayOutput, error)
 	DetachVpnGateway(input *DetachVpnGatewayInput) (*DetachVpnGatewayOutput, error)
-<<<<<<< HEAD
 	CreateImageExportTask(input *CreateImageExportTaskInput) (*CreateImageExportTaskOutput, error)
 	DescribeImageExportTasks(input *DescribeImageExportTasksInput) (*DescribeImageExportTasksOutput, error)
-=======
 	CreateVpnConnectionRoute(input *CreateVpnConnectionRouteInput) (*CreateVpnConnectionRouteOutput, error)
 	DeleteVpnConnectionRoute(input *DeleteVpnConnectionRouteInput) (*DeleteVpnConnectionRouteOutput, error)
 	DescribeAvailabilityZones(input *DescribeAvailabilityZonesInput) (*DescribeAvailabilityZonesOutput, error)
 	DescribePrefixLists(input *DescribePrefixListsInput) (*DescribePrefixListsOutput, error)
 	DescribeQuotas(input *DescribeQuotasInput) (*DescribeQuotasOutput, error)
 	DescribeRegions(input *DescribeRegionsInput) (*DescribeRegionsOutput, error)
->>>>>>> 79c7ab59
 }
 
 const opRunInstances = "RunInstances"
@@ -1334,7 +1333,6 @@
 	return output, nil
 }
 
-<<<<<<< HEAD
 func (v VMOperations) CreateImageExportTask(input *CreateImageExportTaskInput) (*CreateImageExportTaskOutput, error) {
 	inURL := "/"
 	endpoint := "CreateImageExportTask"
@@ -1342,7 +1340,27 @@
 
 	if input == nil {
 		input = &CreateImageExportTaskInput{}
-=======
+	}
+	req, err := v.client.NewRequest(context.TODO(), endpoint, http.MethodGet, inURL, input)
+
+	requestDump, err := httputil.DumpRequest(req, true)
+	if err != nil {
+		fmt.Println(err)
+	}
+	fmt.Println("[DEBUG] CreateImageExportTask REQ")
+	fmt.Println(string(requestDump))
+
+	if err != nil {
+		return nil, err
+	}
+
+	err = v.client.Do(context.TODO(), req, output)
+	if err != nil {
+		return nil, err
+	}
+
+	return output, nil
+}
 func (v VMOperations) DescribeAvailabilityZones(input *DescribeAvailabilityZonesInput) (*DescribeAvailabilityZonesOutput, error) {
 	inURL := "/"
 	endpoint := "DescribeAvailabilityZones"
@@ -1350,24 +1368,21 @@
 
 	if input == nil {
 		input = &DescribeAvailabilityZonesInput{}
->>>>>>> 79c7ab59
-
-	}
-	req, err := v.client.NewRequest(context.TODO(), endpoint, http.MethodGet, inURL, input)
-
-	if err != nil {
-		return nil, err
-	}
-
-	err = v.client.Do(context.TODO(), req, output)
-	if err != nil {
-		return nil, err
-	}
-
-	return output, nil
-}
-
-<<<<<<< HEAD
+	}
+	req, err := v.client.NewRequest(context.TODO(), endpoint, http.MethodGet, inURL, input)
+
+	if err != nil {
+		return nil, err
+	}
+
+	err = v.client.Do(context.TODO(), req, output)
+	if err != nil {
+		return nil, err
+	}
+
+	return output, nil
+}
+
 func (v VMOperations) DescribeImageExportTasks(input *DescribeImageExportTasksInput) (*DescribeImageExportTasksOutput, error) {
 	inURL := "/"
 	endpoint := "DescribeImageExportTasks"
@@ -1375,7 +1390,27 @@
 
 	if input == nil {
 		input = &DescribeImageExportTasksInput{}
-=======
+	}
+	req, err := v.client.NewRequest(context.TODO(), endpoint, http.MethodGet, inURL, input)
+
+	requestDump, err := httputil.DumpRequest(req, true)
+	if err != nil {
+		fmt.Println(err)
+	}
+	fmt.Println("[DEBUG] CreateImageExportTask REQ")
+	fmt.Println(string(requestDump))
+
+	if err != nil {
+		return nil, err
+	}
+
+	err = v.client.Do(context.TODO(), req, output)
+	if err != nil {
+		return nil, err
+	}
+
+	return output, nil
+}
 func (v VMOperations) DescribePrefixLists(input *DescribePrefixListsInput) (*DescribePrefixListsOutput, error) {
 	inURL := "/"
 	endpoint := "DescribePrefixLists"
@@ -1383,24 +1418,19 @@
 
 	if input == nil {
 		input = &DescribePrefixListsInput{}
->>>>>>> 79c7ab59
-
-	}
-	req, err := v.client.NewRequest(context.TODO(), endpoint, http.MethodGet, inURL, input)
-
-	if err != nil {
-		return nil, err
-	}
-
-	err = v.client.Do(context.TODO(), req, output)
-	if err != nil {
-		return nil, err
-	}
-
-	return output, nil
-<<<<<<< HEAD
-
-=======
+	}
+	req, err := v.client.NewRequest(context.TODO(), endpoint, http.MethodGet, inURL, input)
+
+	if err != nil {
+		return nil, err
+	}
+
+	err = v.client.Do(context.TODO(), req, output)
+	if err != nil {
+		return nil, err
+	}
+
+	return output, nil
 }
 
 func (v VMOperations) DescribeQuotas(input *DescribeQuotasInput) (*DescribeQuotasOutput, error) {
@@ -1444,5 +1474,4 @@
 	}
 
 	return output, nil
->>>>>>> 79c7ab59
 }