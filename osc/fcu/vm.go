package fcu

import (
	"context"
	"net/http"

	"github.com/terraform-providers/terraform-provider-outscale/osc"
)

//VMOperations defines all the operations needed for FCU VMs
type VMOperations struct {
	client *osc.Client
}

//VMService all the necessary actions for them VM service
type VMService interface {
	RunInstance(input *RunInstancesInput) (*Reservation, error)
	DescribeInstances(input *DescribeInstancesInput) (*DescribeInstancesOutput, error)
	GetPasswordData(input *GetPasswordDataInput) (*GetPasswordDataOutput, error)
	ModifyInstanceKeyPair(input *ModifyInstanceKeyPairInput) error
	ModifyInstanceAttribute(input *ModifyInstanceAttributeInput) (*ModifyInstanceAttributeOutput, error)
	TerminateInstances(input *TerminateInstancesInput) (*TerminateInstancesOutput, error)
	AllocateAddress(input *AllocateAddressInput) (*AllocateAddressOutput, error)
	DescribeAddressesRequest(input *DescribeAddressesInput) (*DescribeAddressesOutput, error)
	StopInstances(input *StopInstancesInput) (*StopInstancesOutput, error)
	StartInstances(input *StartInstancesInput) (*StartInstancesOutput, error)
	ImportKeyPair(input *ImportKeyPairInput) (*ImportKeyPairOutput, error)
	DescribeKeyPairs(input *DescribeKeyPairsInput) (*DescribeKeyPairsOutput, error)
	DeleteKeyPairs(input *DeleteKeyPairInput) (*DeleteKeyPairOutput, error)
	CreateKeyPair(input *CreateKeyPairInput) (*CreateKeyPairOutput, error)
	AssociateAddress(input *AssociateAddressInput) (*AssociateAddressOutput, error)
	DisassociateAddress(input *DisassociateAddressInput) (*DisassociateAddressOutput, error)
	ReleaseAddress(input *ReleaseAddressInput) (*ReleaseAddressOutput, error)
	RegisterImage(input *RegisterImageInput) (*RegisterImageOutput, error)
	DescribeImages(input *DescribeImagesInput) (*DescribeImagesOutput, error)
	ModifyImageAttribute(input *ModifyImageAttributeInput) (*ModifyImageAttributeOutput, error)
	DeleteTags(input *DeleteTagsInput) (*DeleteTagsOutput, error)
	CreateTags(input *CreateTagsInput) (*CreateTagsOutput, error)
	DeregisterImage(input *DeregisterImageInput) (*DeregisterImageOutput, error)
	DescribeTags(input *DescribeTagsInput) (*DescribeTagsOutput, error)
	CreateSecurityGroup(input *CreateSecurityGroupInput) (*CreateSecurityGroupOutput, error)
	DescribeSecurityGroups(input *DescribeSecurityGroupsInput) (*DescribeSecurityGroupsOutput, error)
	RevokeSecurityGroupEgress(input *RevokeSecurityGroupEgressInput) (*RevokeSecurityGroupEgressOutput, error)
	RevokeSecurityGroupIngress(input *RevokeSecurityGroupIngressInput) (*RevokeSecurityGroupIngressOutput, error)
	AuthorizeSecurityGroupEgress(input *AuthorizeSecurityGroupEgressInput) (*AuthorizeSecurityGroupEgressOutput, error)
	AuthorizeSecurityGroupIngress(input *AuthorizeSecurityGroupIngressInput) (*AuthorizeSecurityGroupIngressOutput, error)
	DeleteSecurityGroup(input *DeleteSecurityGroupInput) (*DeleteSecurityGroupOutput, error)
	CreateVolume(input *CreateVolumeInput) (*Volume, error)
	DeleteVolume(input *DeleteVolumeInput) (*DeleteVolumeOutput, error)
	DescribeVolumes(input *DescribeVolumesInput) (*DescribeVolumesOutput, error)
	AttachVolume(input *AttachVolumeInput) (*VolumeAttachment, error)
	DetachVolume(input *DetachVolumeInput) (*VolumeAttachment, error)
	CreateSubNet(input *CreateSubnetInput) (*CreateSubnetOutput, error)
	DeleteSubNet(input *DeleteSubnetInput) (*DeleteSubnetOutput, error)
	DescribeSubNet(input *DescribeSubnetsInput) (*DescribeSubnetsOutput, error)
	DescribeInstanceAttribute(input *DescribeInstanceAttributeInput) (*DescribeInstanceAttributeOutput, error)
	DescribeInstanceStatus(input *DescribeInstanceStatusInput) (*DescribeInstanceStatusOutput, error)
	CreateInternetGateway(input *CreateInternetGatewayInput) (*CreateInternetGatewayOutput, error)
	DescribeInternetGateways(input *DescribeInternetGatewaysInput) (*DescribeInternetGatewaysOutput, error)
	DeleteInternetGateway(input *DeleteInternetGatewayInput) (*DeleteInternetGatewayOutput, error)
	CreateNatGateway(input *CreateNatGatewayInput) (*CreateNatGatewayOutput, error)
	DescribeNatGateways(input *DescribeNatGatewaysInput) (*DescribeNatGatewaysOutput, error)
	DeleteNatGateway(input *DeleteNatGatewayInput) (*DeleteNatGatewayOutput, error)
	CreateVpc(input *CreateVpcInput) (*CreateVpcOutput, error)
	DescribeVpcs(input *DescribeVpcsInput) (*DescribeVpcsOutput, error)
	DeleteVpc(input *DeleteVpcInput) (*DeleteVpcOutput, error)
	AttachInternetGateway(input *AttachInternetGatewayInput) (*AttachInternetGatewayOutput, error)
	DetachInternetGateway(input *DetachInternetGatewayInput) (*DetachInternetGatewayOutput, error)
	ModifyVpcAttribute(input *ModifyVpcAttributeInput) (*ModifyVpcAttributeOutput, error)
	DescribeVpcAttribute(input *DescribeVpcAttributeInput) (*DescribeVpcAttributeOutput, error)
	CreateAccessKey(input *CreateAccessKeyInput) (*CreateAccessKeyOutput, error)
	DescribeAccessKey(input *DescribeAccessKeyInput) (*DescribeAccessKeyOutput, error)
	DeleteAccessKey(input *DeleteAccessKeyInput) (*DeleteAccessKeyOutput, error)
	UpdateAccessKey(input *UpdateAccessKeyInput) (*UpdateAccessKeyOutput, error)
	DeleteDhcpOptions(input *DeleteDhcpOptionsInput) (*DeleteDhcpOptionsOutput, error)
	CreateDhcpOptions(input *CreateDhcpOptionsInput) (*CreateDhcpOptionsOutput, error)
	DescribeDhcpOptions(input *DescribeDhcpOptionsInput) (*DescribeDhcpOptionsOutput, error)
	AssociateDhcpOptions(input *AssociateDhcpOptionsInput) (*AssociateDhcpOptionsOutput, error)
	DescribeCustomerGateways(input *DescribeCustomerGatewaysInput) (*DescribeCustomerGatewaysOutput, error)
	DeleteCustomerGateway(input *DeleteCustomerGatewayInput) (*DeleteCustomerGatewayOutput, error)
	CreateCustomerGateway(input *CreateCustomerGatewayInput) (*CreateCustomerGatewayOutput, error)
	CreateRoute(input *CreateRouteInput) (*CreateRouteOutput, error)
	ReplaceRoute(input *ReplaceRouteInput) (*ReplaceRouteOutput, error)
	DeleteRoute(input *DeleteRouteInput) (*DeleteRouteOutput, error)
	DescribeRouteTables(input *DescribeRouteTablesInput) (*DescribeRouteTablesOutput, error)
	CreateRouteTable(input *CreateRouteTableInput) (*CreateRouteTableOutput, error)
	DisableVgwRoutePropagation(input *DisableVgwRoutePropagationInput) (*DisableVgwRoutePropagationOutput, error)
	EnableVgwRoutePropagation(input *EnableVgwRoutePropagationInput) (*EnableVgwRoutePropagationOutput, error)
	DisassociateRouteTable(input *DisassociateRouteTableInput) (*DisassociateRouteTableOutput, error)
	DeleteRouteTable(input *DeleteRouteTableInput) (*DeleteRouteTableOutput, error)
	AssociateRouteTable(input *AssociateRouteTableInput) (*AssociateRouteTableOutput, error)
	ReplaceRouteTableAssociation(input *ReplaceRouteTableAssociationInput) (*ReplaceRouteTableAssociationOutput, error)
	CopyImage(input *CopyImageInput) (*CopyImageOutput, error)
	DescribeSnapshots(input *DescribeSnapshotsInput) (*DescribeSnapshotsOutput, error)
	CreateVpnConnection(input *CreateVpnConnectionInput) (*CreateVpnConnectionOutput, error)
	DescribeVpnConnections(input *DescribeVpnConnectionsInput) (*DescribeVpnConnectionsOutput, error)
	DeleteVpnConnection(input *DeleteVpnConnectionInput) (*DeleteVpnConnectionOutput, error)
	CreateVpnGateway(input *CreateVpnGatewayInput) (*CreateVpnGatewayOutput, error)
	DescribeVpnGateways(input *DescribeVpnGatewaysInput) (*DescribeVpnGatewaysOutput, error)
	DeleteVpnGateway(input *DeleteVpnGatewayInput) (*DeleteVpnGatewayOutput, error)
	AttachVpnGateway(input *AttachVpnGatewayInput) (*AttachVpnGatewayOutput, error)
	DetachVpnGateway(input *DetachVpnGatewayInput) (*DetachVpnGatewayOutput, error)
	CreateImageExportTask(input *CreateImageExportTaskInput) (*CreateImageExportTaskOutput, error)
	DescribeImageExportTasks(input *DescribeImageExportTasksInput) (*DescribeImageExportTasksOutput, error)
	CreateVpnConnectionRoute(input *CreateVpnConnectionRouteInput) (*CreateVpnConnectionRouteOutput, error)
	DeleteVpnConnectionRoute(input *DeleteVpnConnectionRouteInput) (*DeleteVpnConnectionRouteOutput, error)
	DescribeAvailabilityZones(input *DescribeAvailabilityZonesInput) (*DescribeAvailabilityZonesOutput, error)
	DescribePrefixLists(input *DescribePrefixListsInput) (*DescribePrefixListsOutput, error)
	DescribeQuotas(input *DescribeQuotasInput) (*DescribeQuotasOutput, error)
	DescribeRegions(input *DescribeRegionsInput) (*DescribeRegionsOutput, error)
	CreateNetworkInterface(input *CreateNetworkInterfaceInput) (*CreateNetworkInterfaceOutput, error)
	DeleteNetworkInterface(input *DeleteNetworkInterfaceInput) (*DeleteNetworkInterfaceOutput, error)
	DescribeNetworkInterfaces(input *DescribeNetworkInterfacesInput) (*DescribeNetworkInterfacesOutput, error)
	ModifyNetworkInterfaceAttribute(input *ModifyNetworkInterfaceAttributeInput) (*ModifyNetworkInterfaceAttributeOutput, error)
	DescribeNetworkInterfaceAttribute(input *DescribeNetworkInterfaceAttributeInput) (*DescribeNetworkInterfaceAttributeOutput, error)
	DetachNetworkInterface(input *DetachNetworkInterfaceInput) (*DetachNetworkInterfaceOutput, error)
	AttachNetworkInterface(input *AttachNetworkInterfaceInput) (*AttachNetworkInterfaceOutput, error)
	AssignPrivateIpAddresses(input *AssignPrivateIpAddressesInput) (*AssignPrivateIpAddressesOutput, error)
	UnassignPrivateIpAddresses(input *UnassignPrivateIpAddressesInput) (*UnassignPrivateIpAddressesOutput, error)
	CreateSnapshotExportTask(input *CreateSnapshotExportTaskInput) (*CreateSnapshotExportTaskOutput, error)
	DescribeSnapshotExportTasks(input *DescribeSnapshotExportTasksInput) (*DescribeSnapshotExportTasksOutput, error)
	CreateSnapshot(input *CreateSnapshotInput) (*Snapshot, error)
	DeleteSnapshot(input *DeleteSnapshotInput) (*DeleteSnapshotOutput, error)
	DescribeProductTypes(input *DescribeProductTypesInput) (*DescribeProductTypesOutput, error)
	DescribeReservedInstances(input *DescribeReservedInstancesInput) (*DescribeReservedInstancesOutput, error)
	DescribeInstanceTypes(input *DescribeInstanceTypesInput) (*DescribeInstanceTypesOutput, error)
	DescribeReservedInstancesOfferings(input *DescribeReservedInstancesOfferingsInput) (*DescribeReservedInstancesOfferingsOutput, error)
	DescribeImageAttribute(input *DescribeImageAttributeInput) (*DescribeImageAttributeOutput, error)
	CreateVpcPeeringConnection(input *CreateVpcPeeringConnectionInput) (*CreateVpcPeeringConnectionOutput, error)
	DescribeVpcPeeringConnections(input *DescribeVpcPeeringConnectionsInput) (*DescribeVpcPeeringConnectionsOutput, error)
	AcceptVpcPeeringConnection(input *AcceptVpcPeeringConnectionInput) (*AcceptVpcPeeringConnectionOutput, error)
	ModifyVpcPeeringConnectionOptions(input *ModifyVpcPeeringConnectionOptionsInput) (*ModifyVpcPeeringConnectionOptionsOutput, error)
	DeleteVpcPeeringConnection(input *DeleteVpcPeeringConnectionInput) (*DeleteVpcPeeringConnectionOutput, error)
	PurchaseReservedInstancesOffering(input *PurchaseReservedInstancesOfferingInput) (*PurchaseReservedInstancesOfferingOutput, error)
<<<<<<< HEAD
	ModifySnapshotAttribute(input *ModifySnapshotAttributeInput) (*ModifySnapshotAttributeOutput, error)
	DescribeSnapshotAttribute(input *DescribeSnapshotAttributeInput) (*DescribeSnapshotAttributeOutput, error)
=======
	CreateVpcEndpoint(input *CreateVpcEndpointInput) (*CreateVpcEndpointOutput, error)
	DescribeVpcEndpoints(input *DescribeVpcEndpointsInput) (*DescribeVpcEndpointsOutput, error)
	ModifyVpcEndpoint(input *ModifyVpcEndpointInput) (*ModifyVpcEndpointOutput, error)
	DeleteVpcEndpoints(input *DeleteVpcEndpointsInput) (*DeleteVpcEndpointsOutput, error)
>>>>>>> 46589c2b
}

const opRunInstances = "RunInstances"

//RunInstance ...
func (v VMOperations) RunInstance(input *RunInstancesInput) (*Reservation, error) {
	req, err := v.client.NewRequest(context.Background(), opRunInstances, http.MethodGet, "/", input)
	if err != nil {
		return nil, err
	}

	output := Reservation{}

	err = v.client.Do(context.Background(), req, &output)
	if err != nil {
		return nil, err
	}

	return &output, nil
}

const opDescribeInstances = "DescribeInstances"

// DescribeInstances method
func (v VMOperations) DescribeInstances(input *DescribeInstancesInput) (*DescribeInstancesOutput, error) {
	inURL := "/"
	endpoint := "DescribeInstances"
	output := &DescribeInstancesOutput{}

	if input == nil {
		input = &DescribeInstancesInput{}
	}

	req, err := v.client.NewRequest(context.TODO(), endpoint, http.MethodGet, inURL, input)

	if err != nil {
		return nil, err
	}

	err = v.client.Do(context.TODO(), req, output)
	if err != nil {
		return nil, err
	}

	return output, nil
}

// DescribeInstances method
func (v VMOperations) ModifyInstanceKeyPair(input *ModifyInstanceKeyPairInput) error {
	inURL := "/"
	endpoint := "ModifyInstanceKeypair"

	if input == nil {
		input = &ModifyInstanceKeyPairInput{}
	}

	req, err := v.client.NewRequest(context.TODO(), endpoint, http.MethodPost, inURL, input)

	if err != nil {
		return err
	}

	err = v.client.Do(context.TODO(), req, nil)
	if err != nil {
		return err
	}

	return nil
}

func (v VMOperations) ModifyInstanceAttribute(input *ModifyInstanceAttributeInput) (*ModifyInstanceAttributeOutput, error) {
	inURL := "/"
	endpoint := "ModifyInstanceAttribute"
	output := &ModifyInstanceAttributeOutput{}

	if input == nil {
		input = &ModifyInstanceAttributeInput{}
	}

	req, err := v.client.NewRequest(context.TODO(), endpoint, http.MethodGet, inURL, input)

	if err != nil {
		return nil, err
	}

	err = v.client.Do(context.TODO(), req, output)
	if err != nil {
		return nil, err
	}

	return output, nil
}

func (v VMOperations) GetPasswordData(input *GetPasswordDataInput) (*GetPasswordDataOutput, error) {
	inURL := "/"
	endpoint := "GetPasswordData"
	output := &GetPasswordDataOutput{}

	if input == nil {
		input = &GetPasswordDataInput{}
	}

	req, err := v.client.NewRequest(context.TODO(), endpoint, http.MethodGet, inURL, input)

	if err != nil {
		return nil, err
	}

	err = v.client.Do(context.TODO(), req, output)
	if err != nil {
		return nil, err
	}

	return output, nil
}

// DescribeInstances method
func (v VMOperations) TerminateInstances(input *TerminateInstancesInput) (*TerminateInstancesOutput, error) {
	inURL := "/"
	endpoint := "TerminateInstances"
	output := &TerminateInstancesOutput{}

	if input == nil {
		input = &TerminateInstancesInput{}
	}

	req, err := v.client.NewRequest(context.TODO(), endpoint, http.MethodGet, inURL, input)

	if err != nil {
		return nil, err
	}

	err = v.client.Do(context.TODO(), req, output)
	if err != nil {
		return nil, err
	}

	return output, nil
}

func (v VMOperations) AllocateAddress(input *AllocateAddressInput) (*AllocateAddressOutput, error) {
	inURL := "/"
	endpoint := "AllocateAddress"
	output := &AllocateAddressOutput{}

	if input == nil {
		input = &AllocateAddressInput{}
	}
	req, err := v.client.NewRequest(context.TODO(), endpoint, http.MethodGet, inURL, input)

	if err != nil {
		return nil, err
	}

	err = v.client.Do(context.TODO(), req, output)
	if err != nil {
		return nil, err
	}

	return output, nil
}

func (v VMOperations) StopInstances(input *StopInstancesInput) (*StopInstancesOutput, error) {
	inURL := "/"
	endpoint := "StopInstances"
	output := &StopInstancesOutput{}

	if input == nil {
		input = &StopInstancesInput{}
	}

	req, err := v.client.NewRequest(context.TODO(), endpoint, http.MethodGet, inURL, input)

	if err != nil {
		return nil, err
	}

	err = v.client.Do(context.TODO(), req, output)
	if err != nil {
		return nil, err
	}

	return output, nil
}

//DescribeAddresses
func (v VMOperations) DescribeAddressesRequest(input *DescribeAddressesInput) (*DescribeAddressesOutput, error) {
	inURL := "/"
	endpoint := "DescribeAddresses"
	output := &DescribeAddressesOutput{}

	if input == nil {
		input = &DescribeAddressesInput{}
	}

	req, err := v.client.NewRequest(context.TODO(), endpoint, http.MethodGet, inURL, input)

	if err != nil {
		return nil, err
	}

	err = v.client.Do(context.TODO(), req, output)
	if err != nil {
		return nil, err
	}

	return output, nil
}

func (v VMOperations) StartInstances(input *StartInstancesInput) (*StartInstancesOutput, error) {
	inURL := "/"
	endpoint := "StartInstances"
	output := &StartInstancesOutput{}

	if input == nil {
		input = &StartInstancesInput{}
	}

	req, err := v.client.NewRequest(context.TODO(), endpoint, http.MethodGet, inURL, input)

	if err != nil {
		return nil, err
	}

	err = v.client.Do(context.TODO(), req, output)
	if err != nil {
		return nil, err
	}

	return output, nil
}

func (v VMOperations) AssociateAddress(input *AssociateAddressInput) (*AssociateAddressOutput, error) {
	inURL := "/"
	endpoint := "AssociateAddress"
	output := &AssociateAddressOutput{}

	if input == nil {
		input = &AssociateAddressInput{}
	}
	req, err := v.client.NewRequest(context.TODO(), endpoint, http.MethodGet, inURL, input)

	if err != nil {
		return nil, err
	}

	err = v.client.Do(context.TODO(), req, output)
	if err != nil {
		return nil, err
	}

	return output, nil
}

func (v VMOperations) DisassociateAddress(input *DisassociateAddressInput) (*DisassociateAddressOutput, error) {
	inURL := "/"
	endpoint := "DisassociateAddress"
	output := &DisassociateAddressOutput{}

	if input == nil {
		input = &DisassociateAddressInput{}
	}
	req, err := v.client.NewRequest(context.TODO(), endpoint, http.MethodGet, inURL, input)

	if err != nil {
		return nil, err
	}

	err = v.client.Do(context.TODO(), req, output)
	if err != nil {
		return nil, err
	}

	return output, nil
}

func (v VMOperations) ReleaseAddress(input *ReleaseAddressInput) (*ReleaseAddressOutput, error) {
	inURL := "/"
	endpoint := "ReleaseAddress"
	output := &ReleaseAddressOutput{}

	if input == nil {
		input = &ReleaseAddressInput{}
	}
	req, err := v.client.NewRequest(context.TODO(), endpoint, http.MethodGet, inURL, input)

	if err != nil {
		return nil, err
	}

	err = v.client.Do(context.TODO(), req, output)
	if err != nil {
		return nil, err
	}

	return output, nil
}

func (v VMOperations) RegisterImage(input *RegisterImageInput) (*RegisterImageOutput, error) {
	inURL := "/"
	endpoint := "RegisterImage"
	output := &RegisterImageOutput{}

	if input == nil {
		input = &RegisterImageInput{}
	}
	req, err := v.client.NewRequest(context.TODO(), endpoint, http.MethodGet, inURL, input)

	if err != nil {
		return nil, err
	}

	err = v.client.Do(context.TODO(), req, output)
	if err != nil {
		return nil, err
	}

	return output, nil
}

func (v VMOperations) DescribeImages(input *DescribeImagesInput) (*DescribeImagesOutput, error) {
	inURL := "/"
	endpoint := "DescribeImages"
	output := &DescribeImagesOutput{}

	if input == nil {
		input = &DescribeImagesInput{}
	}
	req, err := v.client.NewRequest(context.TODO(), endpoint, http.MethodGet, inURL, input)

	if err != nil {
		return nil, err
	}

	err = v.client.Do(context.TODO(), req, output)
	if err != nil {
		return nil, err
	}

	return output, nil
}

func (v VMOperations) ModifyImageAttribute(input *ModifyImageAttributeInput) (*ModifyImageAttributeOutput, error) {
	inURL := "/"
	endpoint := "ModifyImageAttribute"
	output := &ModifyImageAttributeOutput{}

	if input == nil {
		input = &ModifyImageAttributeInput{}
	}
	req, err := v.client.NewRequest(context.TODO(), endpoint, http.MethodGet, inURL, input)

	if err != nil {
		return nil, err
	}

	err = v.client.Do(context.TODO(), req, output)
	if err != nil {
		return nil, err
	}

	return output, nil
}

func (v VMOperations) DeleteTags(input *DeleteTagsInput) (*DeleteTagsOutput, error) {
	inURL := "/"
	endpoint := "DeleteTags"
	output := &DeleteTagsOutput{}

	if input == nil {
		input = &DeleteTagsInput{}
	}
	req, err := v.client.NewRequest(context.TODO(), endpoint, http.MethodGet, inURL, input)

	if err != nil {
		return nil, err
	}

	err = v.client.Do(context.TODO(), req, output)
	if err != nil {
		return nil, err
	}

	return output, nil
}

func (v VMOperations) CreateTags(input *CreateTagsInput) (*CreateTagsOutput, error) {
	inURL := "/"
	endpoint := "CreateTags"
	output := &CreateTagsOutput{}

	if input == nil {
		input = &CreateTagsInput{}
	}
	req, err := v.client.NewRequest(context.TODO(), endpoint, http.MethodGet, inURL, input)

	if err != nil {
		return nil, err
	}

	err = v.client.Do(context.TODO(), req, output)
	if err != nil {
		return nil, err
	}

	return output, nil
}

func (v VMOperations) DeregisterImage(input *DeregisterImageInput) (*DeregisterImageOutput, error) {
	inURL := "/"
	endpoint := "DeregisterImage"
	output := &DeregisterImageOutput{}

	if input == nil {
		input = &DeregisterImageInput{}
	}
	req, err := v.client.NewRequest(context.TODO(), endpoint, http.MethodGet, inURL, input)

	if err != nil {
		return nil, err
	}

	err = v.client.Do(context.TODO(), req, output)
	if err != nil {
		return nil, err
	}

	return output, nil
}

func (v VMOperations) DescribeTags(input *DescribeTagsInput) (*DescribeTagsOutput, error) {
	inURL := "/"
	endpoint := "DescribeTags"
	output := &DescribeTagsOutput{}

	if input == nil {
		input = &DescribeTagsInput{}
	}
	req, err := v.client.NewRequest(context.TODO(), endpoint, http.MethodGet, inURL, input)

	if err != nil {
		return nil, err
	}

	err = v.client.Do(context.TODO(), req, output)
	if err != nil {
		return nil, err
	}

	return output, nil
}

func (v VMOperations) CreateSecurityGroup(input *CreateSecurityGroupInput) (*CreateSecurityGroupOutput, error) {
	inURL := "/"
	endpoint := "CreateSecurityGroup"
	output := &CreateSecurityGroupOutput{}

	if input == nil {
		input = &CreateSecurityGroupInput{}
	}
	req, err := v.client.NewRequest(context.TODO(), endpoint, http.MethodGet, inURL, input)

	if err != nil {
		return nil, err
	}

	err = v.client.Do(context.TODO(), req, output)
	if err != nil {
		return nil, err
	}

	return output, nil
}

func (v VMOperations) ImportKeyPair(input *ImportKeyPairInput) (*ImportKeyPairOutput, error) {
	inURL := "/"
	endpoint := "ImportKeyPair"
	output := &ImportKeyPairOutput{}

	if input == nil {
		input = &ImportKeyPairInput{}
	}
	req, err := v.client.NewRequest(context.TODO(), endpoint, http.MethodGet, inURL, input)

	if err != nil {
		return nil, err
	}

	err = v.client.Do(context.TODO(), req, output)
	if err != nil {
		return nil, err
	}

	return output, nil
}

func (v VMOperations) DescribeSecurityGroups(input *DescribeSecurityGroupsInput) (*DescribeSecurityGroupsOutput, error) {
	inURL := "/"
	endpoint := "DescribeSecurityGroups"
	output := &DescribeSecurityGroupsOutput{}

	if input == nil {
		input = &DescribeSecurityGroupsInput{}

	}
	req, err := v.client.NewRequest(context.TODO(), endpoint, http.MethodGet, inURL, input)

	if err != nil {
		return nil, err
	}

	err = v.client.Do(context.TODO(), req, output)
	if err != nil {
		return nil, err
	}

	return output, nil
}

func (v VMOperations) DescribeKeyPairs(input *DescribeKeyPairsInput) (*DescribeKeyPairsOutput, error) {
	inURL := "/"
	endpoint := "DescribeKeyPairs"
	output := &DescribeKeyPairsOutput{}

	if input == nil {
		input = &DescribeKeyPairsInput{}
	}
	req, err := v.client.NewRequest(context.TODO(), endpoint, http.MethodGet, inURL, input)

	if err != nil {
		return nil, err
	}

	err = v.client.Do(context.TODO(), req, output)
	if err != nil {
		return nil, err
	}

	return output, nil
}

func (v VMOperations) RevokeSecurityGroupEgress(input *RevokeSecurityGroupEgressInput) (*RevokeSecurityGroupEgressOutput, error) {
	inURL := "/"
	endpoint := "RevokeSecurityGroupEgress"
	output := &RevokeSecurityGroupEgressOutput{}

	if input == nil {
		input = &RevokeSecurityGroupEgressInput{}
	}
	req, err := v.client.NewRequest(context.TODO(), endpoint, http.MethodGet, inURL, input)

	if err != nil {
		return nil, err
	}

	err = v.client.Do(context.TODO(), req, output)
	if err != nil {
		return nil, err
	}

	return output, nil
}

func (v VMOperations) RevokeSecurityGroupIngress(input *RevokeSecurityGroupIngressInput) (*RevokeSecurityGroupIngressOutput, error) {
	inURL := "/"
	endpoint := "RevokeSecurityGroupIngress"
	output := &RevokeSecurityGroupIngressOutput{}

	if input == nil {
		input = &RevokeSecurityGroupIngressInput{}
	}
	req, err := v.client.NewRequest(context.TODO(), endpoint, http.MethodGet, inURL, input)

	if err != nil {
		return nil, err
	}

	err = v.client.Do(context.TODO(), req, output)
	if err != nil {
		return nil, err
	}

	return output, nil
}

func (v VMOperations) AuthorizeSecurityGroupEgress(input *AuthorizeSecurityGroupEgressInput) (*AuthorizeSecurityGroupEgressOutput, error) {
	inURL := "/"
	endpoint := "AuthorizeSecurityGroupEgress"
	output := &AuthorizeSecurityGroupEgressOutput{}

	if input == nil {
		input = &AuthorizeSecurityGroupEgressInput{}
	}
	req, err := v.client.NewRequest(context.TODO(), endpoint, http.MethodGet, inURL, input)

	if err != nil {
		return nil, err
	}

	err = v.client.Do(context.TODO(), req, output)
	if err != nil {
		return nil, err
	}

	return output, nil
}

func (v VMOperations) DeleteKeyPairs(input *DeleteKeyPairInput) (*DeleteKeyPairOutput, error) {
	inURL := "/"
	endpoint := "DeleteKeyPair"
	output := &DeleteKeyPairOutput{}

	if input == nil {
		input = &DeleteKeyPairInput{}
	}
	req, err := v.client.NewRequest(context.TODO(), endpoint, http.MethodGet, inURL, input)

	if err != nil {
		return nil, err
	}

	err = v.client.Do(context.TODO(), req, output)
	if err != nil {
		return nil, err
	}

	return output, nil
}

func (v VMOperations) AuthorizeSecurityGroupIngress(input *AuthorizeSecurityGroupIngressInput) (*AuthorizeSecurityGroupIngressOutput, error) {
	inURL := "/"
	endpoint := "AuthorizeSecurityGroupIngress"
	output := &AuthorizeSecurityGroupIngressOutput{}

	if input == nil {
		input = &AuthorizeSecurityGroupIngressInput{}
	}
	req, err := v.client.NewRequest(context.TODO(), endpoint, http.MethodGet, inURL, input)

	if err != nil {
		return nil, err
	}

	err = v.client.Do(context.TODO(), req, output)
	if err != nil {
		return nil, err
	}

	return output, nil
}

func (v VMOperations) DeleteSecurityGroup(input *DeleteSecurityGroupInput) (*DeleteSecurityGroupOutput, error) {
	inURL := "/"
	endpoint := "DeleteSecurityGroup"
	output := &DeleteSecurityGroupOutput{}

	if input == nil {
		input = &DeleteSecurityGroupInput{}
	}
	req, err := v.client.NewRequest(context.TODO(), endpoint, http.MethodGet, inURL, input)

	if err != nil {
		return nil, err
	}

	err = v.client.Do(context.TODO(), req, output)
	if err != nil {
		return nil, err
	}

	return output, nil
}

func (v VMOperations) CreateKeyPair(input *CreateKeyPairInput) (*CreateKeyPairOutput, error) {
	inURL := "/"
	endpoint := "CreateKeyPair"
	output := &CreateKeyPairOutput{}

	if input == nil {
		input = &CreateKeyPairInput{}
	}
	req, err := v.client.NewRequest(context.TODO(), endpoint, http.MethodGet, inURL, input)

	if err != nil {
		return nil, err
	}

	err = v.client.Do(context.TODO(), req, output)
	if err != nil {
		return nil, err
	}

	return output, nil
}

func (v VMOperations) CreateVolume(input *CreateVolumeInput) (*Volume, error) {
	inURL := "/"
	endpoint := "CreateVolume"
	output := &Volume{}

	if input == nil {
		input = &CreateVolumeInput{}
	}
	req, err := v.client.NewRequest(context.TODO(), endpoint, http.MethodGet, inURL, input)

	if err != nil {
		return nil, err
	}

	err = v.client.Do(context.TODO(), req, output)
	if err != nil {
		return nil, err
	}

	return output, nil
}

func (v VMOperations) DeleteVolume(input *DeleteVolumeInput) (*DeleteVolumeOutput, error) {
	inURL := "/"
	endpoint := "DeleteVolume"
	output := &DeleteVolumeOutput{}

	if input == nil {
		input = &DeleteVolumeInput{}
	}
	req, err := v.client.NewRequest(context.TODO(), endpoint, http.MethodGet, inURL, input)

	if err != nil {
		return nil, err
	}

	err = v.client.Do(context.TODO(), req, output)
	if err != nil {
		return nil, err
	}

	return output, nil

}

func (v VMOperations) DescribeVolumes(input *DescribeVolumesInput) (*DescribeVolumesOutput, error) {
	inURL := "/"
	endpoint := "DescribeVolumes"
	output := &DescribeVolumesOutput{}

	if input == nil {
		input = &DescribeVolumesInput{}
	}
	req, err := v.client.NewRequest(context.TODO(), endpoint, http.MethodGet, inURL, input)

	if err != nil {
		return nil, err
	}

	err = v.client.Do(context.TODO(), req, output)
	if err != nil {
		return nil, err
	}

	return output, nil
}

func (v VMOperations) AttachVolume(input *AttachVolumeInput) (*VolumeAttachment, error) {
	inURL := "/"
	endpoint := "AttachVolume"
	output := &VolumeAttachment{}

	if input == nil {
		input = &AttachVolumeInput{}
	}
	req, err := v.client.NewRequest(context.TODO(), endpoint, http.MethodGet, inURL, input)

	if err != nil {
		return nil, err
	}

	err = v.client.Do(context.TODO(), req, output)
	if err != nil {
		return nil, err
	}

	return output, nil
}

func (v VMOperations) DetachVolume(input *DetachVolumeInput) (*VolumeAttachment, error) {
	inURL := "/"
	endpoint := "DetachVolume"
	output := &VolumeAttachment{}

	if input == nil {
		input = &DetachVolumeInput{}
	}
	req, err := v.client.NewRequest(context.TODO(), endpoint, http.MethodGet, inURL, input)

	if err != nil {
		return nil, err
	}

	err = v.client.Do(context.TODO(), req, output)
	if err != nil {
		return nil, err
	}

	return output, nil
}

func (v VMOperations) DescribeInstanceAttribute(input *DescribeInstanceAttributeInput) (*DescribeInstanceAttributeOutput, error) {
	inURL := "/"
	endpoint := "DescribeInstanceAttribute"
	output := &DescribeInstanceAttributeOutput{}

	if input == nil {
		input = &DescribeInstanceAttributeInput{}
	}
	req, err := v.client.NewRequest(context.TODO(), endpoint, http.MethodGet, inURL, input)

	if err != nil {
		return nil, err
	}

	err = v.client.Do(context.TODO(), req, output)
	if err != nil {
		return nil, err
	}

	return output, nil

}
func (v VMOperations) CreateNatGateway(input *CreateNatGatewayInput) (*CreateNatGatewayOutput, error) {
	inURL := "/"
	endpoint := "CreateNatGateway"
	output := &CreateNatGatewayOutput{}

	if input == nil {
		input = &CreateNatGatewayInput{}
	}
	req, err := v.client.NewRequest(context.TODO(), endpoint, http.MethodGet, inURL, input)

	if err != nil {
		return nil, err
	}

	err = v.client.Do(context.TODO(), req, output)
	if err != nil {
		return nil, err
	}

	return output, nil

}

func (v VMOperations) DescribeNatGateways(input *DescribeNatGatewaysInput) (*DescribeNatGatewaysOutput, error) {
	inURL := "/"
	endpoint := "DescribeNatGateways"
	output := &DescribeNatGatewaysOutput{}

	if input == nil {
		input = &DescribeNatGatewaysInput{}
	}
	req, err := v.client.NewRequest(context.TODO(), endpoint, http.MethodGet, inURL, input)

	if err != nil {
		return nil, err
	}

	err = v.client.Do(context.TODO(), req, output)
	if err != nil {
		return nil, err
	}

	return output, nil
}

func (v VMOperations) DescribeInstanceStatus(input *DescribeInstanceStatusInput) (*DescribeInstanceStatusOutput, error) {
	inURL := "/"
	endpoint := "DescribeInstanceStatus"
	output := &DescribeInstanceStatusOutput{}

	if input == nil {
		input = &DescribeInstanceStatusInput{}
	}
	req, err := v.client.NewRequest(context.TODO(), endpoint, http.MethodGet, inURL, input)

	if err != nil {
		return nil, err
	}

	err = v.client.Do(context.TODO(), req, output)
	if err != nil {
		return nil, err
	}

	return output, nil
}
func (v VMOperations) DeleteNatGateway(input *DeleteNatGatewayInput) (*DeleteNatGatewayOutput, error) {
	inURL := "/"
	endpoint := "DeleteNatGateway"
	output := &DeleteNatGatewayOutput{}

	if input == nil {
		input = &DeleteNatGatewayInput{}
	}
	req, err := v.client.NewRequest(context.TODO(), endpoint, http.MethodGet, inURL, input)

	if err != nil {
		return nil, err
	}

	err = v.client.Do(context.TODO(), req, output)
	if err != nil {
		return nil, err
	}

	return output, nil
}
func (v VMOperations) CreateSubNet(input *CreateSubnetInput) (*CreateSubnetOutput, error) {
	inURL := "/"
	endpoint := "CreateSubnet"
	output := &CreateSubnetOutput{}

	if input == nil {
		input = &CreateSubnetInput{}
	}

	req, err := v.client.NewRequest(context.TODO(), endpoint, http.MethodGet, inURL, input)

	if err != nil {
		return nil, err
	}

	err = v.client.Do(context.TODO(), req, output)
	if err != nil {
		return nil, err
	}

	return output, nil
}

func (v VMOperations) DeleteSubNet(input *DeleteSubnetInput) (*DeleteSubnetOutput, error) {
	inURL := "/"
	endpoint := "DeleteSubnet"
	output := &DeleteSubnetOutput{}

	if input == nil {
		input = &DeleteSubnetInput{}
	}
	req, err := v.client.NewRequest(context.TODO(), endpoint, http.MethodGet, inURL, input)

	if err != nil {
		return nil, err
	}

	err = v.client.Do(context.TODO(), req, output)
	if err != nil {
		return nil, err
	}

	return output, nil
}
func (v VMOperations) DescribeSubNet(input *DescribeSubnetsInput) (*DescribeSubnetsOutput, error) {
	inURL := "/"
	endpoint := "DescribeSubnets"
	output := &DescribeSubnetsOutput{}

	if input == nil {
		input = &DescribeSubnetsInput{}
	}
	req, err := v.client.NewRequest(context.TODO(), endpoint, http.MethodGet, inURL, input)

	if err != nil {
		return nil, err
	}

	err = v.client.Do(context.TODO(), req, output)
	if err != nil {
		return nil, err
	}

	return output, nil
}

func (v VMOperations) CreateAccessKey(input *CreateAccessKeyInput) (*CreateAccessKeyOutput, error) {
	inURL := "/"
	endpoint := "CreateAccessKey"
	output := &CreateAccessKeyOutput{}

	if input == nil {
		input = &CreateAccessKeyInput{}
	}
	req, err := v.client.NewRequest(context.TODO(), endpoint, http.MethodGet, inURL, input)

	if err != nil {
		return nil, err
	}

	err = v.client.Do(context.TODO(), req, output)
	if err != nil {
		return nil, err
	}

	return output, nil
}
func (v VMOperations) DeleteDhcpOptions(input *DeleteDhcpOptionsInput) (*DeleteDhcpOptionsOutput, error) {
	inURL := "/"
	endpoint := "DescribeDhcpOptions"
	output := &DeleteDhcpOptionsOutput{}

	if input == nil {
		input = &DeleteDhcpOptionsInput{}
	}
	req, err := v.client.NewRequest(context.TODO(), endpoint, http.MethodGet, inURL, input)

	if err != nil {
		return nil, err
	}

	err = v.client.Do(context.TODO(), req, output)
	if err != nil {
		return nil, err
	}

	return output, nil
}

func (v VMOperations) DescribeCustomerGateways(input *DescribeCustomerGatewaysInput) (*DescribeCustomerGatewaysOutput, error) {
	inURL := "/"
	endpoint := "DescribeCustomerGateways"
	output := &DescribeCustomerGatewaysOutput{}

	if input == nil {
		input = &DescribeCustomerGatewaysInput{}
	}

	req, err := v.client.NewRequest(context.TODO(), endpoint, http.MethodGet, inURL, input)
	if err != nil {
		return nil, err
	}

	err = v.client.Do(context.TODO(), req, output)

	if err != nil {
		return nil, err
	}

	return output, nil
}

func (v VMOperations) DescribeAccessKey(input *DescribeAccessKeyInput) (*DescribeAccessKeyOutput, error) {
	inURL := "/"
	endpoint := "GetAccessKey"
	output := &DescribeAccessKeyOutput{}

	if input == nil {
		input = &DescribeAccessKeyInput{}
	}

	req, err := v.client.NewRequest(context.TODO(), endpoint, http.MethodGet, inURL, input)

	if err != nil {
		return nil, err
	}

	err = v.client.Do(context.TODO(), req, output)
	if err != nil {
		return nil, err
	}

	return output, nil

}

func (v VMOperations) CreateDhcpOptions(input *CreateDhcpOptionsInput) (*CreateDhcpOptionsOutput, error) {
	inURL := "/"
	endpoint := "CreateDhcpOptions"
	output := &CreateDhcpOptionsOutput{}

	if input == nil {
		input = &CreateDhcpOptionsInput{}
	}
	req, err := v.client.NewRequest(context.TODO(), endpoint, http.MethodGet, inURL, input)

	if err != nil {
		return nil, err
	}

	err = v.client.Do(context.TODO(), req, output)
	if err != nil {
		return nil, err
	}

	return output, nil
}

func (v VMOperations) DeleteCustomerGateway(input *DeleteCustomerGatewayInput) (*DeleteCustomerGatewayOutput, error) {
	inURL := "/"
	endpoint := "DeleteCustomerGateway"
	output := &DeleteCustomerGatewayOutput{}

	if input == nil {
		input = &DeleteCustomerGatewayInput{}
	}

	req, err := v.client.NewRequest(context.TODO(), endpoint, http.MethodGet, inURL, input)

	if err != nil {
		return nil, err
	}

	err = v.client.Do(context.TODO(), req, output)
	if err != nil {
		return nil, err
	}

	return output, nil
}

func (v VMOperations) DeleteAccessKey(input *DeleteAccessKeyInput) (*DeleteAccessKeyOutput, error) {
	inURL := "/"
	endpoint := "DeleteAccessKey"
	output := &DeleteAccessKeyOutput{}

	if input == nil {
		input = &DeleteAccessKeyInput{}
	}
	req, err := v.client.NewRequest(context.TODO(), endpoint, http.MethodGet, inURL, input)

	if err != nil {
		return nil, err
	}

	err = v.client.Do(context.TODO(), req, output)
	if err != nil {
		return nil, err
	}

	return output, nil
}
func (v VMOperations) UpdateAccessKey(input *UpdateAccessKeyInput) (*UpdateAccessKeyOutput, error) {
	inURL := "/"
	endpoint := "UpdateAccessKey"
	output := &UpdateAccessKeyOutput{}

	if input == nil {
		input = &UpdateAccessKeyInput{}
	}
	req, err := v.client.NewRequest(context.TODO(), endpoint, http.MethodGet, inURL, input)

	if err != nil {
		return nil, err
	}

	err = v.client.Do(context.TODO(), req, output)
	if err != nil {
		return nil, err
	}

	return output, nil
}

func (v VMOperations) DescribeDhcpOptions(input *DescribeDhcpOptionsInput) (*DescribeDhcpOptionsOutput, error) {
	inURL := "/"
	endpoint := "DescribeDhcpOptions"
	output := &DescribeDhcpOptionsOutput{}

	if input == nil {
		input = &DescribeDhcpOptionsInput{}
	}
	req, err := v.client.NewRequest(context.TODO(), endpoint, http.MethodGet, inURL, input)

	if err != nil {
		return nil, err
	}

	err = v.client.Do(context.TODO(), req, output)
	if err != nil {
		return nil, err
	}

	return output, nil
}

func (v VMOperations) AssociateDhcpOptions(input *AssociateDhcpOptionsInput) (*AssociateDhcpOptionsOutput, error) {
	inURL := "/"
	endpoint := "AssociateDhcpOptions"
	output := &AssociateDhcpOptionsOutput{}

	if input == nil {
		input = &AssociateDhcpOptionsInput{}
	}
	req, err := v.client.NewRequest(context.TODO(), endpoint, http.MethodGet, inURL, input)

	if err != nil {
		return nil, err
	}

	err = v.client.Do(context.TODO(), req, output)
	if err != nil {
		return nil, err
	}

	return output, nil
}
func (v VMOperations) CreateCustomerGateway(input *CreateCustomerGatewayInput) (*CreateCustomerGatewayOutput, error) {

	inURL := "/"
	endpoint := "CreateCustomerGateway"
	output := &CreateCustomerGatewayOutput{}

	if input == nil {
		input = &CreateCustomerGatewayInput{}

	}
	req, err := v.client.NewRequest(context.TODO(), endpoint, http.MethodGet, inURL, input)

	if err != nil {
		return nil, err
	}

	err = v.client.Do(context.TODO(), req, output)
	if err != nil {
		return nil, err
	}

	return output, nil
}

func (v VMOperations) CreateImageExportTask(input *CreateImageExportTaskInput) (*CreateImageExportTaskOutput, error) {
	inURL := "/"
	endpoint := "CreateImageExportTask"
	output := &CreateImageExportTaskOutput{}

	if input == nil {
		input = &CreateImageExportTaskInput{}
	}
	req, err := v.client.NewRequest(context.TODO(), endpoint, http.MethodGet, inURL, input)

	if err != nil {
		return nil, err
	}

	err = v.client.Do(context.TODO(), req, output)
	if err != nil {
		return nil, err
	}

	return output, nil
}
func (v VMOperations) CopyImage(input *CopyImageInput) (*CopyImageOutput, error) {
	inURL := "/"
	endpoint := "CopyImage"
	output := &CopyImageOutput{}

	if input == nil {
		input = &CopyImageInput{}
	}
	req, err := v.client.NewRequest(context.TODO(), endpoint, http.MethodGet, inURL, input)

	if err != nil {
		return nil, err
	}

	err = v.client.Do(context.TODO(), req, output)
	if err != nil {
		return nil, err
	}

	return output, nil
}
func (v VMOperations) DescribeAvailabilityZones(input *DescribeAvailabilityZonesInput) (*DescribeAvailabilityZonesOutput, error) {
	inURL := "/"
	endpoint := "DescribeAvailabilityZones"
	output := &DescribeAvailabilityZonesOutput{}

	if input == nil {
		input = &DescribeAvailabilityZonesInput{}
	}
	req, err := v.client.NewRequest(context.TODO(), endpoint, http.MethodGet, inURL, input)

	if err != nil {
		return nil, err
	}

	err = v.client.Do(context.TODO(), req, output)
	if err != nil {
		return nil, err
	}

	return output, nil
}

func (v VMOperations) DescribeImageExportTasks(input *DescribeImageExportTasksInput) (*DescribeImageExportTasksOutput, error) {
	inURL := "/"
	endpoint := "DescribeImageExportTasks"
	output := &DescribeImageExportTasksOutput{}

	if input == nil {
		input = &DescribeImageExportTasksInput{}
	}
	req, err := v.client.NewRequest(context.TODO(), endpoint, http.MethodGet, inURL, input)

	if err != nil {
		return nil, err
	}

	err = v.client.Do(context.TODO(), req, output)
	if err != nil {
		return nil, err
	}

	return output, nil
}
func (v VMOperations) DescribeSnapshots(input *DescribeSnapshotsInput) (*DescribeSnapshotsOutput, error) {
	inURL := "/"
	endpoint := "DescribeSnapshots"
	output := &DescribeSnapshotsOutput{}

	if input == nil {
		input = &DescribeSnapshotsInput{}
	}
	req, err := v.client.NewRequest(context.TODO(), endpoint, http.MethodGet, inURL, input)

	if err != nil {
		return nil, err
	}

	err = v.client.Do(context.TODO(), req, output)
	if err != nil {
		return nil, err
	}

	return output, nil
}
func (v VMOperations) DescribePrefixLists(input *DescribePrefixListsInput) (*DescribePrefixListsOutput, error) {
	inURL := "/"
	endpoint := "DescribePrefixLists"
	output := &DescribePrefixListsOutput{}

	if input == nil {
		input = &DescribePrefixListsInput{}
	}
	req, err := v.client.NewRequest(context.TODO(), endpoint, http.MethodGet, inURL, input)

	if err != nil {
		return nil, err
	}

	err = v.client.Do(context.TODO(), req, output)
	if err != nil {
		return nil, err
	}

	return output, nil
}

func (v VMOperations) DescribeQuotas(input *DescribeQuotasInput) (*DescribeQuotasOutput, error) {
	inURL := "/"
	endpoint := "DescribeQuotas"
	output := &DescribeQuotasOutput{}

	if input == nil {
		input = &DescribeQuotasInput{}
	}
	req, err := v.client.NewRequest(context.TODO(), endpoint, http.MethodGet, inURL, input)

	if err != nil {
		return nil, err
	}

	err = v.client.Do(context.TODO(), req, output)
	if err != nil {
		return nil, err
	}

	return output, nil
}
func (v VMOperations) CreateSnapshotExportTask(input *CreateSnapshotExportTaskInput) (*CreateSnapshotExportTaskOutput, error) {
	inURL := "/"
	endpoint := "CreateSnapshotExportTask"
	output := &CreateSnapshotExportTaskOutput{}

	if input == nil {
		input = &CreateSnapshotExportTaskInput{}
	}
	req, err := v.client.NewRequest(context.TODO(), endpoint, http.MethodGet, inURL, input)

	if err != nil {
		return nil, err
	}

	err = v.client.Do(context.TODO(), req, output)
	if err != nil {
		return nil, err
	}

	return output, nil
}

func (v VMOperations) DescribeRegions(input *DescribeRegionsInput) (*DescribeRegionsOutput, error) {
	inURL := "/"
	endpoint := "DescribeRegions"
	output := &DescribeRegionsOutput{}

	if input == nil {
		input = &DescribeRegionsInput{}
	}
	req, err := v.client.NewRequest(context.TODO(), endpoint, http.MethodGet, inURL, input)

	if err != nil {
		return nil, err
	}

	err = v.client.Do(context.TODO(), req, output)
	if err != nil {
		return nil, err
	}

	return output, nil
}

func (v VMOperations) CreateNetworkInterface(input *CreateNetworkInterfaceInput) (*CreateNetworkInterfaceOutput, error) {
	inURL := "/"
	endpoint := "CreateNetworkInterface"
	output := &CreateNetworkInterfaceOutput{}

	if input == nil {
		input = &CreateNetworkInterfaceInput{}
	}
	req, err := v.client.NewRequest(context.TODO(), endpoint, http.MethodGet, inURL, input)

	if err != nil {
		return nil, err
	}

	err = v.client.Do(context.TODO(), req, output)
	if err != nil {
		return nil, err
	}

	return output, nil
}
func (v VMOperations) DescribeSnapshotExportTasks(input *DescribeSnapshotExportTasksInput) (*DescribeSnapshotExportTasksOutput, error) {
	inURL := "/"
	endpoint := "DescribeSnapshotExportTasks"
	output := &DescribeSnapshotExportTasksOutput{}

	if input == nil {
		input = &DescribeSnapshotExportTasksInput{}
	}
	req, err := v.client.NewRequest(context.TODO(), endpoint, http.MethodGet, inURL, input)

	if err != nil {
		return nil, err
	}

	err = v.client.Do(context.TODO(), req, output)
	if err != nil {
		return nil, err
	}

	return output, nil
}

func (v VMOperations) DeleteNetworkInterface(input *DeleteNetworkInterfaceInput) (*DeleteNetworkInterfaceOutput, error) {
	inURL := "/"
	endpoint := "DeleteNetworkInterface"
	output := &DeleteNetworkInterfaceOutput{}

	if input == nil {
		input = &DeleteNetworkInterfaceInput{}
	}
	req, err := v.client.NewRequest(context.TODO(), endpoint, http.MethodGet, inURL, input)

	if err != nil {
		return nil, err
	}

	err = v.client.Do(context.TODO(), req, output)
	if err != nil {
		return nil, err
	}

	return output, nil
}
func (v VMOperations) CreateSnapshot(input *CreateSnapshotInput) (*Snapshot, error) {
	inURL := "/"
	endpoint := "CreateSnapshot"
	output := &Snapshot{}

	if input == nil {
		input = &CreateSnapshotInput{}
	}
	req, err := v.client.NewRequest(context.TODO(), endpoint, http.MethodGet, inURL, input)

	if err != nil {
		return nil, err
	}

	err = v.client.Do(context.TODO(), req, output)
	if err != nil {
		return nil, err
	}

	return output, nil
}
func (v VMOperations) DescribeProductTypes(input *DescribeProductTypesInput) (*DescribeProductTypesOutput, error) {
	inURL := "/"
	endpoint := "DescribeProductTypes"
	output := &DescribeProductTypesOutput{}

	if input == nil {
		input = &DescribeProductTypesInput{}
	}
	req, err := v.client.NewRequest(context.TODO(), endpoint, http.MethodGet, inURL, input)

	if err != nil {
		return nil, err
	}

	err = v.client.Do(context.TODO(), req, output)
	if err != nil {
		return nil, err
	}

	return output, nil
}

func (v VMOperations) DescribeNetworkInterfaces(input *DescribeNetworkInterfacesInput) (*DescribeNetworkInterfacesOutput, error) {
	inURL := "/"
	endpoint := "DescribeNetworkInterfaces"
	output := &DescribeNetworkInterfacesOutput{}

	if input == nil {
		input = &DescribeNetworkInterfacesInput{}
	}
	req, err := v.client.NewRequest(context.TODO(), endpoint, http.MethodGet, inURL, input)

	if err != nil {
		return nil, err
	}

	err = v.client.Do(context.TODO(), req, output)
	if err != nil {
		return nil, err
	}

	return output, nil
}
func (v VMOperations) DescribeReservedInstances(input *DescribeReservedInstancesInput) (*DescribeReservedInstancesOutput, error) {
	inURL := "/"
	endpoint := "DescribeReservedInstances"
	output := &DescribeReservedInstancesOutput{}

	if input == nil {
		input = &DescribeReservedInstancesInput{}
	}
	req, err := v.client.NewRequest(context.TODO(), endpoint, http.MethodGet, inURL, input)

	if err != nil {
		return nil, err
	}

	err = v.client.Do(context.TODO(), req, output)
	if err != nil {
		return nil, err
	}

	return output, nil

}

func (v VMOperations) ModifyNetworkInterfaceAttribute(input *ModifyNetworkInterfaceAttributeInput) (*ModifyNetworkInterfaceAttributeOutput, error) {

	inURL := "/"
	endpoint := "ModifyNetworkInterfaceAttribute"
	output := &ModifyNetworkInterfaceAttributeOutput{}

	if input == nil {
		input = &ModifyNetworkInterfaceAttributeInput{}
	}
	req, err := v.client.NewRequest(context.TODO(), endpoint, http.MethodGet, inURL, input)

	if err != nil {
		return nil, err
	}

	err = v.client.Do(context.TODO(), req, output)
	if err != nil {
		return nil, err
	}

	return output, nil
}

func (v VMOperations) DescribeInstanceTypes(input *DescribeInstanceTypesInput) (*DescribeInstanceTypesOutput, error) {
	inURL := "/"
	endpoint := "DescribeInstanceTypes"
	output := &DescribeInstanceTypesOutput{}

	if input == nil {
		input = &DescribeInstanceTypesInput{}
	}
	req, err := v.client.NewRequest(context.TODO(), endpoint, http.MethodGet, inURL, input)

	if err != nil {
		return nil, err
	}

	err = v.client.Do(context.TODO(), req, output)
	if err != nil {
		return nil, err
	}

	return output, nil
}

func (v VMOperations) DeleteSnapshot(input *DeleteSnapshotInput) (*DeleteSnapshotOutput, error) {
	inURL := "/"
	endpoint := "DeleteSnapshot"
	output := &DeleteSnapshotOutput{}

	if input == nil {
		input = &DeleteSnapshotInput{}
	}
	req, err := v.client.NewRequest(context.TODO(), endpoint, http.MethodGet, inURL, input)

	if err != nil {
		return nil, err
	}

	err = v.client.Do(context.TODO(), req, output)
	if err != nil {
		return nil, err
	}

	return output, nil
}
func (v VMOperations) DescribeReservedInstancesOfferings(input *DescribeReservedInstancesOfferingsInput) (*DescribeReservedInstancesOfferingsOutput, error) {
	inURL := "/"
	endpoint := "DescribeReservedInstancesOfferings"
	output := &DescribeReservedInstancesOfferingsOutput{}

	if input == nil {
		input = &DescribeReservedInstancesOfferingsInput{}
	}
	req, err := v.client.NewRequest(context.TODO(), endpoint, http.MethodGet, inURL, input)

	if err != nil {
		return nil, err
	}

	err = v.client.Do(context.TODO(), req, output)
	if err != nil {
		return nil, err
	}

	return output, nil
}

func (v VMOperations) DescribeNetworkInterfaceAttribute(input *DescribeNetworkInterfaceAttributeInput) (*DescribeNetworkInterfaceAttributeOutput, error) {
	inURL := "/"
	endpoint := "DescribeNetworkInterfaceAttribute"
	output := &DescribeNetworkInterfaceAttributeOutput{}

	if input == nil {
		input = &DescribeNetworkInterfaceAttributeInput{}
	}
	req, err := v.client.NewRequest(context.TODO(), endpoint, http.MethodGet, inURL, input)

	if err != nil {
		return nil, err
	}

	err = v.client.Do(context.TODO(), req, output)
	if err != nil {
		return nil, err
	}

	return output, nil
}
func (v VMOperations) DescribeImageAttribute(input *DescribeImageAttributeInput) (*DescribeImageAttributeOutput, error) {
	inURL := "/"
	endpoint := "DescribeImageAttribute"
	output := &DescribeImageAttributeOutput{}

	if input == nil {
		input = &DescribeImageAttributeInput{}
	}
	req, err := v.client.NewRequest(context.TODO(), endpoint, http.MethodGet, inURL, input)

	if err != nil {
		return nil, err
	}

	err = v.client.Do(context.TODO(), req, output)
	if err != nil {
		return nil, err
	}

	return output, nil
}

func (v VMOperations) DetachNetworkInterface(input *DetachNetworkInterfaceInput) (*DetachNetworkInterfaceOutput, error) {
	inURL := "/"
	endpoint := "DetachNetworkInterface"
	output := &DetachNetworkInterfaceOutput{}

	if input == nil {
		input = &DetachNetworkInterfaceInput{}
	}
	req, err := v.client.NewRequest(context.TODO(), endpoint, http.MethodGet, inURL, input)

	if err != nil {
		return nil, err
	}

	err = v.client.Do(context.TODO(), req, output)
	if err != nil {
		return nil, err
	}

	return output, nil
}
func (v VMOperations) CreateVpcPeeringConnection(input *CreateVpcPeeringConnectionInput) (*CreateVpcPeeringConnectionOutput, error) {
	inURL := "/"
	endpoint := "CreateVpcPeeringConnection"
	output := &CreateVpcPeeringConnectionOutput{}

	if input == nil {
		input = &CreateVpcPeeringConnectionInput{}
	}
	req, err := v.client.NewRequest(context.TODO(), endpoint, http.MethodGet, inURL, input)

	if err != nil {
		return nil, err
	}

	err = v.client.Do(context.TODO(), req, output)
	if err != nil {
		return nil, err
	}

	return output, nil

}

func (v VMOperations) AttachNetworkInterface(input *AttachNetworkInterfaceInput) (*AttachNetworkInterfaceOutput, error) {
	inURL := "/"
	endpoint := "AttachNetworkInterface"
	output := &AttachNetworkInterfaceOutput{}

	if input == nil {
		input = &AttachNetworkInterfaceInput{}
	}
	req, err := v.client.NewRequest(context.TODO(), endpoint, http.MethodGet, inURL, input)

	if err != nil {
		return nil, err
	}

	err = v.client.Do(context.TODO(), req, output)
	if err != nil {
		return nil, err
	}

	return output, nil

}

func (v VMOperations) DescribeVpcPeeringConnections(input *DescribeVpcPeeringConnectionsInput) (*DescribeVpcPeeringConnectionsOutput, error) {
	inURL := "/"
	endpoint := "DescribeVpcPeeringConnections"
	output := &DescribeVpcPeeringConnectionsOutput{}

	if input == nil {
		input = &DescribeVpcPeeringConnectionsInput{}
	}
	req, err := v.client.NewRequest(context.TODO(), endpoint, http.MethodGet, inURL, input)

	if err != nil {
		return nil, err
	}

	err = v.client.Do(context.TODO(), req, output)
	if err != nil {
		return nil, err
	}

	return output, nil
}

func (v VMOperations) AcceptVpcPeeringConnection(input *AcceptVpcPeeringConnectionInput) (*AcceptVpcPeeringConnectionOutput, error) {
	inURL := "/"
	endpoint := "AcceptVpcPeeringConnection"
	output := &AcceptVpcPeeringConnectionOutput{}

	if input == nil {
		input = &AcceptVpcPeeringConnectionInput{}
	}
	req, err := v.client.NewRequest(context.TODO(), endpoint, http.MethodGet, inURL, input)

	if err != nil {
		return nil, err
	}

	err = v.client.Do(context.TODO(), req, output)
	if err != nil {
		return nil, err
	}

	return output, nil
}

func (v VMOperations) AssignPrivateIpAddresses(input *AssignPrivateIpAddressesInput) (*AssignPrivateIpAddressesOutput, error) {
	inURL := "/"
	endpoint := "AssignPrivateIpAddresses"
	output := &AssignPrivateIpAddressesOutput{}

	if input == nil {
		input = &AssignPrivateIpAddressesInput{}
	}
	req, err := v.client.NewRequest(context.TODO(), endpoint, http.MethodGet, inURL, input)

	if err != nil {
		return nil, err
	}

	err = v.client.Do(context.TODO(), req, output)
	if err != nil {
		return nil, err
	}

	return output, nil
}
func (v VMOperations) ModifyVpcPeeringConnectionOptions(input *ModifyVpcPeeringConnectionOptionsInput) (*ModifyVpcPeeringConnectionOptionsOutput, error) {
	inURL := "/"
	endpoint := "ModifyVpcPeeringConnectionOptions"
	output := &ModifyVpcPeeringConnectionOptionsOutput{}

	if input == nil {
		input = &ModifyVpcPeeringConnectionOptionsInput{}
	}
	req, err := v.client.NewRequest(context.TODO(), endpoint, http.MethodGet, inURL, input)

	if err != nil {
		return nil, err
	}

	err = v.client.Do(context.TODO(), req, output)
	if err != nil {
		return nil, err
	}

	return output, nil
}

func (v VMOperations) UnassignPrivateIpAddresses(input *UnassignPrivateIpAddressesInput) (*UnassignPrivateIpAddressesOutput, error) {
	inURL := "/"
	endpoint := "UnassignPrivateIpAddresses"
	output := &UnassignPrivateIpAddressesOutput{}

	if input == nil {
		input = &UnassignPrivateIpAddressesInput{}
	}
	req, err := v.client.NewRequest(context.TODO(), endpoint, http.MethodGet, inURL, input)

	if err != nil {
		return nil, err
	}

	err = v.client.Do(context.TODO(), req, output)
	if err != nil {
		return nil, err
	}

	return output, nil
}
func (v VMOperations) DeleteVpcPeeringConnection(input *DeleteVpcPeeringConnectionInput) (*DeleteVpcPeeringConnectionOutput, error) {
	inURL := "/"
	endpoint := "DeleteVpcPeeringConnection"
	output := &DeleteVpcPeeringConnectionOutput{}

	if input == nil {
		input = &DeleteVpcPeeringConnectionInput{}
	}
	req, err := v.client.NewRequest(context.TODO(), endpoint, http.MethodGet, inURL, input)

	if err != nil {
		return nil, err
	}

	err = v.client.Do(context.TODO(), req, output)
	if err != nil {
		return nil, err
	}

	return output, nil
}

func (v VMOperations) PurchaseReservedInstancesOffering(input *PurchaseReservedInstancesOfferingInput) (*PurchaseReservedInstancesOfferingOutput, error) {
	inURL := "/"
	endpoint := "PurchaseReservedInstancesOffering"
	output := &PurchaseReservedInstancesOfferingOutput{}

	if input == nil {
		input = &PurchaseReservedInstancesOfferingInput{}
	}
	req, err := v.client.NewRequest(context.TODO(), endpoint, http.MethodGet, inURL, input)

	if err != nil {
		return nil, err
	}

	err = v.client.Do(context.TODO(), req, output)
	if err != nil {
		return nil, err
	}

	return output, nil
}

//CreateVpcEndpoint creates a CreateVpcEndpoint
func (v VMOperations) CreateVpcEndpoint(input *CreateVpcEndpointInput) (*CreateVpcEndpointOutput, error) {
	inURL := "/"
	endpoint := "CreateVpcEndpoint"
	output := &CreateVpcEndpointOutput{}

	if input == nil {
		input = &CreateVpcEndpointInput{}
	}
	req, err := v.client.NewRequest(context.TODO(), endpoint, http.MethodGet, inURL, input)

	if err != nil {
		return nil, err
	}

	err = v.client.Do(context.TODO(), req, output)
	if err != nil {
		return nil, err
	}

	return output, nil

}

//DescribeVpcEndpoints describe VPC Enpoints
func (v VMOperations) DescribeVpcEndpoints(input *DescribeVpcEndpointsInput) (*DescribeVpcEndpointsOutput, error) {
	inURL := "/"
	endpoint := "DescribeVpcEndpoints"
	output := &DescribeVpcEndpointsOutput{}

	if input == nil {
		input = &DescribeVpcEndpointsInput{}
	}
	req, err := v.client.NewRequest(context.TODO(), endpoint, http.MethodGet, inURL, input)

	if err != nil {
		return nil, err
	}

	err = v.client.Do(context.TODO(), req, output)
	if err != nil {
		return nil, err
	}

	return output, nil
}

//ModifyVpcEndpoint ...
func (v VMOperations) ModifyVpcEndpoint(input *ModifyVpcEndpointInput) (*ModifyVpcEndpointOutput, error) {
	inURL := "/"
	endpoint := "ModifyVpcEndpoint"
	output := &ModifyVpcEndpointOutput{}

	if input == nil {
		input = &ModifyVpcEndpointInput{}
	}
	req, err := v.client.NewRequest(context.TODO(), endpoint, http.MethodGet, inURL, input)

	if err != nil {
		return nil, err
	}

	err = v.client.Do(context.TODO(), req, output)
	if err != nil {
		return nil, err
	}

	return output, nil
}

//DeleteVpcEndpoints ...
func (v VMOperations) DeleteVpcEndpoints(input *DeleteVpcEndpointsInput) (*DeleteVpcEndpointsOutput, error) {
	inURL := "/"
	endpoint := "DeleteVpcEndpoints"
	output := &DeleteVpcEndpointsOutput{}

	if input == nil {
		input = &DeleteVpcEndpointsInput{}
	}
	req, err := v.client.NewRequest(context.TODO(), endpoint, http.MethodGet, inURL, input)

	if err != nil {
		return nil, err
	}

<<<<<<< HEAD
}

func (v VMOperations) ModifySnapshotAttribute(input *ModifySnapshotAttributeInput) (*ModifySnapshotAttributeOutput, error) {
	inURL := "/"
	endpoint := "ModifySnapshotAttribute"
	output := &ModifySnapshotAttributeOutput{}

	if input == nil {
		input = &ModifySnapshotAttributeInput{}
	}
	req, err := v.client.NewRequest(context.TODO(), endpoint, http.MethodGet, inURL, input)

	if err != nil {
		return nil, err
	}

	err = v.client.Do(context.TODO(), req, output)
	if err != nil {
		return nil, err
	}

	return output, nil

}

func (v VMOperations) DescribeSnapshotAttribute(input *DescribeSnapshotAttributeInput) (*DescribeSnapshotAttributeOutput, error) {
	inURL := "/"
	endpoint := "DescribeSnapshotAttribute"
	output := &DescribeSnapshotAttributeOutput{}

	if input == nil {
		input = &DescribeSnapshotAttributeInput{}
	}
	req, err := v.client.NewRequest(context.TODO(), endpoint, http.MethodGet, inURL, input)

	if err != nil {
		return nil, err
	}

=======
>>>>>>> 46589c2b
	err = v.client.Do(context.TODO(), req, output)
	if err != nil {
		return nil, err
	}

	return output, nil
<<<<<<< HEAD

=======
>>>>>>> 46589c2b
}<|MERGE_RESOLUTION|>--- conflicted
+++ resolved
@@ -132,15 +132,12 @@
 	ModifyVpcPeeringConnectionOptions(input *ModifyVpcPeeringConnectionOptionsInput) (*ModifyVpcPeeringConnectionOptionsOutput, error)
 	DeleteVpcPeeringConnection(input *DeleteVpcPeeringConnectionInput) (*DeleteVpcPeeringConnectionOutput, error)
 	PurchaseReservedInstancesOffering(input *PurchaseReservedInstancesOfferingInput) (*PurchaseReservedInstancesOfferingOutput, error)
-<<<<<<< HEAD
 	ModifySnapshotAttribute(input *ModifySnapshotAttributeInput) (*ModifySnapshotAttributeOutput, error)
 	DescribeSnapshotAttribute(input *DescribeSnapshotAttributeInput) (*DescribeSnapshotAttributeOutput, error)
-=======
 	CreateVpcEndpoint(input *CreateVpcEndpointInput) (*CreateVpcEndpointOutput, error)
 	DescribeVpcEndpoints(input *DescribeVpcEndpointsInput) (*DescribeVpcEndpointsOutput, error)
 	ModifyVpcEndpoint(input *ModifyVpcEndpointInput) (*ModifyVpcEndpointOutput, error)
 	DeleteVpcEndpoints(input *DeleteVpcEndpointsInput) (*DeleteVpcEndpointsOutput, error)
->>>>>>> 46589c2b
 }
 
 const opRunInstances = "RunInstances"
@@ -2146,7 +2143,12 @@
 		return nil, err
 	}
 
-<<<<<<< HEAD
+	err = v.client.Do(context.TODO(), req, output)
+	if err != nil {
+		return nil, err
+	}
+
+	return output, nil
 }
 
 func (v VMOperations) ModifySnapshotAttribute(input *ModifySnapshotAttributeInput) (*ModifySnapshotAttributeOutput, error) {
@@ -2186,16 +2188,11 @@
 		return nil, err
 	}
 
-=======
->>>>>>> 46589c2b
-	err = v.client.Do(context.TODO(), req, output)
-	if err != nil {
-		return nil, err
-	}
-
-	return output, nil
-<<<<<<< HEAD
-
-=======
->>>>>>> 46589c2b
+	err = v.client.Do(context.TODO(), req, output)
+	if err != nil {
+		return nil, err
+	}
+
+	return output, nil
+
 }