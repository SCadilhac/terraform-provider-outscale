package fcu

import (
	"context"
	"net/http"

	"github.com/terraform-providers/terraform-provider-outscale/osc"
)

//VMOperations defines all the operations needed for FCU VMs
type VMOperations struct {
	client *osc.Client
}

//VMService all the necessary actions for them VM service
type VMService interface {
	RunInstance(input *RunInstancesInput) (*Reservation, error)
	DescribeInstances(input *DescribeInstancesInput) (*DescribeInstancesOutput, error)
	GetPasswordData(input *GetPasswordDataInput) (*GetPasswordDataOutput, error)
	ModifyInstanceKeyPair(input *ModifyInstanceKeyPairInput) error
	ModifyInstanceAttribute(input *ModifyInstanceAttributeInput) (*ModifyInstanceAttributeOutput, error)
	TerminateInstances(input *TerminateInstancesInput) (*TerminateInstancesOutput, error)
	AllocateAddress(input *AllocateAddressInput) (*AllocateAddressOutput, error)
	DescribeAddressesRequest(input *DescribeAddressesInput) (*DescribeAddressesOutput, error)
	StopInstances(input *StopInstancesInput) (*StopInstancesOutput, error)
	StartInstances(input *StartInstancesInput) (*StartInstancesOutput, error)
	ImportKeyPair(input *ImportKeyPairInput) (*ImportKeyPairOutput, error)
	DescribeKeyPairs(input *DescribeKeyPairsInput) (*DescribeKeyPairsOutput, error)
	DeleteKeyPairs(input *DeleteKeyPairInput) (*DeleteKeyPairOutput, error)
	CreateKeyPair(input *CreateKeyPairInput) (*CreateKeyPairOutput, error)
	AssociateAddress(input *AssociateAddressInput) (*AssociateAddressOutput, error)
	DisassociateAddress(input *DisassociateAddressInput) (*DisassociateAddressOutput, error)
	ReleaseAddress(input *ReleaseAddressInput) (*ReleaseAddressOutput, error)
	RegisterImage(input *RegisterImageInput) (*RegisterImageOutput, error)
	DescribeImages(input *DescribeImagesInput) (*DescribeImagesOutput, error)
	ModifyImageAttribute(input *ModifyImageAttributeInput) (*ModifyImageAttributeOutput, error)
	DeleteTags(input *DeleteTagsInput) (*DeleteTagsOutput, error)
	CreateTags(input *CreateTagsInput) (*CreateTagsOutput, error)
	DeregisterImage(input *DeregisterImageInput) (*DeregisterImageOutput, error)
	DescribeTags(input *DescribeTagsInput) (*DescribeTagsOutput, error)
	CreateSecurityGroup(input *CreateSecurityGroupInput) (*CreateSecurityGroupOutput, error)
	DescribeSecurityGroups(input *DescribeSecurityGroupsInput) (*DescribeSecurityGroupsOutput, error)
	RevokeSecurityGroupEgress(input *RevokeSecurityGroupEgressInput) (*RevokeSecurityGroupEgressOutput, error)
	RevokeSecurityGroupIngress(input *RevokeSecurityGroupIngressInput) (*RevokeSecurityGroupIngressOutput, error)
	AuthorizeSecurityGroupEgress(input *AuthorizeSecurityGroupEgressInput) (*AuthorizeSecurityGroupEgressOutput, error)
	AuthorizeSecurityGroupIngress(input *AuthorizeSecurityGroupIngressInput) (*AuthorizeSecurityGroupIngressOutput, error)
	DeleteSecurityGroup(input *DeleteSecurityGroupInput) (*DeleteSecurityGroupOutput, error)
	CreateVolume(input *CreateVolumeInput) (*Volume, error)
	DeleteVolume(input *DeleteVolumeInput) (*DeleteVolumeOutput, error)
	DescribeVolumes(input *DescribeVolumesInput) (*DescribeVolumesOutput, error)
	AttachVolume(input *AttachVolumeInput) (*VolumeAttachment, error)
	DetachVolume(input *DetachVolumeInput) (*VolumeAttachment, error)
	CreateSubNet(input *CreateSubnetInput) (*CreateSubnetOutput, error)
	DeleteSubNet(input *DeleteSubnetInput) (*DeleteSubnetOutput, error)
	DescribeSubNet(input *DescribeSubnetsInput) (*DescribeSubnetsOutput, error)
	DescribeInstanceAttribute(input *DescribeInstanceAttributeInput) (*DescribeInstanceAttributeOutput, error)
	DescribeInstanceStatus(input *DescribeInstanceStatusInput) (*DescribeInstanceStatusOutput, error)
	CreateInternetGateway(input *CreateInternetGatewayInput) (*CreateInternetGatewayOutput, error)
	DescribeInternetGateways(input *DescribeInternetGatewaysInput) (*DescribeInternetGatewaysOutput, error)
	DeleteInternetGateway(input *DeleteInternetGatewayInput) (*DeleteInternetGatewayOutput, error)
	CreateNatGateway(input *CreateNatGatewayInput) (*CreateNatGatewayOutput, error)
	DescribeNatGateways(input *DescribeNatGatewaysInput) (*DescribeNatGatewaysOutput, error)
	DeleteNatGateway(input *DeleteNatGatewayInput) (*DeleteNatGatewayOutput, error)
	CreateVpc(input *CreateVpcInput) (*CreateVpcOutput, error)
	DescribeVpcs(input *DescribeVpcsInput) (*DescribeVpcsOutput, error)
	DeleteVpc(input *DeleteVpcInput) (*DeleteVpcOutput, error)
	AttachInternetGateway(input *AttachInternetGatewayInput) (*AttachInternetGatewayOutput, error)
	DetachInternetGateway(input *DetachInternetGatewayInput) (*DetachInternetGatewayOutput, error)
	ModifyVpcAttribute(input *ModifyVpcAttributeInput) (*ModifyVpcAttributeOutput, error)
	DescribeVpcAttribute(input *DescribeVpcAttributeInput) (*DescribeVpcAttributeOutput, error)
	CreateAccessKey(input *CreateAccessKeyInput) (*CreateAccessKeyOutput, error)
	DescribeAccessKey(input *DescribeAccessKeyInput) (*DescribeAccessKeyOutput, error)
	DeleteAccessKey(input *DeleteAccessKeyInput) (*DeleteAccessKeyOutput, error)
	UpdateAccessKey(input *UpdateAccessKeyInput) (*UpdateAccessKeyOutput, error)
	DeleteDhcpOptions(input *DeleteDhcpOptionsInput) (*DeleteDhcpOptionsOutput, error)
	CreateDhcpOptions(input *CreateDhcpOptionsInput) (*CreateDhcpOptionsOutput, error)
	DescribeDhcpOptions(input *DescribeDhcpOptionsInput) (*DescribeDhcpOptionsOutput, error)
	AssociateDhcpOptions(input *AssociateDhcpOptionsInput) (*AssociateDhcpOptionsOutput, error)
	DescribeCustomerGateways(input *DescribeCustomerGatewaysInput) (*DescribeCustomerGatewaysOutput, error)
	DeleteCustomerGateway(input *DeleteCustomerGatewayInput) (*DeleteCustomerGatewayOutput, error)
	CreateCustomerGateway(input *CreateCustomerGatewayInput) (*CreateCustomerGatewayOutput, error)
	CreateRoute(input *CreateRouteInput) (*CreateRouteOutput, error)
	ReplaceRoute(input *ReplaceRouteInput) (*ReplaceRouteOutput, error)
	DeleteRoute(input *DeleteRouteInput) (*DeleteRouteOutput, error)
	DescribeRouteTables(input *DescribeRouteTablesInput) (*DescribeRouteTablesOutput, error)
	CreateRouteTable(input *CreateRouteTableInput) (*CreateRouteTableOutput, error)
	DisableVgwRoutePropagation(input *DisableVgwRoutePropagationInput) (*DisableVgwRoutePropagationOutput, error)
	EnableVgwRoutePropagation(input *EnableVgwRoutePropagationInput) (*EnableVgwRoutePropagationOutput, error)
	DisassociateRouteTable(input *DisassociateRouteTableInput) (*DisassociateRouteTableOutput, error)
	DeleteRouteTable(input *DeleteRouteTableInput) (*DeleteRouteTableOutput, error)
	AssociateRouteTable(input *AssociateRouteTableInput) (*AssociateRouteTableOutput, error)
	ReplaceRouteTableAssociation(input *ReplaceRouteTableAssociationInput) (*ReplaceRouteTableAssociationOutput, error)
	CopyImage(input *CopyImageInput) (*CopyImageOutput, error)
	DescribeSnapshots(input *DescribeSnapshotsInput) (*DescribeSnapshotsOutput, error)
	CreateVpnConnection(input *CreateVpnConnectionInput) (*CreateVpnConnectionOutput, error)
	DescribeVpnConnections(input *DescribeVpnConnectionsInput) (*DescribeVpnConnectionsOutput, error)
	DeleteVpnConnection(input *DeleteVpnConnectionInput) (*DeleteVpnConnectionOutput, error)
	CreateVpnGateway(input *CreateVpnGatewayInput) (*CreateVpnGatewayOutput, error)
	DescribeVpnGateways(input *DescribeVpnGatewaysInput) (*DescribeVpnGatewaysOutput, error)
	DeleteVpnGateway(input *DeleteVpnGatewayInput) (*DeleteVpnGatewayOutput, error)
	AttachVpnGateway(input *AttachVpnGatewayInput) (*AttachVpnGatewayOutput, error)
	DetachVpnGateway(input *DetachVpnGatewayInput) (*DetachVpnGatewayOutput, error)
	CreateImageExportTask(input *CreateImageExportTaskInput) (*CreateImageExportTaskOutput, error)
	DescribeImageExportTasks(input *DescribeImageExportTasksInput) (*DescribeImageExportTasksOutput, error)
	CreateVpnConnectionRoute(input *CreateVpnConnectionRouteInput) (*CreateVpnConnectionRouteOutput, error)
	DeleteVpnConnectionRoute(input *DeleteVpnConnectionRouteInput) (*DeleteVpnConnectionRouteOutput, error)
	DescribeAvailabilityZones(input *DescribeAvailabilityZonesInput) (*DescribeAvailabilityZonesOutput, error)
	DescribePrefixLists(input *DescribePrefixListsInput) (*DescribePrefixListsOutput, error)
	DescribeQuotas(input *DescribeQuotasInput) (*DescribeQuotasOutput, error)
	DescribeRegions(input *DescribeRegionsInput) (*DescribeRegionsOutput, error)
	CreateNetworkInterface(input *CreateNetworkInterfaceInput) (*CreateNetworkInterfaceOutput, error)
	DeleteNetworkInterface(input *DeleteNetworkInterfaceInput) (*DeleteNetworkInterfaceOutput, error)
	DescribeNetworkInterfaces(input *DescribeNetworkInterfacesInput) (*DescribeNetworkInterfacesOutput, error)
	ModifyNetworkInterfaceAttribute(input *ModifyNetworkInterfaceAttributeInput) (*ModifyNetworkInterfaceAttributeOutput, error)
	DescribeNetworkInterfaceAttribute(input *DescribeNetworkInterfaceAttributeInput) (*DescribeNetworkInterfaceAttributeOutput, error)
	DetachNetworkInterface(input *DetachNetworkInterfaceInput) (*DetachNetworkInterfaceOutput, error)
	AttachNetworkInterface(input *AttachNetworkInterfaceInput) (*AttachNetworkInterfaceOutput, error)
	AssignPrivateIpAddresses(input *AssignPrivateIpAddressesInput) (*AssignPrivateIpAddressesOutput, error)
	UnassignPrivateIpAddresses(input *UnassignPrivateIpAddressesInput) (*UnassignPrivateIpAddressesOutput, error)
	CreateSnapshotExportTask(input *CreateSnapshotExportTaskInput) (*CreateSnapshotExportTaskOutput, error)
	DescribeSnapshotExportTasks(input *DescribeSnapshotExportTasksInput) (*DescribeSnapshotExportTasksOutput, error)
	CreateSnapshot(input *CreateSnapshotInput) (*Snapshot, error)
	DeleteSnapshot(input *DeleteSnapshotInput) (*DeleteSnapshotOutput, error)
	DescribeProductTypes(input *DescribeProductTypesInput) (*DescribeProductTypesOutput, error)
	DescribeReservedInstances(input *DescribeReservedInstancesInput) (*DescribeReservedInstancesOutput, error)
	DescribeInstanceTypes(input *DescribeInstanceTypesInput) (*DescribeInstanceTypesOutput, error)
	DescribeReservedInstancesOfferings(input *DescribeReservedInstancesOfferingsInput) (*DescribeReservedInstancesOfferingsOutput, error)
	DescribeImageAttribute(input *DescribeImageAttributeInput) (*DescribeImageAttributeOutput, error)
	CreateVpcPeeringConnection(input *CreateVpcPeeringConnectionInput) (*CreateVpcPeeringConnectionOutput, error)
	DescribeVpcPeeringConnections(input *DescribeVpcPeeringConnectionsInput) (*DescribeVpcPeeringConnectionsOutput, error)
	AcceptVpcPeeringConnection(input *AcceptVpcPeeringConnectionInput) (*AcceptVpcPeeringConnectionOutput, error)
	ModifyVpcPeeringConnectionOptions(input *ModifyVpcPeeringConnectionOptionsInput) (*ModifyVpcPeeringConnectionOptionsOutput, error)
	DeleteVpcPeeringConnection(input *DeleteVpcPeeringConnectionInput) (*DeleteVpcPeeringConnectionOutput, error)
	PurchaseReservedInstancesOffering(input *PurchaseReservedInstancesOfferingInput) (*PurchaseReservedInstancesOfferingOutput, error)
	ModifySnapshotAttribute(input *ModifySnapshotAttributeInput) (*ModifySnapshotAttributeOutput, error)
	DescribeSnapshotAttribute(input *DescribeSnapshotAttributeInput) (*DescribeSnapshotAttributeOutput, error)
	CreateVpcEndpoint(input *CreateVpcEndpointInput) (*CreateVpcEndpointOutput, error)
	DescribeVpcEndpoints(input *DescribeVpcEndpointsInput) (*DescribeVpcEndpointsOutput, error)
	ModifyVpcEndpoint(input *ModifyVpcEndpointInput) (*ModifyVpcEndpointOutput, error)
	DeleteVpcEndpoints(input *DeleteVpcEndpointsInput) (*DeleteVpcEndpointsOutput, error)
<<<<<<< HEAD
	ImportSnapshot(input *ImportSnapshotInput) (*ImportSnapshotOutput, error)
=======
	CopySnapshot(input *CopySnapshotInput) (*CopySnapshotOutput, error)
>>>>>>> b990fce9
}

const opRunInstances = "RunInstances"

//RunInstance ...
func (v VMOperations) RunInstance(input *RunInstancesInput) (*Reservation, error) {
	req, err := v.client.NewRequest(context.Background(), opRunInstances, http.MethodGet, "/", input)
	if err != nil {
		return nil, err
	}

	output := Reservation{}

	err = v.client.Do(context.Background(), req, &output)
	if err != nil {
		return nil, err
	}

	return &output, nil
}

const opDescribeInstances = "DescribeInstances"

// DescribeInstances method
func (v VMOperations) DescribeInstances(input *DescribeInstancesInput) (*DescribeInstancesOutput, error) {
	inURL := "/"
	endpoint := "DescribeInstances"
	output := &DescribeInstancesOutput{}

	if input == nil {
		input = &DescribeInstancesInput{}
	}

	req, err := v.client.NewRequest(context.TODO(), endpoint, http.MethodGet, inURL, input)

	if err != nil {
		return nil, err
	}

	err = v.client.Do(context.TODO(), req, output)
	if err != nil {
		return nil, err
	}

	return output, nil
}

// DescribeInstances method
func (v VMOperations) ModifyInstanceKeyPair(input *ModifyInstanceKeyPairInput) error {
	inURL := "/"
	endpoint := "ModifyInstanceKeypair"

	if input == nil {
		input = &ModifyInstanceKeyPairInput{}
	}

	req, err := v.client.NewRequest(context.TODO(), endpoint, http.MethodPost, inURL, input)

	if err != nil {
		return err
	}

	err = v.client.Do(context.TODO(), req, nil)
	if err != nil {
		return err
	}

	return nil
}

func (v VMOperations) ModifyInstanceAttribute(input *ModifyInstanceAttributeInput) (*ModifyInstanceAttributeOutput, error) {
	inURL := "/"
	endpoint := "ModifyInstanceAttribute"
	output := &ModifyInstanceAttributeOutput{}

	if input == nil {
		input = &ModifyInstanceAttributeInput{}
	}

	req, err := v.client.NewRequest(context.TODO(), endpoint, http.MethodGet, inURL, input)

	if err != nil {
		return nil, err
	}

	err = v.client.Do(context.TODO(), req, output)
	if err != nil {
		return nil, err
	}

	return output, nil
}

func (v VMOperations) GetPasswordData(input *GetPasswordDataInput) (*GetPasswordDataOutput, error) {
	inURL := "/"
	endpoint := "GetPasswordData"
	output := &GetPasswordDataOutput{}

	if input == nil {
		input = &GetPasswordDataInput{}
	}

	req, err := v.client.NewRequest(context.TODO(), endpoint, http.MethodGet, inURL, input)

	if err != nil {
		return nil, err
	}

	err = v.client.Do(context.TODO(), req, output)
	if err != nil {
		return nil, err
	}

	return output, nil
}

// DescribeInstances method
func (v VMOperations) TerminateInstances(input *TerminateInstancesInput) (*TerminateInstancesOutput, error) {
	inURL := "/"
	endpoint := "TerminateInstances"
	output := &TerminateInstancesOutput{}

	if input == nil {
		input = &TerminateInstancesInput{}
	}

	req, err := v.client.NewRequest(context.TODO(), endpoint, http.MethodGet, inURL, input)

	if err != nil {
		return nil, err
	}

	err = v.client.Do(context.TODO(), req, output)
	if err != nil {
		return nil, err
	}

	return output, nil
}

func (v VMOperations) AllocateAddress(input *AllocateAddressInput) (*AllocateAddressOutput, error) {
	inURL := "/"
	endpoint := "AllocateAddress"
	output := &AllocateAddressOutput{}

	if input == nil {
		input = &AllocateAddressInput{}
	}
	req, err := v.client.NewRequest(context.TODO(), endpoint, http.MethodGet, inURL, input)

	if err != nil {
		return nil, err
	}

	err = v.client.Do(context.TODO(), req, output)
	if err != nil {
		return nil, err
	}

	return output, nil
}

func (v VMOperations) StopInstances(input *StopInstancesInput) (*StopInstancesOutput, error) {
	inURL := "/"
	endpoint := "StopInstances"
	output := &StopInstancesOutput{}

	if input == nil {
		input = &StopInstancesInput{}
	}

	req, err := v.client.NewRequest(context.TODO(), endpoint, http.MethodGet, inURL, input)

	if err != nil {
		return nil, err
	}

	err = v.client.Do(context.TODO(), req, output)
	if err != nil {
		return nil, err
	}

	return output, nil
}

//DescribeAddresses
func (v VMOperations) DescribeAddressesRequest(input *DescribeAddressesInput) (*DescribeAddressesOutput, error) {
	inURL := "/"
	endpoint := "DescribeAddresses"
	output := &DescribeAddressesOutput{}

	if input == nil {
		input = &DescribeAddressesInput{}
	}

	req, err := v.client.NewRequest(context.TODO(), endpoint, http.MethodGet, inURL, input)

	if err != nil {
		return nil, err
	}

	err = v.client.Do(context.TODO(), req, output)
	if err != nil {
		return nil, err
	}

	return output, nil
}

func (v VMOperations) StartInstances(input *StartInstancesInput) (*StartInstancesOutput, error) {
	inURL := "/"
	endpoint := "StartInstances"
	output := &StartInstancesOutput{}

	if input == nil {
		input = &StartInstancesInput{}
	}

	req, err := v.client.NewRequest(context.TODO(), endpoint, http.MethodGet, inURL, input)

	if err != nil {
		return nil, err
	}

	err = v.client.Do(context.TODO(), req, output)
	if err != nil {
		return nil, err
	}

	return output, nil
}

func (v VMOperations) AssociateAddress(input *AssociateAddressInput) (*AssociateAddressOutput, error) {
	inURL := "/"
	endpoint := "AssociateAddress"
	output := &AssociateAddressOutput{}

	if input == nil {
		input = &AssociateAddressInput{}
	}
	req, err := v.client.NewRequest(context.TODO(), endpoint, http.MethodGet, inURL, input)

	if err != nil {
		return nil, err
	}

	err = v.client.Do(context.TODO(), req, output)
	if err != nil {
		return nil, err
	}

	return output, nil
}

func (v VMOperations) DisassociateAddress(input *DisassociateAddressInput) (*DisassociateAddressOutput, error) {
	inURL := "/"
	endpoint := "DisassociateAddress"
	output := &DisassociateAddressOutput{}

	if input == nil {
		input = &DisassociateAddressInput{}
	}
	req, err := v.client.NewRequest(context.TODO(), endpoint, http.MethodGet, inURL, input)

	if err != nil {
		return nil, err
	}

	err = v.client.Do(context.TODO(), req, output)
	if err != nil {
		return nil, err
	}

	return output, nil
}

func (v VMOperations) ReleaseAddress(input *ReleaseAddressInput) (*ReleaseAddressOutput, error) {
	inURL := "/"
	endpoint := "ReleaseAddress"
	output := &ReleaseAddressOutput{}

	if input == nil {
		input = &ReleaseAddressInput{}
	}
	req, err := v.client.NewRequest(context.TODO(), endpoint, http.MethodGet, inURL, input)

	if err != nil {
		return nil, err
	}

	err = v.client.Do(context.TODO(), req, output)
	if err != nil {
		return nil, err
	}

	return output, nil
}

func (v VMOperations) RegisterImage(input *RegisterImageInput) (*RegisterImageOutput, error) {
	inURL := "/"
	endpoint := "RegisterImage"
	output := &RegisterImageOutput{}

	if input == nil {
		input = &RegisterImageInput{}
	}
	req, err := v.client.NewRequest(context.TODO(), endpoint, http.MethodGet, inURL, input)

	if err != nil {
		return nil, err
	}

	err = v.client.Do(context.TODO(), req, output)
	if err != nil {
		return nil, err
	}

	return output, nil
}

func (v VMOperations) DescribeImages(input *DescribeImagesInput) (*DescribeImagesOutput, error) {
	inURL := "/"
	endpoint := "DescribeImages"
	output := &DescribeImagesOutput{}

	if input == nil {
		input = &DescribeImagesInput{}
	}
	req, err := v.client.NewRequest(context.TODO(), endpoint, http.MethodGet, inURL, input)

	if err != nil {
		return nil, err
	}

	err = v.client.Do(context.TODO(), req, output)
	if err != nil {
		return nil, err
	}

	return output, nil
}

func (v VMOperations) ModifyImageAttribute(input *ModifyImageAttributeInput) (*ModifyImageAttributeOutput, error) {
	inURL := "/"
	endpoint := "ModifyImageAttribute"
	output := &ModifyImageAttributeOutput{}

	if input == nil {
		input = &ModifyImageAttributeInput{}
	}
	req, err := v.client.NewRequest(context.TODO(), endpoint, http.MethodGet, inURL, input)

	if err != nil {
		return nil, err
	}

	err = v.client.Do(context.TODO(), req, output)
	if err != nil {
		return nil, err
	}

	return output, nil
}

func (v VMOperations) DeleteTags(input *DeleteTagsInput) (*DeleteTagsOutput, error) {
	inURL := "/"
	endpoint := "DeleteTags"
	output := &DeleteTagsOutput{}

	if input == nil {
		input = &DeleteTagsInput{}
	}
	req, err := v.client.NewRequest(context.TODO(), endpoint, http.MethodGet, inURL, input)

	if err != nil {
		return nil, err
	}

	err = v.client.Do(context.TODO(), req, output)
	if err != nil {
		return nil, err
	}

	return output, nil
}

func (v VMOperations) CreateTags(input *CreateTagsInput) (*CreateTagsOutput, error) {
	inURL := "/"
	endpoint := "CreateTags"
	output := &CreateTagsOutput{}

	if input == nil {
		input = &CreateTagsInput{}
	}
	req, err := v.client.NewRequest(context.TODO(), endpoint, http.MethodGet, inURL, input)

	if err != nil {
		return nil, err
	}

	err = v.client.Do(context.TODO(), req, output)
	if err != nil {
		return nil, err
	}

	return output, nil
}

func (v VMOperations) DeregisterImage(input *DeregisterImageInput) (*DeregisterImageOutput, error) {
	inURL := "/"
	endpoint := "DeregisterImage"
	output := &DeregisterImageOutput{}

	if input == nil {
		input = &DeregisterImageInput{}
	}
	req, err := v.client.NewRequest(context.TODO(), endpoint, http.MethodGet, inURL, input)

	if err != nil {
		return nil, err
	}

	err = v.client.Do(context.TODO(), req, output)
	if err != nil {
		return nil, err
	}

	return output, nil
}

func (v VMOperations) DescribeTags(input *DescribeTagsInput) (*DescribeTagsOutput, error) {
	inURL := "/"
	endpoint := "DescribeTags"
	output := &DescribeTagsOutput{}

	if input == nil {
		input = &DescribeTagsInput{}
	}
	req, err := v.client.NewRequest(context.TODO(), endpoint, http.MethodGet, inURL, input)

	if err != nil {
		return nil, err
	}

	err = v.client.Do(context.TODO(), req, output)
	if err != nil {
		return nil, err
	}

	return output, nil
}

func (v VMOperations) CreateSecurityGroup(input *CreateSecurityGroupInput) (*CreateSecurityGroupOutput, error) {
	inURL := "/"
	endpoint := "CreateSecurityGroup"
	output := &CreateSecurityGroupOutput{}

	if input == nil {
		input = &CreateSecurityGroupInput{}
	}
	req, err := v.client.NewRequest(context.TODO(), endpoint, http.MethodGet, inURL, input)

	if err != nil {
		return nil, err
	}

	err = v.client.Do(context.TODO(), req, output)
	if err != nil {
		return nil, err
	}

	return output, nil
}

func (v VMOperations) ImportKeyPair(input *ImportKeyPairInput) (*ImportKeyPairOutput, error) {
	inURL := "/"
	endpoint := "ImportKeyPair"
	output := &ImportKeyPairOutput{}

	if input == nil {
		input = &ImportKeyPairInput{}
	}
	req, err := v.client.NewRequest(context.TODO(), endpoint, http.MethodGet, inURL, input)

	if err != nil {
		return nil, err
	}

	err = v.client.Do(context.TODO(), req, output)
	if err != nil {
		return nil, err
	}

	return output, nil
}

func (v VMOperations) DescribeSecurityGroups(input *DescribeSecurityGroupsInput) (*DescribeSecurityGroupsOutput, error) {
	inURL := "/"
	endpoint := "DescribeSecurityGroups"
	output := &DescribeSecurityGroupsOutput{}

	if input == nil {
		input = &DescribeSecurityGroupsInput{}

	}
	req, err := v.client.NewRequest(context.TODO(), endpoint, http.MethodGet, inURL, input)

	if err != nil {
		return nil, err
	}

	err = v.client.Do(context.TODO(), req, output)
	if err != nil {
		return nil, err
	}

	return output, nil
}

func (v VMOperations) DescribeKeyPairs(input *DescribeKeyPairsInput) (*DescribeKeyPairsOutput, error) {
	inURL := "/"
	endpoint := "DescribeKeyPairs"
	output := &DescribeKeyPairsOutput{}

	if input == nil {
		input = &DescribeKeyPairsInput{}
	}
	req, err := v.client.NewRequest(context.TODO(), endpoint, http.MethodGet, inURL, input)

	if err != nil {
		return nil, err
	}

	err = v.client.Do(context.TODO(), req, output)
	if err != nil {
		return nil, err
	}

	return output, nil
}

func (v VMOperations) RevokeSecurityGroupEgress(input *RevokeSecurityGroupEgressInput) (*RevokeSecurityGroupEgressOutput, error) {
	inURL := "/"
	endpoint := "RevokeSecurityGroupEgress"
	output := &RevokeSecurityGroupEgressOutput{}

	if input == nil {
		input = &RevokeSecurityGroupEgressInput{}
	}
	req, err := v.client.NewRequest(context.TODO(), endpoint, http.MethodGet, inURL, input)

	if err != nil {
		return nil, err
	}

	err = v.client.Do(context.TODO(), req, output)
	if err != nil {
		return nil, err
	}

	return output, nil
}

func (v VMOperations) RevokeSecurityGroupIngress(input *RevokeSecurityGroupIngressInput) (*RevokeSecurityGroupIngressOutput, error) {
	inURL := "/"
	endpoint := "RevokeSecurityGroupIngress"
	output := &RevokeSecurityGroupIngressOutput{}

	if input == nil {
		input = &RevokeSecurityGroupIngressInput{}
	}
	req, err := v.client.NewRequest(context.TODO(), endpoint, http.MethodGet, inURL, input)

	if err != nil {
		return nil, err
	}

	err = v.client.Do(context.TODO(), req, output)
	if err != nil {
		return nil, err
	}

	return output, nil
}

func (v VMOperations) AuthorizeSecurityGroupEgress(input *AuthorizeSecurityGroupEgressInput) (*AuthorizeSecurityGroupEgressOutput, error) {
	inURL := "/"
	endpoint := "AuthorizeSecurityGroupEgress"
	output := &AuthorizeSecurityGroupEgressOutput{}

	if input == nil {
		input = &AuthorizeSecurityGroupEgressInput{}
	}
	req, err := v.client.NewRequest(context.TODO(), endpoint, http.MethodGet, inURL, input)

	if err != nil {
		return nil, err
	}

	err = v.client.Do(context.TODO(), req, output)
	if err != nil {
		return nil, err
	}

	return output, nil
}

func (v VMOperations) DeleteKeyPairs(input *DeleteKeyPairInput) (*DeleteKeyPairOutput, error) {
	inURL := "/"
	endpoint := "DeleteKeyPair"
	output := &DeleteKeyPairOutput{}

	if input == nil {
		input = &DeleteKeyPairInput{}
	}
	req, err := v.client.NewRequest(context.TODO(), endpoint, http.MethodGet, inURL, input)

	if err != nil {
		return nil, err
	}

	err = v.client.Do(context.TODO(), req, output)
	if err != nil {
		return nil, err
	}

	return output, nil
}

func (v VMOperations) AuthorizeSecurityGroupIngress(input *AuthorizeSecurityGroupIngressInput) (*AuthorizeSecurityGroupIngressOutput, error) {
	inURL := "/"
	endpoint := "AuthorizeSecurityGroupIngress"
	output := &AuthorizeSecurityGroupIngressOutput{}

	if input == nil {
		input = &AuthorizeSecurityGroupIngressInput{}
	}
	req, err := v.client.NewRequest(context.TODO(), endpoint, http.MethodGet, inURL, input)

	if err != nil {
		return nil, err
	}

	err = v.client.Do(context.TODO(), req, output)
	if err != nil {
		return nil, err
	}

	return output, nil
}

func (v VMOperations) DeleteSecurityGroup(input *DeleteSecurityGroupInput) (*DeleteSecurityGroupOutput, error) {
	inURL := "/"
	endpoint := "DeleteSecurityGroup"
	output := &DeleteSecurityGroupOutput{}

	if input == nil {
		input = &DeleteSecurityGroupInput{}
	}
	req, err := v.client.NewRequest(context.TODO(), endpoint, http.MethodGet, inURL, input)

	if err != nil {
		return nil, err
	}

	err = v.client.Do(context.TODO(), req, output)
	if err != nil {
		return nil, err
	}

	return output, nil
}

func (v VMOperations) CreateKeyPair(input *CreateKeyPairInput) (*CreateKeyPairOutput, error) {
	inURL := "/"
	endpoint := "CreateKeyPair"
	output := &CreateKeyPairOutput{}

	if input == nil {
		input = &CreateKeyPairInput{}
	}
	req, err := v.client.NewRequest(context.TODO(), endpoint, http.MethodGet, inURL, input)

	if err != nil {
		return nil, err
	}

	err = v.client.Do(context.TODO(), req, output)
	if err != nil {
		return nil, err
	}

	return output, nil
}

func (v VMOperations) CreateVolume(input *CreateVolumeInput) (*Volume, error) {
	inURL := "/"
	endpoint := "CreateVolume"
	output := &Volume{}

	if input == nil {
		input = &CreateVolumeInput{}
	}
	req, err := v.client.NewRequest(context.TODO(), endpoint, http.MethodGet, inURL, input)

	if err != nil {
		return nil, err
	}

	err = v.client.Do(context.TODO(), req, output)
	if err != nil {
		return nil, err
	}

	return output, nil
}

func (v VMOperations) DeleteVolume(input *DeleteVolumeInput) (*DeleteVolumeOutput, error) {
	inURL := "/"
	endpoint := "DeleteVolume"
	output := &DeleteVolumeOutput{}

	if input == nil {
		input = &DeleteVolumeInput{}
	}
	req, err := v.client.NewRequest(context.TODO(), endpoint, http.MethodGet, inURL, input)

	if err != nil {
		return nil, err
	}

	err = v.client.Do(context.TODO(), req, output)
	if err != nil {
		return nil, err
	}

	return output, nil

}

func (v VMOperations) DescribeVolumes(input *DescribeVolumesInput) (*DescribeVolumesOutput, error) {
	inURL := "/"
	endpoint := "DescribeVolumes"
	output := &DescribeVolumesOutput{}

	if input == nil {
		input = &DescribeVolumesInput{}
	}
	req, err := v.client.NewRequest(context.TODO(), endpoint, http.MethodGet, inURL, input)

	if err != nil {
		return nil, err
	}

	err = v.client.Do(context.TODO(), req, output)
	if err != nil {
		return nil, err
	}

	return output, nil
}

func (v VMOperations) AttachVolume(input *AttachVolumeInput) (*VolumeAttachment, error) {
	inURL := "/"
	endpoint := "AttachVolume"
	output := &VolumeAttachment{}

	if input == nil {
		input = &AttachVolumeInput{}
	}
	req, err := v.client.NewRequest(context.TODO(), endpoint, http.MethodGet, inURL, input)

	if err != nil {
		return nil, err
	}

	err = v.client.Do(context.TODO(), req, output)
	if err != nil {
		return nil, err
	}

	return output, nil
}

func (v VMOperations) DetachVolume(input *DetachVolumeInput) (*VolumeAttachment, error) {
	inURL := "/"
	endpoint := "DetachVolume"
	output := &VolumeAttachment{}

	if input == nil {
		input = &DetachVolumeInput{}
	}
	req, err := v.client.NewRequest(context.TODO(), endpoint, http.MethodGet, inURL, input)

	if err != nil {
		return nil, err
	}

	err = v.client.Do(context.TODO(), req, output)
	if err != nil {
		return nil, err
	}

	return output, nil
}

func (v VMOperations) DescribeInstanceAttribute(input *DescribeInstanceAttributeInput) (*DescribeInstanceAttributeOutput, error) {
	inURL := "/"
	endpoint := "DescribeInstanceAttribute"
	output := &DescribeInstanceAttributeOutput{}

	if input == nil {
		input = &DescribeInstanceAttributeInput{}
	}
	req, err := v.client.NewRequest(context.TODO(), endpoint, http.MethodGet, inURL, input)

	if err != nil {
		return nil, err
	}

	err = v.client.Do(context.TODO(), req, output)
	if err != nil {
		return nil, err
	}

	return output, nil

}
func (v VMOperations) CreateNatGateway(input *CreateNatGatewayInput) (*CreateNatGatewayOutput, error) {
	inURL := "/"
	endpoint := "CreateNatGateway"
	output := &CreateNatGatewayOutput{}

	if input == nil {
		input = &CreateNatGatewayInput{}
	}
	req, err := v.client.NewRequest(context.TODO(), endpoint, http.MethodGet, inURL, input)

	if err != nil {
		return nil, err
	}

	err = v.client.Do(context.TODO(), req, output)
	if err != nil {
		return nil, err
	}

	return output, nil

}

func (v VMOperations) DescribeNatGateways(input *DescribeNatGatewaysInput) (*DescribeNatGatewaysOutput, error) {
	inURL := "/"
	endpoint := "DescribeNatGateways"
	output := &DescribeNatGatewaysOutput{}

	if input == nil {
		input = &DescribeNatGatewaysInput{}
	}
	req, err := v.client.NewRequest(context.TODO(), endpoint, http.MethodGet, inURL, input)

	if err != nil {
		return nil, err
	}

	err = v.client.Do(context.TODO(), req, output)
	if err != nil {
		return nil, err
	}

	return output, nil
}

func (v VMOperations) DescribeInstanceStatus(input *DescribeInstanceStatusInput) (*DescribeInstanceStatusOutput, error) {
	inURL := "/"
	endpoint := "DescribeInstanceStatus"
	output := &DescribeInstanceStatusOutput{}

	if input == nil {
		input = &DescribeInstanceStatusInput{}
	}
	req, err := v.client.NewRequest(context.TODO(), endpoint, http.MethodGet, inURL, input)

	if err != nil {
		return nil, err
	}

	err = v.client.Do(context.TODO(), req, output)
	if err != nil {
		return nil, err
	}

	return output, nil
}
func (v VMOperations) DeleteNatGateway(input *DeleteNatGatewayInput) (*DeleteNatGatewayOutput, error) {
	inURL := "/"
	endpoint := "DeleteNatGateway"
	output := &DeleteNatGatewayOutput{}

	if input == nil {
		input = &DeleteNatGatewayInput{}
	}
	req, err := v.client.NewRequest(context.TODO(), endpoint, http.MethodGet, inURL, input)

	if err != nil {
		return nil, err
	}

	err = v.client.Do(context.TODO(), req, output)
	if err != nil {
		return nil, err
	}

	return output, nil
}
func (v VMOperations) CreateSubNet(input *CreateSubnetInput) (*CreateSubnetOutput, error) {
	inURL := "/"
	endpoint := "CreateSubnet"
	output := &CreateSubnetOutput{}

	if input == nil {
		input = &CreateSubnetInput{}
	}

	req, err := v.client.NewRequest(context.TODO(), endpoint, http.MethodGet, inURL, input)

	if err != nil {
		return nil, err
	}

	err = v.client.Do(context.TODO(), req, output)
	if err != nil {
		return nil, err
	}

	return output, nil
}

func (v VMOperations) DeleteSubNet(input *DeleteSubnetInput) (*DeleteSubnetOutput, error) {
	inURL := "/"
	endpoint := "DeleteSubnet"
	output := &DeleteSubnetOutput{}

	if input == nil {
		input = &DeleteSubnetInput{}
	}
	req, err := v.client.NewRequest(context.TODO(), endpoint, http.MethodGet, inURL, input)

	if err != nil {
		return nil, err
	}

	err = v.client.Do(context.TODO(), req, output)
	if err != nil {
		return nil, err
	}

	return output, nil
}
func (v VMOperations) DescribeSubNet(input *DescribeSubnetsInput) (*DescribeSubnetsOutput, error) {
	inURL := "/"
	endpoint := "DescribeSubnets"
	output := &DescribeSubnetsOutput{}

	if input == nil {
		input = &DescribeSubnetsInput{}
	}
	req, err := v.client.NewRequest(context.TODO(), endpoint, http.MethodGet, inURL, input)

	if err != nil {
		return nil, err
	}

	err = v.client.Do(context.TODO(), req, output)
	if err != nil {
		return nil, err
	}

	return output, nil
}

func (v VMOperations) CreateAccessKey(input *CreateAccessKeyInput) (*CreateAccessKeyOutput, error) {
	inURL := "/"
	endpoint := "CreateAccessKey"
	output := &CreateAccessKeyOutput{}

	if input == nil {
		input = &CreateAccessKeyInput{}
	}
	req, err := v.client.NewRequest(context.TODO(), endpoint, http.MethodGet, inURL, input)

	if err != nil {
		return nil, err
	}

	err = v.client.Do(context.TODO(), req, output)
	if err != nil {
		return nil, err
	}

	return output, nil
}
func (v VMOperations) DeleteDhcpOptions(input *DeleteDhcpOptionsInput) (*DeleteDhcpOptionsOutput, error) {
	inURL := "/"
	endpoint := "DescribeDhcpOptions"
	output := &DeleteDhcpOptionsOutput{}

	if input == nil {
		input = &DeleteDhcpOptionsInput{}
	}
	req, err := v.client.NewRequest(context.TODO(), endpoint, http.MethodGet, inURL, input)

	if err != nil {
		return nil, err
	}

	err = v.client.Do(context.TODO(), req, output)
	if err != nil {
		return nil, err
	}

	return output, nil
}

func (v VMOperations) DescribeCustomerGateways(input *DescribeCustomerGatewaysInput) (*DescribeCustomerGatewaysOutput, error) {
	inURL := "/"
	endpoint := "DescribeCustomerGateways"
	output := &DescribeCustomerGatewaysOutput{}

	if input == nil {
		input = &DescribeCustomerGatewaysInput{}
	}

	req, err := v.client.NewRequest(context.TODO(), endpoint, http.MethodGet, inURL, input)
	if err != nil {
		return nil, err
	}

	err = v.client.Do(context.TODO(), req, output)

	if err != nil {
		return nil, err
	}

	return output, nil
}

func (v VMOperations) DescribeAccessKey(input *DescribeAccessKeyInput) (*DescribeAccessKeyOutput, error) {
	inURL := "/"
	endpoint := "GetAccessKey"
	output := &DescribeAccessKeyOutput{}

	if input == nil {
		input = &DescribeAccessKeyInput{}
	}

	req, err := v.client.NewRequest(context.TODO(), endpoint, http.MethodGet, inURL, input)

	if err != nil {
		return nil, err
	}

	err = v.client.Do(context.TODO(), req, output)
	if err != nil {
		return nil, err
	}

	return output, nil

}

func (v VMOperations) CreateDhcpOptions(input *CreateDhcpOptionsInput) (*CreateDhcpOptionsOutput, error) {
	inURL := "/"
	endpoint := "CreateDhcpOptions"
	output := &CreateDhcpOptionsOutput{}

	if input == nil {
		input = &CreateDhcpOptionsInput{}
	}
	req, err := v.client.NewRequest(context.TODO(), endpoint, http.MethodGet, inURL, input)

	if err != nil {
		return nil, err
	}

	err = v.client.Do(context.TODO(), req, output)
	if err != nil {
		return nil, err
	}

	return output, nil
}

func (v VMOperations) DeleteCustomerGateway(input *DeleteCustomerGatewayInput) (*DeleteCustomerGatewayOutput, error) {
	inURL := "/"
	endpoint := "DeleteCustomerGateway"
	output := &DeleteCustomerGatewayOutput{}

	if input == nil {
		input = &DeleteCustomerGatewayInput{}
	}

	req, err := v.client.NewRequest(context.TODO(), endpoint, http.MethodGet, inURL, input)

	if err != nil {
		return nil, err
	}

	err = v.client.Do(context.TODO(), req, output)
	if err != nil {
		return nil, err
	}

	return output, nil
}

func (v VMOperations) DeleteAccessKey(input *DeleteAccessKeyInput) (*DeleteAccessKeyOutput, error) {
	inURL := "/"
	endpoint := "DeleteAccessKey"
	output := &DeleteAccessKeyOutput{}

	if input == nil {
		input = &DeleteAccessKeyInput{}
	}
	req, err := v.client.NewRequest(context.TODO(), endpoint, http.MethodGet, inURL, input)

	if err != nil {
		return nil, err
	}

	err = v.client.Do(context.TODO(), req, output)
	if err != nil {
		return nil, err
	}

	return output, nil
}
func (v VMOperations) UpdateAccessKey(input *UpdateAccessKeyInput) (*UpdateAccessKeyOutput, error) {
	inURL := "/"
	endpoint := "UpdateAccessKey"
	output := &UpdateAccessKeyOutput{}

	if input == nil {
		input = &UpdateAccessKeyInput{}
	}
	req, err := v.client.NewRequest(context.TODO(), endpoint, http.MethodGet, inURL, input)

	if err != nil {
		return nil, err
	}

	err = v.client.Do(context.TODO(), req, output)
	if err != nil {
		return nil, err
	}

	return output, nil
}

func (v VMOperations) DescribeDhcpOptions(input *DescribeDhcpOptionsInput) (*DescribeDhcpOptionsOutput, error) {
	inURL := "/"
	endpoint := "DescribeDhcpOptions"
	output := &DescribeDhcpOptionsOutput{}

	if input == nil {
		input = &DescribeDhcpOptionsInput{}
	}
	req, err := v.client.NewRequest(context.TODO(), endpoint, http.MethodGet, inURL, input)

	if err != nil {
		return nil, err
	}

	err = v.client.Do(context.TODO(), req, output)
	if err != nil {
		return nil, err
	}

	return output, nil
}

func (v VMOperations) AssociateDhcpOptions(input *AssociateDhcpOptionsInput) (*AssociateDhcpOptionsOutput, error) {
	inURL := "/"
	endpoint := "AssociateDhcpOptions"
	output := &AssociateDhcpOptionsOutput{}

	if input == nil {
		input = &AssociateDhcpOptionsInput{}
	}
	req, err := v.client.NewRequest(context.TODO(), endpoint, http.MethodGet, inURL, input)

	if err != nil {
		return nil, err
	}

	err = v.client.Do(context.TODO(), req, output)
	if err != nil {
		return nil, err
	}

	return output, nil
}
func (v VMOperations) CreateCustomerGateway(input *CreateCustomerGatewayInput) (*CreateCustomerGatewayOutput, error) {

	inURL := "/"
	endpoint := "CreateCustomerGateway"
	output := &CreateCustomerGatewayOutput{}

	if input == nil {
		input = &CreateCustomerGatewayInput{}

	}
	req, err := v.client.NewRequest(context.TODO(), endpoint, http.MethodGet, inURL, input)

	if err != nil {
		return nil, err
	}

	err = v.client.Do(context.TODO(), req, output)
	if err != nil {
		return nil, err
	}

	return output, nil
}

func (v VMOperations) CreateImageExportTask(input *CreateImageExportTaskInput) (*CreateImageExportTaskOutput, error) {
	inURL := "/"
	endpoint := "CreateImageExportTask"
	output := &CreateImageExportTaskOutput{}

	if input == nil {
		input = &CreateImageExportTaskInput{}
	}
	req, err := v.client.NewRequest(context.TODO(), endpoint, http.MethodGet, inURL, input)

	if err != nil {
		return nil, err
	}

	err = v.client.Do(context.TODO(), req, output)
	if err != nil {
		return nil, err
	}

	return output, nil
}
func (v VMOperations) CopyImage(input *CopyImageInput) (*CopyImageOutput, error) {
	inURL := "/"
	endpoint := "CopyImage"
	output := &CopyImageOutput{}

	if input == nil {
		input = &CopyImageInput{}
	}
	req, err := v.client.NewRequest(context.TODO(), endpoint, http.MethodGet, inURL, input)

	if err != nil {
		return nil, err
	}

	err = v.client.Do(context.TODO(), req, output)
	if err != nil {
		return nil, err
	}

	return output, nil
}
func (v VMOperations) DescribeAvailabilityZones(input *DescribeAvailabilityZonesInput) (*DescribeAvailabilityZonesOutput, error) {
	inURL := "/"
	endpoint := "DescribeAvailabilityZones"
	output := &DescribeAvailabilityZonesOutput{}

	if input == nil {
		input = &DescribeAvailabilityZonesInput{}
	}
	req, err := v.client.NewRequest(context.TODO(), endpoint, http.MethodGet, inURL, input)

	if err != nil {
		return nil, err
	}

	err = v.client.Do(context.TODO(), req, output)
	if err != nil {
		return nil, err
	}

	return output, nil
}

func (v VMOperations) DescribeImageExportTasks(input *DescribeImageExportTasksInput) (*DescribeImageExportTasksOutput, error) {
	inURL := "/"
	endpoint := "DescribeImageExportTasks"
	output := &DescribeImageExportTasksOutput{}

	if input == nil {
		input = &DescribeImageExportTasksInput{}
	}
	req, err := v.client.NewRequest(context.TODO(), endpoint, http.MethodGet, inURL, input)

	if err != nil {
		return nil, err
	}

	err = v.client.Do(context.TODO(), req, output)
	if err != nil {
		return nil, err
	}

	return output, nil
}
func (v VMOperations) DescribeSnapshots(input *DescribeSnapshotsInput) (*DescribeSnapshotsOutput, error) {
	inURL := "/"
	endpoint := "DescribeSnapshots"
	output := &DescribeSnapshotsOutput{}

	if input == nil {
		input = &DescribeSnapshotsInput{}
	}
	req, err := v.client.NewRequest(context.TODO(), endpoint, http.MethodGet, inURL, input)

	if err != nil {
		return nil, err
	}

	err = v.client.Do(context.TODO(), req, output)
	if err != nil {
		return nil, err
	}

	return output, nil
}
func (v VMOperations) DescribePrefixLists(input *DescribePrefixListsInput) (*DescribePrefixListsOutput, error) {
	inURL := "/"
	endpoint := "DescribePrefixLists"
	output := &DescribePrefixListsOutput{}

	if input == nil {
		input = &DescribePrefixListsInput{}
	}
	req, err := v.client.NewRequest(context.TODO(), endpoint, http.MethodGet, inURL, input)

	if err != nil {
		return nil, err
	}

	err = v.client.Do(context.TODO(), req, output)
	if err != nil {
		return nil, err
	}

	return output, nil
}

func (v VMOperations) DescribeQuotas(input *DescribeQuotasInput) (*DescribeQuotasOutput, error) {
	inURL := "/"
	endpoint := "DescribeQuotas"
	output := &DescribeQuotasOutput{}

	if input == nil {
		input = &DescribeQuotasInput{}
	}
	req, err := v.client.NewRequest(context.TODO(), endpoint, http.MethodGet, inURL, input)

	if err != nil {
		return nil, err
	}

	err = v.client.Do(context.TODO(), req, output)
	if err != nil {
		return nil, err
	}

	return output, nil
}
func (v VMOperations) CreateSnapshotExportTask(input *CreateSnapshotExportTaskInput) (*CreateSnapshotExportTaskOutput, error) {
	inURL := "/"
	endpoint := "CreateSnapshotExportTask"
	output := &CreateSnapshotExportTaskOutput{}

	if input == nil {
		input = &CreateSnapshotExportTaskInput{}
	}
	req, err := v.client.NewRequest(context.TODO(), endpoint, http.MethodGet, inURL, input)

	if err != nil {
		return nil, err
	}

	err = v.client.Do(context.TODO(), req, output)
	if err != nil {
		return nil, err
	}

	return output, nil
}

func (v VMOperations) DescribeRegions(input *DescribeRegionsInput) (*DescribeRegionsOutput, error) {
	inURL := "/"
	endpoint := "DescribeRegions"
	output := &DescribeRegionsOutput{}

	if input == nil {
		input = &DescribeRegionsInput{}
	}
	req, err := v.client.NewRequest(context.TODO(), endpoint, http.MethodGet, inURL, input)

	if err != nil {
		return nil, err
	}

	err = v.client.Do(context.TODO(), req, output)
	if err != nil {
		return nil, err
	}

	return output, nil
}

func (v VMOperations) CreateNetworkInterface(input *CreateNetworkInterfaceInput) (*CreateNetworkInterfaceOutput, error) {
	inURL := "/"
	endpoint := "CreateNetworkInterface"
	output := &CreateNetworkInterfaceOutput{}

	if input == nil {
		input = &CreateNetworkInterfaceInput{}
	}
	req, err := v.client.NewRequest(context.TODO(), endpoint, http.MethodGet, inURL, input)

	if err != nil {
		return nil, err
	}

	err = v.client.Do(context.TODO(), req, output)
	if err != nil {
		return nil, err
	}

	return output, nil
}
func (v VMOperations) DescribeSnapshotExportTasks(input *DescribeSnapshotExportTasksInput) (*DescribeSnapshotExportTasksOutput, error) {
	inURL := "/"
	endpoint := "DescribeSnapshotExportTasks"
	output := &DescribeSnapshotExportTasksOutput{}

	if input == nil {
		input = &DescribeSnapshotExportTasksInput{}
	}
	req, err := v.client.NewRequest(context.TODO(), endpoint, http.MethodGet, inURL, input)

	if err != nil {
		return nil, err
	}

	err = v.client.Do(context.TODO(), req, output)
	if err != nil {
		return nil, err
	}

	return output, nil
}

func (v VMOperations) DeleteNetworkInterface(input *DeleteNetworkInterfaceInput) (*DeleteNetworkInterfaceOutput, error) {
	inURL := "/"
	endpoint := "DeleteNetworkInterface"
	output := &DeleteNetworkInterfaceOutput{}

	if input == nil {
		input = &DeleteNetworkInterfaceInput{}
	}
	req, err := v.client.NewRequest(context.TODO(), endpoint, http.MethodGet, inURL, input)

	if err != nil {
		return nil, err
	}

	err = v.client.Do(context.TODO(), req, output)
	if err != nil {
		return nil, err
	}

	return output, nil
}
func (v VMOperations) CreateSnapshot(input *CreateSnapshotInput) (*Snapshot, error) {
	inURL := "/"
	endpoint := "CreateSnapshot"
	output := &Snapshot{}

	if input == nil {
		input = &CreateSnapshotInput{}
	}
	req, err := v.client.NewRequest(context.TODO(), endpoint, http.MethodGet, inURL, input)

	if err != nil {
		return nil, err
	}

	err = v.client.Do(context.TODO(), req, output)
	if err != nil {
		return nil, err
	}

	return output, nil
}
func (v VMOperations) DescribeProductTypes(input *DescribeProductTypesInput) (*DescribeProductTypesOutput, error) {
	inURL := "/"
	endpoint := "DescribeProductTypes"
	output := &DescribeProductTypesOutput{}

	if input == nil {
		input = &DescribeProductTypesInput{}
	}
	req, err := v.client.NewRequest(context.TODO(), endpoint, http.MethodGet, inURL, input)

	if err != nil {
		return nil, err
	}

	err = v.client.Do(context.TODO(), req, output)
	if err != nil {
		return nil, err
	}

	return output, nil
}

func (v VMOperations) DescribeNetworkInterfaces(input *DescribeNetworkInterfacesInput) (*DescribeNetworkInterfacesOutput, error) {
	inURL := "/"
	endpoint := "DescribeNetworkInterfaces"
	output := &DescribeNetworkInterfacesOutput{}

	if input == nil {
		input = &DescribeNetworkInterfacesInput{}
	}
	req, err := v.client.NewRequest(context.TODO(), endpoint, http.MethodGet, inURL, input)

	if err != nil {
		return nil, err
	}

	err = v.client.Do(context.TODO(), req, output)
	if err != nil {
		return nil, err
	}

	return output, nil
}
func (v VMOperations) DescribeReservedInstances(input *DescribeReservedInstancesInput) (*DescribeReservedInstancesOutput, error) {
	inURL := "/"
	endpoint := "DescribeReservedInstances"
	output := &DescribeReservedInstancesOutput{}

	if input == nil {
		input = &DescribeReservedInstancesInput{}
	}
	req, err := v.client.NewRequest(context.TODO(), endpoint, http.MethodGet, inURL, input)

	if err != nil {
		return nil, err
	}

	err = v.client.Do(context.TODO(), req, output)
	if err != nil {
		return nil, err
	}

	return output, nil

}

func (v VMOperations) ModifyNetworkInterfaceAttribute(input *ModifyNetworkInterfaceAttributeInput) (*ModifyNetworkInterfaceAttributeOutput, error) {

	inURL := "/"
	endpoint := "ModifyNetworkInterfaceAttribute"
	output := &ModifyNetworkInterfaceAttributeOutput{}

	if input == nil {
		input = &ModifyNetworkInterfaceAttributeInput{}
	}
	req, err := v.client.NewRequest(context.TODO(), endpoint, http.MethodGet, inURL, input)

	if err != nil {
		return nil, err
	}

	err = v.client.Do(context.TODO(), req, output)
	if err != nil {
		return nil, err
	}

	return output, nil
}

func (v VMOperations) DescribeInstanceTypes(input *DescribeInstanceTypesInput) (*DescribeInstanceTypesOutput, error) {
	inURL := "/"
	endpoint := "DescribeInstanceTypes"
	output := &DescribeInstanceTypesOutput{}

	if input == nil {
		input = &DescribeInstanceTypesInput{}
	}
	req, err := v.client.NewRequest(context.TODO(), endpoint, http.MethodGet, inURL, input)

	if err != nil {
		return nil, err
	}

	err = v.client.Do(context.TODO(), req, output)
	if err != nil {
		return nil, err
	}

	return output, nil
}

func (v VMOperations) DeleteSnapshot(input *DeleteSnapshotInput) (*DeleteSnapshotOutput, error) {
	inURL := "/"
	endpoint := "DeleteSnapshot"
	output := &DeleteSnapshotOutput{}

	if input == nil {
		input = &DeleteSnapshotInput{}
	}
	req, err := v.client.NewRequest(context.TODO(), endpoint, http.MethodGet, inURL, input)

	if err != nil {
		return nil, err
	}

	err = v.client.Do(context.TODO(), req, output)
	if err != nil {
		return nil, err
	}

	return output, nil
}
func (v VMOperations) DescribeReservedInstancesOfferings(input *DescribeReservedInstancesOfferingsInput) (*DescribeReservedInstancesOfferingsOutput, error) {
	inURL := "/"
	endpoint := "DescribeReservedInstancesOfferings"
	output := &DescribeReservedInstancesOfferingsOutput{}

	if input == nil {
		input = &DescribeReservedInstancesOfferingsInput{}
	}
	req, err := v.client.NewRequest(context.TODO(), endpoint, http.MethodGet, inURL, input)

	if err != nil {
		return nil, err
	}

	err = v.client.Do(context.TODO(), req, output)
	if err != nil {
		return nil, err
	}

	return output, nil
}

func (v VMOperations) DescribeNetworkInterfaceAttribute(input *DescribeNetworkInterfaceAttributeInput) (*DescribeNetworkInterfaceAttributeOutput, error) {
	inURL := "/"
	endpoint := "DescribeNetworkInterfaceAttribute"
	output := &DescribeNetworkInterfaceAttributeOutput{}

	if input == nil {
		input = &DescribeNetworkInterfaceAttributeInput{}
	}
	req, err := v.client.NewRequest(context.TODO(), endpoint, http.MethodGet, inURL, input)

	if err != nil {
		return nil, err
	}

	err = v.client.Do(context.TODO(), req, output)
	if err != nil {
		return nil, err
	}

	return output, nil
}
func (v VMOperations) DescribeImageAttribute(input *DescribeImageAttributeInput) (*DescribeImageAttributeOutput, error) {
	inURL := "/"
	endpoint := "DescribeImageAttribute"
	output := &DescribeImageAttributeOutput{}

	if input == nil {
		input = &DescribeImageAttributeInput{}
	}
	req, err := v.client.NewRequest(context.TODO(), endpoint, http.MethodGet, inURL, input)

	if err != nil {
		return nil, err
	}

	err = v.client.Do(context.TODO(), req, output)
	if err != nil {
		return nil, err
	}

	return output, nil
}

func (v VMOperations) DetachNetworkInterface(input *DetachNetworkInterfaceInput) (*DetachNetworkInterfaceOutput, error) {
	inURL := "/"
	endpoint := "DetachNetworkInterface"
	output := &DetachNetworkInterfaceOutput{}

	if input == nil {
		input = &DetachNetworkInterfaceInput{}
	}
	req, err := v.client.NewRequest(context.TODO(), endpoint, http.MethodGet, inURL, input)

	if err != nil {
		return nil, err
	}

	err = v.client.Do(context.TODO(), req, output)
	if err != nil {
		return nil, err
	}

	return output, nil
}
func (v VMOperations) CreateVpcPeeringConnection(input *CreateVpcPeeringConnectionInput) (*CreateVpcPeeringConnectionOutput, error) {
	inURL := "/"
	endpoint := "CreateVpcPeeringConnection"
	output := &CreateVpcPeeringConnectionOutput{}

	if input == nil {
		input = &CreateVpcPeeringConnectionInput{}
	}
	req, err := v.client.NewRequest(context.TODO(), endpoint, http.MethodGet, inURL, input)

	if err != nil {
		return nil, err
	}

	err = v.client.Do(context.TODO(), req, output)
	if err != nil {
		return nil, err
	}

	return output, nil

}

func (v VMOperations) AttachNetworkInterface(input *AttachNetworkInterfaceInput) (*AttachNetworkInterfaceOutput, error) {
	inURL := "/"
	endpoint := "AttachNetworkInterface"
	output := &AttachNetworkInterfaceOutput{}

	if input == nil {
		input = &AttachNetworkInterfaceInput{}
	}
	req, err := v.client.NewRequest(context.TODO(), endpoint, http.MethodGet, inURL, input)

	if err != nil {
		return nil, err
	}

	err = v.client.Do(context.TODO(), req, output)
	if err != nil {
		return nil, err
	}

	return output, nil

}

func (v VMOperations) DescribeVpcPeeringConnections(input *DescribeVpcPeeringConnectionsInput) (*DescribeVpcPeeringConnectionsOutput, error) {
	inURL := "/"
	endpoint := "DescribeVpcPeeringConnections"
	output := &DescribeVpcPeeringConnectionsOutput{}

	if input == nil {
		input = &DescribeVpcPeeringConnectionsInput{}
	}
	req, err := v.client.NewRequest(context.TODO(), endpoint, http.MethodGet, inURL, input)

	if err != nil {
		return nil, err
	}

	err = v.client.Do(context.TODO(), req, output)
	if err != nil {
		return nil, err
	}

	return output, nil
}

func (v VMOperations) AcceptVpcPeeringConnection(input *AcceptVpcPeeringConnectionInput) (*AcceptVpcPeeringConnectionOutput, error) {
	inURL := "/"
	endpoint := "AcceptVpcPeeringConnection"
	output := &AcceptVpcPeeringConnectionOutput{}

	if input == nil {
		input = &AcceptVpcPeeringConnectionInput{}
	}
	req, err := v.client.NewRequest(context.TODO(), endpoint, http.MethodGet, inURL, input)

	if err != nil {
		return nil, err
	}

	err = v.client.Do(context.TODO(), req, output)
	if err != nil {
		return nil, err
	}

	return output, nil
}

func (v VMOperations) AssignPrivateIpAddresses(input *AssignPrivateIpAddressesInput) (*AssignPrivateIpAddressesOutput, error) {
	inURL := "/"
	endpoint := "AssignPrivateIpAddresses"
	output := &AssignPrivateIpAddressesOutput{}

	if input == nil {
		input = &AssignPrivateIpAddressesInput{}
	}
	req, err := v.client.NewRequest(context.TODO(), endpoint, http.MethodGet, inURL, input)

	if err != nil {
		return nil, err
	}

	err = v.client.Do(context.TODO(), req, output)
	if err != nil {
		return nil, err
	}

	return output, nil
}
func (v VMOperations) ModifyVpcPeeringConnectionOptions(input *ModifyVpcPeeringConnectionOptionsInput) (*ModifyVpcPeeringConnectionOptionsOutput, error) {
	inURL := "/"
	endpoint := "ModifyVpcPeeringConnectionOptions"
	output := &ModifyVpcPeeringConnectionOptionsOutput{}

	if input == nil {
		input = &ModifyVpcPeeringConnectionOptionsInput{}
	}
	req, err := v.client.NewRequest(context.TODO(), endpoint, http.MethodGet, inURL, input)

	if err != nil {
		return nil, err
	}

	err = v.client.Do(context.TODO(), req, output)
	if err != nil {
		return nil, err
	}

	return output, nil
}

func (v VMOperations) UnassignPrivateIpAddresses(input *UnassignPrivateIpAddressesInput) (*UnassignPrivateIpAddressesOutput, error) {
	inURL := "/"
	endpoint := "UnassignPrivateIpAddresses"
	output := &UnassignPrivateIpAddressesOutput{}

	if input == nil {
		input = &UnassignPrivateIpAddressesInput{}
	}
	req, err := v.client.NewRequest(context.TODO(), endpoint, http.MethodGet, inURL, input)

	if err != nil {
		return nil, err
	}

	err = v.client.Do(context.TODO(), req, output)
	if err != nil {
		return nil, err
	}

	return output, nil
}
func (v VMOperations) DeleteVpcPeeringConnection(input *DeleteVpcPeeringConnectionInput) (*DeleteVpcPeeringConnectionOutput, error) {
	inURL := "/"
	endpoint := "DeleteVpcPeeringConnection"
	output := &DeleteVpcPeeringConnectionOutput{}

	if input == nil {
		input = &DeleteVpcPeeringConnectionInput{}
	}
	req, err := v.client.NewRequest(context.TODO(), endpoint, http.MethodGet, inURL, input)

	if err != nil {
		return nil, err
	}

	err = v.client.Do(context.TODO(), req, output)
	if err != nil {
		return nil, err
	}

	return output, nil
}

func (v VMOperations) PurchaseReservedInstancesOffering(input *PurchaseReservedInstancesOfferingInput) (*PurchaseReservedInstancesOfferingOutput, error) {
	inURL := "/"
	endpoint := "PurchaseReservedInstancesOffering"
	output := &PurchaseReservedInstancesOfferingOutput{}

	if input == nil {
		input = &PurchaseReservedInstancesOfferingInput{}
	}
	req, err := v.client.NewRequest(context.TODO(), endpoint, http.MethodGet, inURL, input)

	if err != nil {
		return nil, err
	}

	err = v.client.Do(context.TODO(), req, output)
	if err != nil {
		return nil, err
	}

	return output, nil
}

//CreateVpcEndpoint creates a CreateVpcEndpoint
func (v VMOperations) CreateVpcEndpoint(input *CreateVpcEndpointInput) (*CreateVpcEndpointOutput, error) {
	inURL := "/"
	endpoint := "CreateVpcEndpoint"
	output := &CreateVpcEndpointOutput{}

	if input == nil {
		input = &CreateVpcEndpointInput{}
	}
	req, err := v.client.NewRequest(context.TODO(), endpoint, http.MethodGet, inURL, input)

	if err != nil {
		return nil, err
	}

	err = v.client.Do(context.TODO(), req, output)
	if err != nil {
		return nil, err
	}

	return output, nil

}

//DescribeVpcEndpoints describe VPC Enpoints
func (v VMOperations) DescribeVpcEndpoints(input *DescribeVpcEndpointsInput) (*DescribeVpcEndpointsOutput, error) {
	inURL := "/"
	endpoint := "DescribeVpcEndpoints"
	output := &DescribeVpcEndpointsOutput{}

	if input == nil {
		input = &DescribeVpcEndpointsInput{}
	}
	req, err := v.client.NewRequest(context.TODO(), endpoint, http.MethodGet, inURL, input)

	if err != nil {
		return nil, err
	}

	err = v.client.Do(context.TODO(), req, output)
	if err != nil {
		return nil, err
	}

	return output, nil
}

//ModifyVpcEndpoint ...
func (v VMOperations) ModifyVpcEndpoint(input *ModifyVpcEndpointInput) (*ModifyVpcEndpointOutput, error) {
	inURL := "/"
	endpoint := "ModifyVpcEndpoint"
	output := &ModifyVpcEndpointOutput{}

	if input == nil {
		input = &ModifyVpcEndpointInput{}
	}
	req, err := v.client.NewRequest(context.TODO(), endpoint, http.MethodGet, inURL, input)

	if err != nil {
		return nil, err
	}

	err = v.client.Do(context.TODO(), req, output)
	if err != nil {
		return nil, err
	}

	return output, nil
}

//DeleteVpcEndpoints ...
func (v VMOperations) DeleteVpcEndpoints(input *DeleteVpcEndpointsInput) (*DeleteVpcEndpointsOutput, error) {
	inURL := "/"
	endpoint := "DeleteVpcEndpoints"
	output := &DeleteVpcEndpointsOutput{}

	if input == nil {
		input = &DeleteVpcEndpointsInput{}
	}
	req, err := v.client.NewRequest(context.TODO(), endpoint, http.MethodGet, inURL, input)

	if err != nil {
		return nil, err
	}

	err = v.client.Do(context.TODO(), req, output)
	if err != nil {
		return nil, err
	}

	return output, nil
}

func (v VMOperations) ModifySnapshotAttribute(input *ModifySnapshotAttributeInput) (*ModifySnapshotAttributeOutput, error) {
	inURL := "/"
	endpoint := "ModifySnapshotAttribute"
	output := &ModifySnapshotAttributeOutput{}

	if input == nil {
		input = &ModifySnapshotAttributeInput{}
	}
	req, err := v.client.NewRequest(context.TODO(), endpoint, http.MethodGet, inURL, input)

	if err != nil {
		return nil, err
	}

	err = v.client.Do(context.TODO(), req, output)
	if err != nil {
		return nil, err
	}

	return output, nil

}

func (v VMOperations) DescribeSnapshotAttribute(input *DescribeSnapshotAttributeInput) (*DescribeSnapshotAttributeOutput, error) {
	inURL := "/"
	endpoint := "DescribeSnapshotAttribute"
	output := &DescribeSnapshotAttributeOutput{}

	if input == nil {
		input = &DescribeSnapshotAttributeInput{}
	}
	req, err := v.client.NewRequest(context.TODO(), endpoint, http.MethodGet, inURL, input)

	if err != nil {
		return nil, err
	}

	err = v.client.Do(context.TODO(), req, output)
	if err != nil {
		return nil, err
	}

	return output, nil

}

<<<<<<< HEAD
func (v VMOperations) ImportSnapshot(input *ImportSnapshotInput) (*ImportSnapshotOutput, error) {
	inURL := "/"
	endpoint := "ImportSnapshot"
	output := &ImportSnapshotOutput{}

	if input == nil {
		input = &ImportSnapshotInput{}
=======
func (v VMOperations) CopySnapshot(input *CopySnapshotInput) (*CopySnapshotOutput, error) {
	inURL := "/"
	endpoint := "CopySnapshot"
	output := &CopySnapshotOutput{}

	if input == nil {
		input = &CopySnapshotInput{}
>>>>>>> b990fce9
	}
	req, err := v.client.NewRequest(context.TODO(), endpoint, http.MethodGet, inURL, input)

	if err != nil {
		return nil, err
	}

	err = v.client.Do(context.TODO(), req, output)
	if err != nil {
		return nil, err
	}

	return output, nil

}<|MERGE_RESOLUTION|>--- conflicted
+++ resolved
@@ -138,11 +138,8 @@
 	DescribeVpcEndpoints(input *DescribeVpcEndpointsInput) (*DescribeVpcEndpointsOutput, error)
 	ModifyVpcEndpoint(input *ModifyVpcEndpointInput) (*ModifyVpcEndpointOutput, error)
 	DeleteVpcEndpoints(input *DeleteVpcEndpointsInput) (*DeleteVpcEndpointsOutput, error)
-<<<<<<< HEAD
 	ImportSnapshot(input *ImportSnapshotInput) (*ImportSnapshotOutput, error)
-=======
 	CopySnapshot(input *CopySnapshotInput) (*CopySnapshotOutput, error)
->>>>>>> b990fce9
 }
 
 const opRunInstances = "RunInstances"
@@ -2202,7 +2199,6 @@
 
 }
 
-<<<<<<< HEAD
 func (v VMOperations) ImportSnapshot(input *ImportSnapshotInput) (*ImportSnapshotOutput, error) {
 	inURL := "/"
 	endpoint := "ImportSnapshot"
@@ -2210,7 +2206,21 @@
 
 	if input == nil {
 		input = &ImportSnapshotInput{}
-=======
+	}
+	req, err := v.client.NewRequest(context.TODO(), endpoint, http.MethodGet, inURL, input)
+
+	if err != nil {
+		return nil, err
+	}
+
+	err = v.client.Do(context.TODO(), req, output)
+	if err != nil {
+		return nil, err
+	}
+
+	return output, nil
+
+}
 func (v VMOperations) CopySnapshot(input *CopySnapshotInput) (*CopySnapshotOutput, error) {
 	inURL := "/"
 	endpoint := "CopySnapshot"
@@ -2218,7 +2228,6 @@
 
 	if input == nil {
 		input = &CopySnapshotInput{}
->>>>>>> b990fce9
 	}
 	req, err := v.client.NewRequest(context.TODO(), endpoint, http.MethodGet, inURL, input)
 
