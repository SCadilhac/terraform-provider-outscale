--- conflicted
+++ resolved
@@ -108,7 +108,6 @@
 	DescribePrefixLists(input *DescribePrefixListsInput) (*DescribePrefixListsOutput, error)
 	DescribeQuotas(input *DescribeQuotasInput) (*DescribeQuotasOutput, error)
 	DescribeRegions(input *DescribeRegionsInput) (*DescribeRegionsOutput, error)
-<<<<<<< HEAD
 	CreateNetworkInterface(input *CreateNetworkInterfaceInput) (*CreateNetworkInterfaceOutput, error)
 	DeleteNetworkInterface(input *DeleteNetworkInterfaceInput) (*DeleteNetworkInterfaceOutput, error)
 	DescribeNetworkInterfaces(input *DescribeNetworkInterfacesInput) (*DescribeNetworkInterfacesOutput, error)
@@ -118,7 +117,6 @@
 	AttachNetworkInterface(input *AttachNetworkInterfaceInput) (*AttachNetworkInterfaceOutput, error)
 	AssignPrivateIpAddresses(input *AssignPrivateIpAddressesInput) (*AssignPrivateIpAddressesOutput, error)
 	UnassignPrivateIpAddresses(input *UnassignPrivateIpAddressesInput) (*UnassignPrivateIpAddressesOutput, error)
-=======
 	CreateSnapshotExportTask(input *CreateSnapshotExportTaskInput) (*CreateSnapshotExportTaskOutput, error)
 	DescribeSnapshotExportTasks(input *DescribeSnapshotExportTasksInput) (*DescribeSnapshotExportTasksOutput, error)
 	CreateSnapshot(input *CreateSnapshotInput) (*Snapshot, error)
@@ -133,7 +131,6 @@
 	AcceptVpcPeeringConnection(input *AcceptVpcPeeringConnectionInput) (*AcceptVpcPeeringConnectionOutput, error)
 	ModifyVpcPeeringConnectionOptions(input *ModifyVpcPeeringConnectionOptionsInput) (*ModifyVpcPeeringConnectionOptionsOutput, error)
 	DeleteVpcPeeringConnection(input *DeleteVpcPeeringConnectionInput) (*DeleteVpcPeeringConnectionOutput, error)
->>>>>>> 57ba4708
 }
 
 const opRunInstances = "RunInstances"
@@ -1552,7 +1549,6 @@
 	return output, nil
 }
 
-<<<<<<< HEAD
 func (v VMOperations) CreateNetworkInterface(input *CreateNetworkInterfaceInput) (*CreateNetworkInterfaceOutput, error) {
 	inURL := "/"
 	endpoint := "CreateNetworkInterface"
@@ -1560,7 +1556,20 @@
 
 	if input == nil {
 		input = &CreateNetworkInterfaceInput{}
-=======
+	}
+	req, err := v.client.NewRequest(context.TODO(), endpoint, http.MethodGet, inURL, input)
+
+	if err != nil {
+		return nil, err
+	}
+
+	err = v.client.Do(context.TODO(), req, output)
+	if err != nil {
+		return nil, err
+	}
+
+	return output, nil
+}
 func (v VMOperations) DescribeSnapshotExportTasks(input *DescribeSnapshotExportTasksInput) (*DescribeSnapshotExportTasksOutput, error) {
 	inURL := "/"
 	endpoint := "DescribeSnapshotExportTasks"
@@ -1568,23 +1577,21 @@
 
 	if input == nil {
 		input = &DescribeSnapshotExportTasksInput{}
->>>>>>> 57ba4708
-	}
-	req, err := v.client.NewRequest(context.TODO(), endpoint, http.MethodGet, inURL, input)
-
-	if err != nil {
-		return nil, err
-	}
-
-	err = v.client.Do(context.TODO(), req, output)
-	if err != nil {
-		return nil, err
-	}
-
-	return output, nil
-}
-
-<<<<<<< HEAD
+	}
+	req, err := v.client.NewRequest(context.TODO(), endpoint, http.MethodGet, inURL, input)
+
+	if err != nil {
+		return nil, err
+	}
+
+	err = v.client.Do(context.TODO(), req, output)
+	if err != nil {
+		return nil, err
+	}
+
+	return output, nil
+}
+
 func (v VMOperations) DeleteNetworkInterface(input *DeleteNetworkInterfaceInput) (*DeleteNetworkInterfaceOutput, error) {
 	inURL := "/"
 	endpoint := "DeleteNetworkInterface"
@@ -1592,7 +1599,20 @@
 
 	if input == nil {
 		input = &DeleteNetworkInterfaceInput{}
-=======
+	}
+	req, err := v.client.NewRequest(context.TODO(), endpoint, http.MethodGet, inURL, input)
+
+	if err != nil {
+		return nil, err
+	}
+
+	err = v.client.Do(context.TODO(), req, output)
+	if err != nil {
+		return nil, err
+	}
+
+	return output, nil
+}
 func (v VMOperations) CreateSnapshot(input *CreateSnapshotInput) (*Snapshot, error) {
 	inURL := "/"
 	endpoint := "CreateSnapshot"
@@ -1621,23 +1641,21 @@
 
 	if input == nil {
 		input = &DescribeProductTypesInput{}
->>>>>>> 57ba4708
-	}
-	req, err := v.client.NewRequest(context.TODO(), endpoint, http.MethodGet, inURL, input)
-
-	if err != nil {
-		return nil, err
-	}
-
-	err = v.client.Do(context.TODO(), req, output)
-	if err != nil {
-		return nil, err
-	}
-
-	return output, nil
-}
-
-<<<<<<< HEAD
+	}
+	req, err := v.client.NewRequest(context.TODO(), endpoint, http.MethodGet, inURL, input)
+
+	if err != nil {
+		return nil, err
+	}
+
+	err = v.client.Do(context.TODO(), req, output)
+	if err != nil {
+		return nil, err
+	}
+
+	return output, nil
+}
+
 func (v VMOperations) DescribeNetworkInterfaces(input *DescribeNetworkInterfacesInput) (*DescribeNetworkInterfacesOutput, error) {
 	inURL := "/"
 	endpoint := "DescribeNetworkInterfaces"
@@ -1645,7 +1663,20 @@
 
 	if input == nil {
 		input = &DescribeNetworkInterfacesInput{}
-=======
+	}
+	req, err := v.client.NewRequest(context.TODO(), endpoint, http.MethodGet, inURL, input)
+
+	if err != nil {
+		return nil, err
+	}
+
+	err = v.client.Do(context.TODO(), req, output)
+	if err != nil {
+		return nil, err
+	}
+
+	return output, nil
+}
 func (v VMOperations) DescribeReservedInstances(input *DescribeReservedInstancesInput) (*DescribeReservedInstancesOutput, error) {
 	inURL := "/"
 	endpoint := "DescribeReservedInstances"
@@ -1653,21 +1684,19 @@
 
 	if input == nil {
 		input = &DescribeReservedInstancesInput{}
->>>>>>> 57ba4708
-	}
-	req, err := v.client.NewRequest(context.TODO(), endpoint, http.MethodGet, inURL, input)
-
-	if err != nil {
-		return nil, err
-	}
-
-	err = v.client.Do(context.TODO(), req, output)
-	if err != nil {
-		return nil, err
-	}
-
-	return output, nil
-<<<<<<< HEAD
+	}
+	req, err := v.client.NewRequest(context.TODO(), endpoint, http.MethodGet, inURL, input)
+
+	if err != nil {
+		return nil, err
+	}
+
+	err = v.client.Do(context.TODO(), req, output)
+	if err != nil {
+		return nil, err
+	}
+
+	return output, nil
 
 }
 
@@ -1679,7 +1708,19 @@
 
 	if input == nil {
 		input = &ModifyNetworkInterfaceAttributeInput{}
-=======
+	}
+	req, err := v.client.NewRequest(context.TODO(), endpoint, http.MethodGet, inURL, input)
+
+	if err != nil {
+		return nil, err
+	}
+
+	err = v.client.Do(context.TODO(), req, output)
+	if err != nil {
+		return nil, err
+	}
+
+	return output, nil
 }
 
 func (v VMOperations) DescribeInstanceTypes(input *DescribeInstanceTypesInput) (*DescribeInstanceTypesOutput, error) {
@@ -1732,23 +1773,21 @@
 
 	if input == nil {
 		input = &DescribeReservedInstancesOfferingsInput{}
->>>>>>> 57ba4708
-	}
-	req, err := v.client.NewRequest(context.TODO(), endpoint, http.MethodGet, inURL, input)
-
-	if err != nil {
-		return nil, err
-	}
-
-	err = v.client.Do(context.TODO(), req, output)
-	if err != nil {
-		return nil, err
-	}
-
-	return output, nil
-}
-
-<<<<<<< HEAD
+	}
+	req, err := v.client.NewRequest(context.TODO(), endpoint, http.MethodGet, inURL, input)
+
+	if err != nil {
+		return nil, err
+	}
+
+	err = v.client.Do(context.TODO(), req, output)
+	if err != nil {
+		return nil, err
+	}
+
+	return output, nil
+}
+
 func (v VMOperations) DescribeNetworkInterfaceAttribute(input *DescribeNetworkInterfaceAttributeInput) (*DescribeNetworkInterfaceAttributeOutput, error) {
 	inURL := "/"
 	endpoint := "DescribeNetworkInterfaceAttribute"
@@ -1756,7 +1795,20 @@
 
 	if input == nil {
 		input = &DescribeNetworkInterfaceAttributeInput{}
-=======
+	}
+	req, err := v.client.NewRequest(context.TODO(), endpoint, http.MethodGet, inURL, input)
+
+	if err != nil {
+		return nil, err
+	}
+
+	err = v.client.Do(context.TODO(), req, output)
+	if err != nil {
+		return nil, err
+	}
+
+	return output, nil
+}
 func (v VMOperations) DescribeImageAttribute(input *DescribeImageAttributeInput) (*DescribeImageAttributeOutput, error) {
 	inURL := "/"
 	endpoint := "DescribeImageAttribute"
@@ -1764,23 +1816,21 @@
 
 	if input == nil {
 		input = &DescribeImageAttributeInput{}
->>>>>>> 57ba4708
-	}
-	req, err := v.client.NewRequest(context.TODO(), endpoint, http.MethodGet, inURL, input)
-
-	if err != nil {
-		return nil, err
-	}
-
-	err = v.client.Do(context.TODO(), req, output)
-	if err != nil {
-		return nil, err
-	}
-
-	return output, nil
-}
-
-<<<<<<< HEAD
+	}
+	req, err := v.client.NewRequest(context.TODO(), endpoint, http.MethodGet, inURL, input)
+
+	if err != nil {
+		return nil, err
+	}
+
+	err = v.client.Do(context.TODO(), req, output)
+	if err != nil {
+		return nil, err
+	}
+
+	return output, nil
+}
+
 func (v VMOperations) DetachNetworkInterface(input *DetachNetworkInterfaceInput) (*DetachNetworkInterfaceOutput, error) {
 	inURL := "/"
 	endpoint := "DetachNetworkInterface"
@@ -1788,7 +1838,20 @@
 
 	if input == nil {
 		input = &DetachNetworkInterfaceInput{}
-=======
+	}
+	req, err := v.client.NewRequest(context.TODO(), endpoint, http.MethodGet, inURL, input)
+
+	if err != nil {
+		return nil, err
+	}
+
+	err = v.client.Do(context.TODO(), req, output)
+	if err != nil {
+		return nil, err
+	}
+
+	return output, nil
+}
 func (v VMOperations) CreateVpcPeeringConnection(input *CreateVpcPeeringConnectionInput) (*CreateVpcPeeringConnectionOutput, error) {
 	inURL := "/"
 	endpoint := "CreateVpcPeeringConnection"
@@ -1796,21 +1859,19 @@
 
 	if input == nil {
 		input = &CreateVpcPeeringConnectionInput{}
->>>>>>> 57ba4708
-	}
-	req, err := v.client.NewRequest(context.TODO(), endpoint, http.MethodGet, inURL, input)
-
-	if err != nil {
-		return nil, err
-	}
-
-	err = v.client.Do(context.TODO(), req, output)
-	if err != nil {
-		return nil, err
-	}
-
-	return output, nil
-<<<<<<< HEAD
+	}
+	req, err := v.client.NewRequest(context.TODO(), endpoint, http.MethodGet, inURL, input)
+
+	if err != nil {
+		return nil, err
+	}
+
+	err = v.client.Do(context.TODO(), req, output)
+	if err != nil {
+		return nil, err
+	}
+
+	return output, nil
 
 }
 
@@ -1821,7 +1882,20 @@
 
 	if input == nil {
 		input = &AttachNetworkInterfaceInput{}
-=======
+	}
+	req, err := v.client.NewRequest(context.TODO(), endpoint, http.MethodGet, inURL, input)
+
+	if err != nil {
+		return nil, err
+	}
+
+	err = v.client.Do(context.TODO(), req, output)
+	if err != nil {
+		return nil, err
+	}
+
+	return output, nil
+
 }
 
 func (v VMOperations) DescribeVpcPeeringConnections(input *DescribeVpcPeeringConnectionsInput) (*DescribeVpcPeeringConnectionsOutput, error) {
@@ -1853,23 +1927,21 @@
 
 	if input == nil {
 		input = &AcceptVpcPeeringConnectionInput{}
->>>>>>> 57ba4708
-	}
-	req, err := v.client.NewRequest(context.TODO(), endpoint, http.MethodGet, inURL, input)
-
-	if err != nil {
-		return nil, err
-	}
-
-	err = v.client.Do(context.TODO(), req, output)
-	if err != nil {
-		return nil, err
-	}
-
-	return output, nil
-}
-
-<<<<<<< HEAD
+	}
+	req, err := v.client.NewRequest(context.TODO(), endpoint, http.MethodGet, inURL, input)
+
+	if err != nil {
+		return nil, err
+	}
+
+	err = v.client.Do(context.TODO(), req, output)
+	if err != nil {
+		return nil, err
+	}
+
+	return output, nil
+}
+
 func (v VMOperations) AssignPrivateIpAddresses(input *AssignPrivateIpAddressesInput) (*AssignPrivateIpAddressesOutput, error) {
 	inURL := "/"
 	endpoint := "AssignPrivateIpAddresses"
@@ -1877,7 +1949,20 @@
 
 	if input == nil {
 		input = &AssignPrivateIpAddressesInput{}
-=======
+	}
+	req, err := v.client.NewRequest(context.TODO(), endpoint, http.MethodGet, inURL, input)
+
+	if err != nil {
+		return nil, err
+	}
+
+	err = v.client.Do(context.TODO(), req, output)
+	if err != nil {
+		return nil, err
+	}
+
+	return output, nil
+}
 func (v VMOperations) ModifyVpcPeeringConnectionOptions(input *ModifyVpcPeeringConnectionOptionsInput) (*ModifyVpcPeeringConnectionOptionsOutput, error) {
 	inURL := "/"
 	endpoint := "ModifyVpcPeeringConnectionOptions"
@@ -1885,23 +1970,21 @@
 
 	if input == nil {
 		input = &ModifyVpcPeeringConnectionOptionsInput{}
->>>>>>> 57ba4708
-	}
-	req, err := v.client.NewRequest(context.TODO(), endpoint, http.MethodGet, inURL, input)
-
-	if err != nil {
-		return nil, err
-	}
-
-	err = v.client.Do(context.TODO(), req, output)
-	if err != nil {
-		return nil, err
-	}
-
-	return output, nil
-}
-
-<<<<<<< HEAD
+	}
+	req, err := v.client.NewRequest(context.TODO(), endpoint, http.MethodGet, inURL, input)
+
+	if err != nil {
+		return nil, err
+	}
+
+	err = v.client.Do(context.TODO(), req, output)
+	if err != nil {
+		return nil, err
+	}
+
+	return output, nil
+}
+
 func (v VMOperations) UnassignPrivateIpAddresses(input *UnassignPrivateIpAddressesInput) (*UnassignPrivateIpAddressesOutput, error) {
 	inURL := "/"
 	endpoint := "UnassignPrivateIpAddresses"
@@ -1909,7 +1992,20 @@
 
 	if input == nil {
 		input = &UnassignPrivateIpAddressesInput{}
-=======
+	}
+	req, err := v.client.NewRequest(context.TODO(), endpoint, http.MethodGet, inURL, input)
+
+	if err != nil {
+		return nil, err
+	}
+
+	err = v.client.Do(context.TODO(), req, output)
+	if err != nil {
+		return nil, err
+	}
+
+	return output, nil
+}
 func (v VMOperations) DeleteVpcPeeringConnection(input *DeleteVpcPeeringConnectionInput) (*DeleteVpcPeeringConnectionOutput, error) {
 	inURL := "/"
 	endpoint := "DeleteVpcPeeringConnection"
@@ -1917,7 +2013,6 @@
 
 	if input == nil {
 		input = &DeleteVpcPeeringConnectionInput{}
->>>>>>> 57ba4708
 	}
 	req, err := v.client.NewRequest(context.TODO(), endpoint, http.MethodGet, inURL, input)
 
