--- conflicted
+++ resolved
@@ -119,9 +119,7 @@
 			"outscale_vpn_gateway":           GetDatasource(fcu, "outscale_vpn_gateway")(),
 			"outscale_api_key":               GetDatasource(fcu, "outscale_api_key")(),
 			"outscale_vpn_gateways":          GetDatasource(fcu, "outscale_vpn_gateways")(),
-<<<<<<< HEAD
 			"outscale_vpn_connection":        GetDatasource(fcu, "outscale_vpn_connection")(),
-=======
 			"outscale_sub_region":            GetDatasource(fcu, "outscale_sub_region")(),
 			"outscale_prefix_list":           GetDatasource(fcu, "outscale_prefix_list")(),
 			"outscale_quota":                 GetDatasource(fcu, "outscale_quota")(),
@@ -130,7 +128,6 @@
 			"outscale_region":                GetDatasource(fcu, "outscale_region")(),
 			"outscale_sub_regions":           GetDatasource(fcu, "outscale_sub_regions")(),
 			"outscale_regions":               GetDatasource(fcu, "outscale_regions")(),
->>>>>>> e08a8dd0
 		},
 
 		ConfigureFunc: providerConfigureClient,
