package outscale

import (
	"os"
	"strconv"

	"github.com/hashicorp/terraform/helper/schema"
	"github.com/hashicorp/terraform/terraform"
)

// Provider ...
func Provider() terraform.ResourceProvider {

	fcu := "fcu"
	icu := "icu"

	o := os.Getenv("OUTSCALE_OAPI")

	isoapi, err := strconv.ParseBool(o)
	if err != nil {
		isoapi = false
	}

	if isoapi {
		fcu = "oapi"
	}

	return &schema.Provider{
		Schema: map[string]*schema.Schema{
			"access_key_id": {
				Type:        schema.TypeString,
				Required:    true,
				DefaultFunc: schema.EnvDefaultFunc("OUTSCALE_ACCESSKEYID", nil),
				Description: "The Access Key ID for API operations.",
			},
			"secret_key_id": {
				Type:        schema.TypeString,
				Required:    true,
				DefaultFunc: schema.EnvDefaultFunc("OUTSCALE_SECRETKEYID", nil),
				Description: "The Secret Key ID for API operations.",
			},
			"region": {
				Type:        schema.TypeString,
				Required:    true,
				DefaultFunc: schema.EnvDefaultFunc("OUTSCALE_REGION", nil),
				Description: "The Region for API operations.",
			},
			"oapi": {
				Type:        schema.TypeBool,
				Optional:    true,
				DefaultFunc: schema.EnvDefaultFunc("OUTSCALE_OAPI", false),
				Description: "Enable oAPI Usage",
			},
		},

		ResourcesMap: map[string]*schema.Resource{
			"outscale_vm":                            GetResource(fcu, "outscale_vm")(),
			"outscale_keypair":                       GetResource(fcu, "outscale_keypair")(),
			"outscale_image":                         GetResource(fcu, "outscale_image")(),
			"outscale_lin_internet_gateway_link":     GetResource(fcu, "outscale_lin_internet_gateway_link")(),
			"outscale_lin_internet_gateway":          GetResource(fcu, "outscale_lin_internet_gateway")(),
			"outscale_lin":                           GetResource(fcu, "outscale_lin")(),
			"outscale_firewall_rules_set":            GetResource(fcu, "outscale_firewall_rules_set")(),
			"outscale_outbound_rule":                 GetResource(fcu, "outscale_outbound_rule")(),
			"outscale_inbound_rule":                  GetResource(fcu, "outscale_inbound_rule")(),
			"outscale_tag":                           GetResource(fcu, "outscale_tag")(),
			"outscale_public_ip":                     GetResource(fcu, "outscale_public_ip")(),
			"outscale_public_ip_link":                GetResource(fcu, "outscale_public_ip_link")(),
			"outscale_volume":                        GetResource(fcu, "outscale_volume")(),
			"outscale_volumes_link":                  GetResource(fcu, "outscale_volumes_link")(),
			"outscale_vm_attributes":                 GetResource(fcu, "outscale_vm_attributes")(),
			"outscale_lin_attributes":                GetResource(fcu, "outscale_lin_attributes")(),
			"outscale_nat_service":                   GetResource(fcu, "outscale_nat_service")(),
			"outscale_subnet":                        GetResource(fcu, "outscale_subnet")(),
			"outscale_api_key":                       GetResource(icu, "outscale_api_key")(),
			"outscale_dhcp_option":                   GetResource(fcu, "outscale_dhcp_option")(),
			"outscale_client_endpoint":               GetResource(fcu, "outscale_client_endpoint")(),
			"outscale_route":                         GetResource(fcu, "outscale_route")(),
			"outscale_route_table":                   GetResource(fcu, "outscale_route_table")(),
			"outscale_route_table_link":              GetResource(fcu, "outscale_route_table_link")(),
			"outscale_dhcp_option_link":              GetResource(fcu, "outscale_dhcp_option_link")(),
			"outscale_image_copy":                    GetResource(fcu, "outscale_image_copy")(),
			"outscale_vpn_connection":                GetResource(fcu, "outscale_vpn_connection")(),
			"outscale_vpn_gateway":                   GetResource(fcu, "outscale_vpn_gateway")(),
<<<<<<< HEAD
			"outscale_image_tasks":                   GetResource(fcu, "outscale_image_tasks")(),
			"outscale_vpn_connection_route":          GetResource(fcu, "outscale_vpn_connection_route")(),
			"outscale_vpn_gateway_route_propagation": GetResource(fcu, "outscale_vpn_gateway_route_propagation")(),
			"outscale_vpn_gateway_link":              GetResource(fcu, "outscale_vpn_gateway_link")(),
			"outscale_snapshot_export_task":          GetResource(fcu, "outscale_snapshot_export_task")(),
=======
			"outscale_image_register":                GetResource(fcu, "outscale_image_register")(),
			"outscale_vpn_gateway_link":              GetResource(fcu, "outscale_vpn_gateway_link")(),
			"outscale_vpn_connection_route":          GetResource(fcu, "outscale_vpn_connection_route")(),
			"outscale_vpn_gateway_route_propagation": GetResource(fcu, "outscale_vpn_gateway_route_propagation")(),
			"outscale_keypair_importation":           GetResource(fcu, "outscale_keypair_importation")(),
>>>>>>> b15bcf2f
		},
		DataSourcesMap: map[string]*schema.Resource{
			"outscale_vm":                    GetDatasource(fcu, "outscale_vm")(),
			"outscale_vms":                   GetDatasource(fcu, "outscale_vms")(),
			"outscale_firewall_rules_set":    GetDatasource(fcu, "outscale_firewall_rules_set")(),
			"outscale_firewall_rules_sets":   GetDatasource(fcu, "outscale_firewall_rules_sets")(),
			"outscale_image":                 GetDatasource(fcu, "outscale_image")(),
			"outscale_images":                GetDatasource(fcu, "outscale_images")(),
			"outscale_tag":                   GetDatasource(fcu, "outscale_tag")(),
			"outscale_tags":                  GetDatasource(fcu, "outscale_tags")(),
			"outscale_public_ip":             GetDatasource(fcu, "outscale_public_ip")(),
			"outscale_public_ips":            GetDatasource(fcu, "outscale_public_ips")(),
			"outscale_volume":                GetDatasource(fcu, "outscale_volume")(),
			"outscale_volumes":               GetDatasource(fcu, "outscale_volumes")(),
			"outscale_nat_service":           GetDatasource(fcu, "outscale_nat_service")(),
			"outscale_nat_services":          GetDatasource(fcu, "outscale_nat_services")(),
			"outscale_keypair":               GetDatasource(fcu, "outscale_keypair")(),
			"outscale_keypairs":              GetDatasource(fcu, "outscale_keypairs")(),
			"outscale_vm_state":              GetDatasource(fcu, "outscale_vm_state")(),
			"outscale_vms_state":             GetDatasource(fcu, "outscale_vms_state")(),
			"outscale_lin_internet_gateway":  GetDatasource(fcu, "outscale_lin_internet_gateway")(),
			"outscale_lin_internet_gateways": GetDatasource(fcu, "outscale_lin_internet_gateways")(),
			"outscale_subnet":                GetDatasource(fcu, "outscale_subnet")(),
			"outscale_subnets":               GetDatasource(fcu, "outscale_subnets")(),
			"outscale_lin":                   GetDatasource(fcu, "outscale_lin")(),
			"outscale_lins":                  GetDatasource(fcu, "outscale_lins")(),
			"outscale_lin_attributes":        GetDatasource(fcu, "outscale_lin_attributes")(),
			"outscale_client_endpoint":       GetDatasource(fcu, "outscale_client_endpoint")(),
			"outscale_client_endpoints":      GetDatasource(fcu, "outscale_client_endpoints")(),
			"outscale_route_table":           GetDatasource(fcu, "outscale_route_table")(),
			"outscale_route_tables":          GetDatasource(fcu, "outscale_route_tables")(),
			"outscale_vpn_gateway":           GetDatasource(fcu, "outscale_vpn_gateway")(),
			"outscale_api_key":               GetDatasource(fcu, "outscale_api_key")(),
			"outscale_vpn_gateways":          GetDatasource(fcu, "outscale_vpn_gateways")(),
			"outscale_vpn_connection":        GetDatasource(fcu, "outscale_vpn_connection")(),
			"outscale_sub_region":            GetDatasource(fcu, "outscale_sub_region")(),
			"outscale_prefix_list":           GetDatasource(fcu, "outscale_prefix_list")(),
			"outscale_quota":                 GetDatasource(fcu, "outscale_quota")(),
			"outscale_quotas":                GetDatasource(fcu, "outscale_quotas")(),
			"outscale_prefix_lists":          GetDatasource(fcu, "outscale_prefix_lists")(),
			"outscale_region":                GetDatasource(fcu, "outscale_region")(),
			"outscale_sub_regions":           GetDatasource(fcu, "outscale_sub_regions")(),
			"outscale_regions":               GetDatasource(fcu, "outscale_regions")(),
			"outscale_vpn_connections":       GetDatasource(fcu, "outscale_vpn_connections")(),
			"outscale_product_types":         GetDatasource(fcu, "outscale_product_types")(),
			"outscale_reserved_vms":          GetDatasource(fcu, "outscale_reserved_vms")(),
			"outscale_vm_type":               GetDatasource(fcu, "outscale_vm_type")(),
			"outscale_vm_types":              GetDatasource(fcu, "outscale_vm_types")(),
			"outscale_reserved_vms_offer":    GetDatasource(fcu, "outscale_reserved_vms_offer")(),
			"outscale_reserved_vms_offers":   GetDatasource(fcu, "outscale_reserved_vms_offers")(),
		},

		ConfigureFunc: providerConfigureClient,
	}
}

func providerConfigureClient(d *schema.ResourceData) (interface{}, error) {
	config := Config{
		AccessKeyID: d.Get("access_key_id").(string),
		SecretKeyID: d.Get("secret_key_id").(string),
		Region:      d.Get("region").(string),
		OApi:        d.Get("oapi").(bool),
	}
	return config.Client()
}<|MERGE_RESOLUTION|>--- conflicted
+++ resolved
@@ -82,19 +82,16 @@
 			"outscale_image_copy":                    GetResource(fcu, "outscale_image_copy")(),
 			"outscale_vpn_connection":                GetResource(fcu, "outscale_vpn_connection")(),
 			"outscale_vpn_gateway":                   GetResource(fcu, "outscale_vpn_gateway")(),
-<<<<<<< HEAD
 			"outscale_image_tasks":                   GetResource(fcu, "outscale_image_tasks")(),
 			"outscale_vpn_connection_route":          GetResource(fcu, "outscale_vpn_connection_route")(),
 			"outscale_vpn_gateway_route_propagation": GetResource(fcu, "outscale_vpn_gateway_route_propagation")(),
 			"outscale_vpn_gateway_link":              GetResource(fcu, "outscale_vpn_gateway_link")(),
 			"outscale_snapshot_export_task":          GetResource(fcu, "outscale_snapshot_export_task")(),
-=======
 			"outscale_image_register":                GetResource(fcu, "outscale_image_register")(),
 			"outscale_vpn_gateway_link":              GetResource(fcu, "outscale_vpn_gateway_link")(),
 			"outscale_vpn_connection_route":          GetResource(fcu, "outscale_vpn_connection_route")(),
 			"outscale_vpn_gateway_route_propagation": GetResource(fcu, "outscale_vpn_gateway_route_propagation")(),
 			"outscale_keypair_importation":           GetResource(fcu, "outscale_keypair_importation")(),
->>>>>>> b15bcf2f
 		},
 		DataSourcesMap: map[string]*schema.Resource{
 			"outscale_vm":                    GetDatasource(fcu, "outscale_vm")(),
