package outscale

import (
	"os"
	"strconv"

	"github.com/hashicorp/terraform/helper/schema"
	"github.com/hashicorp/terraform/terraform"
)

// Provider ...
func Provider() terraform.ResourceProvider {

	fcu := "fcu"

	o := os.Getenv("OUTSCALE_OAPI")

	isoapi, err := strconv.ParseBool(o)
	if err != nil {
		isoapi = false
	}

	if isoapi {
		fcu = "oapi"
	}

	return &schema.Provider{
		Schema: map[string]*schema.Schema{
			"access_key_id": {
				Type:        schema.TypeString,
				Required:    true,
				DefaultFunc: schema.EnvDefaultFunc("OUTSCALE_ACCESSKEYID", nil),
				Description: "The Access Key ID for API operations.",
			},
			"secret_key_id": {
				Type:        schema.TypeString,
				Required:    true,
				DefaultFunc: schema.EnvDefaultFunc("OUTSCALE_SECRETKEYID", nil),
				Description: "The Secret Key ID for API operations.",
			},
			"region": {
				Type:        schema.TypeString,
				Required:    true,
				DefaultFunc: schema.EnvDefaultFunc("OUTSCALE_REGION", nil),
				Description: "The Region for API operations.",
			},
			"oapi": {
				Type:        schema.TypeBool,
				Optional:    true,
				DefaultFunc: schema.EnvDefaultFunc("OUTSCALE_OAPI", false),
				Description: "Enable oAPI Usage",
			},
		},

		ResourcesMap: map[string]*schema.Resource{
<<<<<<< HEAD
			"outscale_vm":       GetResource(fcu, "outscale_vm")(),
			"outscale_key_pair": GetResource(fcu, "outscale_key_pair")(),
=======
			"outscale_vm":    GetResource(fcu, "outscale_vm")(),
			"outscale_image": GetResource(fcu, "outscale_image")(),
>>>>>>> ada0dbe5
		},
		DataSourcesMap: map[string]*schema.Resource{
			"outscale_vm":  GetDatasource(fcu, "outscale_vm")(),
			"outscale_vms": GetDatasource(fcu, "outscale_vms")(),
		},

		ConfigureFunc: providerConfigureClient,
	}
}

func providerConfigureClient(d *schema.ResourceData) (interface{}, error) {
	config := Config{
		AccessKeyID: d.Get("access_key_id").(string),
		SecretKeyID: d.Get("secret_key_id").(string),
		Region:      d.Get("region").(string),
		OApi:        d.Get("oapi").(bool),
	}
	return config.Client()
}<|MERGE_RESOLUTION|>--- conflicted
+++ resolved
@@ -53,13 +53,11 @@
 		},
 
 		ResourcesMap: map[string]*schema.Resource{
-<<<<<<< HEAD
-			"outscale_vm":       GetResource(fcu, "outscale_vm")(),
-			"outscale_key_pair": GetResource(fcu, "outscale_key_pair")(),
-=======
-			"outscale_vm":    GetResource(fcu, "outscale_vm")(),
-			"outscale_image": GetResource(fcu, "outscale_image")(),
->>>>>>> ada0dbe5
+			"outscale_vm":             GetResource(fcu, "outscale_vm")(),
+			"outscale_key_pair":       GetResource(fcu, "outscale_key_pair")(),
+			"outscale_image":          GetResource(fcu, "outscale_image")(),
+			"outscale_public_ip":      GetResource(fcu, "outscale_public_ip")(),
+			"outscale_public_ip_link": GetResource(fcu, "outscale_public_ip_link")(),
 		},
 		DataSourcesMap: map[string]*schema.Resource{
 			"outscale_vm":  GetDatasource(fcu, "outscale_vm")(),
