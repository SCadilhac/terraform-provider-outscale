--- conflicted
+++ resolved
@@ -114,11 +114,8 @@
 			"outscale_group_user":                    GetResource(eim, "outscale_group_user")(),
 			"outscale_user":                          GetResource(eim, "outscale_user")(),
 			"outscale_load_balancer_health_check":    GetResource(lbu, "outscale_load_balancer_health_check")(),
-<<<<<<< HEAD
 			"outscale_policy_default_version":        GetResource(eim, "outscale_policy_default_version")(),
-=======
 			"outscale_load_balancer_policy":          GetResource(lbu, "outscale_load_balancer_policy")(),
->>>>>>> aa12ca8c
 		},
 		DataSourcesMap: map[string]*schema.Resource{
 			"outscale_vm":                                  GetDatasource(fcu, "outscale_vm")(),
