package outscale

import (
	"github.com/hashicorp/terraform/helper/schema"
	"github.com/hashicorp/terraform/terraform"
)

// Provider ...
func Provider() terraform.ResourceProvider {
	return &schema.Provider{
		Schema: map[string]*schema.Schema{
			"access_key_id": {
				Type:        schema.TypeString,
				Required:    true,
				DefaultFunc: schema.EnvDefaultFunc("OUTSCALE_ACCESSKEYID", nil),
				Description: "The Access Key ID for API operations.",
			},
			"secret_key_id": {
				Type:        schema.TypeString,
				Required:    true,
				DefaultFunc: schema.EnvDefaultFunc("OUTSCALE_SECRETKEYID", nil),
				Description: "The Secret Key ID for API operations.",
			},
			"oapi": {
				Type:        schema.TypeBool,
				Optional:    true,
				DefaultFunc: schema.EnvDefaultFunc("OUTSCALE_OAPI", false),
				Description: "Enable oAPI Usage",
			},
		},

		ResourcesMap: map[string]*schema.Resource{
			"outscale_vm": resourceOutscaleVM(),
		},
		DataSourcesMap: map[string]*schema.Resource{
			"outscale_vm":  dataSourceOutscaleVM(),
<<<<<<< HEAD
			"outscale_vms": dataSourceOutscaleVM(),
=======
			"outscale_vms": datasourceOutscaleVMS(),
>>>>>>> 8a175dd1
		},

		ConfigureFunc: providerConfigureClient,
	}
}

func providerConfigureClient(d *schema.ResourceData) (interface{}, error) {
	config := Config{
		AccessKeyID: d.Get("access_key_id").(string),
		SecretKeyID: d.Get("secret_key_id").(string),
		OApi:        d.Get("oapi").(bool),
	}
	return config.Client()
	//	return nil, nil
}<|MERGE_RESOLUTION|>--- conflicted
+++ resolved
@@ -34,11 +34,7 @@
 		},
 		DataSourcesMap: map[string]*schema.Resource{
 			"outscale_vm":  dataSourceOutscaleVM(),
-<<<<<<< HEAD
-			"outscale_vms": dataSourceOutscaleVM(),
-=======
 			"outscale_vms": datasourceOutscaleVMS(),
->>>>>>> 8a175dd1
 		},
 
 		ConfigureFunc: providerConfigureClient,
