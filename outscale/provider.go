--- conflicted
+++ resolved
@@ -72,11 +72,8 @@
 			"outscale_lin_attributes":            GetResource(fcu, "outscale_lin_attributes")(),
 			"outscale_nat_service":               GetResource(fcu, "outscale_nat_service")(),
 			"outscale_subnet":                    GetResource(fcu, "outscale_subnet")(),
-<<<<<<< HEAD
 			"outscale_api_key":                   GetResource(icu, "outscale_api_key")(),
-=======
 			"outscale_dhcp_option":               GetResource(fcu, "outscale_dhcp_option")(),
->>>>>>> 98f10a9e
 			"outscale_client_endpoint":           GetResource(fcu, "outscale_client_endpoint")(),
 			"outscale_route":                     GetResource(fcu, "outscale_route")(),
 			"outscale_route_table":               GetResource(fcu, "outscale_route_table")(),
