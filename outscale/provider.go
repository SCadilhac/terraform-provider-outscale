package outscale

import (
	"os"
	"strconv"

	"github.com/hashicorp/terraform/helper/schema"
	"github.com/hashicorp/terraform/terraform"
)

// Provider ...
func Provider() terraform.ResourceProvider {

	fcu := "fcu"

	o := os.Getenv("OUTSCALE_OAPI")

	isoapi, err := strconv.ParseBool(o)
	if err != nil {
		isoapi = false
	}

	if isoapi {
		fcu = "oapi"
	}

	return &schema.Provider{
		Schema: map[string]*schema.Schema{
			"access_key_id": {
				Type:        schema.TypeString,
				Required:    true,
				DefaultFunc: schema.EnvDefaultFunc("OUTSCALE_ACCESSKEYID", nil),
				Description: "The Access Key ID for API operations.",
			},
			"secret_key_id": {
				Type:        schema.TypeString,
				Required:    true,
				DefaultFunc: schema.EnvDefaultFunc("OUTSCALE_SECRETKEYID", nil),
				Description: "The Secret Key ID for API operations.",
			},
			"region": {
				Type:        schema.TypeString,
				Required:    true,
				DefaultFunc: schema.EnvDefaultFunc("OUTSCALE_REGION", nil),
				Description: "The Region for API operations.",
			},
			"oapi": {
				Type:        schema.TypeBool,
				Optional:    true,
				DefaultFunc: schema.EnvDefaultFunc("OUTSCALE_OAPI", false),
				Description: "Enable oAPI Usage",
			},
		},

		ResourcesMap: map[string]*schema.Resource{
			"outscale_vm":                 GetResource(fcu, "outscale_vm")(),
			"outscale_key_pair":           GetResource(fcu, "outscale_key_pair")(),
			"outscale_image":              GetResource(fcu, "outscale_image")(),
			"outscale_firewall_rules_set": GetResource(fcu, "outscale_firewall_rules_set")(),
			"outscale_outbound_rule":      GetResource(fcu, "outscale_outbound_rule")(),
			"outscale_inbound_rule":       GetResource(fcu, "outscale_inbound_rule")(),
			"outscale_tag":                GetResource(fcu, "outscale_tag")(),
			"outscale_public_ip":          GetResource(fcu, "outscale_public_ip")(),
			"outscale_public_ip_link":     GetResource(fcu, "outscale_public_ip_link")(),
		},
		DataSourcesMap: map[string]*schema.Resource{
<<<<<<< HEAD
			"outscale_vm":     GetDatasource(fcu, "outscale_vm")(),
			"outscale_vms":    GetDatasource(fcu, "outscale_vms")(),
			"outscale_image":  GetDatasource(fcu, "outscale_image")(),
			"outscale_images": GetDatasource(fcu, "outscale_images")(),
=======
			"outscale_vm":         GetDatasource(fcu, "outscale_vm")(),
			"outscale_vms":        GetDatasource(fcu, "outscale_vms")(),
			"outscale_public_ip":  GetDatasource(fcu, "outscale_public_ip")(),
			"outscale_public_ips": GetDatasource(fcu, "outscale_public_ips")(),
>>>>>>> 98d8897d
		},

		ConfigureFunc: providerConfigureClient,
	}
}

func providerConfigureClient(d *schema.ResourceData) (interface{}, error) {
	config := Config{
		AccessKeyID: d.Get("access_key_id").(string),
		SecretKeyID: d.Get("secret_key_id").(string),
		Region:      d.Get("region").(string),
		OApi:        d.Get("oapi").(bool),
	}
	return config.Client()
}<|MERGE_RESOLUTION|>--- conflicted
+++ resolved
@@ -64,17 +64,14 @@
 			"outscale_public_ip_link":     GetResource(fcu, "outscale_public_ip_link")(),
 		},
 		DataSourcesMap: map[string]*schema.Resource{
-<<<<<<< HEAD
 			"outscale_vm":     GetDatasource(fcu, "outscale_vm")(),
 			"outscale_vms":    GetDatasource(fcu, "outscale_vms")(),
 			"outscale_image":  GetDatasource(fcu, "outscale_image")(),
 			"outscale_images": GetDatasource(fcu, "outscale_images")(),
-=======
 			"outscale_vm":         GetDatasource(fcu, "outscale_vm")(),
 			"outscale_vms":        GetDatasource(fcu, "outscale_vms")(),
 			"outscale_public_ip":  GetDatasource(fcu, "outscale_public_ip")(),
 			"outscale_public_ips": GetDatasource(fcu, "outscale_public_ips")(),
->>>>>>> 98d8897d
 		},
 
 		ConfigureFunc: providerConfigureClient,
