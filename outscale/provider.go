package outscale

import (
	"os"
	"strconv"

	"github.com/hashicorp/terraform/helper/schema"
	"github.com/hashicorp/terraform/terraform"
)

// Provider ...
func Provider() terraform.ResourceProvider {

	fcu := "fcu"
	icu := "icu"
	lbu := "lbu"
	eim := "eim"

	o := os.Getenv("OUTSCALE_OAPI")

	isoapi, err := strconv.ParseBool(o)
	if err != nil {
		isoapi = false
	}

	if isoapi {
		fcu = "oapi"
	}

	return &schema.Provider{
		Schema: map[string]*schema.Schema{
			"access_key_id": {
				Type:        schema.TypeString,
				Required:    true,
				DefaultFunc: schema.EnvDefaultFunc("OUTSCALE_ACCESSKEYID", nil),
				Description: "The Access Key ID for API operations.",
			},
			"secret_key_id": {
				Type:        schema.TypeString,
				Required:    true,
				DefaultFunc: schema.EnvDefaultFunc("OUTSCALE_SECRETKEYID", nil),
				Description: "The Secret Key ID for API operations.",
			},
			"region": {
				Type:        schema.TypeString,
				Required:    true,
				DefaultFunc: schema.EnvDefaultFunc("OUTSCALE_REGION", nil),
				Description: "The Region for API operations.",
			},
			"oapi": {
				Type:        schema.TypeBool,
				Optional:    true,
				DefaultFunc: schema.EnvDefaultFunc("OUTSCALE_OAPI", false),
				Description: "Enable oAPI Usage",
			},
		},

		ResourcesMap: map[string]*schema.Resource{
			"outscale_vm":                            GetResource(fcu, "outscale_vm")(),
			"outscale_keypair":                       GetResource(fcu, "outscale_keypair")(),
			"outscale_image":                         GetResource(fcu, "outscale_image")(),
			"outscale_lin_internet_gateway_link":     GetResource(fcu, "outscale_lin_internet_gateway_link")(),
			"outscale_lin_internet_gateway":          GetResource(fcu, "outscale_lin_internet_gateway")(),
			"outscale_lin":                           GetResource(fcu, "outscale_lin")(),
			"outscale_firewall_rules_set":            GetResource(fcu, "outscale_firewall_rules_set")(),
			"outscale_outbound_rule":                 GetResource(fcu, "outscale_outbound_rule")(),
			"outscale_inbound_rule":                  GetResource(fcu, "outscale_inbound_rule")(),
			"outscale_tag":                           GetResource(fcu, "outscale_tag")(),
			"outscale_public_ip":                     GetResource(fcu, "outscale_public_ip")(),
			"outscale_public_ip_link":                GetResource(fcu, "outscale_public_ip_link")(),
			"outscale_volume":                        GetResource(fcu, "outscale_volume")(),
			"outscale_volumes_link":                  GetResource(fcu, "outscale_volumes_link")(),
			"outscale_vm_attributes":                 GetResource(fcu, "outscale_vm_attributes")(),
			"outscale_lin_attributes":                GetResource(fcu, "outscale_lin_attributes")(),
			"outscale_nat_service":                   GetResource(fcu, "outscale_nat_service")(),
			"outscale_subnet":                        GetResource(fcu, "outscale_subnet")(),
			"outscale_api_key":                       GetResource(icu, "outscale_api_key")(),
			"outscale_dhcp_option":                   GetResource(fcu, "outscale_dhcp_option")(),
			"outscale_client_endpoint":               GetResource(fcu, "outscale_client_endpoint")(),
			"outscale_route":                         GetResource(fcu, "outscale_route")(),
			"outscale_route_table":                   GetResource(fcu, "outscale_route_table")(),
			"outscale_route_table_link":              GetResource(fcu, "outscale_route_table_link")(),
			"outscale_dhcp_option_link":              GetResource(fcu, "outscale_dhcp_option_link")(),
			"outscale_image_copy":                    GetResource(fcu, "outscale_image_copy")(),
			"outscale_vpn_connection":                GetResource(fcu, "outscale_vpn_connection")(),
			"outscale_vpn_gateway":                   GetResource(fcu, "outscale_vpn_gateway")(),
			"outscale_image_tasks":                   GetResource(fcu, "outscale_image_tasks")(),
			"outscale_vpn_connection_route":          GetResource(fcu, "outscale_vpn_connection_route")(),
			"outscale_vpn_gateway_route_propagation": GetResource(fcu, "outscale_vpn_gateway_route_propagation")(),
			"outscale_vpn_gateway_link":              GetResource(fcu, "outscale_vpn_gateway_link")(),
			"outscale_nic":                           GetResource(fcu, "outscale_nic")(),
			"outscale_snapshot_export_tasks":         GetResource(fcu, "outscale_snapshot_export_tasks")(),
			"outscale_snapshot":                      GetResource(fcu, "outscale_snapshot")(),
			"outscale_image_register":                GetResource(fcu, "outscale_image_register")(),
			"outscale_keypair_importation":           GetResource(fcu, "outscale_keypair_importation")(),
			"outscale_image_launch_permission":       GetResource(fcu, "outscale_image_launch_permission")(),
			"outscale_lin_peering":                   GetResource(fcu, "outscale_lin_peering")(),
			"outscale_lin_peering_acceptation":       GetResource(fcu, "outscale_lin_peering_acceptation")(),
			"outscale_load_balancer":                 GetResource(lbu, "outscale_load_balancer")(),
			"outscale_nic_link":                      GetResource(fcu, "outscale_nic_link")(),
			"outscale_nic_private_ip":                GetResource(fcu, "outscale_nic_private_ip")(),
			"outscale_load_balancer_cookiepolicy":    GetResource(lbu, "outscale_load_balancer_cookiepolicy")(),
			"outscale_load_balancer_vms":             GetResource(lbu, "outscale_load_balancer_vms")(),
			"outscale_load_balancer_listeners":       GetResource(lbu, "outscale_load_balancer_listeners")(),
			"outscale_load_balancer_attributes":      GetResource(lbu, "outscale_load_balancer_attributes")(),
			"outscale_load_balancer_tags":            GetResource(lbu, "outscale_load_balancer_tags")(),
			"outscale_reserved_vms_offer_purchase":   GetResource(fcu, "outscale_reserved_vms_offer_purchase")(),
			"outscale_snapshot_attributes":           GetResource(fcu, "outscale_snapshot_attributes")(),
			"outscale_lin_api_access":                GetResource(fcu, "outscale_lin_api_access")(),
			"outscale_snapshot_import":               GetResource(fcu, "outscale_snapshot_import")(),
			"outscale_snapshot_copy":                 GetResource(fcu, "outscale_snapshot_copy")(),
			"outscale_policy":                        GetResource(eim, "outscale_policy")(),
			"outscale_group":                         GetResource(eim, "outscale_group")(),
			"outscale_group_user":                    GetResource(eim, "outscale_group_user")(),
			"outscale_user":                          GetResource(eim, "outscale_user")(),
			"outscale_load_balancer_health_check":    GetResource(lbu, "outscale_load_balancer_health_check")(),
			"outscale_policy_default_version":        GetResource(eim, "outscale_policy_default_version")(),
<<<<<<< HEAD
			"outscale_policy_user":                   GetResource(eim, "outscale_policy_user")(),
=======
			"outscale_load_balancer_policy":          GetResource(lbu, "outscale_load_balancer_policy")(),
>>>>>>> 3db58b9e
		},
		DataSourcesMap: map[string]*schema.Resource{
			"outscale_vm":                                  GetDatasource(fcu, "outscale_vm")(),
			"outscale_vms":                                 GetDatasource(fcu, "outscale_vms")(),
			"outscale_firewall_rules_set":                  GetDatasource(fcu, "outscale_firewall_rules_set")(),
			"outscale_firewall_rules_sets":                 GetDatasource(fcu, "outscale_firewall_rules_sets")(),
			"outscale_image":                               GetDatasource(fcu, "outscale_image")(),
			"outscale_images":                              GetDatasource(fcu, "outscale_images")(),
			"outscale_tag":                                 GetDatasource(fcu, "outscale_tag")(),
			"outscale_tags":                                GetDatasource(fcu, "outscale_tags")(),
			"outscale_public_ip":                           GetDatasource(fcu, "outscale_public_ip")(),
			"outscale_public_ips":                          GetDatasource(fcu, "outscale_public_ips")(),
			"outscale_volume":                              GetDatasource(fcu, "outscale_volume")(),
			"outscale_volumes":                             GetDatasource(fcu, "outscale_volumes")(),
			"outscale_nat_service":                         GetDatasource(fcu, "outscale_nat_service")(),
			"outscale_nat_services":                        GetDatasource(fcu, "outscale_nat_services")(),
			"outscale_keypair":                             GetDatasource(fcu, "outscale_keypair")(),
			"outscale_keypairs":                            GetDatasource(fcu, "outscale_keypairs")(),
			"outscale_vm_state":                            GetDatasource(fcu, "outscale_vm_state")(),
			"outscale_vms_state":                           GetDatasource(fcu, "outscale_vms_state")(),
			"outscale_lin_internet_gateway":                GetDatasource(fcu, "outscale_lin_internet_gateway")(),
			"outscale_lin_internet_gateways":               GetDatasource(fcu, "outscale_lin_internet_gateways")(),
			"outscale_subnet":                              GetDatasource(fcu, "outscale_subnet")(),
			"outscale_subnets":                             GetDatasource(fcu, "outscale_subnets")(),
			"outscale_lin":                                 GetDatasource(fcu, "outscale_lin")(),
			"outscale_lins":                                GetDatasource(fcu, "outscale_lins")(),
			"outscale_lin_attributes":                      GetDatasource(fcu, "outscale_lin_attributes")(),
			"outscale_client_endpoint":                     GetDatasource(fcu, "outscale_client_endpoint")(),
			"outscale_client_endpoints":                    GetDatasource(fcu, "outscale_client_endpoints")(),
			"outscale_route_table":                         GetDatasource(fcu, "outscale_route_table")(),
			"outscale_route_tables":                        GetDatasource(fcu, "outscale_route_tables")(),
			"outscale_vpn_gateway":                         GetDatasource(fcu, "outscale_vpn_gateway")(),
			"outscale_api_key":                             GetDatasource(fcu, "outscale_api_key")(),
			"outscale_vpn_gateways":                        GetDatasource(fcu, "outscale_vpn_gateways")(),
			"outscale_vpn_connection":                      GetDatasource(fcu, "outscale_vpn_connection")(),
			"outscale_sub_region":                          GetDatasource(fcu, "outscale_sub_region")(),
			"outscale_prefix_list":                         GetDatasource(fcu, "outscale_prefix_list")(),
			"outscale_quota":                               GetDatasource(fcu, "outscale_quota")(),
			"outscale_quotas":                              GetDatasource(fcu, "outscale_quotas")(),
			"outscale_prefix_lists":                        GetDatasource(fcu, "outscale_prefix_lists")(),
			"outscale_region":                              GetDatasource(fcu, "outscale_region")(),
			"outscale_sub_regions":                         GetDatasource(fcu, "outscale_sub_regions")(),
			"outscale_regions":                             GetDatasource(fcu, "outscale_regions")(),
			"outscale_vpn_connections":                     GetDatasource(fcu, "outscale_vpn_connections")(),
			"outscale_product_types":                       GetDatasource(fcu, "outscale_product_types")(),
			"outscale_reserved_vms":                        GetDatasource(fcu, "outscale_reserved_vms")(),
			"outscale_vm_type":                             GetDatasource(fcu, "outscale_vm_type")(),
			"outscale_vm_types":                            GetDatasource(fcu, "outscale_vm_types")(),
			"outscale_reserved_vms_offer":                  GetDatasource(fcu, "outscale_reserved_vms_offer")(),
			"outscale_reserved_vms_offers":                 GetDatasource(fcu, "outscale_reserved_vms_offers")(),
			"outscale_snapshot":                            GetDatasource(fcu, "outscale_snapshot")(),
			"outscale_snapshots":                           GetDatasource(fcu, "outscale_snapshots")(),
			"outscale_lin_peering":                         GetDatasource(fcu, "outscale_lin_peering")(),
			"outscale_lin_peerings":                        GetDatasource(fcu, "outscale_lin_peerings")(),
			"outscale_load_balancer":                       GetDatasource(lbu, "outscale_load_balancer")(),
			"outscale_load_balancers":                      GetDatasource(lbu, "outscale_load_balancers")(),
			"outscale_load_balancer_access_logs":           GetDatasource(lbu, "outscale_load_balancer_access_logs")(),
			"outscale_load_balancer_tags":                  GetDatasource(lbu, "outscale_load_balancer_tags")(),
			"outscale_vm_health":                           GetDatasource(lbu, "outscale_vm_health")(),
			"outscale_load_balancer_listener_description":  GetDatasource(lbu, "outscale_load_balancer_listener_description")(),
			"outscale_load_balancer_listener_descriptions": GetDatasource(lbu, "outscale_load_balancer_listener_descriptions")(),
			"outscale_load_balancer_health_check":          GetDatasource(lbu, "outscale_load_balancer_health_check")(),
			"outscale_load_balancer_attributes":            GetDatasource(lbu, "outscale_load_balancer_attributes")(),
			"outscale_nics":                                GetDatasource(fcu, "outscale_nics")(),
			"outscale_nic":                                 GetDatasource(fcu, "outscale_nic")(),
			"outscale_lin_api_access":                      GetDatasource(fcu, "outscale_lin_api_access")(),
			"outscale_lin_api_accesses":                    GetDatasource(fcu, "outscale_lin_api_accesses")(),
			"outscale_lin_api_access_services":             GetDatasource(fcu, "outscale_lin_api_access_services")(),
		},

		ConfigureFunc: providerConfigureClient,
	}
}

func providerConfigureClient(d *schema.ResourceData) (interface{}, error) {
	config := Config{
		AccessKeyID: d.Get("access_key_id").(string),
		SecretKeyID: d.Get("secret_key_id").(string),
		Region:      d.Get("region").(string),
		OApi:        d.Get("oapi").(bool),
	}
	return config.Client()
}<|MERGE_RESOLUTION|>--- conflicted
+++ resolved
@@ -115,11 +115,8 @@
 			"outscale_user":                          GetResource(eim, "outscale_user")(),
 			"outscale_load_balancer_health_check":    GetResource(lbu, "outscale_load_balancer_health_check")(),
 			"outscale_policy_default_version":        GetResource(eim, "outscale_policy_default_version")(),
-<<<<<<< HEAD
 			"outscale_policy_user":                   GetResource(eim, "outscale_policy_user")(),
-=======
 			"outscale_load_balancer_policy":          GetResource(lbu, "outscale_load_balancer_policy")(),
->>>>>>> 3db58b9e
 		},
 		DataSourcesMap: map[string]*schema.Resource{
 			"outscale_vm":                                  GetDatasource(fcu, "outscale_vm")(),
