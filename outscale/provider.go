--- conflicted
+++ resolved
@@ -66,11 +66,8 @@
 			"outscale_public_ip_link":       GetResource(fcu, "outscale_public_ip_link")(),
 			"outscale_volume":               GetResource(fcu, "outscale_volume")(),
 			"outscale_volume_link":          GetResource(fcu, "outscale_volume_link")(),
-<<<<<<< HEAD
 			"outscale_lin_attributes":       GetResource(fcu, "outscale_lin_attributes")(),
-=======
 			"outscale_nat_service":          GetResource(fcu, "outscale_nat_service")(),
->>>>>>> a6b68b78
 		},
 		DataSourcesMap: map[string]*schema.Resource{
 			"outscale_vm":  GetDatasource(fcu, "outscale_vm")(),
