--- conflicted
+++ resolved
@@ -29,20 +29,14 @@
 			},
 		},
 
-<<<<<<< HEAD
-		ResourcesMap: map[string]*schema.Resource{},
-		DataSourcesMap: map[string]*schema.Resource{
-			"outscale_vms": datasourceOutscaleInstance(),
-		},
-=======
 		ResourcesMap: map[string]*schema.Resource{
 			"outscale_vm": resourceOutscaleVM(),
 		},
 		DataSourcesMap: map[string]*schema.Resource{
-			"outscale_vm": dataSourceOutscaleVM(),
+			"outscale_vm":  dataSourceOutscaleVM(),
+			"outscale_vms": datasourceOutscaleVMS(),
 		},
 
->>>>>>> 140d6531
 		ConfigureFunc: providerConfigureClient,
 	}
 }
