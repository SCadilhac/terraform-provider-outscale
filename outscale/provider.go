package outscale

import (
	"os"
	"strconv"

	"github.com/hashicorp/terraform/helper/schema"
	"github.com/hashicorp/terraform/terraform"
)

// Provider ...
func Provider() terraform.ResourceProvider {

	fcu := "fcu"

	o := os.Getenv("OUTSCALE_OAPI")

	isoapi, err := strconv.ParseBool(o)
	if err != nil {
		isoapi = false
	}

	if isoapi {
		fcu = "oapi"
	}

	return &schema.Provider{
		Schema: map[string]*schema.Schema{
			"access_key_id": {
				Type:        schema.TypeString,
				Required:    true,
				DefaultFunc: schema.EnvDefaultFunc("OUTSCALE_ACCESSKEYID", nil),
				Description: "The Access Key ID for API operations.",
			},
			"secret_key_id": {
				Type:        schema.TypeString,
				Required:    true,
				DefaultFunc: schema.EnvDefaultFunc("OUTSCALE_SECRETKEYID", nil),
				Description: "The Secret Key ID for API operations.",
			},
			"region": {
				Type:        schema.TypeString,
				Required:    true,
				DefaultFunc: schema.EnvDefaultFunc("OUTSCALE_REGION", nil),
				Description: "The Region for API operations.",
			},
			"oapi": {
				Type:        schema.TypeBool,
				Optional:    true,
				DefaultFunc: schema.EnvDefaultFunc("OUTSCALE_OAPI", false),
				Description: "Enable oAPI Usage",
			},
		},

		ResourcesMap: map[string]*schema.Resource{
			"outscale_vm":                        GetResource(fcu, "outscale_vm")(),
			"outscale_keypair":                   GetResource(fcu, "outscale_keypair")(),
			"outscale_image":                     GetResource(fcu, "outscale_image")(),
			"outscale_lin_internet_gateway_link": GetResource(fcu, "outscale_lin_internet_gateway_link")(),
			"outscale_lin_internet_gateway":      GetResource(fcu, "outscale_lin_internet_gateway")(),
			"outscale_lin":                       GetResource(fcu, "outscale_lin")(),
			"outscale_firewall_rules_set":        GetResource(fcu, "outscale_firewall_rules_set")(),
			"outscale_outbound_rule":             GetResource(fcu, "outscale_outbound_rule")(),
			"outscale_inbound_rule":              GetResource(fcu, "outscale_inbound_rule")(),
			"outscale_tag":                       GetResource(fcu, "outscale_tag")(),
			"outscale_public_ip":                 GetResource(fcu, "outscale_public_ip")(),
			"outscale_public_ip_link":            GetResource(fcu, "outscale_public_ip_link")(),
			"outscale_volume":                    GetResource(fcu, "outscale_volume")(),
			"outscale_volumes_link":              GetResource(fcu, "outscale_volumes_link")(),
			"outscale_vm_attributes":             GetResource(fcu, "outscale_vm_attributes")(),
			"outscale_lin_attributes":            GetResource(fcu, "outscale_lin_attributes")(),
			"outscale_nat_service":               GetResource(fcu, "outscale_nat_service")(),
			"outscale_subnet":                    GetResource(fcu, "outscale_subnet")(),
			"outscale_dhcp_option":               GetResource(fcu, "outscale_dhcp_option")(),
			"outscale_client_endpoint":           GetResource(fcu, "outscale_client_endpoint")(),
			"outscale_route":                     GetResource(fcu, "outscale_route")(),
			"outscale_route_table":               GetResource(fcu, "outscale_route_table")(),
			"outscale_route_table_link":          GetResource(fcu, "outscale_route_table_link")(),
			"outscale_dhcp_option_link":          GetResource(fcu, "outscale_dhcp_option_link")(),
<<<<<<< HEAD
			"outscale_vpn_connection":            GetResource(fcu, "outscale_vpn_connection")(),
=======
			"outscale_vpn_gateway":               GetResource(fcu, "outscale_vpn_gateway")(),
>>>>>>> 40de8eb1
		},
		DataSourcesMap: map[string]*schema.Resource{
			"outscale_vm":                    GetDatasource(fcu, "outscale_vm")(),
			"outscale_vms":                   GetDatasource(fcu, "outscale_vms")(),
			"outscale_firewall_rules_set":    GetDatasource(fcu, "outscale_firewall_rules_set")(),
			"outscale_firewall_rules_sets":   GetDatasource(fcu, "outscale_firewall_rules_sets")(),
			"outscale_image":                 GetDatasource(fcu, "outscale_image")(),
			"outscale_images":                GetDatasource(fcu, "outscale_images")(),
			"outscale_tag":                   GetDatasource(fcu, "outscale_tag")(),
			"outscale_tags":                  GetDatasource(fcu, "outscale_tags")(),
			"outscale_public_ip":             GetDatasource(fcu, "outscale_public_ip")(),
			"outscale_public_ips":            GetDatasource(fcu, "outscale_public_ips")(),
			"outscale_volume":                GetDatasource(fcu, "outscale_volume")(),
			"outscale_volumes":               GetDatasource(fcu, "outscale_volumes")(),
			"outscale_nat_service":           GetDatasource(fcu, "outscale_nat_service")(),
			"outscale_nat_services":          GetDatasource(fcu, "outscale_nat_services")(),
			"outscale_keypair":               GetDatasource(fcu, "outscale_keypair")(),
			"outscale_keypairs":              GetDatasource(fcu, "outscale_keypairs")(),
			"outscale_vm_state":              GetDatasource(fcu, "outscale_vm_state")(),
			"outscale_vms_state":             GetDatasource(fcu, "outscale_vms_state")(),
			"outscale_lin_internet_gateway":  GetDatasource(fcu, "outscale_lin_internet_gateway")(),
			"outscale_lin_internet_gateways": GetDatasource(fcu, "outscale_lin_internet_gateways")(),
			"outscale_subnet":                GetDatasource(fcu, "outscale_subnet")(),
			"outscale_subnets":               GetDatasource(fcu, "outscale_subnets")(),
			"outscale_lin":                   GetDatasource(fcu, "outscale_lin")(),
			"outscale_lins":                  GetDatasource(fcu, "outscale_lins")(),
			"outscale_lin_attributes":        GetDatasource(fcu, "outscale_lin_attributes")(),
			"outscale_client_endpoint":       GetDatasource(fcu, "outscale_client_endpoint")(),
			"outscale_client_endpoints":      GetDatasource(fcu, "outscale_client_endpoints")(),
			"outscale_route_table":           GetDatasource(fcu, "outscale_route_table")(),
			"outscale_route_tables":          GetDatasource(fcu, "outscale_route_tables")(),
		},

		ConfigureFunc: providerConfigureClient,
	}
}

func providerConfigureClient(d *schema.ResourceData) (interface{}, error) {
	config := Config{
		AccessKeyID: d.Get("access_key_id").(string),
		SecretKeyID: d.Get("secret_key_id").(string),
		Region:      d.Get("region").(string),
		OApi:        d.Get("oapi").(bool),
	}
	return config.Client()
}<|MERGE_RESOLUTION|>--- conflicted
+++ resolved
@@ -77,11 +77,8 @@
 			"outscale_route_table":               GetResource(fcu, "outscale_route_table")(),
 			"outscale_route_table_link":          GetResource(fcu, "outscale_route_table_link")(),
 			"outscale_dhcp_option_link":          GetResource(fcu, "outscale_dhcp_option_link")(),
-<<<<<<< HEAD
 			"outscale_vpn_connection":            GetResource(fcu, "outscale_vpn_connection")(),
-=======
 			"outscale_vpn_gateway":               GetResource(fcu, "outscale_vpn_gateway")(),
->>>>>>> 40de8eb1
 		},
 		DataSourcesMap: map[string]*schema.Resource{
 			"outscale_vm":                    GetDatasource(fcu, "outscale_vm")(),
