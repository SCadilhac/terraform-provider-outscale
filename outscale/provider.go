package outscale

import (
	"os"
	"strconv"

	"github.com/hashicorp/terraform/helper/schema"
	"github.com/hashicorp/terraform/terraform"
)

// Provider ...
func Provider() terraform.ResourceProvider {

	fcu := "fcu"
	icu := "icu"

	o := os.Getenv("OUTSCALE_OAPI")

	isoapi, err := strconv.ParseBool(o)
	if err != nil {
		isoapi = false
	}

	if isoapi {
		fcu = "oapi"
	}

	return &schema.Provider{
		Schema: map[string]*schema.Schema{
			"access_key_id": {
				Type:        schema.TypeString,
				Required:    true,
				DefaultFunc: schema.EnvDefaultFunc("OUTSCALE_ACCESSKEYID", nil),
				Description: "The Access Key ID for API operations.",
			},
			"secret_key_id": {
				Type:        schema.TypeString,
				Required:    true,
				DefaultFunc: schema.EnvDefaultFunc("OUTSCALE_SECRETKEYID", nil),
				Description: "The Secret Key ID for API operations.",
			},
			"region": {
				Type:        schema.TypeString,
				Required:    true,
				DefaultFunc: schema.EnvDefaultFunc("OUTSCALE_REGION", nil),
				Description: "The Region for API operations.",
			},
			"oapi": {
				Type:        schema.TypeBool,
				Optional:    true,
				DefaultFunc: schema.EnvDefaultFunc("OUTSCALE_OAPI", false),
				Description: "Enable oAPI Usage",
			},
		},

		ResourcesMap: map[string]*schema.Resource{
			"outscale_vm":                            GetResource(fcu, "outscale_vm")(),
			"outscale_keypair":                       GetResource(fcu, "outscale_keypair")(),
			"outscale_keypair_importation":           GetResource(fcu, "outscale_keypair_importation")(),
			"outscale_image":                         GetResource(fcu, "outscale_image")(),
			"outscale_lin_internet_gateway_link":     GetResource(fcu, "outscale_lin_internet_gateway_link")(),
			"outscale_lin_internet_gateway":          GetResource(fcu, "outscale_lin_internet_gateway")(),
			"outscale_lin":                           GetResource(fcu, "outscale_lin")(),
			"outscale_firewall_rules_set":            GetResource(fcu, "outscale_firewall_rules_set")(),
			"outscale_outbound_rule":                 GetResource(fcu, "outscale_outbound_rule")(),
			"outscale_inbound_rule":                  GetResource(fcu, "outscale_inbound_rule")(),
			"outscale_tag":                           GetResource(fcu, "outscale_tag")(),
			"outscale_public_ip":                     GetResource(fcu, "outscale_public_ip")(),
			"outscale_public_ip_link":                GetResource(fcu, "outscale_public_ip_link")(),
			"outscale_volume":                        GetResource(fcu, "outscale_volume")(),
			"outscale_volumes_link":                  GetResource(fcu, "outscale_volumes_link")(),
			"outscale_vm_attributes":                 GetResource(fcu, "outscale_vm_attributes")(),
			"outscale_lin_attributes":                GetResource(fcu, "outscale_lin_attributes")(),
			"outscale_nat_service":                   GetResource(fcu, "outscale_nat_service")(),
			"outscale_subnet":                        GetResource(fcu, "outscale_subnet")(),
			"outscale_api_key":                       GetResource(icu, "outscale_api_key")(),
			"outscale_dhcp_option":                   GetResource(fcu, "outscale_dhcp_option")(),
			"outscale_client_endpoint":               GetResource(fcu, "outscale_client_endpoint")(),
			"outscale_route":                         GetResource(fcu, "outscale_route")(),
			"outscale_route_table":                   GetResource(fcu, "outscale_route_table")(),
			"outscale_route_table_link":              GetResource(fcu, "outscale_route_table_link")(),
			"outscale_dhcp_option_link":              GetResource(fcu, "outscale_dhcp_option_link")(),
			"outscale_vpn_connection":                GetResource(fcu, "outscale_vpn_connection")(),
			"outscale_vpn_gateway":                   GetResource(fcu, "outscale_vpn_gateway")(),
			"outscale_vpn_connection_route":          GetResource(fcu, "outscale_vpn_connection_route")(),
			"outscale_vpn_gateway_route_propagation": GetResource(fcu, "outscale_vpn_gateway_route_propagation")(),
			"outscale_vpn_gateway_link":              GetResource(fcu, "outscale_vpn_gateway_link")(),
		},
		DataSourcesMap: map[string]*schema.Resource{
			"outscale_vm":                    GetDatasource(fcu, "outscale_vm")(),
			"outscale_vms":                   GetDatasource(fcu, "outscale_vms")(),
			"outscale_firewall_rules_set":    GetDatasource(fcu, "outscale_firewall_rules_set")(),
			"outscale_firewall_rules_sets":   GetDatasource(fcu, "outscale_firewall_rules_sets")(),
			"outscale_image":                 GetDatasource(fcu, "outscale_image")(),
			"outscale_images":                GetDatasource(fcu, "outscale_images")(),
			"outscale_tag":                   GetDatasource(fcu, "outscale_tag")(),
			"outscale_tags":                  GetDatasource(fcu, "outscale_tags")(),
			"outscale_public_ip":             GetDatasource(fcu, "outscale_public_ip")(),
			"outscale_public_ips":            GetDatasource(fcu, "outscale_public_ips")(),
			"outscale_volume":                GetDatasource(fcu, "outscale_volume")(),
			"outscale_volumes":               GetDatasource(fcu, "outscale_volumes")(),
			"outscale_nat_service":           GetDatasource(fcu, "outscale_nat_service")(),
			"outscale_nat_services":          GetDatasource(fcu, "outscale_nat_services")(),
			"outscale_keypair":               GetDatasource(fcu, "outscale_keypair")(),
			"outscale_keypairs":              GetDatasource(fcu, "outscale_keypairs")(),
			"outscale_vm_state":              GetDatasource(fcu, "outscale_vm_state")(),
			"outscale_vms_state":             GetDatasource(fcu, "outscale_vms_state")(),
			"outscale_lin_internet_gateway":  GetDatasource(fcu, "outscale_lin_internet_gateway")(),
			"outscale_lin_internet_gateways": GetDatasource(fcu, "outscale_lin_internet_gateways")(),
			"outscale_subnet":                GetDatasource(fcu, "outscale_subnet")(),
			"outscale_subnets":               GetDatasource(fcu, "outscale_subnets")(),
			"outscale_lin":                   GetDatasource(fcu, "outscale_lin")(),
			"outscale_lins":                  GetDatasource(fcu, "outscale_lins")(),
			"outscale_lin_attributes":        GetDatasource(fcu, "outscale_lin_attributes")(),
			"outscale_client_endpoint":       GetDatasource(fcu, "outscale_client_endpoint")(),
			"outscale_client_endpoints":      GetDatasource(fcu, "outscale_client_endpoints")(),
			"outscale_route_table":           GetDatasource(fcu, "outscale_route_table")(),
			"outscale_route_tables":          GetDatasource(fcu, "outscale_route_tables")(),
			"outscale_vpn_gateway":           GetDatasource(fcu, "outscale_vpn_gateway")(),
			"outscale_api_key":               GetDatasource(fcu, "outscale_api_key")(),
			"outscale_vpn_gateways":          GetDatasource(fcu, "outscale_vpn_gateways")(),
			"outscale_sub_region":            GetDatasource(fcu, "outscale_sub_region")(),
			"outscale_prefix_list":           GetDatasource(fcu, "outscale_prefix_list")(),
			"outscale_quota":                 GetDatasource(fcu, "outscale_quota")(),
<<<<<<< HEAD
			"outscale_quotas":                GetDatasource(fcu, "outscale_quotas")(),
=======
			"outscale_region":                GetDatasource(fcu, "outscale_region")(),
			"outscale_sub_regions":           GetDatasource(fcu, "outscale_sub_regions")(),
			"outscale_regions":               GetDatasource(fcu, "outscale_regions")(),
>>>>>>> b3908ce3
		},

		ConfigureFunc: providerConfigureClient,
	}
}

func providerConfigureClient(d *schema.ResourceData) (interface{}, error) {
	config := Config{
		AccessKeyID: d.Get("access_key_id").(string),
		SecretKeyID: d.Get("secret_key_id").(string),
		Region:      d.Get("region").(string),
		OApi:        d.Get("oapi").(bool),
	}
	return config.Client()
}<|MERGE_RESOLUTION|>--- conflicted
+++ resolved
@@ -122,13 +122,10 @@
 			"outscale_sub_region":            GetDatasource(fcu, "outscale_sub_region")(),
 			"outscale_prefix_list":           GetDatasource(fcu, "outscale_prefix_list")(),
 			"outscale_quota":                 GetDatasource(fcu, "outscale_quota")(),
-<<<<<<< HEAD
 			"outscale_quotas":                GetDatasource(fcu, "outscale_quotas")(),
-=======
 			"outscale_region":                GetDatasource(fcu, "outscale_region")(),
 			"outscale_sub_regions":           GetDatasource(fcu, "outscale_sub_regions")(),
 			"outscale_regions":               GetDatasource(fcu, "outscale_regions")(),
->>>>>>> b3908ce3
 		},
 
 		ConfigureFunc: providerConfigureClient,
