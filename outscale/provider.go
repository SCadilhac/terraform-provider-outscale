package outscale

import (
	"os"
	"strconv"

	"github.com/hashicorp/terraform/helper/schema"
	"github.com/hashicorp/terraform/terraform"
)

// Provider ...
func Provider() terraform.ResourceProvider {

	fcu := "fcu"

	o := os.Getenv("OUTSCALE_OAPI")

	isoapi, err := strconv.ParseBool(o)
	if err != nil {
		isoapi = false
	}

	if isoapi {
		fcu = "oapi"
	}

	return &schema.Provider{
		Schema: map[string]*schema.Schema{
			"access_key_id": {
				Type:        schema.TypeString,
				Required:    true,
				DefaultFunc: schema.EnvDefaultFunc("OUTSCALE_ACCESSKEYID", nil),
				Description: "The Access Key ID for API operations.",
			},
			"secret_key_id": {
				Type:        schema.TypeString,
				Required:    true,
				DefaultFunc: schema.EnvDefaultFunc("OUTSCALE_SECRETKEYID", nil),
				Description: "The Secret Key ID for API operations.",
			},
			"region": {
				Type:        schema.TypeString,
				Required:    true,
				DefaultFunc: schema.EnvDefaultFunc("OUTSCALE_REGION", nil),
				Description: "The Region for API operations.",
			},
			"oapi": {
				Type:        schema.TypeBool,
				Optional:    true,
				DefaultFunc: schema.EnvDefaultFunc("OUTSCALE_OAPI", false),
				Description: "Enable oAPI Usage",
			},
		},

		ResourcesMap: map[string]*schema.Resource{
			"outscale_vm":                 GetResource(fcu, "outscale_vm")(),
			"outscale_key_pair":           GetResource(fcu, "outscale_key_pair")(),
			"outscale_image":              GetResource(fcu, "outscale_image")(),
			"outscale_firewall_rules_set": GetResource(fcu, "outscale_firewall_rules_set")(),
			"outscale_outbound_rule":      GetResource(fcu, "outscale_outbound_rule")(),
			"outscale_inbound_rule":       GetResource(fcu, "outscale_inbound_rule")(),
			"outscale_tag":                GetResource(fcu, "outscale_tag")(),
			"outscale_public_ip":          GetResource(fcu, "outscale_public_ip")(),
			"outscale_public_ip_link":     GetResource(fcu, "outscale_public_ip_link")(),
		},
		DataSourcesMap: map[string]*schema.Resource{
<<<<<<< HEAD
			"outscale_vm":     GetDatasource(fcu, "outscale_vm")(),
			"outscale_vms":    GetDatasource(fcu, "outscale_vms")(),
			"outscale_image":  GetDatasource(fcu, "outscale_image")(),
			"outscale_images": GetDatasource(fcu, "outscale_images")(),
=======
			"outscale_vm":   GetDatasource(fcu, "outscale_vm")(),
			"outscale_vms":  GetDatasource(fcu, "outscale_vms")(),
			"outscale_tag":  GetDatasource(fcu, "outscale_tag")(),
			"outscale_tags": GetDatasource(fcu, "outscale_tags")(),
>>>>>>> 22406363
			"outscale_vm":         GetDatasource(fcu, "outscale_vm")(),
			"outscale_vms":        GetDatasource(fcu, "outscale_vms")(),
			"outscale_public_ip":  GetDatasource(fcu, "outscale_public_ip")(),
			"outscale_public_ips": GetDatasource(fcu, "outscale_public_ips")(),
		},

		ConfigureFunc: providerConfigureClient,
	}
}

func providerConfigureClient(d *schema.ResourceData) (interface{}, error) {
	config := Config{
		AccessKeyID: d.Get("access_key_id").(string),
		SecretKeyID: d.Get("secret_key_id").(string),
		Region:      d.Get("region").(string),
		OApi:        d.Get("oapi").(bool),
	}
	return config.Client()
}<|MERGE_RESOLUTION|>--- conflicted
+++ resolved
@@ -64,17 +64,14 @@
 			"outscale_public_ip_link":     GetResource(fcu, "outscale_public_ip_link")(),
 		},
 		DataSourcesMap: map[string]*schema.Resource{
-<<<<<<< HEAD
 			"outscale_vm":     GetDatasource(fcu, "outscale_vm")(),
 			"outscale_vms":    GetDatasource(fcu, "outscale_vms")(),
 			"outscale_image":  GetDatasource(fcu, "outscale_image")(),
 			"outscale_images": GetDatasource(fcu, "outscale_images")(),
-=======
 			"outscale_vm":   GetDatasource(fcu, "outscale_vm")(),
 			"outscale_vms":  GetDatasource(fcu, "outscale_vms")(),
 			"outscale_tag":  GetDatasource(fcu, "outscale_tag")(),
 			"outscale_tags": GetDatasource(fcu, "outscale_tags")(),
->>>>>>> 22406363
 			"outscale_vm":         GetDatasource(fcu, "outscale_vm")(),
 			"outscale_vms":        GetDatasource(fcu, "outscale_vms")(),
 			"outscale_public_ip":  GetDatasource(fcu, "outscale_public_ip")(),
