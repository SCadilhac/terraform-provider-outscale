package outscale

import (
	"os"
	"strconv"

	"github.com/hashicorp/terraform/helper/schema"
	"github.com/hashicorp/terraform/terraform"
)

// Provider ...
func Provider() terraform.ResourceProvider {

	fcu := "fcu"
	icu := "icu"

	o := os.Getenv("OUTSCALE_OAPI")

	isoapi, err := strconv.ParseBool(o)
	if err != nil {
		isoapi = false
	}

	if isoapi {
		fcu = "oapi"
	}

	return &schema.Provider{
		Schema: map[string]*schema.Schema{
			"access_key_id": {
				Type:        schema.TypeString,
				Required:    true,
				DefaultFunc: schema.EnvDefaultFunc("OUTSCALE_ACCESSKEYID", nil),
				Description: "The Access Key ID for API operations.",
			},
			"secret_key_id": {
				Type:        schema.TypeString,
				Required:    true,
				DefaultFunc: schema.EnvDefaultFunc("OUTSCALE_SECRETKEYID", nil),
				Description: "The Secret Key ID for API operations.",
			},
			"region": {
				Type:        schema.TypeString,
				Required:    true,
				DefaultFunc: schema.EnvDefaultFunc("OUTSCALE_REGION", nil),
				Description: "The Region for API operations.",
			},
			"oapi": {
				Type:        schema.TypeBool,
				Optional:    true,
				DefaultFunc: schema.EnvDefaultFunc("OUTSCALE_OAPI", false),
				Description: "Enable oAPI Usage",
			},
		},

		ResourcesMap: map[string]*schema.Resource{
			"outscale_vm":                            GetResource(fcu, "outscale_vm")(),
			"outscale_keypair":                       GetResource(fcu, "outscale_keypair")(),
			"outscale_image":                         GetResource(fcu, "outscale_image")(),
			"outscale_lin_internet_gateway_link":     GetResource(fcu, "outscale_lin_internet_gateway_link")(),
			"outscale_lin_internet_gateway":          GetResource(fcu, "outscale_lin_internet_gateway")(),
			"outscale_lin":                           GetResource(fcu, "outscale_lin")(),
			"outscale_firewall_rules_set":            GetResource(fcu, "outscale_firewall_rules_set")(),
			"outscale_outbound_rule":                 GetResource(fcu, "outscale_outbound_rule")(),
			"outscale_inbound_rule":                  GetResource(fcu, "outscale_inbound_rule")(),
			"outscale_tag":                           GetResource(fcu, "outscale_tag")(),
			"outscale_public_ip":                     GetResource(fcu, "outscale_public_ip")(),
			"outscale_public_ip_link":                GetResource(fcu, "outscale_public_ip_link")(),
			"outscale_volume":                        GetResource(fcu, "outscale_volume")(),
			"outscale_volumes_link":                  GetResource(fcu, "outscale_volumes_link")(),
			"outscale_vm_attributes":                 GetResource(fcu, "outscale_vm_attributes")(),
			"outscale_lin_attributes":                GetResource(fcu, "outscale_lin_attributes")(),
			"outscale_nat_service":                   GetResource(fcu, "outscale_nat_service")(),
			"outscale_subnet":                        GetResource(fcu, "outscale_subnet")(),
			"outscale_api_key":                       GetResource(icu, "outscale_api_key")(),
			"outscale_dhcp_option":                   GetResource(fcu, "outscale_dhcp_option")(),
			"outscale_client_endpoint":               GetResource(fcu, "outscale_client_endpoint")(),
			"outscale_route":                         GetResource(fcu, "outscale_route")(),
			"outscale_route_table":                   GetResource(fcu, "outscale_route_table")(),
			"outscale_route_table_link":              GetResource(fcu, "outscale_route_table_link")(),
			"outscale_dhcp_option_link":              GetResource(fcu, "outscale_dhcp_option_link")(),
			"outscale_image_copy":                    GetResource(fcu, "outscale_image_copy")(),
			"outscale_vpn_connection":                GetResource(fcu, "outscale_vpn_connection")(),
			"outscale_vpn_gateway":                   GetResource(fcu, "outscale_vpn_gateway")(),
			"outscale_image_tasks":                   GetResource(fcu, "outscale_image_tasks")(),
			"outscale_vpn_connection_route":          GetResource(fcu, "outscale_vpn_connection_route")(),
			"outscale_vpn_gateway_route_propagation": GetResource(fcu, "outscale_vpn_gateway_route_propagation")(),
			"outscale_vpn_gateway_link":              GetResource(fcu, "outscale_vpn_gateway_link")(),
			"outscale_snapshot_export_task":          GetResource(fcu, "outscale_snapshot_export_task")(),
<<<<<<< HEAD
			"outscale_snapshot":                      GetResource(fcu, "outscale_snapshot")(),
=======
			"outscale_image_register":                GetResource(fcu, "outscale_image_register")(),
			"outscale_vpn_gateway_link":              GetResource(fcu, "outscale_vpn_gateway_link")(),
			"outscale_vpn_connection_route":          GetResource(fcu, "outscale_vpn_connection_route")(),
			"outscale_vpn_gateway_route_propagation": GetResource(fcu, "outscale_vpn_gateway_route_propagation")(),
			"outscale_keypair_importation":           GetResource(fcu, "outscale_keypair_importation")(),
>>>>>>> 66335941
		},
		DataSourcesMap: map[string]*schema.Resource{
			"outscale_vm":                    GetDatasource(fcu, "outscale_vm")(),
			"outscale_vms":                   GetDatasource(fcu, "outscale_vms")(),
			"outscale_firewall_rules_set":    GetDatasource(fcu, "outscale_firewall_rules_set")(),
			"outscale_firewall_rules_sets":   GetDatasource(fcu, "outscale_firewall_rules_sets")(),
			"outscale_image":                 GetDatasource(fcu, "outscale_image")(),
			"outscale_images":                GetDatasource(fcu, "outscale_images")(),
			"outscale_tag":                   GetDatasource(fcu, "outscale_tag")(),
			"outscale_tags":                  GetDatasource(fcu, "outscale_tags")(),
			"outscale_public_ip":             GetDatasource(fcu, "outscale_public_ip")(),
			"outscale_public_ips":            GetDatasource(fcu, "outscale_public_ips")(),
			"outscale_volume":                GetDatasource(fcu, "outscale_volume")(),
			"outscale_volumes":               GetDatasource(fcu, "outscale_volumes")(),
			"outscale_nat_service":           GetDatasource(fcu, "outscale_nat_service")(),
			"outscale_nat_services":          GetDatasource(fcu, "outscale_nat_services")(),
			"outscale_keypair":               GetDatasource(fcu, "outscale_keypair")(),
			"outscale_keypairs":              GetDatasource(fcu, "outscale_keypairs")(),
			"outscale_vm_state":              GetDatasource(fcu, "outscale_vm_state")(),
			"outscale_vms_state":             GetDatasource(fcu, "outscale_vms_state")(),
			"outscale_lin_internet_gateway":  GetDatasource(fcu, "outscale_lin_internet_gateway")(),
			"outscale_lin_internet_gateways": GetDatasource(fcu, "outscale_lin_internet_gateways")(),
			"outscale_subnet":                GetDatasource(fcu, "outscale_subnet")(),
			"outscale_subnets":               GetDatasource(fcu, "outscale_subnets")(),
			"outscale_lin":                   GetDatasource(fcu, "outscale_lin")(),
			"outscale_lins":                  GetDatasource(fcu, "outscale_lins")(),
			"outscale_lin_attributes":        GetDatasource(fcu, "outscale_lin_attributes")(),
			"outscale_client_endpoint":       GetDatasource(fcu, "outscale_client_endpoint")(),
			"outscale_client_endpoints":      GetDatasource(fcu, "outscale_client_endpoints")(),
			"outscale_route_table":           GetDatasource(fcu, "outscale_route_table")(),
			"outscale_route_tables":          GetDatasource(fcu, "outscale_route_tables")(),
			"outscale_vpn_gateway":           GetDatasource(fcu, "outscale_vpn_gateway")(),
			"outscale_api_key":               GetDatasource(fcu, "outscale_api_key")(),
			"outscale_vpn_gateways":          GetDatasource(fcu, "outscale_vpn_gateways")(),
			"outscale_vpn_connection":        GetDatasource(fcu, "outscale_vpn_connection")(),
			"outscale_sub_region":            GetDatasource(fcu, "outscale_sub_region")(),
			"outscale_prefix_list":           GetDatasource(fcu, "outscale_prefix_list")(),
			"outscale_quota":                 GetDatasource(fcu, "outscale_quota")(),
			"outscale_quotas":                GetDatasource(fcu, "outscale_quotas")(),
			"outscale_prefix_lists":          GetDatasource(fcu, "outscale_prefix_lists")(),
			"outscale_region":                GetDatasource(fcu, "outscale_region")(),
			"outscale_sub_regions":           GetDatasource(fcu, "outscale_sub_regions")(),
			"outscale_regions":               GetDatasource(fcu, "outscale_regions")(),
			"outscale_vpn_connections":       GetDatasource(fcu, "outscale_vpn_connections")(),
			"outscale_product_types":         GetDatasource(fcu, "outscale_product_types")(),
			"outscale_reserved_vms":          GetDatasource(fcu, "outscale_reserved_vms")(),
			"outscale_vm_type":               GetDatasource(fcu, "outscale_vm_type")(),
			"outscale_vm_types":              GetDatasource(fcu, "outscale_vm_types")(),
			"outscale_reserved_vms_offer":    GetDatasource(fcu, "outscale_reserved_vms_offer")(),
			"outscale_reserved_vms_offers":   GetDatasource(fcu, "outscale_reserved_vms_offers")(),
		},

		ConfigureFunc: providerConfigureClient,
	}
}

func providerConfigureClient(d *schema.ResourceData) (interface{}, error) {
	config := Config{
		AccessKeyID: d.Get("access_key_id").(string),
		SecretKeyID: d.Get("secret_key_id").(string),
		Region:      d.Get("region").(string),
		OApi:        d.Get("oapi").(bool),
	}
	return config.Client()
}<|MERGE_RESOLUTION|>--- conflicted
+++ resolved
@@ -87,15 +87,12 @@
 			"outscale_vpn_gateway_route_propagation": GetResource(fcu, "outscale_vpn_gateway_route_propagation")(),
 			"outscale_vpn_gateway_link":              GetResource(fcu, "outscale_vpn_gateway_link")(),
 			"outscale_snapshot_export_task":          GetResource(fcu, "outscale_snapshot_export_task")(),
-<<<<<<< HEAD
 			"outscale_snapshot":                      GetResource(fcu, "outscale_snapshot")(),
-=======
 			"outscale_image_register":                GetResource(fcu, "outscale_image_register")(),
 			"outscale_vpn_gateway_link":              GetResource(fcu, "outscale_vpn_gateway_link")(),
 			"outscale_vpn_connection_route":          GetResource(fcu, "outscale_vpn_connection_route")(),
 			"outscale_vpn_gateway_route_propagation": GetResource(fcu, "outscale_vpn_gateway_route_propagation")(),
 			"outscale_keypair_importation":           GetResource(fcu, "outscale_keypair_importation")(),
->>>>>>> 66335941
 		},
 		DataSourcesMap: map[string]*schema.Resource{
 			"outscale_vm":                    GetDatasource(fcu, "outscale_vm")(),
