--- conflicted
+++ resolved
@@ -110,13 +110,10 @@
 			"outscale_snapshot_import":               GetResource(fcu, "outscale_snapshot_import")(),
 			"outscale_snapshot_copy":                 GetResource(fcu, "outscale_snapshot_copy")(),
 			"outscale_policy":                        GetResource(eim, "outscale_policy")(),
-<<<<<<< HEAD
 			"outscale_group":                         GetResource(eim, "outscale_group")(),
 			"outscale_group_user":                    GetResource(eim, "outscale_group_user")(),
 			"outscale_user":                          GetResource(eim, "outscale_user")(),
-=======
 			"outscale_load_balancer_health_check":    GetResource(lbu, "outscale_load_balancer_health_check")(),
->>>>>>> 52d8e55c
 		},
 		DataSourcesMap: map[string]*schema.Resource{
 			"outscale_vm":                                  GetDatasource(fcu, "outscale_vm")(),
