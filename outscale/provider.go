package outscale

import (
	"os"
	"strconv"

	"github.com/hashicorp/terraform/helper/schema"
	"github.com/hashicorp/terraform/terraform"
)

// Provider ...
func Provider() terraform.ResourceProvider {

	fcu := "fcu"
	icu := "icu"

	o := os.Getenv("OUTSCALE_OAPI")

	isoapi, err := strconv.ParseBool(o)
	if err != nil {
		isoapi = false
	}

	if isoapi {
		fcu = "oapi"
	}

	return &schema.Provider{
		Schema: map[string]*schema.Schema{
			"access_key_id": {
				Type:        schema.TypeString,
				Required:    true,
				DefaultFunc: schema.EnvDefaultFunc("OUTSCALE_ACCESSKEYID", nil),
				Description: "The Access Key ID for API operations.",
			},
			"secret_key_id": {
				Type:        schema.TypeString,
				Required:    true,
				DefaultFunc: schema.EnvDefaultFunc("OUTSCALE_SECRETKEYID", nil),
				Description: "The Secret Key ID for API operations.",
			},
			"region": {
				Type:        schema.TypeString,
				Required:    true,
				DefaultFunc: schema.EnvDefaultFunc("OUTSCALE_REGION", nil),
				Description: "The Region for API operations.",
			},
			"oapi": {
				Type:        schema.TypeBool,
				Optional:    true,
				DefaultFunc: schema.EnvDefaultFunc("OUTSCALE_OAPI", false),
				Description: "Enable oAPI Usage",
			},
		},

		ResourcesMap: map[string]*schema.Resource{
			"outscale_vm":                            GetResource(fcu, "outscale_vm")(),
			"outscale_keypair":                       GetResource(fcu, "outscale_keypair")(),
			"outscale_image":                         GetResource(fcu, "outscale_image")(),
			"outscale_lin_internet_gateway_link":     GetResource(fcu, "outscale_lin_internet_gateway_link")(),
			"outscale_lin_internet_gateway":          GetResource(fcu, "outscale_lin_internet_gateway")(),
			"outscale_lin":                           GetResource(fcu, "outscale_lin")(),
			"outscale_firewall_rules_set":            GetResource(fcu, "outscale_firewall_rules_set")(),
			"outscale_outbound_rule":                 GetResource(fcu, "outscale_outbound_rule")(),
			"outscale_inbound_rule":                  GetResource(fcu, "outscale_inbound_rule")(),
			"outscale_tag":                           GetResource(fcu, "outscale_tag")(),
			"outscale_public_ip":                     GetResource(fcu, "outscale_public_ip")(),
			"outscale_public_ip_link":                GetResource(fcu, "outscale_public_ip_link")(),
			"outscale_volume":                        GetResource(fcu, "outscale_volume")(),
			"outscale_volumes_link":                  GetResource(fcu, "outscale_volumes_link")(),
			"outscale_vm_attributes":                 GetResource(fcu, "outscale_vm_attributes")(),
			"outscale_lin_attributes":                GetResource(fcu, "outscale_lin_attributes")(),
			"outscale_nat_service":                   GetResource(fcu, "outscale_nat_service")(),
			"outscale_subnet":                        GetResource(fcu, "outscale_subnet")(),
			"outscale_api_key":                       GetResource(icu, "outscale_api_key")(),
			"outscale_dhcp_option":                   GetResource(fcu, "outscale_dhcp_option")(),
			"outscale_client_endpoint":               GetResource(fcu, "outscale_client_endpoint")(),
			"outscale_route":                         GetResource(fcu, "outscale_route")(),
			"outscale_route_table":                   GetResource(fcu, "outscale_route_table")(),
			"outscale_route_table_link":              GetResource(fcu, "outscale_route_table_link")(),
			"outscale_dhcp_option_link":              GetResource(fcu, "outscale_dhcp_option_link")(),
			"outscale_image_copy":                    GetResource(fcu, "outscale_image_copy")(),
			"outscale_vpn_connection":                GetResource(fcu, "outscale_vpn_connection")(),
			"outscale_vpn_gateway":                   GetResource(fcu, "outscale_vpn_gateway")(),
			"outscale_image_register":                GetResource(fcu, "outscale_image_register")(),
			"outscale_vpn_gateway_link":              GetResource(fcu, "outscale_vpn_gateway_link")(),
			"outscale_vpn_connection_route":          GetResource(fcu, "outscale_vpn_connection_route")(),
			"outscale_vpn_gateway_route_propagation": GetResource(fcu, "outscale_vpn_gateway_route_propagation")(),
<<<<<<< HEAD
			"outscale_vpn_gateway_link":              GetResource(fcu, "outscale_vpn_gateway_link")(),
			"outscale_keypair_importation":           GetResource(fcu, "outscale_keypair_importation")(),
=======
>>>>>>> 3f0dd7ea
		},
		DataSourcesMap: map[string]*schema.Resource{
			"outscale_vm":                    GetDatasource(fcu, "outscale_vm")(),
			"outscale_vms":                   GetDatasource(fcu, "outscale_vms")(),
			"outscale_firewall_rules_set":    GetDatasource(fcu, "outscale_firewall_rules_set")(),
			"outscale_firewall_rules_sets":   GetDatasource(fcu, "outscale_firewall_rules_sets")(),
			"outscale_image":                 GetDatasource(fcu, "outscale_image")(),
			"outscale_images":                GetDatasource(fcu, "outscale_images")(),
			"outscale_tag":                   GetDatasource(fcu, "outscale_tag")(),
			"outscale_tags":                  GetDatasource(fcu, "outscale_tags")(),
			"outscale_public_ip":             GetDatasource(fcu, "outscale_public_ip")(),
			"outscale_public_ips":            GetDatasource(fcu, "outscale_public_ips")(),
			"outscale_volume":                GetDatasource(fcu, "outscale_volume")(),
			"outscale_volumes":               GetDatasource(fcu, "outscale_volumes")(),
			"outscale_nat_service":           GetDatasource(fcu, "outscale_nat_service")(),
			"outscale_nat_services":          GetDatasource(fcu, "outscale_nat_services")(),
			"outscale_keypair":               GetDatasource(fcu, "outscale_keypair")(),
			"outscale_keypairs":              GetDatasource(fcu, "outscale_keypairs")(),
			"outscale_vm_state":              GetDatasource(fcu, "outscale_vm_state")(),
			"outscale_vms_state":             GetDatasource(fcu, "outscale_vms_state")(),
			"outscale_lin_internet_gateway":  GetDatasource(fcu, "outscale_lin_internet_gateway")(),
			"outscale_lin_internet_gateways": GetDatasource(fcu, "outscale_lin_internet_gateways")(),
			"outscale_subnet":                GetDatasource(fcu, "outscale_subnet")(),
			"outscale_subnets":               GetDatasource(fcu, "outscale_subnets")(),
			"outscale_lin":                   GetDatasource(fcu, "outscale_lin")(),
			"outscale_lins":                  GetDatasource(fcu, "outscale_lins")(),
			"outscale_lin_attributes":        GetDatasource(fcu, "outscale_lin_attributes")(),
			"outscale_client_endpoint":       GetDatasource(fcu, "outscale_client_endpoint")(),
			"outscale_client_endpoints":      GetDatasource(fcu, "outscale_client_endpoints")(),
			"outscale_route_table":           GetDatasource(fcu, "outscale_route_table")(),
			"outscale_route_tables":          GetDatasource(fcu, "outscale_route_tables")(),
			"outscale_vpn_gateway":           GetDatasource(fcu, "outscale_vpn_gateway")(),
			"outscale_api_key":               GetDatasource(fcu, "outscale_api_key")(),
			"outscale_vpn_gateways":          GetDatasource(fcu, "outscale_vpn_gateways")(),
			"outscale_vpn_connection":        GetDatasource(fcu, "outscale_vpn_connection")(),
			"outscale_sub_region":            GetDatasource(fcu, "outscale_sub_region")(),
			"outscale_prefix_list":           GetDatasource(fcu, "outscale_prefix_list")(),
			"outscale_quota":                 GetDatasource(fcu, "outscale_quota")(),
			"outscale_quotas":                GetDatasource(fcu, "outscale_quotas")(),
			"outscale_prefix_lists":          GetDatasource(fcu, "outscale_prefix_lists")(),
			"outscale_region":                GetDatasource(fcu, "outscale_region")(),
			"outscale_sub_regions":           GetDatasource(fcu, "outscale_sub_regions")(),
			"outscale_regions":               GetDatasource(fcu, "outscale_regions")(),
			"outscale_vpn_connections":       GetDatasource(fcu, "outscale_vpn_connections")(),
			"outscale_product_types":         GetDatasource(fcu, "outscale_product_types")(),
			"outscale_reserved_vms":          GetDatasource(fcu, "outscale_reserved_vms")(),
			"outscale_vm_type":               GetDatasource(fcu, "outscale_vm_type")(),
			"outscale_vm_types":              GetDatasource(fcu, "outscale_vm_types")(),
			"outscale_reserved_vms_offer":    GetDatasource(fcu, "outscale_reserved_vms_offer")(),
			"outscale_reserved_vms_offers":   GetDatasource(fcu, "outscale_reserved_vms_offers")(),
		},

		ConfigureFunc: providerConfigureClient,
	}
}

func providerConfigureClient(d *schema.ResourceData) (interface{}, error) {
	config := Config{
		AccessKeyID: d.Get("access_key_id").(string),
		SecretKeyID: d.Get("secret_key_id").(string),
		Region:      d.Get("region").(string),
		OApi:        d.Get("oapi").(bool),
	}
	return config.Client()
}<|MERGE_RESOLUTION|>--- conflicted
+++ resolved
@@ -86,11 +86,8 @@
 			"outscale_vpn_gateway_link":              GetResource(fcu, "outscale_vpn_gateway_link")(),
 			"outscale_vpn_connection_route":          GetResource(fcu, "outscale_vpn_connection_route")(),
 			"outscale_vpn_gateway_route_propagation": GetResource(fcu, "outscale_vpn_gateway_route_propagation")(),
-<<<<<<< HEAD
 			"outscale_vpn_gateway_link":              GetResource(fcu, "outscale_vpn_gateway_link")(),
 			"outscale_keypair_importation":           GetResource(fcu, "outscale_keypair_importation")(),
-=======
->>>>>>> 3f0dd7ea
 		},
 		DataSourcesMap: map[string]*schema.Resource{
 			"outscale_vm":                    GetDatasource(fcu, "outscale_vm")(),
