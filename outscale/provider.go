--- conflicted
+++ resolved
@@ -71,14 +71,11 @@
 			"outscale_lin_attributes":            GetResource(fcu, "outscale_lin_attributes")(),
 			"outscale_nat_service":               GetResource(fcu, "outscale_nat_service")(),
 			"outscale_subnet":                    GetResource(fcu, "outscale_subnet")(),
-<<<<<<< HEAD
 			"outscale_keypair_importation":       GetResource(fcu, "outscale_keypair_importation")(),
-=======
 			"outscale_client_endpoint":           GetResource(fcu, "outscale_client_endpoint")(),
 			"outscale_route":                     GetResource(fcu, "outscale_route")(),
 			"outscale_route_table":               GetResource(fcu, "outscale_route_table")(),
 			"outscale_route_table_link":          GetResource(fcu, "outscale_route_table_link")(),
->>>>>>> 4dd73d57
 		},
 		DataSourcesMap: map[string]*schema.Resource{
 			"outscale_vm":                    GetDatasource(fcu, "outscale_vm")(),
