--- conflicted
+++ resolved
@@ -120,11 +120,8 @@
 			"outscale_load_balancer_policy":          GetResource(lbu, "outscale_load_balancer_policy")(),
 			"outscale_policy_user_link":              GetResource(eim, "outscale_policy_user_link")(),
 			"outscale_server_certificate":            GetResource(eim, "outscale_server_certificate")(),
-<<<<<<< HEAD
 			"outscale_directlink":                    GetResource(dl, "outscale_directlink")(),
-=======
 			"outscale_load_balancer_ssl_certificate": GetResource(lbu, "outscale_load_balancer_ssl_certificate")(),
->>>>>>> 1c0fe05e
 		},
 		DataSourcesMap: map[string]*schema.Resource{
 			"outscale_vm":                                  GetDatasource(fcu, "outscale_vm")(),
