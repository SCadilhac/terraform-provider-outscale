--- conflicted
+++ resolved
@@ -71,11 +71,8 @@
 			"outscale_lin_attributes":            GetResource(fcu, "outscale_lin_attributes")(),
 			"outscale_nat_service":               GetResource(fcu, "outscale_nat_service")(),
 			"outscale_subnet":                    GetResource(fcu, "outscale_subnet")(),
-<<<<<<< HEAD
 			"outscale_dhcp_option":               GetResource(fcu, "outscale_dhcp_option")(),
-=======
 			"outscale_client_endpoint":           GetResource(fcu, "outscale_client_endpoint")(),
->>>>>>> 4a8729a5
 		},
 		DataSourcesMap: map[string]*schema.Resource{
 			"outscale_vm":                    GetDatasource(fcu, "outscale_vm")(),
