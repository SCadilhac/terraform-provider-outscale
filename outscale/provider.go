package outscale

import (
	"os"
	"strconv"

	"github.com/hashicorp/terraform/helper/schema"
	"github.com/hashicorp/terraform/terraform"
)

// Provider ...
func Provider() terraform.ResourceProvider {

	fcu := "fcu"
	icu := "icu"

	o := os.Getenv("OUTSCALE_OAPI")

	isoapi, err := strconv.ParseBool(o)
	if err != nil {
		isoapi = false
	}

	if isoapi {
		fcu = "oapi"
	}

	return &schema.Provider{
		Schema: map[string]*schema.Schema{
			"access_key_id": {
				Type:        schema.TypeString,
				Required:    true,
				DefaultFunc: schema.EnvDefaultFunc("OUTSCALE_ACCESSKEYID", nil),
				Description: "The Access Key ID for API operations.",
			},
			"secret_key_id": {
				Type:        schema.TypeString,
				Required:    true,
				DefaultFunc: schema.EnvDefaultFunc("OUTSCALE_SECRETKEYID", nil),
				Description: "The Secret Key ID for API operations.",
			},
			"region": {
				Type:        schema.TypeString,
				Required:    true,
				DefaultFunc: schema.EnvDefaultFunc("OUTSCALE_REGION", nil),
				Description: "The Region for API operations.",
			},
			"oapi": {
				Type:        schema.TypeBool,
				Optional:    true,
				DefaultFunc: schema.EnvDefaultFunc("OUTSCALE_OAPI", false),
				Description: "Enable oAPI Usage",
			},
		},

		ResourcesMap: map[string]*schema.Resource{
			"outscale_vm":                        GetResource(fcu, "outscale_vm")(),
			"outscale_keypair":                   GetResource(fcu, "outscale_keypair")(),
			"outscale_keypair_importation":       GetResource(fcu, "outscale_keypair_importation")(),
			"outscale_image":                     GetResource(fcu, "outscale_image")(),
			"outscale_lin_internet_gateway_link": GetResource(fcu, "outscale_lin_internet_gateway_link")(),
			"outscale_lin_internet_gateway":      GetResource(fcu, "outscale_lin_internet_gateway")(),
			"outscale_lin":                       GetResource(fcu, "outscale_lin")(),
			"outscale_firewall_rules_set":        GetResource(fcu, "outscale_firewall_rules_set")(),
			"outscale_outbound_rule":             GetResource(fcu, "outscale_outbound_rule")(),
			"outscale_inbound_rule":              GetResource(fcu, "outscale_inbound_rule")(),
			"outscale_tag":                       GetResource(fcu, "outscale_tag")(),
			"outscale_public_ip":                 GetResource(fcu, "outscale_public_ip")(),
			"outscale_public_ip_link":            GetResource(fcu, "outscale_public_ip_link")(),
			"outscale_volume":                    GetResource(fcu, "outscale_volume")(),
			"outscale_volumes_link":              GetResource(fcu, "outscale_volumes_link")(),
			"outscale_vm_attributes":             GetResource(fcu, "outscale_vm_attributes")(),
			"outscale_lin_attributes":            GetResource(fcu, "outscale_lin_attributes")(),
			"outscale_nat_service":               GetResource(fcu, "outscale_nat_service")(),
			"outscale_subnet":                    GetResource(fcu, "outscale_subnet")(),
			"outscale_api_key":                   GetResource(icu, "outscale_api_key")(),
			"outscale_dhcp_option":               GetResource(fcu, "outscale_dhcp_option")(),
			"outscale_client_endpoint":           GetResource(fcu, "outscale_client_endpoint")(),
			"outscale_route":                     GetResource(fcu, "outscale_route")(),
			"outscale_route_table":               GetResource(fcu, "outscale_route_table")(),
			"outscale_route_table_link":          GetResource(fcu, "outscale_route_table_link")(),
			"outscale_dhcp_option_link":          GetResource(fcu, "outscale_dhcp_option_link")(),
<<<<<<< HEAD
			"outscale_image_copy":                GetResource(fcu, "outscale_image_copy")(),
=======
			"outscale_vpn_connection":            GetResource(fcu, "outscale_vpn_connection")(),
			"outscale_vpn_gateway":               GetResource(fcu, "outscale_vpn_gateway")(),
>>>>>>> 0d616f0d
		},
		DataSourcesMap: map[string]*schema.Resource{
			"outscale_vm":                    GetDatasource(fcu, "outscale_vm")(),
			"outscale_vms":                   GetDatasource(fcu, "outscale_vms")(),
			"outscale_firewall_rules_set":    GetDatasource(fcu, "outscale_firewall_rules_set")(),
			"outscale_firewall_rules_sets":   GetDatasource(fcu, "outscale_firewall_rules_sets")(),
			"outscale_image":                 GetDatasource(fcu, "outscale_image")(),
			"outscale_images":                GetDatasource(fcu, "outscale_images")(),
			"outscale_tag":                   GetDatasource(fcu, "outscale_tag")(),
			"outscale_tags":                  GetDatasource(fcu, "outscale_tags")(),
			"outscale_public_ip":             GetDatasource(fcu, "outscale_public_ip")(),
			"outscale_public_ips":            GetDatasource(fcu, "outscale_public_ips")(),
			"outscale_volume":                GetDatasource(fcu, "outscale_volume")(),
			"outscale_volumes":               GetDatasource(fcu, "outscale_volumes")(),
			"outscale_nat_service":           GetDatasource(fcu, "outscale_nat_service")(),
			"outscale_nat_services":          GetDatasource(fcu, "outscale_nat_services")(),
			"outscale_keypair":               GetDatasource(fcu, "outscale_keypair")(),
			"outscale_keypairs":              GetDatasource(fcu, "outscale_keypairs")(),
			"outscale_vm_state":              GetDatasource(fcu, "outscale_vm_state")(),
			"outscale_vms_state":             GetDatasource(fcu, "outscale_vms_state")(),
			"outscale_lin_internet_gateway":  GetDatasource(fcu, "outscale_lin_internet_gateway")(),
			"outscale_lin_internet_gateways": GetDatasource(fcu, "outscale_lin_internet_gateways")(),
			"outscale_subnet":                GetDatasource(fcu, "outscale_subnet")(),
			"outscale_subnets":               GetDatasource(fcu, "outscale_subnets")(),
			"outscale_lin":                   GetDatasource(fcu, "outscale_lin")(),
			"outscale_lins":                  GetDatasource(fcu, "outscale_lins")(),
			"outscale_lin_attributes":        GetDatasource(fcu, "outscale_lin_attributes")(),
			"outscale_client_endpoint":       GetDatasource(fcu, "outscale_client_endpoint")(),
			"outscale_client_endpoints":      GetDatasource(fcu, "outscale_client_endpoints")(),
			"outscale_route_table":           GetDatasource(fcu, "outscale_route_table")(),
			"outscale_route_tables":          GetDatasource(fcu, "outscale_route_tables")(),
			"outscale_api_key":               GetDatasource(fcu, "outscale_api_key")(),
		},

		ConfigureFunc: providerConfigureClient,
	}
}

func providerConfigureClient(d *schema.ResourceData) (interface{}, error) {
	config := Config{
		AccessKeyID: d.Get("access_key_id").(string),
		SecretKeyID: d.Get("secret_key_id").(string),
		Region:      d.Get("region").(string),
		OApi:        d.Get("oapi").(bool),
	}
	return config.Client()
}<|MERGE_RESOLUTION|>--- conflicted
+++ resolved
@@ -80,12 +80,9 @@
 			"outscale_route_table":               GetResource(fcu, "outscale_route_table")(),
 			"outscale_route_table_link":          GetResource(fcu, "outscale_route_table_link")(),
 			"outscale_dhcp_option_link":          GetResource(fcu, "outscale_dhcp_option_link")(),
-<<<<<<< HEAD
 			"outscale_image_copy":                GetResource(fcu, "outscale_image_copy")(),
-=======
 			"outscale_vpn_connection":            GetResource(fcu, "outscale_vpn_connection")(),
 			"outscale_vpn_gateway":               GetResource(fcu, "outscale_vpn_gateway")(),
->>>>>>> 0d616f0d
 		},
 		DataSourcesMap: map[string]*schema.Resource{
 			"outscale_vm":                    GetDatasource(fcu, "outscale_vm")(),
