package outscale

import (
	"os"
	"strconv"

	"github.com/hashicorp/terraform/helper/schema"
	"github.com/hashicorp/terraform/terraform"
)

// Provider ...
func Provider() terraform.ResourceProvider {

	fcu := "fcu"
	icu := "icu"
	lbu := "lbu"

	o := os.Getenv("OUTSCALE_OAPI")

	isoapi, err := strconv.ParseBool(o)
	if err != nil {
		isoapi = false
	}

	if isoapi {
		fcu = "oapi"
	}

	return &schema.Provider{
		Schema: map[string]*schema.Schema{
			"access_key_id": {
				Type:        schema.TypeString,
				Required:    true,
				DefaultFunc: schema.EnvDefaultFunc("OUTSCALE_ACCESSKEYID", nil),
				Description: "The Access Key ID for API operations.",
			},
			"secret_key_id": {
				Type:        schema.TypeString,
				Required:    true,
				DefaultFunc: schema.EnvDefaultFunc("OUTSCALE_SECRETKEYID", nil),
				Description: "The Secret Key ID for API operations.",
			},
			"region": {
				Type:        schema.TypeString,
				Required:    true,
				DefaultFunc: schema.EnvDefaultFunc("OUTSCALE_REGION", nil),
				Description: "The Region for API operations.",
			},
			"oapi": {
				Type:        schema.TypeBool,
				Optional:    true,
				DefaultFunc: schema.EnvDefaultFunc("OUTSCALE_OAPI", false),
				Description: "Enable oAPI Usage",
			},
		},

		ResourcesMap: map[string]*schema.Resource{
			"outscale_vm":                            GetResource(fcu, "outscale_vm")(),
			"outscale_keypair":                       GetResource(fcu, "outscale_keypair")(),
			"outscale_image":                         GetResource(fcu, "outscale_image")(),
			"outscale_lin_internet_gateway_link":     GetResource(fcu, "outscale_lin_internet_gateway_link")(),
			"outscale_lin_internet_gateway":          GetResource(fcu, "outscale_lin_internet_gateway")(),
			"outscale_lin":                           GetResource(fcu, "outscale_lin")(),
			"outscale_firewall_rules_set":            GetResource(fcu, "outscale_firewall_rules_set")(),
			"outscale_outbound_rule":                 GetResource(fcu, "outscale_outbound_rule")(),
			"outscale_inbound_rule":                  GetResource(fcu, "outscale_inbound_rule")(),
			"outscale_tag":                           GetResource(fcu, "outscale_tag")(),
			"outscale_public_ip":                     GetResource(fcu, "outscale_public_ip")(),
			"outscale_public_ip_link":                GetResource(fcu, "outscale_public_ip_link")(),
			"outscale_volume":                        GetResource(fcu, "outscale_volume")(),
			"outscale_volumes_link":                  GetResource(fcu, "outscale_volumes_link")(),
			"outscale_vm_attributes":                 GetResource(fcu, "outscale_vm_attributes")(),
			"outscale_lin_attributes":                GetResource(fcu, "outscale_lin_attributes")(),
			"outscale_nat_service":                   GetResource(fcu, "outscale_nat_service")(),
			"outscale_subnet":                        GetResource(fcu, "outscale_subnet")(),
			"outscale_api_key":                       GetResource(icu, "outscale_api_key")(),
			"outscale_dhcp_option":                   GetResource(fcu, "outscale_dhcp_option")(),
			"outscale_client_endpoint":               GetResource(fcu, "outscale_client_endpoint")(),
			"outscale_route":                         GetResource(fcu, "outscale_route")(),
			"outscale_route_table":                   GetResource(fcu, "outscale_route_table")(),
			"outscale_route_table_link":              GetResource(fcu, "outscale_route_table_link")(),
			"outscale_dhcp_option_link":              GetResource(fcu, "outscale_dhcp_option_link")(),
			"outscale_image_copy":                    GetResource(fcu, "outscale_image_copy")(),
			"outscale_vpn_connection":                GetResource(fcu, "outscale_vpn_connection")(),
			"outscale_vpn_gateway":                   GetResource(fcu, "outscale_vpn_gateway")(),
			"outscale_image_tasks":                   GetResource(fcu, "outscale_image_tasks")(),
			"outscale_vpn_connection_route":          GetResource(fcu, "outscale_vpn_connection_route")(),
			"outscale_vpn_gateway_route_propagation": GetResource(fcu, "outscale_vpn_gateway_route_propagation")(),
			"outscale_vpn_gateway_link":              GetResource(fcu, "outscale_vpn_gateway_link")(),
			"outscale_nic":                           GetResource(fcu, "outscale_nic")(),
			"outscale_snapshot_export_task":          GetResource(fcu, "outscale_snapshot_export_task")(),
			"outscale_snapshot":                      GetResource(fcu, "outscale_snapshot")(),
			"outscale_image_register":                GetResource(fcu, "outscale_image_register")(),
			"outscale_keypair_importation":           GetResource(fcu, "outscale_keypair_importation")(),
			"outscale_image_launch_permission":       GetResource(fcu, "outscale_image_launch_permission")(),
			"outscale_lin_peering":                   GetResource(fcu, "outscale_lin_peering")(),
			"outscale_lin_peering_acceptation":       GetResource(fcu, "outscale_lin_peering_acceptation")(),
			"outscale_load_balancer":                 GetResource(lbu, "outscale_load_balancer")(),
			"outscale_nic_link":                      GetResource(fcu, "outscale_nic_link")(),
			"outscale_nic_private_ip":                GetResource(fcu, "outscale_nic_private_ip")(),
			"outscale_load_balancer_cookiepolicy":    GetResource(lbu, "outscale_load_balancer_cookiepolicy")(),
			"outscale_load_balancer_vms":             GetResource(lbu, "outscale_load_balancer_vms")(),
			"outscale_load_balancer_listeners":       GetResource(lbu, "outscale_load_balancer_listeners")(),
			"outscale_load_balancer_attributes":      GetResource(lbu, "outscale_load_balancer_attributes")(),
			"outscale_load_balancer_tags":            GetResource(lbu, "outscale_load_balancer_tags")(),
			"outscale_reserved_vms_offer_purchase":   GetResource(fcu, "outscale_reserved_vms_offer_purchase")(),
			"outscale_snapshot_attributes":           GetResource(fcu, "outscale_snapshot_attributes")(),
			"outscale_lin_api_access":                GetResource(fcu, "outscale_lin_api_access")(),
<<<<<<< HEAD
			"outscale_snapshot_import":               GetResource(fcu, "outscale_snapshot_import")(),
=======
			"outscale_snapshot_copy":                 GetResource(fcu, "outscale_snapshot_copy")(),
>>>>>>> b990fce9
		},
		DataSourcesMap: map[string]*schema.Resource{
			"outscale_vm":                                  GetDatasource(fcu, "outscale_vm")(),
			"outscale_vms":                                 GetDatasource(fcu, "outscale_vms")(),
			"outscale_firewall_rules_set":                  GetDatasource(fcu, "outscale_firewall_rules_set")(),
			"outscale_firewall_rules_sets":                 GetDatasource(fcu, "outscale_firewall_rules_sets")(),
			"outscale_image":                               GetDatasource(fcu, "outscale_image")(),
			"outscale_images":                              GetDatasource(fcu, "outscale_images")(),
			"outscale_tag":                                 GetDatasource(fcu, "outscale_tag")(),
			"outscale_tags":                                GetDatasource(fcu, "outscale_tags")(),
			"outscale_public_ip":                           GetDatasource(fcu, "outscale_public_ip")(),
			"outscale_public_ips":                          GetDatasource(fcu, "outscale_public_ips")(),
			"outscale_volume":                              GetDatasource(fcu, "outscale_volume")(),
			"outscale_volumes":                             GetDatasource(fcu, "outscale_volumes")(),
			"outscale_nat_service":                         GetDatasource(fcu, "outscale_nat_service")(),
			"outscale_nat_services":                        GetDatasource(fcu, "outscale_nat_services")(),
			"outscale_keypair":                             GetDatasource(fcu, "outscale_keypair")(),
			"outscale_keypairs":                            GetDatasource(fcu, "outscale_keypairs")(),
			"outscale_vm_state":                            GetDatasource(fcu, "outscale_vm_state")(),
			"outscale_vms_state":                           GetDatasource(fcu, "outscale_vms_state")(),
			"outscale_lin_internet_gateway":                GetDatasource(fcu, "outscale_lin_internet_gateway")(),
			"outscale_lin_internet_gateways":               GetDatasource(fcu, "outscale_lin_internet_gateways")(),
			"outscale_subnet":                              GetDatasource(fcu, "outscale_subnet")(),
			"outscale_subnets":                             GetDatasource(fcu, "outscale_subnets")(),
			"outscale_lin":                                 GetDatasource(fcu, "outscale_lin")(),
			"outscale_lins":                                GetDatasource(fcu, "outscale_lins")(),
			"outscale_lin_attributes":                      GetDatasource(fcu, "outscale_lin_attributes")(),
			"outscale_client_endpoint":                     GetDatasource(fcu, "outscale_client_endpoint")(),
			"outscale_client_endpoints":                    GetDatasource(fcu, "outscale_client_endpoints")(),
			"outscale_route_table":                         GetDatasource(fcu, "outscale_route_table")(),
			"outscale_route_tables":                        GetDatasource(fcu, "outscale_route_tables")(),
			"outscale_vpn_gateway":                         GetDatasource(fcu, "outscale_vpn_gateway")(),
			"outscale_api_key":                             GetDatasource(fcu, "outscale_api_key")(),
			"outscale_vpn_gateways":                        GetDatasource(fcu, "outscale_vpn_gateways")(),
			"outscale_vpn_connection":                      GetDatasource(fcu, "outscale_vpn_connection")(),
			"outscale_sub_region":                          GetDatasource(fcu, "outscale_sub_region")(),
			"outscale_prefix_list":                         GetDatasource(fcu, "outscale_prefix_list")(),
			"outscale_quota":                               GetDatasource(fcu, "outscale_quota")(),
			"outscale_quotas":                              GetDatasource(fcu, "outscale_quotas")(),
			"outscale_prefix_lists":                        GetDatasource(fcu, "outscale_prefix_lists")(),
			"outscale_region":                              GetDatasource(fcu, "outscale_region")(),
			"outscale_sub_regions":                         GetDatasource(fcu, "outscale_sub_regions")(),
			"outscale_regions":                             GetDatasource(fcu, "outscale_regions")(),
			"outscale_vpn_connections":                     GetDatasource(fcu, "outscale_vpn_connections")(),
			"outscale_product_types":                       GetDatasource(fcu, "outscale_product_types")(),
			"outscale_reserved_vms":                        GetDatasource(fcu, "outscale_reserved_vms")(),
			"outscale_vm_type":                             GetDatasource(fcu, "outscale_vm_type")(),
			"outscale_vm_types":                            GetDatasource(fcu, "outscale_vm_types")(),
			"outscale_reserved_vms_offer":                  GetDatasource(fcu, "outscale_reserved_vms_offer")(),
			"outscale_reserved_vms_offers":                 GetDatasource(fcu, "outscale_reserved_vms_offers")(),
			"outscale_snapshot":                            GetDatasource(fcu, "outscale_snapshot")(),
			"outscale_snapshots":                           GetDatasource(fcu, "outscale_snapshots")(),
			"outscale_lin_peering":                         GetDatasource(fcu, "outscale_lin_peering")(),
			"outscale_lin_peerings":                        GetDatasource(fcu, "outscale_lin_peerings")(),
			"outscale_load_balancer":                       GetDatasource(lbu, "outscale_load_balancer")(),
			"outscale_load_balancers":                      GetDatasource(lbu, "outscale_load_balancers")(),
			"outscale_load_balancer_access_logs":           GetDatasource(lbu, "outscale_load_balancer_access_logs")(),
			"outscale_load_balancer_tags":                  GetDatasource(lbu, "outscale_load_balancer_tags")(),
			"outscale_vm_health":                           GetDatasource(lbu, "outscale_vm_health")(),
			"outscale_load_balancer_listener_description":  GetDatasource(lbu, "outscale_load_balancer_listener_description")(),
			"outscale_load_balancer_listener_descriptions": GetDatasource(lbu, "outscale_load_balancer_listener_descriptions")(),
			"outscale_load_balancer_health_check":          GetDatasource(lbu, "outscale_load_balancer_health_check")(),
			"outscale_load_balancer_attributes":            GetDatasource(lbu, "outscale_load_balancer_attributes")(),
			"outscale_nics":                                GetDatasource(fcu, "outscale_nics")(),
			"outscale_nic":                                 GetDatasource(fcu, "outscale_nic")(),
			"outscale_lin_api_access":                      GetDatasource(fcu, "outscale_lin_api_access")(),
			"outscale_lin_api_accesses":                    GetDatasource(fcu, "outscale_lin_api_accesses")(),
		},

		ConfigureFunc: providerConfigureClient,
	}
}

func providerConfigureClient(d *schema.ResourceData) (interface{}, error) {
	config := Config{
		AccessKeyID: d.Get("access_key_id").(string),
		SecretKeyID: d.Get("secret_key_id").(string),
		Region:      d.Get("region").(string),
		OApi:        d.Get("oapi").(bool),
	}
	return config.Client()
}<|MERGE_RESOLUTION|>--- conflicted
+++ resolved
@@ -106,11 +106,8 @@
 			"outscale_reserved_vms_offer_purchase":   GetResource(fcu, "outscale_reserved_vms_offer_purchase")(),
 			"outscale_snapshot_attributes":           GetResource(fcu, "outscale_snapshot_attributes")(),
 			"outscale_lin_api_access":                GetResource(fcu, "outscale_lin_api_access")(),
-<<<<<<< HEAD
 			"outscale_snapshot_import":               GetResource(fcu, "outscale_snapshot_import")(),
-=======
 			"outscale_snapshot_copy":                 GetResource(fcu, "outscale_snapshot_copy")(),
->>>>>>> b990fce9
 		},
 		DataSourcesMap: map[string]*schema.Resource{
 			"outscale_vm":                                  GetDatasource(fcu, "outscale_vm")(),
