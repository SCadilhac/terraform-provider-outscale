--- conflicted
+++ resolved
@@ -57,14 +57,11 @@
 			"outscale_key_pair":           GetResource(fcu, "outscale_key_pair")(),
 			"outscale_image":              GetResource(fcu, "outscale_image")(),
 			"outscale_firewall_rules_set": GetResource(fcu, "outscale_firewall_rules_set")(),
-<<<<<<< HEAD
 			"outscale_outbound_rule":      GetResource(fcu, "outscale_outbound_rule")(),
 			"outscale_inbound_rule":       GetResource(fcu, "outscale_inbound_rule")(),
-=======
 			"outscale_tag":                GetResource(fcu, "outscale_tag")(),
 			"outscale_public_ip":          GetResource(fcu, "outscale_public_ip")(),
 			"outscale_public_ip_link":     GetResource(fcu, "outscale_public_ip_link")(),
->>>>>>> b9172619
 		},
 		DataSourcesMap: map[string]*schema.Resource{
 			"outscale_vm":  GetDatasource(fcu, "outscale_vm")(),
