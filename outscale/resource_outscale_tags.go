--- conflicted
+++ resolved
@@ -15,13 +15,6 @@
 	"github.com/hashicorp/terraform/helper/schema"
 )
 
-<<<<<<< HEAD
-func tagsSchema() *schema.Schema {
-	return &schema.Schema{
-		Type:     schema.TypeMap,
-		Optional: true,
-		ForceNew: true,
-=======
 func resourceOutscaleTags() *schema.Resource {
 	return &schema.Resource{
 		Create: resourceOutscaleTagsCreate,
@@ -37,7 +30,6 @@
 		},
 
 		Schema: getTagsSchema(),
->>>>>>> b9172619
 	}
 }
 
