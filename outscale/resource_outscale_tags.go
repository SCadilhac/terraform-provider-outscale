package outscale

import (
	"fmt"
	"log"
	"regexp"
	"strings"
	"time"

	"github.com/terraform-providers/terraform-provider-outscale/osc/fcu"

	"github.com/aws/aws-sdk-go/aws"
	"github.com/aws/aws-sdk-go/aws/awserr"
	"github.com/hashicorp/terraform/helper/resource"
	"github.com/hashicorp/terraform/helper/schema"
)

func resourceOutscaleTags() *schema.Resource {
	return &schema.Resource{
		Create: resourceOutscaleTagsCreate,
		Read:   resourceOutscaleTagsRead,
		Delete: resourceOutscaleTagsDelete,
		Importer: &schema.ResourceImporter{
			State: schema.ImportStatePassthrough,
		},

		Timeouts: &schema.ResourceTimeout{
			Create: schema.DefaultTimeout(10 * time.Minute),
			Delete: schema.DefaultTimeout(10 * time.Minute),
		},

		Schema: getTagsSchema(),
	}
}

func resourceOutscaleTagsCreate(d *schema.ResourceData, meta interface{}) error {
	conn := meta.(*OutscaleClient).FCU

	request := &fcu.CreateTagsInput{}

	tags, tagsOk := d.GetOk("tags")

	resourceIds, resourceIdsOk := d.GetOk("resource_ids")

	if tagsOk == false && resourceIdsOk == false {
		return fmt.Errorf("One tag and resource id, must be assigned")
	}

	if tagsOk {
		request.Tags = tagsFromMap(tags.(map[string]interface{}))
	}
	if resourceIdsOk {
		var rids []*string
		sgs := resourceIds.(*schema.Set).List()
		for _, v := range sgs {
			str := v.(string)
			rids = append(rids, aws.String(str))
		}

		request.Resources = rids
	}

	err := resource.Retry(60*time.Second, func() *resource.RetryError {
		_, err := conn.VM.CreateTags(request)
		if err != nil {
			if strings.Contains(fmt.Sprint(err), ".NotFound") {
				return resource.RetryableError(err)
			}
			return resource.NonRetryableError(err)
		}
		return nil
	})
	if err != nil {
		return err
	}

	d.SetId(resource.UniqueId())

	return resourceOutscaleTagsRead(d, meta)
}

func resourceOutscaleTagsRead(d *schema.ResourceData, meta interface{}) error {
	conn := meta.(*OutscaleClient).FCU

	// Build up search parameters
	params := &fcu.DescribeTagsInput{}
	filters := []*fcu.Filter{}

	tags, tagsOk := d.GetOk("tags")
	if tagsOk {
		tgs := tagsFromMap(tags.(map[string]interface{}))
		ts := make([]*string, 0, len(tgs))
		for _, t := range tgs {
			ts = append(ts, t.Key)
		}

		f := &fcu.Filter{
			Name:   aws.String("key"),
			Values: ts,
		}

		filters = append(filters, f)

	}

	resourceIds, resourceIdsOk := d.GetOk("resource_ids")
	if resourceIdsOk {
		var rids []*string
		sgs := resourceIds.(*schema.Set).List()
		for _, v := range sgs {
			str := v.(string)
			rids = append(rids, aws.String(str))
		}

		f := &fcu.Filter{
			Name:   aws.String("resource-id"),
			Values: rids,
		}

		filters = append(filters, f)
	}

	params.Filters = filters

	var resp *fcu.DescribeTagsOutput
	var err error

	err = resource.Retry(60*time.Second, func() *resource.RetryError {
		resp, err = conn.VM.DescribeTags(params)
		return resource.RetryableError(err)
	})

	if err != nil {
		return err
	}

	tg := tagsDescToList(resp.Tags)
	err = d.Set("tag_set", tg)

	return err
}

func resourceOutscaleTagsDelete(d *schema.ResourceData, meta interface{}) error {
	conn := meta.(*OutscaleClient).FCU

	request := &fcu.DeleteTagsInput{}

	tags, tagsOk := d.GetOk("tags")

	resourceIds, resourceIdsOk := d.GetOk("resource_ids")

	if tagsOk == false && resourceIdsOk == false {
		return fmt.Errorf("One tag and resource id, must be assigned")
	}

	if tagsOk {
		request.Tags = tagsFromMap(tags.(map[string]interface{}))
	}
	if resourceIdsOk {
		var rids []*string
		sgs := resourceIds.(*schema.Set).List()
		for _, v := range sgs {
			str := v.(string)
			rids = append(rids, aws.String(str))
		}

		request.Resources = rids
	}

	err := resource.Retry(60*time.Second, func() *resource.RetryError {
		_, err := conn.VM.DeleteTags(request)
		if err != nil {
			ec2err, ok := err.(awserr.Error)
			if ok && strings.Contains(ec2err.Code(), ".NotFound") {
				return resource.RetryableError(err) // retry
			}
			return resource.NonRetryableError(err)
		}
		return nil
	})
	if err != nil {
		return err
	}

	return nil
}

func getTagsSchema() map[string]*schema.Schema {
	return map[string]*schema.Schema{
		"resource_ids": {
			Type:     schema.TypeSet,
			Optional: true,
			ForceNew: true,
			Elem:     &schema.Schema{Type: schema.TypeString},
		},
		"tags": {
			Type:     schema.TypeMap,
			Optional: true,
			ForceNew: true,
			Elem: &schema.Resource{
				Schema: map[string]*schema.Schema{
					"key": {
						Type:     schema.TypeString,
						Computed: true,
						Optional: true,
					},
					"value": {
						Type:     schema.TypeString,
						Optional: true,
					},
				},
			},
		},
		"tag_set": {
			Type:     schema.TypeList,
			Computed: true,
			Elem: &schema.Resource{
				Schema: map[string]*schema.Schema{
					"key": {
						Type:     schema.TypeString,
						Computed: true,
					},
					"value": {
						Type:     schema.TypeString,
						Computed: true,
					},
					"resource_id": {
						Type:     schema.TypeString,
						Computed: true,
					},
					"resource_type": {
						Type:     schema.TypeString,
						Computed: true,
					},
				},
			},
		},
	}
}

func setTags(conn *fcu.Client, d *schema.ResourceData) error {

	if d.HasChange("tag") {
		oraw, nraw := d.GetChange("tag")
		o := oraw.(map[string]interface{})
		n := nraw.(map[string]interface{})
		create, remove := diffTags(tagsFromMap(o), tagsFromMap(n))

		// Set tag
		if len(remove) > 0 {
			err := resource.Retry(60*time.Second, func() *resource.RetryError {
				log.Printf("[DEBUG] Removing tags: %#v from %s", remove, d.Id())
				_, err := conn.VM.DeleteTags(&fcu.DeleteTagsInput{
					Resources: []*string{aws.String(d.Id())},
					Tags:      remove,
				})
				if err != nil {
					ec2err, ok := err.(awserr.Error)
					if ok && strings.Contains(ec2err.Code(), ".NotFound") {
						return resource.RetryableError(err) // retry
					}
					return resource.NonRetryableError(err)
				}
				return nil
			})
			if err != nil {
				return err
			}
		}
		if len(create) > 0 {
			err := resource.Retry(60*time.Second, func() *resource.RetryError {
<<<<<<< HEAD
				fmt.Printf("[DEBUG] Creating tags: %v for %s", create, d.Id())
=======
				log.Printf("[DEBUG] Creating tags: %v for %s", create, d.Id())
>>>>>>> f8680045
				_, err := conn.VM.CreateTags(&fcu.CreateTagsInput{
					Resources: []*string{aws.String(d.Id())},
					Tags:      create,
				})
				if err != nil {
					ec2err, ok := err.(awserr.Error)
					if ok && strings.Contains(ec2err.Code(), ".NotFound") {
						return resource.RetryableError(err) // retry
					}
					return resource.NonRetryableError(err)
				}
				return nil
			})
			if err != nil {
				return err
			}
		}
	}

	return nil
}

// diffTags takes our tag locally and the ones remotely and returns
// the set of tag that must be created, and the set of tag that must
// be destroyed.
func diffTags(oldTags, newTags []*fcu.Tag) ([]*fcu.Tag, []*fcu.Tag) {
	// First, we're creating everything we have
	create := make(map[string]interface{})
	for _, t := range newTags {
		create[*t.Key] = *t.Value
	}

	// Build the list of what to remove
	var remove []*fcu.Tag
	for _, t := range oldTags {
		old, ok := create[*t.Key]
		if !ok || old != *t.Value {
			remove = append(remove, t)
		}
	}

	return tagsFromMap(create), remove
}

// tagsFromMap returns the tag for the given map of data.
func tagsFromMap(m map[string]interface{}) []*fcu.Tag {
	result := make([]*fcu.Tag, 0, len(m))
	for k, v := range m {
		t := &fcu.Tag{
			Key:   aws.String(k),
			Value: aws.String(v.(string)),
		}
		if !tagIgnored(t) {
			result = append(result, t)
		}
	}

	return result
}

// tagsToMap turns the list of tags into a map.
func tagsToMap(ts []*fcu.Tag) []map[string]string {
	result := make([]map[string]string, len(ts))
	for k, t := range ts {
<<<<<<< HEAD
		tag := make(map[string]string)
		tag["key"] = *t.Key
		tag["value"] = *t.Value
		result[k] = tag
=======
		r := map[string]string{}
		r["key"] = *t.Value
		r["value"] = *t.Value

		result[k] = r
	}

	fmt.Printf("[DEBUG] TAG_SET %s", result)

	return result
}

func tagsDescToMap(ts []*fcu.TagDescription) map[string]string {
	result := make(map[string]string)
	for _, t := range ts {
		if !tagDescIgnored(t) {
			result[*t.Key] = *t.Value
		}
>>>>>>> f8680045
	}

	return result
}

func tagsDescToList(ts []*fcu.TagDescription) []map[string]string {
	result := []map[string]string{}
	for _, t := range ts {
		if !tagDescIgnored(t) {
			r := map[string]string{}
			r["key"] = *t.Value
			r["value"] = *t.Value
			r["resource_id"] = *t.ResourceId
			r["resource_type"] = *t.ResourceType

			result = append(result, r)
		}
	}

	return result
}

// tagIgnored compares a s against a list of strings and checks if it should
// be ignored or not
func tagIgnored(t *fcu.Tag) bool {
	filter := []string{"^outscale:"}
	for _, v := range filter {
		log.Printf("[DEBUG] Matching %v with %v\n", v, *t.Key)
		if r, _ := regexp.MatchString(v, *t.Key); r == true {
			log.Printf("[DEBUG] Found Outscale specific s %s (val: %s), ignoring.\n", *t.Key, *t.Value)
			return true
		}
	}
	return false
}

func tagDescIgnored(t *fcu.TagDescription) bool {
	filter := []string{"^outscale:"}
	for _, v := range filter {
		log.Printf("[DEBUG] Matching %v with %v\n", v, *t.Key)
		if r, _ := regexp.MatchString(v, *t.Key); r == true {
			log.Printf("[DEBUG] Found AWS specific s %s (val: %s), ignoring.\n", *t.Key, *t.Value)
			return true
		}
	}
	return false
}

func tagsSchema() *schema.Schema {
	return &schema.Schema{
		Type:     schema.TypeMap,
		Optional: true,
		ForceNew: true,
<<<<<<< HEAD
	}
}

func tagsSchemaComputed() *schema.Schema {
	return &schema.Schema{
		Type:     schema.TypeMap,
		Computed: true,
=======
>>>>>>> f8680045
	}
}<|MERGE_RESOLUTION|>--- conflicted
+++ resolved
@@ -269,11 +269,7 @@
 		}
 		if len(create) > 0 {
 			err := resource.Retry(60*time.Second, func() *resource.RetryError {
-<<<<<<< HEAD
 				fmt.Printf("[DEBUG] Creating tags: %v for %s", create, d.Id())
-=======
-				log.Printf("[DEBUG] Creating tags: %v for %s", create, d.Id())
->>>>>>> f8680045
 				_, err := conn.VM.CreateTags(&fcu.CreateTagsInput{
 					Resources: []*string{aws.String(d.Id())},
 					Tags:      create,
@@ -338,17 +334,10 @@
 func tagsToMap(ts []*fcu.Tag) []map[string]string {
 	result := make([]map[string]string, len(ts))
 	for k, t := range ts {
-<<<<<<< HEAD
 		tag := make(map[string]string)
 		tag["key"] = *t.Key
 		tag["value"] = *t.Value
 		result[k] = tag
-=======
-		r := map[string]string{}
-		r["key"] = *t.Value
-		r["value"] = *t.Value
-
-		result[k] = r
 	}
 
 	fmt.Printf("[DEBUG] TAG_SET %s", result)
@@ -362,7 +351,6 @@
 		if !tagDescIgnored(t) {
 			result[*t.Key] = *t.Value
 		}
->>>>>>> f8680045
 	}
 
 	return result
@@ -416,7 +404,6 @@
 		Type:     schema.TypeMap,
 		Optional: true,
 		ForceNew: true,
-<<<<<<< HEAD
 	}
 }
 
@@ -424,7 +411,5 @@
 	return &schema.Schema{
 		Type:     schema.TypeMap,
 		Computed: true,
-=======
->>>>>>> f8680045
 	}
 }