package outscale

import (
	"fmt"
	"log"
	"regexp"
	"strings"
	"time"

	"github.com/terraform-providers/terraform-provider-outscale/osc/fcu"

	"github.com/aws/aws-sdk-go/aws"
	"github.com/aws/aws-sdk-go/aws/awserr"
	"github.com/hashicorp/terraform/helper/resource"
	"github.com/hashicorp/terraform/helper/schema"
)

func resourceOutscaleTags() *schema.Resource {
	return &schema.Resource{
		Create: resourceOutscaleTagsCreate,
		Read:   resourceOutscaleTagsRead,
		Delete: resourceOutscaleTagsDelete,
		Importer: &schema.ResourceImporter{
			State: schema.ImportStatePassthrough,
		},

		Timeouts: &schema.ResourceTimeout{
			Create: schema.DefaultTimeout(10 * time.Minute),
			Delete: schema.DefaultTimeout(10 * time.Minute),
		},

		Schema: getTagsSchema(),
	}
}

func resourceOutscaleTagsCreate(d *schema.ResourceData, meta interface{}) error {
	conn := meta.(*OutscaleClient).FCU

	request := &fcu.CreateTagsInput{}

	tags, tagsOk := d.GetOk("tags")

	resourceIds, resourceIdsOk := d.GetOk("resource_ids")

	if tagsOk == false && resourceIdsOk == false {
		return fmt.Errorf("One tag and resource id, must be assigned")
	}

	if tagsOk {
		request.Tags = tagsFromMap(tags.(map[string]interface{}))
	}
	if resourceIdsOk {
		var rids []*string
		sgs := resourceIds.(*schema.Set).List()
		for _, v := range sgs {
			str := v.(string)
			rids = append(rids, aws.String(str))
		}

		request.Resources = rids
	}

	err := resource.Retry(60*time.Second, func() *resource.RetryError {
		_, err := conn.VM.CreateTags(request)
		if err != nil {
			if strings.Contains(fmt.Sprint(err), ".NotFound") {
				return resource.RetryableError(err)
			}
			return resource.NonRetryableError(err)
		}
		return nil
	})
	if err != nil {
		return err
	}

	d.SetId(resource.UniqueId())

	return resourceOutscaleTagsRead(d, meta)
}

func resourceOutscaleTagsRead(d *schema.ResourceData, meta interface{}) error {
	conn := meta.(*OutscaleClient).FCU

	// Build up search parameters
	params := &fcu.DescribeTagsInput{}
	filters := []*fcu.Filter{}

	tags, tagsOk := d.GetOk("tags")
	if tagsOk {
		tgs := tagsFromMap(tags.(map[string]interface{}))
		ts := make([]*string, 0, len(tgs))
		for _, t := range tgs {
			ts = append(ts, t.Key)
		}

		f := &fcu.Filter{
			Name:   aws.String("key"),
			Values: ts,
		}

		filters = append(filters, f)

	}

	resourceIds, resourceIdsOk := d.GetOk("resource_ids")
	if resourceIdsOk {
		var rids []*string
		sgs := resourceIds.(*schema.Set).List()
		for _, v := range sgs {
			str := v.(string)
			rids = append(rids, aws.String(str))
		}

		f := &fcu.Filter{
			Name:   aws.String("resource-id"),
			Values: rids,
		}

		filters = append(filters, f)
	}

	params.Filters = filters

	var resp *fcu.DescribeTagsOutput
	var err error

	err = resource.Retry(60*time.Second, func() *resource.RetryError {
		resp, err = conn.VM.DescribeTags(params)
		return resource.RetryableError(err)
	})

	if err != nil {
		return err
	}

	tg := tagsDescToList(resp.Tags)
	err = d.Set("tag_set", tg)

	return err
}

func resourceOutscaleTagsDelete(d *schema.ResourceData, meta interface{}) error {
	conn := meta.(*OutscaleClient).FCU

	request := &fcu.DeleteTagsInput{}

	tags, tagsOk := d.GetOk("tags")

	resourceIds, resourceIdsOk := d.GetOk("resource_ids")

	if tagsOk == false && resourceIdsOk == false {
		return fmt.Errorf("One tag and resource id, must be assigned")
	}

	if tagsOk {
		request.Tags = tagsFromMap(tags.(map[string]interface{}))
	}
	if resourceIdsOk {
		var rids []*string
		sgs := resourceIds.(*schema.Set).List()
		for _, v := range sgs {
			str := v.(string)
			rids = append(rids, aws.String(str))
		}

		request.Resources = rids
	}

	err := resource.Retry(60*time.Second, func() *resource.RetryError {
		_, err := conn.VM.DeleteTags(request)
		if err != nil {
			ec2err, ok := err.(awserr.Error)
			if ok && strings.Contains(ec2err.Code(), ".NotFound") {
				return resource.RetryableError(err) // retry
			}
			return resource.NonRetryableError(err)
		}
		return nil
	})
	if err != nil {
		return err
	}

	return nil
}

func getTagsSchema() map[string]*schema.Schema {
	return map[string]*schema.Schema{
		"resource_ids": {
			Type:     schema.TypeSet,
			Optional: true,
			ForceNew: true,
			Elem:     &schema.Schema{Type: schema.TypeString},
		},
		"tags": {
			Type:     schema.TypeMap,
			Optional: true,
			ForceNew: true,
			Elem: &schema.Resource{
				Schema: map[string]*schema.Schema{
					"key": {
						Type:     schema.TypeString,
						Computed: true,
						Optional: true,
					},
					"value": {
						Type:     schema.TypeString,
						Optional: true,
					},
				},
			},
		},
		"tag_set": {
			Type:     schema.TypeList,
			Computed: true,
			Elem: &schema.Resource{
				Schema: map[string]*schema.Schema{
					"key": {
						Type:     schema.TypeString,
						Computed: true,
					},
					"value": {
						Type:     schema.TypeString,
						Computed: true,
					},
					"resource_id": {
						Type:     schema.TypeString,
						Computed: true,
					},
					"resource_type": {
						Type:     schema.TypeString,
						Computed: true,
					},
				},
			},
		},
	}
}

func setTags(conn *fcu.Client, d *schema.ResourceData) error {

	if d.HasChange("tag") {
		oraw, nraw := d.GetChange("tag")
		o := oraw.(map[string]interface{})
		n := nraw.(map[string]interface{})
		create, remove := diffTags(tagsFromMap(o), tagsFromMap(n))

		// Set tag
		if len(remove) > 0 {
			err := resource.Retry(60*time.Second, func() *resource.RetryError {
				log.Printf("[DEBUG] Removing tags: %#v from %s", remove, d.Id())
				_, err := conn.VM.DeleteTags(&fcu.DeleteTagsInput{
					Resources: []*string{aws.String(d.Id())},
					Tags:      remove,
				})
				if err != nil {
					ec2err, ok := err.(awserr.Error)
					if ok && strings.Contains(ec2err.Code(), ".NotFound") {
						return resource.RetryableError(err) // retry
					}
					return resource.NonRetryableError(err)
				}
				return nil
			})
			if err != nil {
				return err
			}
		}
		if len(create) > 0 {
			err := resource.Retry(60*time.Second, func() *resource.RetryError {
				log.Printf("[DEBUG] Creating tags: %s for %s", create, d.Id())
				_, err := conn.VM.CreateTags(&fcu.CreateTagsInput{
					Resources: []*string{aws.String(d.Id())},
					Tags:      create,
				})
				if err != nil {
					ec2err, ok := err.(awserr.Error)
					if ok && strings.Contains(ec2err.Code(), ".NotFound") {
						return resource.RetryableError(err) // retry
					}
					return resource.NonRetryableError(err)
				}
				return nil
			})
			if err != nil {
				return err
			}
		}
	}

	return nil
}

// diffTags takes our tag locally and the ones remotely and returns
// the set of tag that must be created, and the set of tag that must
// be destroyed.
func diffTags(oldTags, newTags []*fcu.Tag) ([]*fcu.Tag, []*fcu.Tag) {
	// First, we're creating everything we have
	create := make(map[string]interface{})
	for _, t := range newTags {
		create[*t.Key] = *t.Value
	}

	// Build the list of what to remove
	var remove []*fcu.Tag
	for _, t := range oldTags {
		old, ok := create[*t.Key]
		if !ok || old != *t.Value {
			remove = append(remove, t)
		}
	}

	return tagsFromMap(create), remove
}

// tagsFromMap returns the tag for the given map of data.
func tagsFromMap(m map[string]interface{}) []*fcu.Tag {
	result := make([]*fcu.Tag, 0, len(m))
	for k, v := range m {
		t := &fcu.Tag{
			Key:   aws.String(k),
			Value: aws.String(v.(string)),
		}
		if !tagIgnored(t) {
			result = append(result, t)
		}
	}

	return result
}

<<<<<<< HEAD
// tagsToMap turns the list of tag into a map.
func tagsToMap(ts []*fcu.Tag) map[string]string {
	result := make(map[string]string)
	for _, t := range ts {
		if !tagIgnored(t) {
			result[*t.Key] = *t.Value
		}
=======
// tagsToMap turns the list of tags into a map.
func tagsToMap(ts []*fcu.Tag) []map[string]string {
	result := make([]map[string]string, len(ts))
	for k, t := range ts {
		r := map[string]string{}
		r["key"] = *t.Value
		r["value"] = *t.Value

		result[k] = r
>>>>>>> 7afa2c51
	}

	fmt.Printf("[DEBUG] TAG_SET %s", result)

	return result
}

func tagsDescToMap(ts []*fcu.TagDescription) map[string]string {
	result := make(map[string]string)
	for _, t := range ts {
		if !tagDescIgnored(t) {
			result[*t.Key] = *t.Value
		}
	}

	return result
}

func tagsDescToList(ts []*fcu.TagDescription) []map[string]string {
	result := []map[string]string{}
	for _, t := range ts {
		if !tagDescIgnored(t) {
			r := map[string]string{}
			r["key"] = *t.Value
			r["value"] = *t.Value
			r["resource_id"] = *t.ResourceId
			r["resource_type"] = *t.ResourceType

			result = append(result, r)
		}
	}

	return result
}

// tagIgnored compares a s against a list of strings and checks if it should
// be ignored or not
func tagIgnored(t *fcu.Tag) bool {
	filter := []string{"^outscale:"}
	for _, v := range filter {
		log.Printf("[DEBUG] Matching %v with %v\n", v, *t.Key)
		if r, _ := regexp.MatchString(v, *t.Key); r == true {
			log.Printf("[DEBUG] Found Outscale specific s %s (val: %s), ignoring.\n", *t.Key, *t.Value)
			return true
		}
	}
	return false
}

func tagDescIgnored(t *fcu.TagDescription) bool {
	filter := []string{"^outscale:"}
	for _, v := range filter {
		log.Printf("[DEBUG] Matching %v with %v\n", v, *t.Key)
		if r, _ := regexp.MatchString(v, *t.Key); r == true {
			log.Printf("[DEBUG] Found AWS specific s %s (val: %s), ignoring.\n", *t.Key, *t.Value)
			return true
		}
	}
	return false
}

func tagsSchema() *schema.Schema {
	return &schema.Schema{
		Type:     schema.TypeMap,
		Optional: true,
	}
}<|MERGE_RESOLUTION|>--- conflicted
+++ resolved
@@ -330,15 +330,6 @@
 	return result
 }
 
-<<<<<<< HEAD
-// tagsToMap turns the list of tag into a map.
-func tagsToMap(ts []*fcu.Tag) map[string]string {
-	result := make(map[string]string)
-	for _, t := range ts {
-		if !tagIgnored(t) {
-			result[*t.Key] = *t.Value
-		}
-=======
 // tagsToMap turns the list of tags into a map.
 func tagsToMap(ts []*fcu.Tag) []map[string]string {
 	result := make([]map[string]string, len(ts))
@@ -348,7 +339,6 @@
 		r["value"] = *t.Value
 
 		result[k] = r
->>>>>>> 7afa2c51
 	}
 
 	fmt.Printf("[DEBUG] TAG_SET %s", result)
