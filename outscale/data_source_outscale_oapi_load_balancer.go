package outscale

import (
	"fmt"
	"strings"
	"time"

	"github.com/aws/aws-sdk-go/aws"
	"github.com/hashicorp/terraform/helper/resource"
	"github.com/hashicorp/terraform/helper/schema"
	"github.com/terraform-providers/terraform-provider-outscale/osc/lbu"
)

func dataSourceOutscaleOAPILoadBalancer() *schema.Resource {
	return &schema.Resource{
		Read: resourceOutscaleOAPILoadBalancerRead,

		Schema: map[string]*schema.Schema{
			"load_balancer_name": &schema.Schema{
				Type:     schema.TypeString,
				Optional: true,
				Computed: true,
			},
			"sub_region_name": &schema.Schema{
				Type:     schema.TypeList,
				Computed: true,
				Elem:     &schema.Schema{Type: schema.TypeString},
			},
			"public_dns_name": &schema.Schema{
				Type:     schema.TypeString,
				Computed: true,
			},
			"health_check": &schema.Schema{
				Type:     schema.TypeList,
				Computed: true,
				Elem: &schema.Resource{
					Schema: map[string]*schema.Schema{
						"healthy_threshold": &schema.Schema{
							Type:     schema.TypeInt,
							Computed: true,
						},
						"unhealthy_threshold": &schema.Schema{
							Type:     schema.TypeInt,
							Computed: true,
						},
						"checked_vm": &schema.Schema{
							Type:     schema.TypeString,
							Computed: true,
						},
						"check_interval": &schema.Schema{
							Type:     schema.TypeInt,
							Computed: true,
						},
						"timeout": &schema.Schema{
							Type:     schema.TypeInt,
							Computed: true,
						},
					},
				},
			},
			"backend_vm_id": &schema.Schema{
				Type:     schema.TypeList,
				Computed: true,
				Elem: &schema.Resource{
					Schema: map[string]*schema.Schema{
						"vm_id": &schema.Schema{
							Type:     schema.TypeString,
							Computed: true,
						},
					},
				},
			},
			"listeners": &schema.Schema{
				Type:     schema.TypeList,
				Computed: true,
				Elem: &schema.Resource{
					Schema: map[string]*schema.Schema{
						"listener": &schema.Schema{
							Type:     schema.TypeMap,
							Computed: true,
							Elem: &schema.Resource{
								Schema: map[string]*schema.Schema{
									"backend_port": &schema.Schema{
										Type:     schema.TypeInt,
										Computed: true,
									},
									"backend_protocol": &schema.Schema{
										Type:     schema.TypeString,
										Computed: true,
									},
									"load_balancer_port": &schema.Schema{
										Type:     schema.TypeInt,
										Computed: true,
									},
									"load_balancer_protocol": &schema.Schema{
										Type:     schema.TypeString,
										Computed: true,
									},
									"server_certificate_id": &schema.Schema{
										Type:     schema.TypeString,
										Computed: true,
									},
								},
							},
						},
						"policy_names": &schema.Schema{
							Type:     schema.TypeList,
							Computed: true,
							Elem:     &schema.Schema{Type: schema.TypeString},
						},
					},
				},
			},
			"policies": &schema.Schema{
				Type:     schema.TypeList,
				Computed: true,
				Elem: &schema.Resource{
					Schema: map[string]*schema.Schema{
						"application_sticky_cookie_policy": &schema.Schema{
							Type:     schema.TypeList,
							Computed: true,
							Elem: &schema.Resource{
								Schema: map[string]*schema.Schema{
									"cookie_name": &schema.Schema{
										Type:     schema.TypeString,
										Computed: true,
									},
									"policy_name": &schema.Schema{
										Type:     schema.TypeString,
										Computed: true,
									},
								},
							},
						},
						"load_balancer_sticky_cookie_policy": &schema.Schema{
							Type:     schema.TypeList,
							Computed: true,
							Elem: &schema.Resource{
								Schema: map[string]*schema.Schema{
									"policy_name": &schema.Schema{
										Type:     schema.TypeString,
										Computed: true,
									},
								},
							},
						},
						"other_policy": &schema.Schema{
							Type:     schema.TypeList,
							Computed: true,
							Elem:     &schema.Schema{Type: schema.TypeString},
						},
					},
				},
			},
			"load_balancer_type": &schema.Schema{
				Type:     schema.TypeString,
				Computed: true,
			},
			"firewall_rules_set_name": &schema.Schema{
				Type:     schema.TypeMap,
				Computed: true,
				Elem: &schema.Resource{
					Schema: map[string]*schema.Schema{
						"firewall_rules_set_name": &schema.Schema{
							Type:     schema.TypeString,
							Computed: true,
						},
						"account_alias": &schema.Schema{
							Type:     schema.TypeString,
							Computed: true,
						},
					},
				},
			},
			"subnet_id": &schema.Schema{
				Type:     schema.TypeList,
				Computed: true,
				Elem:     &schema.Schema{Type: schema.TypeString},
			},
			"lin_id": &schema.Schema{
				Type:     schema.TypeString,
				Computed: true,
			},
			"request_id": &schema.Schema{
				Type:     schema.TypeString,
				Computed: true,
			},
		},
	}
}

func dataSourceOutscaleOAPILoadBalancerRead(d *schema.ResourceData, meta interface{}) error {
	conn := meta.(*OutscaleClient).LBU

	elbName, ok := d.GetOk("load_balancer_name")

	if !ok {
		return fmt.Errorf("please provide the required attribute load_balancer_name")
	}

	describeElbOpts := &lbu.DescribeLoadBalancersInput{
		LoadBalancerNames: []*string{aws.String(elbName.(string))},
	}

	var describeResp *lbu.DescribeLoadBalancersOutput
	var err error
	err = resource.Retry(5*time.Minute, func() *resource.RetryError {
		describeResp, err = conn.API.DescribeLoadBalancers(describeElbOpts)

		if err != nil {
			if strings.Contains(err.Error(), "RequestLimitExceeded:") {
				return resource.RetryableError(err)
			}
			return resource.NonRetryableError(err)
		}
		return nil
	})

	if err != nil {
		if isLoadBalancerNotFound(err) {
			d.SetId("")
			return nil
		}

		return fmt.Errorf("Error retrieving ELB: %s", err)
	}
	if len(describeResp.LoadBalancerDescriptions) != 1 {
		return fmt.Errorf("Unable to find ELB: %#v", describeResp.LoadBalancerDescriptions)
	}

	// describeAttrsOpts := &lbu.DescribeLoadBalancerAttributesInput{
	// 	LoadBalancerName: aws.String(elbName.(string)),
	// }

<<<<<<< HEAD
	// var describeAttrsResp *lbu.DescribeLoadBalancerAttributesOutput
	// err = resource.Retry(5*time.Minute, func() *resource.RetryError {
	// 	describeAttrsResp, err = conn.API.DescribeLoadBalancerAttributes(describeAttrsOpts)
=======
	err = resource.Retry(5*time.Minute, func() *resource.RetryError {
		_, err = conn.API.DescribeLoadBalancerAttributes(describeAttrsOpts)
>>>>>>> 45038507

	// 	if err != nil {
	// 		if strings.Contains(err.Error(), "RequestLimitExceeded:") {
	// 			return resource.RetryableError(err)
	// 		}
	// 		return resource.NonRetryableError(err)
	// 	}
	// 	return nil
	// })

	// if err != nil {
	// 	if isLoadBalancerNotFound(err) {
	// 		d.SetId("")
	// 		return nil
	// 	}

	// 	return fmt.Errorf("Error retrieving ELB: %s", err)
	// }

	// lbAttrs := describeAttrsResp.LoadBalancerAttributes

	lb := describeResp.LoadBalancerDescriptions[0]

	d.Set("sub_region_name", flattenStringList(lb.AvailabilityZones))
	d.Set("public_dns_name", aws.StringValue(lb.DNSName))
	if *lb.HealthCheck.Target != "" {
		d.Set("health_check", flattenHealthCheck(lb.HealthCheck))
	} else {
		d.Set("health_check", make(map[string]interface{}))
	}
	d.Set("backend_vm_id", flattenInstances(lb.Instances))
	d.Set("listeners", flattenListeners(lb.ListenerDescriptions))
	d.Set("load_balancer_name", lb.LoadBalancerName)

	policies := make(map[string]interface{})
	if lb.Policies != nil {
		app := make([]map[string]interface{}, len(lb.Policies.AppCookieStickinessPolicies))
		for k, v := range lb.Policies.AppCookieStickinessPolicies {
			a := make(map[string]interface{})
			a["cookie_name"] = aws.StringValue(v.CookieName)
			a["policy_name"] = aws.StringValue(v.PolicyName)
			app[k] = a
		}
		policies["application_sticky_cookie_policy"] = app
		lbc := make([]map[string]interface{}, len(lb.Policies.LBCookieStickinessPolicies))
		for k, v := range lb.Policies.LBCookieStickinessPolicies {
			a := make(map[string]interface{})
			a["policy_name"] = aws.StringValue(v.PolicyName)
			lbc[k] = a
		}
		policies["load_balancer_sticky_cookie_policy"] = lbc
		policies["other_policy"] = flattenStringList(lb.Policies.OtherPolicies)
	}
	d.Set("policies", policies)
	d.Set("load_balancer_type", aws.StringValue(lb.Scheme))
	d.Set("security_groups_member", flattenStringList(lb.SecurityGroups))
	ssg := make(map[string]string)
	if lb.SourceSecurityGroup != nil {
		ssg["firewall_rules_set_name"] = aws.StringValue(lb.SourceSecurityGroup.GroupName)
		ssg["account_alias"] = aws.StringValue(lb.SourceSecurityGroup.OwnerAlias)
	}
	d.Set("firewall_rules_set_name", ssg)
	d.Set("subnet_id", flattenStringList(lb.Subnets))
	d.Set("lin_id", lb.VPCId)
	d.Set("request_id", describeResp.RequestID)
	d.SetId(*lb.LoadBalancerName)

	return nil
}<|MERGE_RESOLUTION|>--- conflicted
+++ resolved
@@ -227,39 +227,6 @@
 	if len(describeResp.LoadBalancerDescriptions) != 1 {
 		return fmt.Errorf("Unable to find ELB: %#v", describeResp.LoadBalancerDescriptions)
 	}
-
-	// describeAttrsOpts := &lbu.DescribeLoadBalancerAttributesInput{
-	// 	LoadBalancerName: aws.String(elbName.(string)),
-	// }
-
-<<<<<<< HEAD
-	// var describeAttrsResp *lbu.DescribeLoadBalancerAttributesOutput
-	// err = resource.Retry(5*time.Minute, func() *resource.RetryError {
-	// 	describeAttrsResp, err = conn.API.DescribeLoadBalancerAttributes(describeAttrsOpts)
-=======
-	err = resource.Retry(5*time.Minute, func() *resource.RetryError {
-		_, err = conn.API.DescribeLoadBalancerAttributes(describeAttrsOpts)
->>>>>>> 45038507
-
-	// 	if err != nil {
-	// 		if strings.Contains(err.Error(), "RequestLimitExceeded:") {
-	// 			return resource.RetryableError(err)
-	// 		}
-	// 		return resource.NonRetryableError(err)
-	// 	}
-	// 	return nil
-	// })
-
-	// if err != nil {
-	// 	if isLoadBalancerNotFound(err) {
-	// 		d.SetId("")
-	// 		return nil
-	// 	}
-
-	// 	return fmt.Errorf("Error retrieving ELB: %s", err)
-	// }
-
-	// lbAttrs := describeAttrsResp.LoadBalancerAttributes
 
 	lb := describeResp.LoadBalancerDescriptions[0]
 
