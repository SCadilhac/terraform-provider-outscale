package outscale

import "github.com/hashicorp/terraform/helper/schema"

//Dictionary for the Outscale APIs maps the apis to their respective functions
type Dictionary map[string]ResourceMap

//ResourceMap maps a schema to their resource or datasource implementation
type ResourceMap map[string]SchemaFunc

//SchemaFunc maps a function that returns a schema
type SchemaFunc func() *schema.Resource

var resources Dictionary
var datasources Dictionary

func init() {
	resources = Dictionary{
		"fcu": ResourceMap{
			"outscale_vm":                   resourceOutscaleVM,
			"outscale_image":                resourceOutscaleImage,
			"outscale_firewall_rules_set":   resourceOutscaleFirewallRulesSet,
			"outscale_outbound_rule":        resourceOutscaleOutboundRule,
			"outscale_inbound_rule":         resourceOutscaleInboundRule,
			"outscale_tag":                  resourceOutscaleTags,
			"outscale_keypair":              resourceOutscaleKeyPair,
			"outscale_public_ip":            resourceOutscalePublicIP,
			"outscale_public_ip_link":       resourceOutscalePublicIPLink,
			"outscale_volume":               resourceOutscaleVolume,
			"outscale_volume_link":          resourceOutscaleVolumeLink,
			"outscale_lin":                  resourceOutscaleLin,
			"outscale_lin_internet_gateway": resourceOutscaleLinInternetGateway,
			"outscale_nat_service":          resourceOutscaleNatService,
		},
		"oapi": ResourceMap{
			"outscale_vm": resourceOutscaleOApiVM,
			// "outscale_firewall_rules_set": resourceOutscaleOAPIFirewallRulesSet,
			"outscale_image":     resourceOutscaleOAPIImage,
			"outscale_keypair":   resourceOutscaleOAPIKeyPair,
			"outscale_public_ip": resourceOutscaleOAPIPublicIP,
			// "outscale_inbound_rule":  resourceOutscaleOAPIInboundRule,
			// "outscale_outbound_rule": resourceOutscaleOAPIOutboundRule,
<<<<<<< HEAD
			"outscale_tag": resourceOutscaleOAPITags,
			"outscale_lin": resourceOutscaleOAPILin,
=======
			"outscale_tag":         resourceOutscaleOAPITags,
			"outscale_nat_service": resourceOutscaleOAPINatService,
>>>>>>> 85dab6ad
		},
	}
	datasources = Dictionary{
		"fcu": ResourceMap{
			"outscale_vm":                 dataSourceOutscaleVM,
			"outscale_vms":                dataSourceOutscaleVMS,
			"outscale_firewall_rule_set":  dataSourceOutscaleFirewallRuleSet,
			"outscale_firewall_rules_set": dataSourceOutscaleFirewallRulesSets,
			"outscale_image":              dataSourceOutscaleImage,
			"outscale_images":             dataSourceOutscaleImages,
			"outscale_tag":                dataSourceOutscaleTag,
			"outscale_tags":               dataSourceOutscaleTags,
			"outscale_public_ip":          dataSourceOutscalePublicIP,
			"outscale_public_ips":         dataSourceOutscalePublicIPS,
			"outscale_volume":             datasourceOutscaleVolume,
			"outscale_volumes":            datasourceOutscaleVolumes,
			"outscale_nat_service":        dataSourceOutscaleNatService,
			"outscale_nat_services":       dataSourceOutscaleNatServices,
			"outscale_keypair":            datasourceOutscaleKeyPair,
			"outscale_keypairs":           datasourceOutscaleKeyPairs,
		},
		"oapi": ResourceMap{
			"outscale_vm":                 dataSourceOutscaleOAPIVM,
			"outscale_vms":                datasourceOutscaleOApiVMS,
			"outscale_firewall_rules_set": dataSourceOutscaleOAPIFirewallRulesSets,
			"outscale_images":             dataSourceOutscaleOAPIImages,
			"outscale_firewall_rule_set":  dataSourceOutscaleOAPIFirewallRuleSet,
			"outscale_tag":                dataSourceOutscaleOAPITag,
			"outscale_tags":               dataSourceOutscaleOAPITags,
			"outscale_volume":             datasourceOutscaleOAPIVolume,
			"outscale_volumes":            datasourceOutscaleOAPIVolumes,
			"outscale_keypair":            datasourceOutscaleOAPIKeyPair,
			"outscale_keypairs":           datasourceOutscaleOAPIKeyPairs,
		},
	}
}

//GetResource receives the apu and the name of the resource
//and returns the corrresponding
func GetResource(api, resource string) SchemaFunc {
	var a ResourceMap

	if _, ok := resources[api]; !ok {
		return nil
	}

	a = resources[api]

	if _, ok := a[resource]; !ok {
		return nil
	}
	return a[resource]
}

//GetDatasource receives the apu and the name of the datasource
//and returns the corrresponding
func GetDatasource(api, datasource string) SchemaFunc {
	var a ResourceMap
	if _, ok := datasources[api]; !ok {
		return nil
	}

	a = datasources[api]

	if _, ok := a[datasource]; !ok {
		return nil
	}
	return a[datasource]
}<|MERGE_RESOLUTION|>--- conflicted
+++ resolved
@@ -40,13 +40,9 @@
 			"outscale_public_ip": resourceOutscaleOAPIPublicIP,
 			// "outscale_inbound_rule":  resourceOutscaleOAPIInboundRule,
 			// "outscale_outbound_rule": resourceOutscaleOAPIOutboundRule,
-<<<<<<< HEAD
-			"outscale_tag": resourceOutscaleOAPITags,
-			"outscale_lin": resourceOutscaleOAPILin,
-=======
 			"outscale_tag":         resourceOutscaleOAPITags,
+			"outscale_lin":         resourceOutscaleOAPILin,
 			"outscale_nat_service": resourceOutscaleOAPINatService,
->>>>>>> 85dab6ad
 		},
 	}
 	datasources = Dictionary{
