--- conflicted
+++ resolved
@@ -54,25 +54,6 @@
 	}
 	datasources = Dictionary{
 		"fcu": ResourceMap{
-<<<<<<< HEAD
-			"outscale_vm":                 dataSourceOutscaleVM,
-			"outscale_vms":                dataSourceOutscaleVMS,
-			"outscale_firewall_rule_set":  dataSourceOutscaleFirewallRuleSet,
-			"outscale_firewall_rules_set": dataSourceOutscaleFirewallRulesSets,
-			"outscale_image":              dataSourceOutscaleImage,
-			"outscale_images":             dataSourceOutscaleImages,
-			"outscale_tag":                dataSourceOutscaleTag,
-			"outscale_tags":               dataSourceOutscaleTags,
-			"outscale_public_ip":          dataSourceOutscalePublicIP,
-			"outscale_public_ips":         dataSourceOutscalePublicIPS,
-			"outscale_volume":             datasourceOutscaleVolume,
-			"outscale_volumes":            datasourceOutscaleVolumes,
-			"outscale_nat_service":        dataSourceOutscaleNatService,
-			"outscale_nat_services":       dataSourceOutscaleNatServices,
-			"outscale_keypair":            datasourceOutscaleKeyPair,
-			"outscale_keypairs":           datasourceOutscaleKeyPairs,
-			"outscale_vm_state":           dataSourceOutscaleVmState,
-=======
 			"outscale_vm":                    dataSourceOutscaleVM,
 			"outscale_vms":                   dataSourceOutscaleVMS,
 			"outscale_firewall_rules_set":    dataSourceOutscaleFirewallRuleSet,
@@ -89,11 +70,11 @@
 			"outscale_nat_services":          dataSourceOutscaleNatServices,
 			"outscale_keypair":               datasourceOutscaleKeyPair,
 			"outscale_keypairs":              datasourceOutscaleKeyPairs,
+			"outscale_vm_state":              dataSourceOutscaleVmState,
 			"outscale_lin_internet_gateway":  datasourceOutscaleLinInternetGateway,
 			"outscale_lin_internet_gateways": datasourceOutscaleLinInternetGateways,
 			"outscale_subnet":                dataSourceOutscaleSubnet,
 			"outscale_subnets":               dataSourceOutscaleSubnets,
->>>>>>> a273516b
 		},
 		"oapi": ResourceMap{
 			"outscale_vm":                    dataSourceOutscaleOAPIVM,
