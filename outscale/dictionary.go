package outscale

import "github.com/hashicorp/terraform/helper/schema"

//Dictionary for the Outscale APIs maps the apis to their respective functions
type Dictionary map[string]ResourceMap

//ResourceMap maps a schema to their resource or datasource implementation
type ResourceMap map[string]SchemaFunc

//SchemaFunc maps a function that returns a schema
type SchemaFunc func() *schema.Resource

var resources Dictionary
var datasources Dictionary

func init() {
	resources = Dictionary{
		"fcu": ResourceMap{
			"outscale_vm":                            resourceOutscaleVM,
			"outscale_image":                         resourceOutscaleImage,
			"outscale_firewall_rules_set":            resourceOutscaleFirewallRulesSet,
			"outscale_outbound_rule":                 resourceOutscaleOutboundRule,
			"outscale_inbound_rule":                  resourceOutscaleInboundRule,
			"outscale_tag":                           resourceOutscaleTags,
			"outscale_keypair":                       resourceOutscaleKeyPair,
			"outscale_public_ip":                     resourceOutscalePublicIP,
			"outscale_public_ip_link":                resourceOutscalePublicIPLink,
			"outscale_volume":                        resourceOutscaleVolume,
			"outscale_volumes_link":                  resourceOutscaleVolumeLink,
			"outscale_lin":                           resourceOutscaleLin,
			"outscale_lin_attributes":                resourceOutscaleLinAttributes,
			"outscale_lin_internet_gateway":          resourceOutscaleLinInternetGateway,
			"outscale_lin_internet_gateway_link":     resourceOutscaleLinInternetGatewayLink,
			"outscale_vm_attributes":                 resourceOutscaleVMAttributes,
			"outscale_nat_service":                   resourceOutscaleNatService,
			"outscale_subnet":                        resourceOutscaleSubNet,
			"outscale_keypair_importation":           resourceOutscaleKeyPairImportation,
			"outscale_client_endpoint":               resourceOutscaleCustomerGateway,
			"outscale_route":                         resourceOutscaleRoute,
			"outscale_route_table":                   resourceOutscaleRouteTable,
			"outscale_route_table_link":              resourceOutscaleRouteTableAssociation,
			"outscale_dhcp_option":                   resourceOutscaleDHCPOption,
			"outscale_dhcp_option_link":              resourceOutscaleDHCPOptionLink,
			"outscale_image_copy":                    resourceOutscaleImageCopy,
			"outscale_vpn_connection":                resourceOutscaleVpnConnection,
			"outscale_vpn_gateway":                   resourceOutscaleVpnGateway,
			"outscale_image_tasks":                   resourceOutscaleImageTasks,
			"outscale_vpn_connection_route":          resourceOutscaleVpnConnectionRoute,
			"outscale_vpn_gateway_route_propagation": resourceOutscaleVpnGatewayRoutePropagation,
			"outscale_vpn_gateway_link":              resourceOutscaleVpnGatewayLink,
			"outscale_nic":                           resourceOutscaleNic,
			"outscale_snapshot_export_task":          resourceOutscaleImageExportTasks,
			"outscale_snapshot":                      resourceOutscaleSnapshot,
			"outscale_image_register":                resourceOutscaleImageRegister,
			"outscale_image_launch_permission":       resourceOutscaleImageLaunchPermission,
			"outscale_lin_peering":                   resourceOutscaleLinPeeringConnection,
			"outscale_lin_peering_acceptation":       resourceOutscaleLinPeeringConnectionAccepter,
			"outscale_nic_link":                      resourceOutscaleNetworkInterfaceAttachment,
			"outscale_nic_private_ip":                resourceOutscaleNetworkInterfacePrivateIP,
		},
		"oapi": ResourceMap{
			"outscale_vm":                         resourceOutscaleOApiVM,
			"outscale_firewall_rules_set":         resourceOutscaleOAPIFirewallRulesSet,
			"outscale_image":                      resourceOutscaleOAPIImage,
			"outscale_keypair":                    resourceOutscaleOAPIKeyPair,
			"outscale_public_ip":                  resourceOutscaleOAPIPublicIP,
			"outscale_inbound_rule":               resourceOutscaleOAPIInboundRule,
			"outscale_outbound_rule":              resourceOutscaleOAPIOutboundRule,
			"outscale_tag":                        resourceOutscaleOAPITags,
			"outscale_lin_attributes":             resourceOutscaleOAPILinAttributes,
			"outscale_lin":                        resourceOutscaleOAPILin,
			"outscale_lin_internet_gateway":       resourceOutscaleOAPILinInternetGateway,
			"outscale_nat_service":                resourceOutscaleOAPINatService,
			"outscale_subnet":                     resourceOutscaleOAPISubNet,
			"outscale_client_endpoint":            resourceOutscaleCustomerGateway,
			"outscale_route":                      resourceOutscaleRoute,
			"outscale_route_table":                resourceOutscaleRouteTable,
			"outscale_route_table_link":           resourceOutscaleRouteTableAssociation,
			"outscale_snapshot":                   resourceOutscaleOAPISnapshot,
			"outscale_api_key":                    resourceOutscaleOAPIIamAccessKey,
			"outscale_keypair_importation":        resourceOutscaleOAPIKeyPairImportation,
			"outscale_image_launch_permission":    resourceOutscaleOAPIImageLaunchPermission,
			"outscale_lin_peering":                resourceOutscaleOAPILinPeeringConnection,
			"outscale_load_balancer":              resourceOutscaleOAPILoadBalancer,
			"outscale_nic_private_ip":             resourceOutscaleOAPINetworkInterfacePrivateIP,
			"outscale_nic_link":                   resourceOutscaleOAPINetworkInterfaceAttachment,
			"outscale_nic":                        resourceOutscaleOAPINic,
			"outscale_load_balancer_cookiepolicy": resourceOutscaleAppCookieStickinessPolicy,
			"outscale_load_balancer_listeners":    resourceOutscaleOAPILoadBalancerListeners,
		},
		"icu": ResourceMap{
			"outscale_api_key": resourceOutscaleIamAccessKey,
		},
		"lbu": ResourceMap{
			"outscale_load_balancer":              resourceOutscaleLoadBalancer,
			"outscale_load_balancer_cookiepolicy": resourceOutscaleAppCookieStickinessPolicy,
<<<<<<< HEAD
			"outscale_load_balancer_vms":          resourceOutscaleLBUAttachment,
=======
			"outscale_load_balancer_listeners":    resourceOutscaleLoadBalancerListeners,
>>>>>>> 2d0c37b1
		},
	}
	datasources = Dictionary{
		"fcu": ResourceMap{
			"outscale_vm":                    dataSourceOutscaleVM,
			"outscale_vms":                   dataSourceOutscaleVMS,
			"outscale_firewall_rules_set":    dataSourceOutscaleFirewallRuleSet,
			"outscale_firewall_rules_sets":   dataSourceOutscaleFirewallRulesSets,
			"outscale_image":                 dataSourceOutscaleImage,
			"outscale_images":                dataSourceOutscaleImages,
			"outscale_tag":                   dataSourceOutscaleTag,
			"outscale_tags":                  dataSourceOutscaleTags,
			"outscale_public_ip":             dataSourceOutscalePublicIP,
			"outscale_public_ips":            dataSourceOutscalePublicIPS,
			"outscale_volume":                datasourceOutscaleVolume,
			"outscale_volumes":               datasourceOutscaleVolumes,
			"outscale_nat_service":           dataSourceOutscaleNatService,
			"outscale_nat_services":          dataSourceOutscaleNatServices,
			"outscale_keypair":               datasourceOutscaleKeyPair,
			"outscale_keypairs":              datasourceOutscaleKeyPairs,
			"outscale_vm_state":              dataSourceOutscaleVMState,
			"outscale_vms_state":             dataSourceOutscaleVMSState,
			"outscale_lin_internet_gateway":  datasourceOutscaleLinInternetGateway,
			"outscale_lin_internet_gateways": datasourceOutscaleLinInternetGateways,
			"outscale_subnet":                dataSourceOutscaleSubnet,
			"outscale_subnets":               dataSourceOutscaleSubnets,
			"outscale_lin":                   dataSourceOutscaleVpc,
			"outscale_lins":                  dataSourceOutscaleVpcs,
			"outscale_lin_attributes":        dataSourceOutscaleVpcAttr,
			"outscale_client_endpoint":       dataSourceOutscaleCustomerGateway,
			"outscale_client_endpoints":      dataSourceOutscaleCustomerGateways,
			"outscale_route_table":           dataSourceOutscaleRouteTable,
			"outscale_route_tables":          dataSourceOutscaleRouteTables,
			"outscale_vpn_gateway":           dataSourceOutscaleVpnGateway,
			"outscale_api_key":               dataSourceOutscaleIamAccessKey,
			"outscale_vpn_gateways":          dataSourceOutscaleVpnGateways,
			"outscale_vpn_connection":        dataSourceOutscaleVpnConnection,
			"outscale_sub_region":            dataSourceOutscaleAvailabilityZone,
			"outscale_prefix_list":           dataSourceOutscalePrefixList,
			"outscale_quota":                 dataSourceOutscaleQuota,
			"outscale_quotas":                dataSourceOutscaleQuotas,
			"outscale_prefix_lists":          dataSourceOutscalePrefixLists,
			"outscale_region":                dataSourceOutscaleRegion,
			"outscale_sub_regions":           dataSourceOutscaleAvailabilityZones,
			"outscale_regions":               dataSourceOutscaleRegions,
			"outscale_vpn_connections":       dataSourceOutscaleVpnConnections,
			"outscale_product_types":         dataSourceOutscaleProductTypes,
			"outscale_reserved_vms":          dataSourceOutscaleReservedVMS,
			"outscale_vm_type":               dataSourceOutscaleVMType,
			"outscale_vm_types":              dataSourceOutscaleVMTypes,
			"outscale_reserved_vms_offers":   dataSourceOutscaleReservedVMOffers,
			"outscale_reserved_vms_offer":    dataSourceOutscaleReservedVMOffer,
			"outscale_snapshot":              dataSourceOutscaleSnapshot,
			"outscale_snapshots":             dataSourceOutscaleSnapshots,
			"outscale_lin_peering":           dataSourceOutscaleLinPeeringConnection,
			"outscale_lin_peerings":          dataSourceOutscaleLinPeeringsConnection,
			"outscale_nics":                  dataSourceOutscaleNics,
			"outscale_nic":                   dataSourceOutscaleNic,
		},
		"oapi": ResourceMap{
			"outscale_vm":                    dataSourceOutscaleOAPIVM,
			"outscale_vms":                   datasourceOutscaleOApiVMS,
			"outscale_firewall_rules_sets":   dataSourceOutscaleOAPIFirewallRulesSets,
			"outscale_images":                dataSourceOutscaleOAPIImages,
			"outscale_firewall_rules_set":    dataSourceOutscaleOAPIFirewallRuleSet,
			"outscale_tag":                   dataSourceOutscaleOAPITag,
			"outscale_tags":                  dataSourceOutscaleOAPITags,
			"outscale_volume":                datasourceOutscaleOAPIVolume,
			"outscale_volumes":               datasourceOutscaleOAPIVolumes,
			"outscale_keypair":               datasourceOutscaleOAPIKeyPair,
			"outscale_keypairs":              datasourceOutscaleOAPIKeyPairs,
			"outscale_lin_internet_gateway":  datasourceOutscaleOAPILinInternetGateway,
			"outscale_lin_internet_gateways": datasourceOutscaleOAPILinInternetGateways,
			"outscale_subnet":                dataSourceOutscaleOAPISubnet,
			"outscale_subnets":               dataSourceOutscaleOAPISubnets,
			"outscale_vm_state":              dataSourceOutscaleOAPIVMState,
			"outscale_vms_state":             dataSourceOutscaleOAPIVMSState,
			"outscale_lin":                   dataSourceOutscaleOAPIVpc,
			"outscale_lins":                  dataSourceOutscaleOAPIVpcs,
			"outscale_lin_attributes":        dataSourceOutscaleOAPIVpcAttr,
			"outscale_client_endpoint":       dataSourceOutscaleOAPICustomerGateway,
			"outscale_client_endpoints":      dataSourceOutscaleOAPICustomerGateways,
			"outscale_route_table":           dataSourceOutscaleOAPIRouteTable,
			"outscale_route_tables":          dataSourceOutscaleOAPIRouteTables,
			"outscale_snapshot":              dataSourceOutscaleOAPISnapshot,
			"outscale_snapshots":             dataSourceOutscaleOAPISnapshots,
			"outscale_lin_peering":           dataSourceOutscaleOAPILinPeeringConnection,
			"outscale_lin_peerings":          dataSourceOutscaleOAPILinPeeringsConnection,
			"outscale_load_balancer":         dataSourceOutscaleOAPILoadBalancer,
			"outscale_load_balancers":        dataSourceOutscaleOAPILoadBalancers,
			"outscale_nic":                   dataSourceOutscaleOAPINic,
			"outscale_nics":                  dataSourceOutscaleOAPINics,
		},
		"lbu": ResourceMap{
			"outscale_load_balancer":  dataSourceOutscaleLoadBalancer,
			"outscale_load_balancers": dataSourceOutscaleLoadBalancers,
		},
	}
}

//GetResource receives the apu and the name of the resource
//and returns the corrresponding
func GetResource(api, resource string) SchemaFunc {
	var a ResourceMap

	if _, ok := resources[api]; !ok {
		return nil
	}

	a = resources[api]

	if _, ok := a[resource]; !ok {
		return nil
	}
	return a[resource]
}

//GetDatasource receives the apu and the name of the datasource
//and returns the corrresponding
func GetDatasource(api, datasource string) SchemaFunc {
	var a ResourceMap
	if _, ok := datasources[api]; !ok {
		return nil
	}

	a = datasources[api]

	if _, ok := a[datasource]; !ok {
		return nil
	}
	return a[datasource]
}<|MERGE_RESOLUTION|>--- conflicted
+++ resolved
@@ -95,11 +95,8 @@
 		"lbu": ResourceMap{
 			"outscale_load_balancer":              resourceOutscaleLoadBalancer,
 			"outscale_load_balancer_cookiepolicy": resourceOutscaleAppCookieStickinessPolicy,
-<<<<<<< HEAD
 			"outscale_load_balancer_vms":          resourceOutscaleLBUAttachment,
-=======
 			"outscale_load_balancer_listeners":    resourceOutscaleLoadBalancerListeners,
->>>>>>> 2d0c37b1
 		},
 	}
 	datasources = Dictionary{
