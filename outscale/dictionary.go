package outscale

import "github.com/hashicorp/terraform/helper/schema"

//Dictionary for the Outscale APIs maps the apis to their respective functions
type Dictionary map[string]ResourceMap

//ResourceMap maps a schema to their resource or datasource implementation
type ResourceMap map[string]SchemaFunc

//SchemaFunc maps a function that returns a schema
type SchemaFunc func() *schema.Resource

var resources Dictionary
var datasources Dictionary

func init() {
	resources = Dictionary{
		"fcu": ResourceMap{
			"outscale_vm":                 resourceOutscaleVM,
			"outscale_image":              resourceOutscaleImage,
			"outscale_firewall_rules_set": resourceOutscaleFirewallRulesSet,
			"outscale_outbound_rule":      resourceOutscaleOutboundRule,
			"outscale_inbound_rule":       resourceOutscaleInboundRule,
			"outscale_tag":                resourceOutscaleTags,
			"outscale_key_pair":           resourceOutscaleKeyPair,
			"outscale_public_ip":          resourceOutscalePublicIP,
			"outscale_public_ip_link":     resourceOutscalePublicIPLink,
		},
		"oapi": ResourceMap{
			"outscale_vm": resourceOutscaleOApiVM,
		},
	}
	datasources = Dictionary{
		"fcu": ResourceMap{
<<<<<<< HEAD
			"outscale_vm":     dataSourceOutscaleVM,
			"outscale_vms":    dataSourceOutscaleVMS,
			"outscale_image":  dataSourceOutscaleImage,
			"outscale_images": dataSourceOutscaleImages,
=======
			"outscale_vm":   dataSourceOutscaleVM,
			"outscale_vms":  dataSourceOutscaleVMS,
			"outscale_tag":  dataSourceOutscaleTag,
			"outscale_tags": dataSourceOutscaleTags,
>>>>>>> 22406363
			"outscale_vm":         dataSourceOutscaleVM,
			"outscale_vms":        dataSourceOutscaleVMS,
			"outscale_public_ip":  dataSourceOutscalePublicIP,
			"outscale_public_ips": dataSourceOutscalePublicIPS,
		},
		"oapi": ResourceMap{
			"outscale_vm":  dataSourceOutscaleOAPIVM,
			"outscale_vms": datasourceOutscaleOApiVMS,
		},
	}
}

//GetResource receives the apu and the name of the resource
//and returns the corrresponding
func GetResource(api, resource string) SchemaFunc {
	var a ResourceMap

	if _, ok := resources[api]; !ok {
		return nil
	}

	a = resources[api]

	if _, ok := a[resource]; !ok {
		return nil
	}
	return a[resource]
}

//GetDatasource receives the apu and the name of the datasource
//and returns the corrresponding
func GetDatasource(api, datasource string) SchemaFunc {
	var a ResourceMap
	if _, ok := datasources[api]; !ok {
		return nil
	}

	a = datasources[api]

	if _, ok := a[datasource]; !ok {
		return nil
	}
	return a[datasource]
}<|MERGE_RESOLUTION|>--- conflicted
+++ resolved
@@ -33,17 +33,14 @@
 	}
 	datasources = Dictionary{
 		"fcu": ResourceMap{
-<<<<<<< HEAD
 			"outscale_vm":     dataSourceOutscaleVM,
 			"outscale_vms":    dataSourceOutscaleVMS,
 			"outscale_image":  dataSourceOutscaleImage,
 			"outscale_images": dataSourceOutscaleImages,
-=======
 			"outscale_vm":   dataSourceOutscaleVM,
 			"outscale_vms":  dataSourceOutscaleVMS,
 			"outscale_tag":  dataSourceOutscaleTag,
 			"outscale_tags": dataSourceOutscaleTags,
->>>>>>> 22406363
 			"outscale_vm":         dataSourceOutscaleVM,
 			"outscale_vms":        dataSourceOutscaleVMS,
 			"outscale_public_ip":  dataSourceOutscalePublicIP,
