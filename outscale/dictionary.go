--- conflicted
+++ resolved
@@ -17,17 +17,12 @@
 func init() {
 	resources = Dictionary{
 		"fcu": ResourceMap{
-<<<<<<< HEAD
-			"outscale_vm":    resourceOutscaleVM,
-			"outscale_image": resourceOutscaleImage,
-			"outscale_tag":   resourceOutscaleTags,
-=======
 			"outscale_vm":             resourceOutscaleVM,
 			"outscale_image":          resourceOutscaleImage,
+			"outscale_tag":   resourceOutscaleTags,
 			"outscale_key_pair":       resourceOutscaleKeyPair,
 			"outscale_public_ip":      resourceOutscalePublicIP,
 			"outscale_public_ip_link": resourceOutscalePublicIPLink,
->>>>>>> 1aaa6d93
 		},
 		"oapi": ResourceMap{
 			"outscale_vm": resourceOutscaleOApiVM,
