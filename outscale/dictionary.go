--- conflicted
+++ resolved
@@ -33,21 +33,16 @@
 	}
 	datasources = Dictionary{
 		"fcu": ResourceMap{
-<<<<<<< HEAD
 			"outscale_vm":                 dataSourceOutscaleVM,
 			"outscale_vms":                dataSourceOutscaleVMS,
 			"outscale_firewall_rule_set":  dataSourceOutscaleFirewallRuleSet,
 			"outscale_firewall_rules_set": dataSourceOutscaleFirewallRulesSets,
-=======
-			"outscale_vm":         dataSourceOutscaleVM,
-			"outscale_vms":        dataSourceOutscaleVMS,
 			"outscale_image":      dataSourceOutscaleImage,
 			"outscale_images":     dataSourceOutscaleImages,
 			"outscale_tag":        dataSourceOutscaleTag,
 			"outscale_tags":       dataSourceOutscaleTags,
 			"outscale_public_ip":  dataSourceOutscalePublicIP,
 			"outscale_public_ips": dataSourceOutscalePublicIPS,
->>>>>>> f5bdacd6
 		},
 		"oapi": ResourceMap{
 			"outscale_vm":                dataSourceOutscaleOAPIVM,
