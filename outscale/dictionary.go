package outscale

import "github.com/hashicorp/terraform/helper/schema"

//Dictionary for the Outscale APIs maps the apis to their respective functions
type Dictionary map[string]ResourceMap

//ResourceMap maps a schema to their resource or datasource implementation
type ResourceMap map[string]SchemaFunc

//SchemaFunc maps a function that returns a schema
type SchemaFunc func() *schema.Resource

var resources Dictionary
var datasources Dictionary

func init() {
	resources = Dictionary{
		"fcu": ResourceMap{
			"outscale_vm":                 resourceOutscaleVM,
			"outscale_image":              resourceOutscaleImage,
			"outscale_firewall_rules_set": resourceOutscaleFirewallRulesSet,
			"outscale_outbound_rule":      resourceOutscaleOutboundRule,
			"outscale_inbound_rule":       resourceOutscaleInboundRule,
			"outscale_tag":                resourceOutscaleTags,
			"outscale_key_pair":           resourceOutscaleKeyPair,
			"outscale_public_ip":          resourceOutscalePublicIP,
			"outscale_public_ip_link":     resourceOutscalePublicIPLink,
			"outscale_volume":             resourceOutscaleVolume,
			"outscale_volume_link":        resourceOutscaleVolumeLink,
		},
		"oapi": ResourceMap{
<<<<<<< HEAD
			"outscale_vm":       resourceOutscaleOApiVM,
			"outscale_key_pair": resourceOutscaleOAPIKeyPair,
			"outscale_image": resourceOutscaleOAPIImage,
			"outscale_public_ip": resourceOutscaleOAPIPublicIP,
=======
			"outscale_vm":            resourceOutscaleOApiVM,
			"outscale_image":         resourceOutscaleOAPIImage,
			"outscale_public_ip":     resourceOutscaleOAPIPublicIP,
			"outscale_inbound_rule":  resourceOutscaleOAPIInboundRule,
			"outscale_outbound_rule": resourceOutscaleOAPIOutboundRule,
			"outscale_tag":       resourceOutscaleOAPITags,
>>>>>>> 66e0b452
		},
	}
	datasources = Dictionary{
		"fcu": ResourceMap{
			"outscale_vm":                 dataSourceOutscaleVM,
			"outscale_vms":                dataSourceOutscaleVMS,
			"outscale_firewall_rule_set":  dataSourceOutscaleFirewallRuleSet,
			"outscale_firewall_rules_set": dataSourceOutscaleFirewallRulesSets,
			"outscale_image":              dataSourceOutscaleImage,
			"outscale_images":             dataSourceOutscaleImages,
			"outscale_tag":                dataSourceOutscaleTag,
			"outscale_tags":               dataSourceOutscaleTags,
			"outscale_public_ip":          dataSourceOutscalePublicIP,
			"outscale_public_ips":         dataSourceOutscalePublicIPS,
		},
		"oapi": ResourceMap{
			"outscale_vm":                dataSourceOutscaleOAPIVM,
			"outscale_vms":               datasourceOutscaleOApiVMS,
			"outscale_images":            dataSourceOutscaleOAPIImages,
			"outscale_firewall_rule_set": dataSourceOutscaleOAPIFirewallRuleSet,
			"outscale_tag":               dataSourceOutscaleOAPITag,
			"outscale_tags":              dataSourceOutscaleOAPITags,
		},
	}
}

//GetResource receives the apu and the name of the resource
//and returns the corrresponding
func GetResource(api, resource string) SchemaFunc {
	var a ResourceMap

	if _, ok := resources[api]; !ok {
		return nil
	}

	a = resources[api]

	if _, ok := a[resource]; !ok {
		return nil
	}
	return a[resource]
}

//GetDatasource receives the apu and the name of the datasource
//and returns the corrresponding
func GetDatasource(api, datasource string) SchemaFunc {
	var a ResourceMap
	if _, ok := datasources[api]; !ok {
		return nil
	}

	a = datasources[api]

	if _, ok := a[datasource]; !ok {
		return nil
	}
	return a[datasource]
}<|MERGE_RESOLUTION|>--- conflicted
+++ resolved
@@ -30,19 +30,13 @@
 			"outscale_volume_link":        resourceOutscaleVolumeLink,
 		},
 		"oapi": ResourceMap{
-<<<<<<< HEAD
 			"outscale_vm":       resourceOutscaleOApiVM,
 			"outscale_key_pair": resourceOutscaleOAPIKeyPair,
 			"outscale_image": resourceOutscaleOAPIImage,
 			"outscale_public_ip": resourceOutscaleOAPIPublicIP,
-=======
-			"outscale_vm":            resourceOutscaleOApiVM,
-			"outscale_image":         resourceOutscaleOAPIImage,
-			"outscale_public_ip":     resourceOutscaleOAPIPublicIP,
 			"outscale_inbound_rule":  resourceOutscaleOAPIInboundRule,
 			"outscale_outbound_rule": resourceOutscaleOAPIOutboundRule,
 			"outscale_tag":       resourceOutscaleOAPITags,
->>>>>>> 66e0b452
 		},
 	}
 	datasources = Dictionary{
