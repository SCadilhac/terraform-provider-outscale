--- conflicted
+++ resolved
@@ -100,11 +100,8 @@
 			"outscale_client_endpoints":      dataSourceOutscaleCustomerGateways,
 			"outscale_route_table":           dataSourceOutscaleRouteTable,
 			"outscale_route_tables":          dataSourceOutscaleRouteTables,
-<<<<<<< HEAD
 			"outscale_vpn_gateway":           dataSourceOutscaleVpnGateway,
-=======
 			"outscale_api_key":               dataSourceOutscaleIamAccessKey,
->>>>>>> 0d616f0d
 		},
 		"oapi": ResourceMap{
 			"outscale_vm":                    dataSourceOutscaleOAPIVM,
