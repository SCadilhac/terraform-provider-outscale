package outscale

import "github.com/hashicorp/terraform/helper/schema"

//Dictionary for the Outscale APIs maps the apis to their respective functions
type Dictionary map[string]ResourceMap

//ResourceMap maps a schema to their resource or datasource implementation
type ResourceMap map[string]SchemaFunc

//SchemaFunc maps a function that returns a schema
type SchemaFunc func() *schema.Resource

var resources Dictionary
var datasources Dictionary

func init() {
	resources = Dictionary{
		"fcu": ResourceMap{
			"outscale_vm":                        resourceOutscaleVM,
			"outscale_image":                     resourceOutscaleImage,
			"outscale_firewall_rules_set":        resourceOutscaleFirewallRulesSet,
			"outscale_outbound_rule":             resourceOutscaleOutboundRule,
			"outscale_inbound_rule":              resourceOutscaleInboundRule,
			"outscale_tag":                       resourceOutscaleTags,
			"outscale_keypair":                   resourceOutscaleKeyPair,
			"outscale_public_ip":                 resourceOutscalePublicIP,
			"outscale_public_ip_link":            resourceOutscalePublicIPLink,
			"outscale_volume":                    resourceOutscaleVolume,
			"outscale_volumes_link":              resourceOutscaleVolumeLink,
			"outscale_lin":                       resourceOutscaleLin,
			"outscale_lin_attributes":            resourceOutscaleLinAttributes,
			"outscale_lin_internet_gateway":      resourceOutscaleLinInternetGateway,
			"outscale_lin_internet_gateway_link": resourceOutscaleLinInternetGatewayLink,
			"outscale_vm_attributes":             resourceOutscaleVMAttributes,
			"outscale_nat_service":               resourceOutscaleNatService,
			"outscale_subnet":                    resourceOutscaleSubNet,
			"outscale_keypair_importation":       resourceOutscaleKeyPairImportation,
			"outscale_client_endpoint":           resourceOutscaleCustomerGateway,
			"outscale_route":                     resourceOutscaleRoute,
			"outscale_route_table":               resourceOutscaleRouteTable,
			"outscale_route_table_link":          resourceOutscaleRouteTableAssociation,
			"outscale_dhcp_option":               resourceOutscaleDHCPOption,
			"outscale_dhcp_option_link":          resourceOutscaleDHCPOptionLink,
<<<<<<< HEAD
			"outscale_image_copy":                resourceOutscaleImageCopy,
=======
			"outscale_vpn_connection":            resourceOutscaleVpnConnection,
			"outscale_vpn_gateway":               resourceOutscaleVpnGateway,
>>>>>>> 0d616f0d
		},
		"oapi": ResourceMap{
			"outscale_vm":                       resourceOutscaleOApiVM,
			"outscale_firewall_rules_set":       resourceOutscaleOAPIFirewallRulesSet,
			"outscale_image":                    resourceOutscaleOAPIImage,
			"outscale_keypair":                  resourceOutscaleOAPIKeyPair,
			"outscale_public_ip":                resourceOutscaleOAPIPublicIP,
			"outscale_inbound_rule":             resourceOutscaleOAPIInboundRule,
			"outscale_outbound_rule":            resourceOutscaleOAPIOutboundRule,
			"outscale_tag":                      resourceOutscaleOAPITags,
			"outscale_lin_attributes":           resourceOutscaleOAPILinAttributes,
			"outscale_lin":                      resourceOutscaleOAPILin,
			"outscale_lin_internet_gateway":     resourceOutscaleOAPILinInternetGateway,
			"outscale_nat_service":              resourceOutscaleOAPINatService,
			"outscale_subnet":                   resourceOutscaleOAPISubNet,
			"outscale_oapi_keypair_importation": resourceOutscaleOAPIKeyPairImportation,
			"outscale_client_endpoint":          resourceOutscaleCustomerGateway,
			"outscale_route":                    resourceOutscaleRoute,
			"outscale_route_table":              resourceOutscaleRouteTable,
			"outscale_route_table_link":         resourceOutscaleRouteTableAssociation,
		},
		"icu": ResourceMap{
			"outscale_api_key": resourceOutscaleIamAccessKey,
		},
	}
	datasources = Dictionary{
		"fcu": ResourceMap{
			"outscale_vm":                    dataSourceOutscaleVM,
			"outscale_vms":                   dataSourceOutscaleVMS,
			"outscale_firewall_rules_set":    dataSourceOutscaleFirewallRuleSet,
			"outscale_firewall_rules_sets":   dataSourceOutscaleFirewallRulesSets,
			"outscale_image":                 dataSourceOutscaleImage,
			"outscale_images":                dataSourceOutscaleImages,
			"outscale_tag":                   dataSourceOutscaleTag,
			"outscale_tags":                  dataSourceOutscaleTags,
			"outscale_public_ip":             dataSourceOutscalePublicIP,
			"outscale_public_ips":            dataSourceOutscalePublicIPS,
			"outscale_volume":                datasourceOutscaleVolume,
			"outscale_volumes":               datasourceOutscaleVolumes,
			"outscale_nat_service":           dataSourceOutscaleNatService,
			"outscale_nat_services":          dataSourceOutscaleNatServices,
			"outscale_keypair":               datasourceOutscaleKeyPair,
			"outscale_keypairs":              datasourceOutscaleKeyPairs,
			"outscale_vm_state":              dataSourceOutscaleVmState,
			"outscale_vms_state":             dataSourceOutscaleVMSState,
			"outscale_lin_internet_gateway":  datasourceOutscaleLinInternetGateway,
			"outscale_lin_internet_gateways": datasourceOutscaleLinInternetGateways,
			"outscale_subnet":                dataSourceOutscaleSubnet,
			"outscale_subnets":               dataSourceOutscaleSubnets,
			"outscale_lin":                   dataSourceOutscaleVpc,
			"outscale_lins":                  dataSourceOutscaleVpcs,
			"outscale_lin_attributes":        dataSourceOutscaleVpcAttr,
			"outscale_client_endpoint":       dataSourceOutscaleCustomerGateway,
			"outscale_client_endpoints":      dataSourceOutscaleCustomerGateways,
			"outscale_route_table":           dataSourceOutscaleRouteTable,
			"outscale_route_tables":          dataSourceOutscaleRouteTables,
			"outscale_api_key":               dataSourceOutscaleIamAccessKey,
		},
		"oapi": ResourceMap{
			"outscale_vm":                    dataSourceOutscaleOAPIVM,
			"outscale_vms":                   datasourceOutscaleOApiVMS,
			"outscale_firewall_rules_sets":   dataSourceOutscaleOAPIFirewallRulesSets,
			"outscale_images":                dataSourceOutscaleOAPIImages,
			"outscale_firewall_rules_set":    dataSourceOutscaleOAPIFirewallRuleSet,
			"outscale_tag":                   dataSourceOutscaleOAPITag,
			"outscale_tags":                  dataSourceOutscaleOAPITags,
			"outscale_volume":                datasourceOutscaleOAPIVolume,
			"outscale_volumes":               datasourceOutscaleOAPIVolumes,
			"outscale_keypair":               datasourceOutscaleOAPIKeyPair,
			"outscale_keypairs":              datasourceOutscaleOAPIKeyPairs,
			"outscale_lin_internet_gateway":  datasourceOutscaleOAPILinInternetGateway,
			"outscale_lin_internet_gateways": datasourceOutscaleOAPILinInternetGateways,
			"outscale_subnet":                dataSourceOutscaleOAPISubnet,
			"outscale_subnets":               dataSourceOutscaleOAPISubnets,
			"outscale_vm_state":              dataSourceOutscaleOAPIVMState,
			"outscale_vms_state":             dataSourceOutscaleOAPIVMSState,
			"outscale_lin":                   dataSourceOutscaleOAPIVpc,
			"outscale_lins":                  dataSourceOutscaleOAPIVpcs,
			"outscale_lin_attributes":        dataSourceOutscaleOAPIVpcAttr,
			"outscale_client_endpoint":       dataSourceOutscaleOAPICustomerGateway,
			"outscale_client_endpoints":      dataSourceOutscaleOAPICustomerGateways,
			"outscale_route_table":           dataSourceOutscaleOAPIRouteTable,
			"outscale_route_tables":          dataSourceOutscaleOAPIRouteTables,
		},
	}
}

//GetResource receives the apu and the name of the resource
//and returns the corrresponding
func GetResource(api, resource string) SchemaFunc {
	var a ResourceMap

	if _, ok := resources[api]; !ok {
		return nil
	}

	a = resources[api]

	if _, ok := a[resource]; !ok {
		return nil
	}
	return a[resource]
}

//GetDatasource receives the apu and the name of the datasource
//and returns the corrresponding
func GetDatasource(api, datasource string) SchemaFunc {
	var a ResourceMap
	if _, ok := datasources[api]; !ok {
		return nil
	}

	a = datasources[api]

	if _, ok := a[datasource]; !ok {
		return nil
	}
	return a[datasource]
}<|MERGE_RESOLUTION|>--- conflicted
+++ resolved
@@ -42,12 +42,9 @@
 			"outscale_route_table_link":          resourceOutscaleRouteTableAssociation,
 			"outscale_dhcp_option":               resourceOutscaleDHCPOption,
 			"outscale_dhcp_option_link":          resourceOutscaleDHCPOptionLink,
-<<<<<<< HEAD
 			"outscale_image_copy":                resourceOutscaleImageCopy,
-=======
 			"outscale_vpn_connection":            resourceOutscaleVpnConnection,
 			"outscale_vpn_gateway":               resourceOutscaleVpnGateway,
->>>>>>> 0d616f0d
 		},
 		"oapi": ResourceMap{
 			"outscale_vm":                       resourceOutscaleOApiVM,
