package outscale

import "github.com/hashicorp/terraform/helper/schema"

//Dictionary for the Outscale APIs maps the apis to their respective functions
type Dictionary map[string]ResourceMap

//ResourceMap maps a schema to their resource or datasource implementation
type ResourceMap map[string]SchemaFunc

//SchemaFunc maps a function that returns a schema
type SchemaFunc func() *schema.Resource

var resources Dictionary
var datasources Dictionary

func init() {
	resources = Dictionary{
		"fcu": ResourceMap{
			"outscale_vm":                        resourceOutscaleVM,
			"outscale_image":                     resourceOutscaleImage,
			"outscale_firewall_rules_set":        resourceOutscaleFirewallRulesSet,
			"outscale_outbound_rule":             resourceOutscaleOutboundRule,
			"outscale_inbound_rule":              resourceOutscaleInboundRule,
			"outscale_tag":                       resourceOutscaleTags,
			"outscale_keypair":                   resourceOutscaleKeyPair,
			"outscale_public_ip":                 resourceOutscalePublicIP,
			"outscale_public_ip_link":            resourceOutscalePublicIPLink,
			"outscale_volume":                    resourceOutscaleVolume,
			"outscale_volumes_link":              resourceOutscaleVolumeLink,
			"outscale_lin":                       resourceOutscaleLin,
			"outscale_lin_attributes":            resourceOutscaleLinAttributes,
			"outscale_lin_internet_gateway":      resourceOutscaleLinInternetGateway,
			"outscale_lin_internet_gateway_link": resourceOutscaleLinInternetGatewayLink,
			"outscale_vm_attributes":             resourceOutscaleVMAttributes,
			"outscale_nat_service":               resourceOutscaleNatService,
			"outscale_subnet":                    resourceOutscaleSubNet,
		},
		"oapi": ResourceMap{
<<<<<<< HEAD
			"outscale_vm":                        resourceOutscaleOApiVM,
			"outscale_firewall_rules_set":        resourceOutscaleOAPIFirewallRulesSet,
			"outscale_image":                     resourceOutscaleOAPIImage,
			"outscale_keypair":                   resourceOutscaleOAPIKeyPair,
			"outscale_public_ip":                 resourceOutscaleOAPIPublicIP,
			"outscale_inbound_rule":              resourceOutscaleOAPIInboundRule,
			"outscale_outbound_rule":             resourceOutscaleOAPIOutboundRule,
			"outscale_tag":                       resourceOutscaleOAPITags,
			"outscale_lin_attributes":            resourceOutscaleOAPILinAttributes,
			"outscale_lin":                       resourceOutscaleOAPILin,
			"outscale_lin_internet_gateway":      resourceOutscaleOAPILinInternetGateway,
			"outscale_lin_internet_gateway_link": resourceOutscaleOAPILinInternetGatewayLink,
			"outscale_nat_service":               resourceOutscaleOAPINatService,
=======
			"outscale_vm":                   resourceOutscaleOApiVM,
			"outscale_firewall_rules_set":   resourceOutscaleOAPIFirewallRulesSet,
			"outscale_image":                resourceOutscaleOAPIImage,
			"outscale_keypair":              resourceOutscaleOAPIKeyPair,
			"outscale_public_ip":            resourceOutscaleOAPIPublicIP,
			"outscale_inbound_rule":         resourceOutscaleOAPIInboundRule,
			"outscale_outbound_rule":        resourceOutscaleOAPIOutboundRule,
			"outscale_tag":                  resourceOutscaleOAPITags,
			"outscale_lin_attributes":       resourceOutscaleOAPILinAttributes,
			"outscale_lin":                  resourceOutscaleOAPILin,
			"outscale_lin_internet_gateway": resourceOutscaleOAPILinInternetGateway,
			"outscale_nat_service":          resourceOutscaleOAPINatService,
			"outscale_subnet":               resourceOutscaleOAPISubNet,
>>>>>>> f6e79e5d
		},
	}
	datasources = Dictionary{
		"fcu": ResourceMap{
			"outscale_vm":                 dataSourceOutscaleVM,
			"outscale_vms":                dataSourceOutscaleVMS,
			"outscale_firewall_rule_set":  dataSourceOutscaleFirewallRuleSet,
			"outscale_firewall_rules_set": dataSourceOutscaleFirewallRulesSets,
			"outscale_image":              dataSourceOutscaleImage,
			"outscale_images":             dataSourceOutscaleImages,
			"outscale_tag":                dataSourceOutscaleTag,
			"outscale_tags":               dataSourceOutscaleTags,
			"outscale_public_ip":          dataSourceOutscalePublicIP,
			"outscale_public_ips":         dataSourceOutscalePublicIPS,
			"outscale_volume":             datasourceOutscaleVolume,
			"outscale_volumes":            datasourceOutscaleVolumes,
			"outscale_nat_service":        dataSourceOutscaleNatService,
			"outscale_nat_services":       dataSourceOutscaleNatServices,
			"outscale_keypair":            datasourceOutscaleKeyPair,
			"outscale_keypairs":           datasourceOutscaleKeyPairs,
			"outscale_subnet":             dataSourceOutscaleSubnet,
			"outscale_subnets":            dataSourceOutscaleSubnets,
		},
		"oapi": ResourceMap{
			"outscale_vm":                 dataSourceOutscaleOAPIVM,
			"outscale_vms":                datasourceOutscaleOApiVMS,
			"outscale_firewall_rules_set": dataSourceOutscaleOAPIFirewallRulesSets,
			"outscale_images":             dataSourceOutscaleOAPIImages,
			"outscale_firewall_rule_set":  dataSourceOutscaleOAPIFirewallRuleSet,
			"outscale_tag":                dataSourceOutscaleOAPITag,
			"outscale_tags":               dataSourceOutscaleOAPITags,
			"outscale_volume":             datasourceOutscaleOAPIVolume,
			"outscale_volumes":            datasourceOutscaleOAPIVolumes,
			"outscale_keypair":            datasourceOutscaleOAPIKeyPair,
			"outscale_keypairs":           datasourceOutscaleOAPIKeyPairs,
			"outscale_subnet":             dataSourceOutscaleOAPISubnet,
			"outscale_subnets":            dataSourceOutscaleOAPISubnets,
		},
	}
}

//GetResource receives the apu and the name of the resource
//and returns the corrresponding
func GetResource(api, resource string) SchemaFunc {
	var a ResourceMap

	if _, ok := resources[api]; !ok {
		return nil
	}

	a = resources[api]

	if _, ok := a[resource]; !ok {
		return nil
	}
	return a[resource]
}

//GetDatasource receives the apu and the name of the datasource
//and returns the corrresponding
func GetDatasource(api, datasource string) SchemaFunc {
	var a ResourceMap
	if _, ok := datasources[api]; !ok {
		return nil
	}

	a = datasources[api]

	if _, ok := a[datasource]; !ok {
		return nil
	}
	return a[datasource]
}<|MERGE_RESOLUTION|>--- conflicted
+++ resolved
@@ -37,21 +37,6 @@
 			"outscale_subnet":                    resourceOutscaleSubNet,
 		},
 		"oapi": ResourceMap{
-<<<<<<< HEAD
-			"outscale_vm":                        resourceOutscaleOApiVM,
-			"outscale_firewall_rules_set":        resourceOutscaleOAPIFirewallRulesSet,
-			"outscale_image":                     resourceOutscaleOAPIImage,
-			"outscale_keypair":                   resourceOutscaleOAPIKeyPair,
-			"outscale_public_ip":                 resourceOutscaleOAPIPublicIP,
-			"outscale_inbound_rule":              resourceOutscaleOAPIInboundRule,
-			"outscale_outbound_rule":             resourceOutscaleOAPIOutboundRule,
-			"outscale_tag":                       resourceOutscaleOAPITags,
-			"outscale_lin_attributes":            resourceOutscaleOAPILinAttributes,
-			"outscale_lin":                       resourceOutscaleOAPILin,
-			"outscale_lin_internet_gateway":      resourceOutscaleOAPILinInternetGateway,
-			"outscale_lin_internet_gateway_link": resourceOutscaleOAPILinInternetGatewayLink,
-			"outscale_nat_service":               resourceOutscaleOAPINatService,
-=======
 			"outscale_vm":                   resourceOutscaleOApiVM,
 			"outscale_firewall_rules_set":   resourceOutscaleOAPIFirewallRulesSet,
 			"outscale_image":                resourceOutscaleOAPIImage,
@@ -65,7 +50,6 @@
 			"outscale_lin_internet_gateway": resourceOutscaleOAPILinInternetGateway,
 			"outscale_nat_service":          resourceOutscaleOAPINatService,
 			"outscale_subnet":               resourceOutscaleOAPISubNet,
->>>>>>> f6e79e5d
 		},
 	}
 	datasources = Dictionary{
