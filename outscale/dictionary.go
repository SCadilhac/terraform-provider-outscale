package outscale

import "github.com/hashicorp/terraform/helper/schema"

//Dictionary for the Outscale APIs maps the apis to their respective functions
type Dictionary map[string]ResourceMap

//ResourceMap maps a schema to their resource or datasource implementation
type ResourceMap map[string]SchemaFunc

//SchemaFunc maps a function that returns a schema
type SchemaFunc func() *schema.Resource

var resources Dictionary
var datasources Dictionary

func init() {
	resources = Dictionary{
		"fcu": ResourceMap{
			"outscale_vm":                   resourceOutscaleVM,
			"outscale_image":                resourceOutscaleImage,
			"outscale_firewall_rules_set":   resourceOutscaleFirewallRulesSet,
			"outscale_outbound_rule":        resourceOutscaleOutboundRule,
			"outscale_inbound_rule":         resourceOutscaleInboundRule,
			"outscale_tag":                  resourceOutscaleTags,
			"outscale_keypair":              resourceOutscaleKeyPair,
			"outscale_public_ip":            resourceOutscalePublicIP,
			"outscale_public_ip_link":       resourceOutscalePublicIPLink,
			"outscale_volume":               resourceOutscaleVolume,
			"outscale_volume_link":          resourceOutscaleVolumeLink,
			"outscale_lin":                  resourceOutscaleLin,
			"outscale_lin_internet_gateway": resourceOutscaleLinInternetGateway,
<<<<<<< HEAD
			"outscale_vm_attributes":        resourceOutscaleVMAttributes,
		},
		"oapi": ResourceMap{
			"outscale_vm":                 resourceOutscaleOApiVM,
			"outscale_firewall_rules_set": resourceOutscaleOAPIFirewallRulesSet,
			"outscale_image":              resourceOutscaleOAPIImage,
			"outscale_keypair":            resourceOutscaleOAPIKeyPair,
			"outscale_public_ip":          resourceOutscaleOAPIPublicIP,
			"outscale_inbound_rule":       resourceOutscaleOAPIInboundRule,
			"outscale_outbound_rule":      resourceOutscaleOAPIOutboundRule,
			"outscale_tag":                resourceOutscaleOAPITags,
=======
			"outscale_nat_service":          resourceOutscaleNatService,
		},
		"oapi": ResourceMap{
			"outscale_vm": resourceOutscaleOApiVM,
			// "outscale_firewall_rules_set": resourceOutscaleOAPIFirewallRulesSet,
			"outscale_image":     resourceOutscaleOAPIImage,
			"outscale_keypair":   resourceOutscaleOAPIKeyPair,
			"outscale_public_ip": resourceOutscaleOAPIPublicIP,
			// "outscale_inbound_rule":  resourceOutscaleOAPIInboundRule,
			// "outscale_outbound_rule": resourceOutscaleOAPIOutboundRule,
			"outscale_tag":         resourceOutscaleOAPITags,
			"outscale_nat_service": resourceOutscaleOAPINatService,
>>>>>>> 85dab6ad
		},
	}
	datasources = Dictionary{
		"fcu": ResourceMap{
			"outscale_vm":                 dataSourceOutscaleVM,
			"outscale_vms":                dataSourceOutscaleVMS,
			"outscale_firewall_rule_set":  dataSourceOutscaleFirewallRuleSet,
			"outscale_firewall_rules_set": dataSourceOutscaleFirewallRulesSets,
			"outscale_image":              dataSourceOutscaleImage,
			"outscale_images":             dataSourceOutscaleImages,
			"outscale_tag":                dataSourceOutscaleTag,
			"outscale_tags":               dataSourceOutscaleTags,
			"outscale_public_ip":          dataSourceOutscalePublicIP,
			"outscale_public_ips":         dataSourceOutscalePublicIPS,
			"outscale_volume":             datasourceOutscaleVolume,
			"outscale_volumes":            datasourceOutscaleVolumes,
			"outscale_nat_service":        dataSourceOutscaleNatService,
			"outscale_nat_services":       dataSourceOutscaleNatServices,
			"outscale_keypair":            datasourceOutscaleKeyPair,
			"outscale_keypairs":           datasourceOutscaleKeyPairs,
		},
		"oapi": ResourceMap{
			"outscale_vm":                 dataSourceOutscaleOAPIVM,
			"outscale_vms":                datasourceOutscaleOApiVMS,
			"outscale_firewall_rules_set": dataSourceOutscaleOAPIFirewallRulesSets,
			"outscale_images":             dataSourceOutscaleOAPIImages,
			"outscale_firewall_rule_set":  dataSourceOutscaleOAPIFirewallRuleSet,
			"outscale_tag":                dataSourceOutscaleOAPITag,
			"outscale_tags":               dataSourceOutscaleOAPITags,
			"outscale_volume":             datasourceOutscaleOAPIVolume,
			"outscale_volumes":            datasourceOutscaleOAPIVolumes,
			"outscale_keypair":            datasourceOutscaleOAPIKeyPair,
			"outscale_keypairs":           datasourceOutscaleOAPIKeyPairs,
		},
	}
}

//GetResource receives the apu and the name of the resource
//and returns the corrresponding
func GetResource(api, resource string) SchemaFunc {
	var a ResourceMap

	if _, ok := resources[api]; !ok {
		return nil
	}

	a = resources[api]

	if _, ok := a[resource]; !ok {
		return nil
	}
	return a[resource]
}

//GetDatasource receives the apu and the name of the datasource
//and returns the corrresponding
func GetDatasource(api, datasource string) SchemaFunc {
	var a ResourceMap
	if _, ok := datasources[api]; !ok {
		return nil
	}

	a = datasources[api]

	if _, ok := a[datasource]; !ok {
		return nil
	}
	return a[datasource]
}<|MERGE_RESOLUTION|>--- conflicted
+++ resolved
@@ -30,7 +30,6 @@
 			"outscale_volume_link":          resourceOutscaleVolumeLink,
 			"outscale_lin":                  resourceOutscaleLin,
 			"outscale_lin_internet_gateway": resourceOutscaleLinInternetGateway,
-<<<<<<< HEAD
 			"outscale_vm_attributes":        resourceOutscaleVMAttributes,
 		},
 		"oapi": ResourceMap{
@@ -42,8 +41,7 @@
 			"outscale_inbound_rule":       resourceOutscaleOAPIInboundRule,
 			"outscale_outbound_rule":      resourceOutscaleOAPIOutboundRule,
 			"outscale_tag":                resourceOutscaleOAPITags,
-=======
-			"outscale_nat_service":          resourceOutscaleNatService,
+			"outscale_nat_service":        resourceOutscaleNatService,
 		},
 		"oapi": ResourceMap{
 			"outscale_vm": resourceOutscaleOApiVM,
@@ -55,7 +53,6 @@
 			// "outscale_outbound_rule": resourceOutscaleOAPIOutboundRule,
 			"outscale_tag":         resourceOutscaleOAPITags,
 			"outscale_nat_service": resourceOutscaleOAPINatService,
->>>>>>> 85dab6ad
 		},
 	}
 	datasources = Dictionary{
