package outscale

import "github.com/hashicorp/terraform/helper/schema"

//Dictionary for the Outscale APIs maps the apis to their respective functions
type Dictionary map[string]ResourceMap

//ResourceMap maps a schema to their resource or datasource implementation
type ResourceMap map[string]SchemaFunc

//SchemaFunc maps a function that returns a schema
type SchemaFunc func() *schema.Resource

var resources Dictionary
var datasources Dictionary

func init() {
	resources = Dictionary{
		"fcu": ResourceMap{
			"outscale_vm":                 resourceOutscaleVM,
			"outscale_image":              resourceOutscaleImage,
			"outscale_firewall_rules_set": resourceOutscaleFirewallRulesSet,
			"outscale_outbound_rule":      resourceOutscaleOutboundRule,
			"outscale_inbound_rule":       resourceOutscaleInboundRule,
			"outscale_tag":                resourceOutscaleTags,
			"outscale_key_pair":           resourceOutscaleKeyPair,
			"outscale_public_ip":          resourceOutscalePublicIP,
			"outscale_public_ip_link":     resourceOutscalePublicIPLink,
		},
		"oapi": ResourceMap{
<<<<<<< HEAD
			"outscale_vm":                 resourceOutscaleOApiVM,
			"outscale_firewall_rules_set": resourceOutscaleOAPIFirewallRulesSet,
=======
			"outscale_vm":    resourceOutscaleOApiVM,
			"outscale_image": resourceOutscaleOAPIImage,
			"outscale_public_ip": resourceOutscaleOAPIPublicIP,
>>>>>>> f8680045
		},
	}
	datasources = Dictionary{
		"fcu": ResourceMap{
			"outscale_vm":                 dataSourceOutscaleVM,
			"outscale_vms":                dataSourceOutscaleVMS,
			"outscale_firewall_rule_set":  dataSourceOutscaleFirewallRuleSet,
			"outscale_firewall_rules_set": dataSourceOutscaleFirewallRulesSets,
			"outscale_image":              dataSourceOutscaleImage,
			"outscale_images":             dataSourceOutscaleImages,
			"outscale_tag":                dataSourceOutscaleTag,
			"outscale_tags":               dataSourceOutscaleTags,
			"outscale_public_ip":          dataSourceOutscalePublicIP,
			"outscale_public_ips":         dataSourceOutscalePublicIPS,
		},
		"oapi": ResourceMap{
<<<<<<< HEAD
			"outscale_vm":                 dataSourceOutscaleOAPIVM,
			"outscale_vms":                datasourceOutscaleOApiVMS,
			"outscale_firewall_rules_set": dataSourceOutscaleOAPIFirewallRulesSets,
=======
			"outscale_vm":     dataSourceOutscaleOAPIVM,
			"outscale_vms":    datasourceOutscaleOApiVMS,
			"outscale_images": dataSourceOutscaleOAPIImages,
			"outscale_firewall_rule_set": dataSourceOutscaleOAPIFirewallRuleSet,
>>>>>>> f8680045
		},
	}
}

//GetResource receives the apu and the name of the resource
//and returns the corrresponding
func GetResource(api, resource string) SchemaFunc {
	var a ResourceMap

	if _, ok := resources[api]; !ok {
		return nil
	}

	a = resources[api]

	if _, ok := a[resource]; !ok {
		return nil
	}
	return a[resource]
}

//GetDatasource receives the apu and the name of the datasource
//and returns the corrresponding
func GetDatasource(api, datasource string) SchemaFunc {
	var a ResourceMap
	if _, ok := datasources[api]; !ok {
		return nil
	}

	a = datasources[api]

	if _, ok := a[datasource]; !ok {
		return nil
	}
	return a[datasource]
}<|MERGE_RESOLUTION|>--- conflicted
+++ resolved
@@ -28,14 +28,10 @@
 			"outscale_public_ip_link":     resourceOutscalePublicIPLink,
 		},
 		"oapi": ResourceMap{
-<<<<<<< HEAD
-			"outscale_vm":                 resourceOutscaleOApiVM,
+    		"outscale_vm":                 resourceOutscaleOApiVM,
 			"outscale_firewall_rules_set": resourceOutscaleOAPIFirewallRulesSet,
-=======
-			"outscale_vm":    resourceOutscaleOApiVM,
-			"outscale_image": resourceOutscaleOAPIImage,
+    		"outscale_image": resourceOutscaleOAPIImage,
 			"outscale_public_ip": resourceOutscaleOAPIPublicIP,
->>>>>>> f8680045
 		},
 	}
 	datasources = Dictionary{
@@ -52,16 +48,11 @@
 			"outscale_public_ips":         dataSourceOutscalePublicIPS,
 		},
 		"oapi": ResourceMap{
-<<<<<<< HEAD
 			"outscale_vm":                 dataSourceOutscaleOAPIVM,
 			"outscale_vms":                datasourceOutscaleOApiVMS,
 			"outscale_firewall_rules_set": dataSourceOutscaleOAPIFirewallRulesSets,
-=======
-			"outscale_vm":     dataSourceOutscaleOAPIVM,
-			"outscale_vms":    datasourceOutscaleOApiVMS,
 			"outscale_images": dataSourceOutscaleOAPIImages,
 			"outscale_firewall_rule_set": dataSourceOutscaleOAPIFirewallRuleSet,
->>>>>>> f8680045
 		},
 	}
 }
