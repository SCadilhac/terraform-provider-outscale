package outscale

import "github.com/hashicorp/terraform/helper/schema"

//Dictionary for the Outscale APIs maps the apis to their respective functions
type Dictionary map[string]ResourceMap

//ResourceMap maps a schema to their resource or datasource implementation
type ResourceMap map[string]SchemaFunc

//SchemaFunc maps a function that returns a schema
type SchemaFunc func() *schema.Resource

var resources Dictionary
var datasources Dictionary

func init() {
	resources = Dictionary{
<<<<<<< HEAD
		"fcu": ResourceMap{
			"outscale_vm":                            resourceOutscaleVM,
			"outscale_image":                         resourceOutscaleImage,
			"outscale_firewall_rules_set":            resourceOutscaleFirewallRulesSet,
			"outscale_outbound_rule":                 resourceOutscaleOutboundRule,
			"outscale_inbound_rule":                  resourceOutscaleInboundRule,
			"outscale_tag":                           resourceOutscaleTags,
			"outscale_keypair":                       resourceOutscaleKeyPair,
			"outscale_public_ip":                     resourceOutscalePublicIP,
			"outscale_public_ip_link":                resourceOutscalePublicIPLink,
			"outscale_volume":                        resourceOutscaleVolume,
			"outscale_volumes_link":                  resourceOutscaleVolumeLink,
			"outscale_lin":                           resourceOutscaleLin,
			"outscale_lin_attributes":                resourceOutscaleLinAttributes,
			"outscale_lin_internet_gateway":          resourceOutscaleLinInternetGateway,
			"outscale_lin_internet_gateway_link":     resourceOutscaleLinInternetGatewayLink,
			"outscale_vm_attributes":                 resourceOutscaleVMAttributes,
			"outscale_nat_service":                   resourceOutscaleNatService,
			"outscale_subnet":                        resourceOutscaleSubNet,
			"outscale_keypair_importation":           resourceOutscaleKeyPairImportation,
			"outscale_client_endpoint":               resourceOutscaleCustomerGateway,
			"outscale_route":                         resourceOutscaleRoute,
			"outscale_route_table":                   resourceOutscaleRouteTable,
			"outscale_route_table_link":              resourceOutscaleRouteTableAssociation,
			"outscale_dhcp_option":                   resourceOutscaleDHCPOption,
			"outscale_dhcp_option_link":              resourceOutscaleDHCPOptionLink,
			"outscale_image_copy":                    resourceOutscaleImageCopy,
			"outscale_vpn_connection":                resourceOutscaleVpnConnection,
			"outscale_vpn_gateway":                   resourceOutscaleVpnGateway,
			"outscale_image_tasks":                   resourceOutscaleImageTasks,
			"outscale_vpn_connection_route":          resourceOutscaleVpnConnectionRoute,
			"outscale_vpn_gateway_route_propagation": resourceOutscaleVpnGatewayRoutePropagation,
			"outscale_vpn_gateway_link":              resourceOutscaleVpnGatewayLink,
			"outscale_nic":                           resourceOutscaleNic,
			"outscale_snapshot_export_tasks":         resourceOutscaleImageExportTasks,
			"outscale_snapshot":                      resourceOutscaleSnapshot,
			"outscale_image_register":                resourceOutscaleImageRegister,
			"outscale_image_launch_permission":       resourceOutscaleImageLaunchPermission,
			"outscale_lin_peering":                   resourceOutscaleLinPeeringConnection,
			"outscale_lin_peering_acceptation":       resourceOutscaleLinPeeringConnectionAccepter,
			"outscale_nic_link":                      resourceOutscaleNetworkInterfaceAttachment,
			"outscale_nic_private_ip":                resourceOutscaleNetworkInterfacePrivateIP,
			"outscale_reserved_vms_offer_purchase":   resourceOutscaleReservedVmsOfferPurchase,
			"outscale_snapshot_attributes":           resourcedOutscaleSnapshotAttributes,
			"outscale_lin_api_access":                resourceOutscaleVpcEndpoint,
			"outscale_snapshot_import":               resourcedOutscaleSnapshotImport,
			"outscale_snapshot_copy":                 resourcedOutscaleSnapshotCopy,
		},
		"oapi": ResourceMap{
			"outscale_vm":                            resourceOutscaleOApiVM,
			"outscale_firewall_rules_set":            resourceOutscaleOAPIFirewallRulesSet,
			"outscale_image":                         resourceOutscaleOAPIImage,
			"outscale_keypair":                       resourceOutscaleOAPIKeyPair,
			"outscale_public_ip":                     resourceOutscaleOAPIPublicIP,
			"outscale_inbound_rule":                  resourceOutscaleOAPIInboundRule,
			"outscale_outbound_rule":                 resourceOutscaleOAPIOutboundRule,
			"outscale_tag":                           resourceOutscaleOAPITags,
			"outscale_lin_attributes":                resourceOutscaleOAPILinAttributes,
			"outscale_lin":                           resourceOutscaleOAPILin,
			"outscale_lin_internet_gateway":          resourceOutscaleOAPILinInternetGateway,
			"outscale_nat_service":                   resourceOutscaleOAPINatService,
			"outscale_subnet":                        resourceOutscaleOAPISubNet,
			"outscale_client_endpoint":               resourceOutscaleCustomerGateway,
			"outscale_route":                         resourceOutscaleRoute,
			"outscale_route_table":                   resourceOutscaleRouteTable,
			"outscale_route_table_link":              resourceOutscaleRouteTableAssociation,
			"outscale_snapshot":                      resourceOutscaleOAPISnapshot,
			"outscale_api_key":                       resourceOutscaleOAPIIamAccessKey,
			"outscale_keypair_importation":           resourceOutscaleOAPIKeyPairImportation,
			"outscale_image_launch_permission":       resourceOutscaleOAPIImageLaunchPermission,
			"outscale_lin_peering":                   resourceOutscaleOAPILinPeeringConnection,
			"outscale_load_balancer":                 resourceOutscaleOAPILoadBalancer,
			"outscale_nic_private_ip":                resourceOutscaleOAPINetworkInterfacePrivateIP,
			"outscale_nic_link":                      resourceOutscaleOAPINetworkInterfaceAttachment,
			"outscale_nic":                           resourceOutscaleOAPINic,
			"outscale_load_balancer_cookiepolicy":    resourceOutscaleAppCookieStickinessPolicy,
			"outscale_load_balancer_listeners":       resourceOutscaleOAPILoadBalancerListeners,
			"outscale_load_balancer_attributes":      resourceOutscaleOAPILoadBalancerAttributes,
			"outscale_load_balancer_vms":             resourceOutscaleOAPILBUAttachment,
			"outscale_load_balancer_tags":            resourceOutscaleOAPILBUTags,
			"outscale_image_tasks":                   resourceOutscaleOAPIImageTasks,
			"outscale_reserved_vms_offer_purchase":   resourceOutscaleOAPIReservedVmsOfferPurchase,
			"outscale_vpn_gateway":                   resourceOutscaleOAPIVpnGateway,
			"outscale_vpn_gateway_route_propagation": resourceOutscaleOAPIVpnGatewayRoutePropagation,
			"outscale_snapshot_export_tasks":         resourceOutscaleOAPIImageExportTasks,
			"outscale_vpn_connection_route":          resourceOutscaleOAPIVpnConnectionRoute,
			"outscale_vpn_connection":                resourceOutscaleOAPIVpnConnection,
			"outscale_image_copy":                    resourceOutscaleOAPIImageCopy,
			"outscale_vpn_gateway_link":              resourceOutscaleOAPIVpnGatewayLink,
			"outscale_snapshot_attributes":           resourcedOutscaleOAPISnapshotAttributes,
			"outscale_lin_api_access":                resourceOutscaleOAPIVpcEndpoint,
			"outscale_image_register":                resourceOutscaleOAPIImageRegister,
			"outscale_snapshot_copy":                 resourcedOutscaleOAPISnapshotCopy,
			"outscale_policy":                        resourceOutscaleOAPIPolicy,
			"outscale_directlink":                    resourceOutscaleOAPIDirectLink,
			"outscale_group":                         resourceOutscaleOAPIGroup,
			"outscale_group_user":                    resourceOutscaleOAPIGroupUser,
			"outscale_user":                          resourceOutscaleOAPIUser,
			"outscale_policy_default_version":        resourceOutscaleOAPIPolicyDefaultVersion,
			"outscale_policy_user_link":              resourceOutscaleOAPIPolicyUserLink,
			"outscale_server_certificate":            resourceOutscaleOAPServerCertificate,
			"outscale_policy_user":                   resourceOutscaleOAPIUserPolicy,
			"outscale_policy_group":                  resourceOutscaleOAPIPolicyGroup,
			"outscale_policy_group_link":             resourceOutscaleOAPIPolicyGroupLink,
			"outscale_policy_version":                resourceOutscaleOAPIPolicyVersion,
			"outscale_user_api_keys":                 resourceOutscaleOAPIUserAPIKey,
			"outscale_directlink_interface":          resourceOutscaleOAPIDirectLinkInterface,
		},
		"icu": ResourceMap{
			"outscale_api_key": resourceOutscaleIamAccessKey,
		},
		"dl": ResourceMap{
			"outscale_directlink":           resourceOutscaleDirectLink,
			"outscale_directlink_interface": resourceOutscaleDirectLinkInterface,
		},
		"lbu": ResourceMap{
			"outscale_load_balancer":                 resourceOutscaleLoadBalancer,
			"outscale_load_balancer_cookiepolicy":    resourceOutscaleAppCookieStickinessPolicy,
			"outscale_load_balancer_vms":             resourceOutscaleLBUAttachment,
			"outscale_load_balancer_listeners":       resourceOutscaleLoadBalancerListeners,
			"outscale_load_balancer_attributes":      resourceOutscaleLoadBalancerAttributes,
			"outscale_load_balancer_tags":            resourceOutscaleLBUTags,
			"outscale_load_balancer_health_check":    resourceOutscaleLoadBalancerHealthCheck,
			"outscale_load_balancer_policy":          resourceOutscaleLoadBalancerPolicy,
			"outscale_load_balancer_ssl_certificate": resourceOutscaleLoadBalancerSSLCertificate,
		},
		"eim": ResourceMap{
			"outscale_policy":                 resourceOutscalePolicy,
			"outscale_group":                  resourceOutscaleGroup,
			"outscale_group_user":             resourceOutscaleGroupUser,
			"outscale_user":                   resourceOutscaleUser,
			"outscale_policy_default_version": resourceOutscalePolicyDefaultVersion,
			"outscale_policy_user_link":       resourceOutscalePolicyUserLink,
			"outscale_server_certificate":     resourceOutscaleEIMServerCertificate,
			"outscale_policy_user":            resourceOutscaleUserPolicy,
			"outscale_policy_group":           resourceOutscalePolicyGroup,
			"outscale_policy_group_link":      resourceOutscalePolicyGroupLink,
			"outscale_policy_version":         resourceOutscalePolicyVersion,
			"outscale_user_api_keys":          resourceOutscaleUserAPIKeys,
		},
	}
	datasources = Dictionary{
		"fcu": ResourceMap{
			"outscale_vm":                      dataSourceOutscaleVM,
			"outscale_vms":                     dataSourceOutscaleVMS,
			"outscale_firewall_rules_set":      dataSourceOutscaleFirewallRuleSet,
			"outscale_firewall_rules_sets":     dataSourceOutscaleFirewallRulesSets,
			"outscale_image":                   dataSourceOutscaleImage,
			"outscale_images":                  dataSourceOutscaleImages,
			"outscale_tag":                     dataSourceOutscaleTag,
			"outscale_tags":                    dataSourceOutscaleTags,
			"outscale_public_ip":               dataSourceOutscalePublicIP,
			"outscale_public_ips":              dataSourceOutscalePublicIPS,
			"outscale_volume":                  datasourceOutscaleVolume,
			"outscale_volumes":                 datasourceOutscaleVolumes,
			"outscale_nat_service":             dataSourceOutscaleNatService,
			"outscale_nat_services":            dataSourceOutscaleNatServices,
			"outscale_keypair":                 datasourceOutscaleKeyPair,
			"outscale_keypairs":                datasourceOutscaleKeyPairs,
			"outscale_vm_state":                dataSourceOutscaleVMState,
			"outscale_vms_state":               dataSourceOutscaleVMSState,
			"outscale_lin_internet_gateway":    datasourceOutscaleLinInternetGateway,
			"outscale_lin_internet_gateways":   datasourceOutscaleLinInternetGateways,
			"outscale_subnet":                  dataSourceOutscaleSubnet,
			"outscale_subnets":                 dataSourceOutscaleSubnets,
			"outscale_lin":                     dataSourceOutscaleVpc,
			"outscale_lins":                    dataSourceOutscaleVpcs,
			"outscale_lin_attributes":          dataSourceOutscaleVpcAttr,
			"outscale_client_endpoint":         dataSourceOutscaleCustomerGateway,
			"outscale_client_endpoints":        dataSourceOutscaleCustomerGateways,
			"outscale_route_table":             dataSourceOutscaleRouteTable,
			"outscale_route_tables":            dataSourceOutscaleRouteTables,
			"outscale_vpn_gateway":             dataSourceOutscaleVpnGateway,
			"outscale_api_key":                 dataSourceOutscaleIamAccessKey,
			"outscale_vpn_gateways":            dataSourceOutscaleVpnGateways,
			"outscale_vpn_connection":          dataSourceOutscaleVpnConnection,
			"outscale_sub_region":              dataSourceOutscaleAvailabilityZone,
			"outscale_prefix_list":             dataSourceOutscalePrefixList,
			"outscale_quota":                   dataSourceOutscaleQuota,
			"outscale_quotas":                  dataSourceOutscaleQuotas,
			"outscale_prefix_lists":            dataSourceOutscalePrefixLists,
			"outscale_region":                  dataSourceOutscaleRegion,
			"outscale_sub_regions":             dataSourceOutscaleAvailabilityZones,
			"outscale_regions":                 dataSourceOutscaleRegions,
			"outscale_vpn_connections":         dataSourceOutscaleVpnConnections,
			"outscale_product_types":           dataSourceOutscaleProductTypes,
			"outscale_reserved_vms":            dataSourceOutscaleReservedVMS,
			"outscale_vm_type":                 dataSourceOutscaleVMType,
			"outscale_vm_types":                dataSourceOutscaleVMTypes,
			"outscale_reserved_vms_offers":     dataSourceOutscaleReservedVMOffers,
			"outscale_reserved_vms_offer":      dataSourceOutscaleReservedVMOffer,
			"outscale_snapshot":                dataSourceOutscaleSnapshot,
			"outscale_snapshots":               dataSourceOutscaleSnapshots,
			"outscale_lin_peering":             dataSourceOutscaleLinPeeringConnection,
			"outscale_lin_peerings":            dataSourceOutscaleLinPeeringsConnection,
			"outscale_nics":                    dataSourceOutscaleNics,
			"outscale_nic":                     dataSourceOutscaleNic,
			"outscale_lin_api_access":          dataSourceOutscaleVpcEndpoint,
			"outscale_lin_api_accesses":        dataSourceOutscaleVpcEndpoints,
			"outscale_lin_api_access_services": dataSourceOutscaleVpcEndpointServices,
		},
		"oapi": ResourceMap{
			"outscale_vm":                                  dataSourceOutscaleOAPIVM,
			"outscale_vms":                                 datasourceOutscaleOApiVMS,
			"outscale_firewall_rules_sets":                 dataSourceOutscaleOAPIFirewallRulesSets,
			"outscale_images":                              dataSourceOutscaleOAPIImages,
			"outscale_firewall_rules_set":                  dataSourceOutscaleOAPIFirewallRuleSet,
			"outscale_tag":                                 dataSourceOutscaleOAPITag,
			"outscale_tags":                                dataSourceOutscaleOAPITags,
			"outscale_volume":                              datasourceOutscaleOAPIVolume,
			"outscale_volumes":                             datasourceOutscaleOAPIVolumes,
			"outscale_keypair":                             datasourceOutscaleOAPIKeyPair,
			"outscale_keypairs":                            datasourceOutscaleOAPIKeyPairs,
			"outscale_lin_internet_gateway":                datasourceOutscaleOAPILinInternetGateway,
			"outscale_lin_internet_gateways":               datasourceOutscaleOAPILinInternetGateways,
			"outscale_subnet":                              dataSourceOutscaleOAPISubnet,
			"outscale_subnets":                             dataSourceOutscaleOAPISubnets,
			"outscale_vm_state":                            dataSourceOutscaleOAPIVMState,
			"outscale_vms_state":                           dataSourceOutscaleOAPIVMSState,
			"outscale_lin":                                 dataSourceOutscaleOAPIVpc,
			"outscale_lins":                                dataSourceOutscaleOAPIVpcs,
			"outscale_lin_attributes":                      dataSourceOutscaleOAPIVpcAttr,
			"outscale_client_endpoint":                     dataSourceOutscaleOAPICustomerGateway,
			"outscale_client_endpoints":                    dataSourceOutscaleOAPICustomerGateways,
			"outscale_route_table":                         dataSourceOutscaleOAPIRouteTable,
			"outscale_route_tables":                        dataSourceOutscaleOAPIRouteTables,
			"outscale_snapshot":                            dataSourceOutscaleOAPISnapshot,
			"outscale_snapshots":                           dataSourceOutscaleOAPISnapshots,
			"outscale_lin_peering":                         dataSourceOutscaleOAPILinPeeringConnection,
			"outscale_lin_peerings":                        dataSourceOutscaleOAPILinPeeringsConnection,
			"outscale_load_balancer":                       dataSourceOutscaleOAPILoadBalancer,
			"outscale_load_balancers":                      dataSourceOutscaleOAPILoadBalancers,
			"outscale_nic":                                 dataSourceOutscaleOAPINic,
			"outscale_nics":                                dataSourceOutscaleOAPINics,
			"outscale_load_balancer_tags":                  dataSourceOutscaleOAPILBUTags,
			"outscale_vm_health":                           dataSourceOutscaleOAPIVMHealth,
			"outscale_load_balancer_health_check":          dataSourceOutscaleOAPILoadBalancerHealthCheck,
			"outscale_load_balancer_listener_description":  dataSourceOutscaleOAPILoadBalancerLD,
			"outscale_load_balancer_listener_descriptions": dataSourceOutscaleOAPILoadBalancerLDs,
			"outscale_load_balancer_attributes":            dataSourceOutscaleOAPILoadBalancerAttr,
			"outscale_regions":                             dataSourceOutscaleOAPIRegions,
			"outscale_region":                              dataSourceOutscaleOAPIRegion,
			"outscale_reserved_vms_offer":                  dataSourceOutscaleOAPIReservedVMOffer,
			"outscale_reserved_vms_offers":                 dataSourceOutscaleOAPIReservedVMOffers,
			"outscale_reserved_vms":                        dataSourceOutscaleOAPIReservedVMS,
			"outscale_vpn_gateways":                        dataSourceOutscaleOAPIVpnGateways,
			"outscale_vpn_gateway":                         dataSourceOutscaleOAPIVpnGateway,
			"outscale_vm_type":                             dataSourceOutscaleOAPIVMType,
			"outscale_vm_types":                            dataSourceOutscaleOAPIVMTypes,
			"outscale_quotas":                              dataSourceOutscaleOAPIQuotas,
			"outscale_quota":                               dataSourceOutscaleOAPIQuota,
			"outscale_prefix_lists":                        dataSourceOutscaleOAPIPrefixLists,
			"outscale_prefix_list":                         dataSourceOutscaleOAPIPrefixList,
			"outscale_vpn_connections":                     dataSourceOutscaleOAPIVpnConnections,
			"outscale_sub_region":                          dataSourceOutscaleOAPIAvailabilityZone,
			"outscale_product_types":                       dataSourceOutscaleOAPIProductTypes,
			"outscale_image":                               dataSourceOutscaleOAPIImage,
			"outscale_lin_api_access_services":             dataSourceOutscaleOAPIVpcEndpointServices,
			"outscale_group":                               dataSourceOutscaleOAPIGroup,
			"outscale_user":                                dataSourceOutscaleOAPIUser,
			"outscale_users":                               dataSourceOutscaleOAPIUsers,
			"outscale_policy_user_link":                    dataSourceOutscaleOAPIPolicyUserLink,
			"outscale_groups":                              dataSourceOutscaleOAPIGroups,
			"outscale_groups_for_user":                     dataSourceOutscaleOAPIGroupUser,
			"outscale_policy":                              dataSourceOutscaleOAPIPolicy,
			"outscale_server_certificate":                  datasourceOutscaleOAPIEIMServerCertificate,
			"outscale_policy_group_link":                   dataSourceOutscaleOAPIPolicyGroupLink,
			"outscale_catalog":                             dataSourceOutscaleOAPICatalog,
			"outscale_public_catalog":                      dataSourceOutscaleOAPIPublicCatalog,
			"outscale_account_consumption":                 dataSourceOutscaleOAPIAccountConsumption,
			"outscale_policy_version":                      dataSourceOutscaleOAPIPolicyVersion,
			"outscale_policy_versions":                     dataSourceOutscaleOAPIPolicyVersions,
			"outscale_account":                             dataSourceOutscaleOAPIAccount,
			"outscale_directlink_vpn_gateways":             dataSourceOutscaleOAPIDLVPNGateways,
			"outscale_directlink_interface":                dataSourceOutscaleOAPIDirectLinkInterface,
			"outscale_directlink_interfaces":               dataSourceOutscaleOAPIDirectLinkInterfaces,
		},
		"lbu": ResourceMap{
			"outscale_load_balancer":                       dataSourceOutscaleLoadBalancer,
			"outscale_load_balancers":                      dataSourceOutscaleLoadBalancers,
			"outscale_load_balancer_access_logs":           dataSourceOutscaleLoadBalancerAccessLogs,
			"outscale_load_balancer_tags":                  dataSourceOutscaleLBUTags,
			"outscale_vm_health":                           dataSourceOutscaleVMHealth,
			"outscale_load_balancer_health_check":          dataSourceOutscaleLoadBalancerHealthCheck,
			"outscale_load_balancer_listener_description":  dataSourceOutscaleLoadBalancerLD,
			"outscale_load_balancer_listener_descriptions": dataSourceOutscaleLoadBalancerLDs,
			"outscale_load_balancer_attributes":            dataSourceOutscaleLoadBalancerAttr,
		},
		"eim": ResourceMap{
			"outscale_group":               dataSourceOutscaleGroup,
			"outscale_user":                dataSourceOutscaleUser,
			"outscale_users":               dataSourceOutscaleUsers,
			"outscale_policy_user_link":    dataSourceOutscalePolicyUserLink,
			"outscale_groups":              dataSourceOutscaleGroups,
			"outscale_groups_for_user":     dataSourceOutscaleGroupUser,
			"outscale_policy":              dataSourceOutscalePolicy,
			"outscale_server_certificate":  datasourceOutscaleEIMServerCertificate,
			"outscale_server_certificates": datasourceOutscaleEIMServerCertificates,
			"outscale_policy_group_link":   dataSourceOutscalePolicyGroupLink,
			"outscale_user_api_keys":       dataSourceOutscaleUserAPIKeys,
			"outscale_policy_version":      dataSourceOutscalePolicyVersion,
			"outscale_policy_versions":     dataSourceOutscalePolicyVersions,
		},
		"icu": ResourceMap{
			"outscale_catalog":             dataSourceOutscaleCatalog,
			"outscale_public_catalog":      dataSourceOutscalePublicCatalog,
			"outscale_account_consumption": dataSourceOutscaleAccountConsumption,
			"outscale_account":             dataSourceOutscaleAccount,
		},
		"dl": ResourceMap{
			"outscale_sites":                   dataSourceOutscaleSites,
			"outscale_directlink_vpn_gateways": dataSourceOutscaleDLVPNGateways,
			"outscale_directlink":              dataSourceOutscaleDirectLink,
			"outscale_directlink_interface":    dataSourceOutscaleDirectLinkInterface,
			"outscale_directlink_interfaces":   dataSourceOutscaleDirectLinkInterfaces,
=======
		"fcu": ResourceMap{},
		"oapi": ResourceMap{
			"outscale_public_ip":      resourceOutscaleOAPIPublicIP,
			"outscale_public_ip_link": resourceOutscaleOAPIPublicIPLink,
		},
	}
	datasources = Dictionary{
		"fcu": ResourceMap{},
		"oapi": ResourceMap{
			"outscale_public_ip": dataSourceOutscaleOAPIPublicIP,
>>>>>>> b3bcd3a4
		},
	}
}

// GetResource ...
func GetResource(api, resource string) SchemaFunc {
	var a ResourceMap

	if _, ok := resources[api]; !ok {
		return nil
	}

	a = resources[api]

	if _, ok := a[resource]; !ok {
		return nil
	}
	return a[resource]
}

//GetDatasource receives the apu and the name of the datasource
//and returns the corrresponding
func GetDatasource(api, datasource string) SchemaFunc {
	var a ResourceMap
	if _, ok := datasources[api]; !ok {
		return nil
	}

	a = datasources[api]

	if _, ok := a[datasource]; !ok {
		return nil
	}
	return a[datasource]
}<|MERGE_RESOLUTION|>--- conflicted
+++ resolved
@@ -16,7 +16,6 @@
 
 func init() {
 	resources = Dictionary{
-<<<<<<< HEAD
 		"fcu": ResourceMap{
 			"outscale_vm":                            resourceOutscaleVM,
 			"outscale_image":                         resourceOutscaleImage,
@@ -71,12 +70,17 @@
 			"outscale_image":                         resourceOutscaleOAPIImage,
 			"outscale_keypair":                       resourceOutscaleOAPIKeyPair,
 			"outscale_public_ip":                     resourceOutscaleOAPIPublicIP,
+			"outscale_public_ip_link":                resourceOutscaleOAPIPublicIPLink,
+			"outscale_volume":                        resourceOutscaleOAPIVolume,
+			"outscale_volumes_link":                  resourceOutscaleOAPIVolumeLink,
+			"outscale_vm_attributes":                 resourceOutscaleOAPIVMAttributes,
 			"outscale_inbound_rule":                  resourceOutscaleOAPIInboundRule,
 			"outscale_outbound_rule":                 resourceOutscaleOAPIOutboundRule,
 			"outscale_tag":                           resourceOutscaleOAPITags,
 			"outscale_lin_attributes":                resourceOutscaleOAPILinAttributes,
 			"outscale_lin":                           resourceOutscaleOAPILin,
 			"outscale_lin_internet_gateway":          resourceOutscaleOAPILinInternetGateway,
+			"outscale_lin_internet_gateway_link":     resourceOutscaleOAPILinInternetGatewayLink,
 			"outscale_nat_service":                   resourceOutscaleOAPINatService,
 			"outscale_subnet":                        resourceOutscaleOAPISubNet,
 			"outscale_client_endpoint":               resourceOutscaleCustomerGateway,
@@ -124,6 +128,10 @@
 			"outscale_policy_version":                resourceOutscaleOAPIPolicyVersion,
 			"outscale_user_api_keys":                 resourceOutscaleOAPIUserAPIKey,
 			"outscale_directlink_interface":          resourceOutscaleOAPIDirectLinkInterface,
+			"outscale_dhcp_option":                   resourceOutscaleDHCPOption,     //TODO: OAPI
+			"outscale_dhcp_option_link":              resourceOutscaleDHCPOptionLink, //TODO: OAPI
+			"outscale_lin_peering_acceptation":       resourceOutscaleOAPILinPeeringConnectionAccepter,
+			"outscale_snapshot_import":               resourcedOutscaleOAPISnapshotImport,
 		},
 		"icu": ResourceMap{
 			"outscale_api_key": resourceOutscaleIamAccessKey,
@@ -293,6 +301,15 @@
 			"outscale_directlink_vpn_gateways":             dataSourceOutscaleOAPIDLVPNGateways,
 			"outscale_directlink_interface":                dataSourceOutscaleOAPIDirectLinkInterface,
 			"outscale_directlink_interfaces":               dataSourceOutscaleOAPIDirectLinkInterfaces,
+			"outscale_public_ip":                           dataSourceOutscaleOAPIPublicIP,
+			"outscale_public_ips":                          dataSourceOutscalePublicIPS, //TODO: OAPI
+			"outscale_nat_service":                         dataSourceOutscaleOAPINatService,
+			"outscale_nat_services":                        dataSourceOutscaleOAPINatServices,
+			"outscale_api_key":                             dataSourceOutscaleOAPIIamAccessKey,
+			"outscale_vpn_connection":                      dataSourceOutscaleVpnConnection,     //TODO: OAPI
+			"outscale_sub_regions":                         dataSourceOutscaleAvailabilityZones, //TODO: OAPI
+			"outscale_lin_api_access":                      dataSourceOutscaleOAPIVpcEndpoint,
+			"outscale_lin_api_accesses":                    dataSourceOutscaleOAPIVpcEndpoints,
 		},
 		"lbu": ResourceMap{
 			"outscale_load_balancer":                       dataSourceOutscaleLoadBalancer,
@@ -332,18 +349,6 @@
 			"outscale_directlink":              dataSourceOutscaleDirectLink,
 			"outscale_directlink_interface":    dataSourceOutscaleDirectLinkInterface,
 			"outscale_directlink_interfaces":   dataSourceOutscaleDirectLinkInterfaces,
-=======
-		"fcu": ResourceMap{},
-		"oapi": ResourceMap{
-			"outscale_public_ip":      resourceOutscaleOAPIPublicIP,
-			"outscale_public_ip_link": resourceOutscaleOAPIPublicIPLink,
-		},
-	}
-	datasources = Dictionary{
-		"fcu": ResourceMap{},
-		"oapi": ResourceMap{
-			"outscale_public_ip": dataSourceOutscaleOAPIPublicIP,
->>>>>>> b3bcd3a4
 		},
 	}
 }
