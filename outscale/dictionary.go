--- conflicted
+++ resolved
@@ -41,14 +41,10 @@
 			"outscale_public_ip": resourceOutscaleOAPIPublicIP,
 			// "outscale_inbound_rule":  resourceOutscaleOAPIInboundRule,
 			// "outscale_outbound_rule": resourceOutscaleOAPIOutboundRule,
-<<<<<<< HEAD
 			"outscale_tag":            resourceOutscaleOAPITags,
 			"outscale_lin_attributes": resourceOutscaleOAPILinAttributes,
-=======
-			"outscale_tag":         resourceOutscaleOAPITags,
-			"outscale_lin":         resourceOutscaleOAPILin,
-			"outscale_nat_service": resourceOutscaleOAPINatService,
->>>>>>> a6b68b78
+			"outscale_lin":            resourceOutscaleOAPILin,
+			"outscale_nat_service":    resourceOutscaleOAPINatService,
 		},
 	}
 	datasources = Dictionary{
