package outscale

import "github.com/hashicorp/terraform/helper/schema"

//Dictionary for the Outscale APIs maps the apis to their respective functions
type Dictionary map[string]ResourceMap

//ResourceMap maps a schema to their resource or datasource implementation
type ResourceMap map[string]SchemaFunc

//SchemaFunc maps a function that returns a schema
type SchemaFunc func() *schema.Resource

var resources Dictionary
var datasources Dictionary

func init() {
	resources = Dictionary{
		"fcu": ResourceMap{
			"outscale_vm":                 resourceOutscaleVM,
			"outscale_image":              resourceOutscaleImage,
			"outscale_firewall_rules_set": resourceOutscaleFirewallRulesSet,
			"outscale_outbound_rule":      resourceOutscaleOutboundRule,
			"outscale_inbound_rule":       resourceOutscaleInboundRule,
			"outscale_tag":                resourceOutscaleTags,
			"outscale_key_pair":           resourceOutscaleKeyPair,
			"outscale_public_ip":          resourceOutscalePublicIP,
			"outscale_public_ip_link":     resourceOutscalePublicIPLink,
		},
		"oapi": ResourceMap{
<<<<<<< HEAD
			"outscale_vm":            resourceOutscaleOApiVM,
			"outscale_image":         resourceOutscaleOAPIImage,
			"outscale_public_ip":     resourceOutscaleOAPIPublicIP,
			"outscale_inbound_rule":  resourceOutscaleOAPIInboundRule,
			"outscale_outbound_rule": resourceOutscaleOAPIOutboundRule,
=======
			"outscale_vm":        resourceOutscaleOApiVM,
			"outscale_image":     resourceOutscaleOAPIImage,
			"outscale_public_ip": resourceOutscaleOAPIPublicIP,
			"outscale_tag":       resourceOutscaleOAPITags,
>>>>>>> 37decf77
		},
	}
	datasources = Dictionary{
		"fcu": ResourceMap{
			"outscale_vm":                 dataSourceOutscaleVM,
			"outscale_vms":                dataSourceOutscaleVMS,
			"outscale_firewall_rule_set":  dataSourceOutscaleFirewallRuleSet,
			"outscale_firewall_rules_set": dataSourceOutscaleFirewallRulesSets,
			"outscale_image":              dataSourceOutscaleImage,
			"outscale_images":             dataSourceOutscaleImages,
			"outscale_tag":                dataSourceOutscaleTag,
			"outscale_tags":               dataSourceOutscaleTags,
			"outscale_public_ip":          dataSourceOutscalePublicIP,
			"outscale_public_ips":         dataSourceOutscalePublicIPS,
		},
		"oapi": ResourceMap{
			"outscale_vm":                dataSourceOutscaleOAPIVM,
			"outscale_vms":               datasourceOutscaleOApiVMS,
			"outscale_images":            dataSourceOutscaleOAPIImages,
			"outscale_firewall_rule_set": dataSourceOutscaleOAPIFirewallRuleSet,
			"outscale_tag":               dataSourceOutscaleOAPITag,
			"outscale_tags":              dataSourceOutscaleOAPITags,
		},
	}
}

//GetResource receives the apu and the name of the resource
//and returns the corrresponding
func GetResource(api, resource string) SchemaFunc {
	var a ResourceMap

	if _, ok := resources[api]; !ok {
		return nil
	}

	a = resources[api]

	if _, ok := a[resource]; !ok {
		return nil
	}
	return a[resource]
}

//GetDatasource receives the apu and the name of the datasource
//and returns the corrresponding
func GetDatasource(api, datasource string) SchemaFunc {
	var a ResourceMap
	if _, ok := datasources[api]; !ok {
		return nil
	}

	a = datasources[api]

	if _, ok := a[datasource]; !ok {
		return nil
	}
	return a[datasource]
}<|MERGE_RESOLUTION|>--- conflicted
+++ resolved
@@ -28,18 +28,12 @@
 			"outscale_public_ip_link":     resourceOutscalePublicIPLink,
 		},
 		"oapi": ResourceMap{
-<<<<<<< HEAD
 			"outscale_vm":            resourceOutscaleOApiVM,
 			"outscale_image":         resourceOutscaleOAPIImage,
 			"outscale_public_ip":     resourceOutscaleOAPIPublicIP,
 			"outscale_inbound_rule":  resourceOutscaleOAPIInboundRule,
 			"outscale_outbound_rule": resourceOutscaleOAPIOutboundRule,
-=======
-			"outscale_vm":        resourceOutscaleOApiVM,
-			"outscale_image":     resourceOutscaleOAPIImage,
-			"outscale_public_ip": resourceOutscaleOAPIPublicIP,
 			"outscale_tag":       resourceOutscaleOAPITags,
->>>>>>> 37decf77
 		},
 	}
 	datasources = Dictionary{
