package outscale

import "github.com/hashicorp/terraform/helper/schema"

//Dictionary for the Outscale APIs maps the apis to their respective functions
type Dictionary map[string]ResourceMap

//ResourceMap maps a schema to their resource or datasource implementation
type ResourceMap map[string]SchemaFunc

//SchemaFunc maps a function that returns a schema
type SchemaFunc func() *schema.Resource

var resources Dictionary
var datasources Dictionary

func init() {
	resources = Dictionary{
		"fcu": ResourceMap{
			"outscale_vm":                        resourceOutscaleVM,
			"outscale_image":                     resourceOutscaleImage,
			"outscale_firewall_rules_set":        resourceOutscaleFirewallRulesSet,
			"outscale_outbound_rule":             resourceOutscaleOutboundRule,
			"outscale_inbound_rule":              resourceOutscaleInboundRule,
			"outscale_tag":                       resourceOutscaleTags,
			"outscale_keypair":                   resourceOutscaleKeyPair,
			"outscale_public_ip":                 resourceOutscalePublicIP,
			"outscale_public_ip_link":            resourceOutscalePublicIPLink,
			"outscale_volume":                    resourceOutscaleVolume,
			"outscale_volumes_link":              resourceOutscaleVolumeLink,
			"outscale_lin":                       resourceOutscaleLin,
			"outscale_lin_attributes":            resourceOutscaleLinAttributes,
			"outscale_lin_internet_gateway":      resourceOutscaleLinInternetGateway,
			"outscale_lin_internet_gateway_link": resourceOutscaleLinInternetGatewayLink,
			"outscale_vm_attributes":             resourceOutscaleVMAttributes,
			"outscale_nat_service":               resourceOutscaleNatService,
			"outscale_subnet":                    resourceOutscaleSubNet,
			"outscale_dhcp_option":               resourceOutscaleDHCPOption,
			"outscale_client_endpoint":           resourceOutscaleCustomerGateway,
			"outscale_route":                     resourceOutscaleRoute,
			"outscale_route_table":               resourceOutscaleRouteTable,
			"outscale_route_table_link":          resourceOutscaleRouteTableAssociation,
			"outscale_dhcp_option_link":          resourceOutscaleDHCPOptionLink,
<<<<<<< HEAD
			"outscale_vpn_connection":            resourceOutscaleVpnConnection,
=======
			"outscale_vpn_gateway":               resourceOutscaleVpnGateway,
>>>>>>> 40de8eb1
		},
		"oapi": ResourceMap{
			"outscale_vm":                   resourceOutscaleOApiVM,
			"outscale_firewall_rules_set":   resourceOutscaleOAPIFirewallRulesSet,
			"outscale_image":                resourceOutscaleOAPIImage,
			"outscale_keypair":              resourceOutscaleOAPIKeyPair,
			"outscale_public_ip":            resourceOutscaleOAPIPublicIP,
			"outscale_inbound_rule":         resourceOutscaleOAPIInboundRule,
			"outscale_outbound_rule":        resourceOutscaleOAPIOutboundRule,
			"outscale_tag":                  resourceOutscaleOAPITags,
			"outscale_lin_attributes":       resourceOutscaleOAPILinAttributes,
			"outscale_lin":                  resourceOutscaleOAPILin,
			"outscale_lin_internet_gateway": resourceOutscaleOAPILinInternetGateway,
			"outscale_nat_service":          resourceOutscaleOAPINatService,
			"outscale_subnet":               resourceOutscaleOAPISubNet,
			"outscale_client_endpoint":      resourceOutscaleOAPICustomerGateway,
			"outscale_route":                resourceOutscaleOAPIRoute,
			"outscale_route_table":          resourceOutscaleOAPIRouteTable,
			"outscale_route_table_link":     resourceOutscaleOAPIRouteTableAssociation,
		},
	}
	datasources = Dictionary{
		"fcu": ResourceMap{
			"outscale_vm":                    dataSourceOutscaleVM,
			"outscale_vms":                   dataSourceOutscaleVMS,
			"outscale_firewall_rules_set":    dataSourceOutscaleFirewallRuleSet,
			"outscale_firewall_rules_sets":   dataSourceOutscaleFirewallRulesSets,
			"outscale_image":                 dataSourceOutscaleImage,
			"outscale_images":                dataSourceOutscaleImages,
			"outscale_tag":                   dataSourceOutscaleTag,
			"outscale_tags":                  dataSourceOutscaleTags,
			"outscale_public_ip":             dataSourceOutscalePublicIP,
			"outscale_public_ips":            dataSourceOutscalePublicIPS,
			"outscale_volume":                datasourceOutscaleVolume,
			"outscale_volumes":               datasourceOutscaleVolumes,
			"outscale_nat_service":           dataSourceOutscaleNatService,
			"outscale_nat_services":          dataSourceOutscaleNatServices,
			"outscale_keypair":               datasourceOutscaleKeyPair,
			"outscale_keypairs":              datasourceOutscaleKeyPairs,
			"outscale_vm_state":              dataSourceOutscaleVmState,
			"outscale_vms_state":             dataSourceOutscaleVMSState,
			"outscale_lin_internet_gateway":  datasourceOutscaleLinInternetGateway,
			"outscale_lin_internet_gateways": datasourceOutscaleLinInternetGateways,
			"outscale_subnet":                dataSourceOutscaleSubnet,
			"outscale_subnets":               dataSourceOutscaleSubnets,
			"outscale_lin":                   dataSourceOutscaleVpc,
			"outscale_lins":                  dataSourceOutscaleVpcs,
			"outscale_lin_attributes":        dataSourceOutscaleVpcAttr,
			"outscale_client_endpoint":       dataSourceOutscaleCustomerGateway,
			"outscale_client_endpoints":      dataSourceOutscaleCustomerGateways,
			"outscale_route_table":           dataSourceOutscaleRouteTable,
			"outscale_route_tables":          dataSourceOutscaleRouteTables,
		},
		"oapi": ResourceMap{
			"outscale_vm":                    dataSourceOutscaleOAPIVM,
			"outscale_vms":                   datasourceOutscaleOApiVMS,
			"outscale_firewall_rules_sets":   dataSourceOutscaleOAPIFirewallRulesSets,
			"outscale_images":                dataSourceOutscaleOAPIImages,
			"outscale_firewall_rules_set":    dataSourceOutscaleOAPIFirewallRuleSet,
			"outscale_tag":                   dataSourceOutscaleOAPITag,
			"outscale_tags":                  dataSourceOutscaleOAPITags,
			"outscale_volume":                datasourceOutscaleOAPIVolume,
			"outscale_volumes":               datasourceOutscaleOAPIVolumes,
			"outscale_keypair":               datasourceOutscaleOAPIKeyPair,
			"outscale_keypairs":              datasourceOutscaleOAPIKeyPairs,
			"outscale_lin_internet_gateway":  datasourceOutscaleOAPILinInternetGateway,
			"outscale_lin_internet_gateways": datasourceOutscaleOAPILinInternetGateways,
			"outscale_subnet":                dataSourceOutscaleOAPISubnet,
			"outscale_subnets":               dataSourceOutscaleOAPISubnets,
			"outscale_vm_state":              dataSourceOutscaleOAPIVMState,
			"outscale_vms_state":             dataSourceOutscaleOAPIVMSState,
			"outscale_lin":                   dataSourceOutscaleOAPIVpc,
			"outscale_lins":                  dataSourceOutscaleOAPIVpcs,
			"outscale_lin_attributes":        dataSourceOutscaleOAPIVpcAttr,
			"outscale_client_endpoint":       dataSourceOutscaleOAPICustomerGateway,
			"outscale_client_endpoints":      dataSourceOutscaleOAPICustomerGateways,
			"outscale_route_table":           dataSourceOutscaleOAPIRouteTable,
			"outscale_route_tables":          dataSourceOutscaleOAPIRouteTables,
		},
	}
}

//GetResource receives the apu and the name of the resource
//and returns the corrresponding
func GetResource(api, resource string) SchemaFunc {
	var a ResourceMap

	if _, ok := resources[api]; !ok {
		return nil
	}

	a = resources[api]

	if _, ok := a[resource]; !ok {
		return nil
	}
	return a[resource]
}

//GetDatasource receives the apu and the name of the datasource
//and returns the corrresponding
func GetDatasource(api, datasource string) SchemaFunc {
	var a ResourceMap
	if _, ok := datasources[api]; !ok {
		return nil
	}

	a = datasources[api]

	if _, ok := a[datasource]; !ok {
		return nil
	}
	return a[datasource]
}<|MERGE_RESOLUTION|>--- conflicted
+++ resolved
@@ -41,11 +41,8 @@
 			"outscale_route_table":               resourceOutscaleRouteTable,
 			"outscale_route_table_link":          resourceOutscaleRouteTableAssociation,
 			"outscale_dhcp_option_link":          resourceOutscaleDHCPOptionLink,
-<<<<<<< HEAD
 			"outscale_vpn_connection":            resourceOutscaleVpnConnection,
-=======
 			"outscale_vpn_gateway":               resourceOutscaleVpnGateway,
->>>>>>> 40de8eb1
 		},
 		"oapi": ResourceMap{
 			"outscale_vm":                   resourceOutscaleOApiVM,
