--- conflicted
+++ resolved
@@ -109,13 +109,10 @@
 			"outscale_sub_region":            dataSourceOutscaleAvailabilityZone,
 			"outscale_prefix_list":           dataSourceOutscalePrefixList,
 			"outscale_quota":                 dataSourceOutscaleQuota,
-<<<<<<< HEAD
 			"outscale_quotas":                dataSourceOutscaleQuotas,
-=======
 			"outscale_region":                dataSourceOutscaleRegion,
 			"outscale_sub_regions":           dataSourceOutscaleAvailabilityZones,
 			"outscale_regions":               dataSourceOutscaleRegions,
->>>>>>> b3908ce3
 		},
 		"oapi": ResourceMap{
 			"outscale_vm":                    dataSourceOutscaleOAPIVM,
