package outscale

import "github.com/hashicorp/terraform/helper/schema"

//Dictionary for the Outscale APIs maps the apis to their respective functions
type Dictionary map[string]ResourceMap

//ResourceMap maps a schema to their resource or datasource implementation
type ResourceMap map[string]SchemaFunc

//SchemaFunc maps a function that returns a schema
type SchemaFunc func() *schema.Resource

var resources Dictionary
var datasources Dictionary

func init() {
	resources = Dictionary{
		"fcu": ResourceMap{
			"outscale_vm":                 resourceOutscaleVM,
			"outscale_image":              resourceOutscaleImage,
			"outscale_firewall_rules_set": resourceOutscaleFirewallRulesSet,
<<<<<<< HEAD
			"outscale_outbound_rule":      resourceOutscaleOutboundRule,
			"outscale_inbound_rule":       resourceOutscaleInboundRule,
=======
			"outscale_tag":                resourceOutscaleTags,
			"outscale_key_pair":           resourceOutscaleKeyPair,
			"outscale_public_ip":          resourceOutscalePublicIP,
			"outscale_public_ip_link":     resourceOutscalePublicIPLink,
>>>>>>> b9172619
		},
		"oapi": ResourceMap{
			"outscale_vm": resourceOutscaleOApiVM,
		},
	}
	datasources = Dictionary{
		"fcu": ResourceMap{
			"outscale_vm":  dataSourceOutscaleVM,
			"outscale_vms": dataSourceOutscaleVMS,
		},
		"oapi": ResourceMap{
			"outscale_vm":  dataSourceOutscaleOAPIVM,
			"outscale_vms": datasourceOutscaleOApiVMS,
		},
	}
}

//GetResource receives the apu and the name of the resource
//and returns the corrresponding
func GetResource(api, resource string) SchemaFunc {
	var a ResourceMap

	if _, ok := resources[api]; !ok {
		return nil
	}

	a = resources[api]

	if _, ok := a[resource]; !ok {
		return nil
	}
	return a[resource]
}

//GetDatasource receives the apu and the name of the datasource
//and returns the corrresponding
func GetDatasource(api, datasource string) SchemaFunc {
	var a ResourceMap
	if _, ok := datasources[api]; !ok {
		return nil
	}

	a = datasources[api]

	if _, ok := a[datasource]; !ok {
		return nil
	}
	return a[datasource]
}<|MERGE_RESOLUTION|>--- conflicted
+++ resolved
@@ -20,15 +20,12 @@
 			"outscale_vm":                 resourceOutscaleVM,
 			"outscale_image":              resourceOutscaleImage,
 			"outscale_firewall_rules_set": resourceOutscaleFirewallRulesSet,
-<<<<<<< HEAD
 			"outscale_outbound_rule":      resourceOutscaleOutboundRule,
 			"outscale_inbound_rule":       resourceOutscaleInboundRule,
-=======
 			"outscale_tag":                resourceOutscaleTags,
 			"outscale_key_pair":           resourceOutscaleKeyPair,
 			"outscale_public_ip":          resourceOutscalePublicIP,
 			"outscale_public_ip_link":     resourceOutscalePublicIPLink,
->>>>>>> b9172619
 		},
 		"oapi": ResourceMap{
 			"outscale_vm": resourceOutscaleOApiVM,
