package outscale

import "github.com/hashicorp/terraform/helper/schema"

//Dictionary for the Outscale APIs maps the apis to their respective functions
type Dictionary map[string]ResourceMap

//ResourceMap maps a schema to their resource or datasource implementation
type ResourceMap map[string]SchemaFunc

//SchemaFunc maps a function that returns a schema
type SchemaFunc func() *schema.Resource

var resources Dictionary
var datasources Dictionary

func init() {
	resources = Dictionary{
		"fcu": ResourceMap{
<<<<<<< HEAD
			"outscale_vm":                        resourceOutscaleVM,
			"outscale_image":                     resourceOutscaleImage,
			"outscale_firewall_rules_set":        resourceOutscaleFirewallRulesSet,
			"outscale_outbound_rule":             resourceOutscaleOutboundRule,
			"outscale_inbound_rule":              resourceOutscaleInboundRule,
			"outscale_tag":                       resourceOutscaleTags,
			"outscale_keypair":                   resourceOutscaleKeyPair,
			"outscale_public_ip":                 resourceOutscalePublicIP,
			"outscale_public_ip_link":            resourceOutscalePublicIPLink,
			"outscale_volume":                    resourceOutscaleVolume,
			"outscale_volume_link":               resourceOutscaleVolumeLink,
			"outscale_lin":                       resourceOutscaleLin,
			"outscale_lin_internet_gateway":      resourceOutscaleLinInternetGateway,
			"outscale_lin_internet_gateway_link": resourceOutscaleLinInternetGatewayLink,
=======
			"outscale_vm":                   resourceOutscaleVM,
			"outscale_image":                resourceOutscaleImage,
			"outscale_firewall_rules_set":   resourceOutscaleFirewallRulesSet,
			"outscale_outbound_rule":        resourceOutscaleOutboundRule,
			"outscale_inbound_rule":         resourceOutscaleInboundRule,
			"outscale_tag":                  resourceOutscaleTags,
			"outscale_keypair":              resourceOutscaleKeyPair,
			"outscale_public_ip":            resourceOutscalePublicIP,
			"outscale_public_ip_link":       resourceOutscalePublicIPLink,
			"outscale_volume":               resourceOutscaleVolume,
			"outscale_volume_link":          resourceOutscaleVolumeLink,
			"outscale_lin":                  resourceOutscaleLin,
			"outscale_lin_attributes":       resourceOutscaleLinAttributes,
			"outscale_lin_internet_gateway": resourceOutscaleLinInternetGateway,
			"outscale_vm_attributes":        resourceOutscaleVMAttributes,
			"outscale_nat_service":          resourceOutscaleNatService,
>>>>>>> 726a2b1e
		},
		"oapi": ResourceMap{
			"outscale_vm":                   resourceOutscaleOApiVM,
			"outscale_firewall_rules_set":   resourceOutscaleOAPIFirewallRulesSet,
			"outscale_image":                resourceOutscaleOAPIImage,
			"outscale_keypair":              resourceOutscaleOAPIKeyPair,
			"outscale_public_ip":            resourceOutscaleOAPIPublicIP,
			"outscale_inbound_rule":         resourceOutscaleOAPIInboundRule,
			"outscale_outbound_rule":        resourceOutscaleOAPIOutboundRule,
			"outscale_tag":                  resourceOutscaleOAPITags,
			"outscale_lin_attributes":       resourceOutscaleOAPILinAttributes,
			"outscale_lin":                  resourceOutscaleOAPILin,
			"outscale_lin_internet_gateway": resourceOutscaleOAPILinInternetGateway,
			"outscale_nat_service":          resourceOutscaleOAPINatService,
		},
	}
	datasources = Dictionary{
		"fcu": ResourceMap{
			"outscale_vm":                 dataSourceOutscaleVM,
			"outscale_vms":                dataSourceOutscaleVMS,
			"outscale_firewall_rule_set":  dataSourceOutscaleFirewallRuleSet,
			"outscale_firewall_rules_set": dataSourceOutscaleFirewallRulesSets,
			"outscale_image":              dataSourceOutscaleImage,
			"outscale_images":             dataSourceOutscaleImages,
			"outscale_tag":                dataSourceOutscaleTag,
			"outscale_tags":               dataSourceOutscaleTags,
			"outscale_public_ip":          dataSourceOutscalePublicIP,
			"outscale_public_ips":         dataSourceOutscalePublicIPS,
			"outscale_volume":             datasourceOutscaleVolume,
			"outscale_volumes":            datasourceOutscaleVolumes,
			"outscale_nat_service":        dataSourceOutscaleNatService,
			"outscale_nat_services":       dataSourceOutscaleNatServices,
			"outscale_keypair":            datasourceOutscaleKeyPair,
			"outscale_keypairs":           datasourceOutscaleKeyPairs,
		},
		"oapi": ResourceMap{
			"outscale_vm":                 dataSourceOutscaleOAPIVM,
			"outscale_vms":                datasourceOutscaleOApiVMS,
			"outscale_firewall_rules_set": dataSourceOutscaleOAPIFirewallRulesSets,
			"outscale_images":             dataSourceOutscaleOAPIImages,
			"outscale_firewall_rule_set":  dataSourceOutscaleOAPIFirewallRuleSet,
			"outscale_tag":                dataSourceOutscaleOAPITag,
			"outscale_tags":               dataSourceOutscaleOAPITags,
			"outscale_volume":             datasourceOutscaleOAPIVolume,
			"outscale_volumes":            datasourceOutscaleOAPIVolumes,
			"outscale_keypair":            datasourceOutscaleOAPIKeyPair,
			"outscale_keypairs":           datasourceOutscaleOAPIKeyPairs,
		},
	}
}

//GetResource receives the apu and the name of the resource
//and returns the corrresponding
func GetResource(api, resource string) SchemaFunc {
	var a ResourceMap

	if _, ok := resources[api]; !ok {
		return nil
	}

	a = resources[api]

	if _, ok := a[resource]; !ok {
		return nil
	}
	return a[resource]
}

//GetDatasource receives the apu and the name of the datasource
//and returns the corrresponding
func GetDatasource(api, datasource string) SchemaFunc {
	var a ResourceMap
	if _, ok := datasources[api]; !ok {
		return nil
	}

	a = datasources[api]

	if _, ok := a[datasource]; !ok {
		return nil
	}
	return a[datasource]
}<|MERGE_RESOLUTION|>--- conflicted
+++ resolved
@@ -17,7 +17,6 @@
 func init() {
 	resources = Dictionary{
 		"fcu": ResourceMap{
-<<<<<<< HEAD
 			"outscale_vm":                        resourceOutscaleVM,
 			"outscale_image":                     resourceOutscaleImage,
 			"outscale_firewall_rules_set":        resourceOutscaleFirewallRulesSet,
@@ -30,26 +29,11 @@
 			"outscale_volume":                    resourceOutscaleVolume,
 			"outscale_volume_link":               resourceOutscaleVolumeLink,
 			"outscale_lin":                       resourceOutscaleLin,
+			"outscale_lin_attributes":            resourceOutscaleLinAttributes,
 			"outscale_lin_internet_gateway":      resourceOutscaleLinInternetGateway,
 			"outscale_lin_internet_gateway_link": resourceOutscaleLinInternetGatewayLink,
-=======
-			"outscale_vm":                   resourceOutscaleVM,
-			"outscale_image":                resourceOutscaleImage,
-			"outscale_firewall_rules_set":   resourceOutscaleFirewallRulesSet,
-			"outscale_outbound_rule":        resourceOutscaleOutboundRule,
-			"outscale_inbound_rule":         resourceOutscaleInboundRule,
-			"outscale_tag":                  resourceOutscaleTags,
-			"outscale_keypair":              resourceOutscaleKeyPair,
-			"outscale_public_ip":            resourceOutscalePublicIP,
-			"outscale_public_ip_link":       resourceOutscalePublicIPLink,
-			"outscale_volume":               resourceOutscaleVolume,
-			"outscale_volume_link":          resourceOutscaleVolumeLink,
-			"outscale_lin":                  resourceOutscaleLin,
-			"outscale_lin_attributes":       resourceOutscaleLinAttributes,
-			"outscale_lin_internet_gateway": resourceOutscaleLinInternetGateway,
-			"outscale_vm_attributes":        resourceOutscaleVMAttributes,
-			"outscale_nat_service":          resourceOutscaleNatService,
->>>>>>> 726a2b1e
+			"outscale_vm_attributes":             resourceOutscaleVMAttributes,
+			"outscale_nat_service":               resourceOutscaleNatService,
 		},
 		"oapi": ResourceMap{
 			"outscale_vm":                   resourceOutscaleOApiVM,
