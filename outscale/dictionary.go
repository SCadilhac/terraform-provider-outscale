package outscale

import "github.com/hashicorp/terraform/helper/schema"

//Dictionary for the Outscale APIs maps the apis to their respective functions
type Dictionary map[string]ResourceMap

//ResourceMap maps a schema to their resource or datasource implementation
type ResourceMap map[string]SchemaFunc

//SchemaFunc maps a function that returns a schema
type SchemaFunc func() *schema.Resource

var resources Dictionary
var datasources Dictionary

func init() {
	resources = Dictionary{
		"fcu": ResourceMap{
			"outscale_vm":                            resourceOutscaleVM,
			"outscale_image":                         resourceOutscaleImage,
			"outscale_firewall_rules_set":            resourceOutscaleFirewallRulesSet,
			"outscale_outbound_rule":                 resourceOutscaleOutboundRule,
			"outscale_inbound_rule":                  resourceOutscaleInboundRule,
			"outscale_tag":                           resourceOutscaleTags,
			"outscale_keypair":                       resourceOutscaleKeyPair,
			"outscale_public_ip":                     resourceOutscalePublicIP,
			"outscale_public_ip_link":                resourceOutscalePublicIPLink,
			"outscale_volume":                        resourceOutscaleVolume,
			"outscale_volumes_link":                  resourceOutscaleVolumeLink,
			"outscale_lin":                           resourceOutscaleLin,
			"outscale_lin_attributes":                resourceOutscaleLinAttributes,
			"outscale_lin_internet_gateway":          resourceOutscaleLinInternetGateway,
			"outscale_lin_internet_gateway_link":     resourceOutscaleLinInternetGatewayLink,
			"outscale_vm_attributes":                 resourceOutscaleVMAttributes,
			"outscale_nat_service":                   resourceOutscaleNatService,
			"outscale_subnet":                        resourceOutscaleSubNet,
			"outscale_keypair_importation":           resourceOutscaleKeyPairImportation,
			"outscale_client_endpoint":               resourceOutscaleCustomerGateway,
			"outscale_route":                         resourceOutscaleRoute,
			"outscale_route_table":                   resourceOutscaleRouteTable,
			"outscale_route_table_link":              resourceOutscaleRouteTableAssociation,
			"outscale_dhcp_option":                   resourceOutscaleDHCPOption,
			"outscale_dhcp_option_link":              resourceOutscaleDHCPOptionLink,
			"outscale_vpn_connection":                resourceOutscaleVpnConnection,
			"outscale_vpn_gateway":                   resourceOutscaleVpnGateway,
			"outscale_vpn_connection_route":          resourceOutscaleVpnConnectionRoute,
			"outscale_vpn_gateway_route_propagation": resourceOutscaleVpnGatewayRoutePropagation,
			"outscale_vpn_gateway_link":              resourceOutscaleVpnGatewayLink,
		},
		"oapi": ResourceMap{
			"outscale_vm":                       resourceOutscaleOApiVM,
			"outscale_firewall_rules_set":       resourceOutscaleOAPIFirewallRulesSet,
			"outscale_image":                    resourceOutscaleOAPIImage,
			"outscale_keypair":                  resourceOutscaleOAPIKeyPair,
			"outscale_public_ip":                resourceOutscaleOAPIPublicIP,
			"outscale_inbound_rule":             resourceOutscaleOAPIInboundRule,
			"outscale_outbound_rule":            resourceOutscaleOAPIOutboundRule,
			"outscale_tag":                      resourceOutscaleOAPITags,
			"outscale_lin_attributes":           resourceOutscaleOAPILinAttributes,
			"outscale_lin":                      resourceOutscaleOAPILin,
			"outscale_lin_internet_gateway":     resourceOutscaleOAPILinInternetGateway,
			"outscale_nat_service":              resourceOutscaleOAPINatService,
			"outscale_subnet":                   resourceOutscaleOAPISubNet,
			"outscale_oapi_keypair_importation": resourceOutscaleOAPIKeyPairImportation,
			"outscale_client_endpoint":          resourceOutscaleCustomerGateway,
			"outscale_route":                    resourceOutscaleRoute,
			"outscale_route_table":              resourceOutscaleRouteTable,
			"outscale_route_table_link":         resourceOutscaleRouteTableAssociation,
		},
		"icu": ResourceMap{
			"outscale_api_key": resourceOutscaleIamAccessKey,
		},
	}
	datasources = Dictionary{
		"fcu": ResourceMap{
			"outscale_vm":                    dataSourceOutscaleVM,
			"outscale_vms":                   dataSourceOutscaleVMS,
			"outscale_firewall_rules_set":    dataSourceOutscaleFirewallRuleSet,
			"outscale_firewall_rules_sets":   dataSourceOutscaleFirewallRulesSets,
			"outscale_image":                 dataSourceOutscaleImage,
			"outscale_images":                dataSourceOutscaleImages,
			"outscale_tag":                   dataSourceOutscaleTag,
			"outscale_tags":                  dataSourceOutscaleTags,
			"outscale_public_ip":             dataSourceOutscalePublicIP,
			"outscale_public_ips":            dataSourceOutscalePublicIPS,
			"outscale_volume":                datasourceOutscaleVolume,
			"outscale_volumes":               datasourceOutscaleVolumes,
			"outscale_nat_service":           dataSourceOutscaleNatService,
			"outscale_nat_services":          dataSourceOutscaleNatServices,
			"outscale_keypair":               datasourceOutscaleKeyPair,
			"outscale_keypairs":              datasourceOutscaleKeyPairs,
			"outscale_vm_state":              dataSourceOutscaleVmState,
			"outscale_vms_state":             dataSourceOutscaleVMSState,
			"outscale_lin_internet_gateway":  datasourceOutscaleLinInternetGateway,
			"outscale_lin_internet_gateways": datasourceOutscaleLinInternetGateways,
			"outscale_subnet":                dataSourceOutscaleSubnet,
			"outscale_subnets":               dataSourceOutscaleSubnets,
			"outscale_lin":                   dataSourceOutscaleVpc,
			"outscale_lins":                  dataSourceOutscaleVpcs,
			"outscale_lin_attributes":        dataSourceOutscaleVpcAttr,
			"outscale_client_endpoint":       dataSourceOutscaleCustomerGateway,
			"outscale_client_endpoints":      dataSourceOutscaleCustomerGateways,
			"outscale_route_table":           dataSourceOutscaleRouteTable,
			"outscale_route_tables":          dataSourceOutscaleRouteTables,
			"outscale_vpn_gateway":           dataSourceOutscaleVpnGateway,
			"outscale_api_key":               dataSourceOutscaleIamAccessKey,
			"outscale_vpn_gateways":          dataSourceOutscaleVpnGateways,
			"outscale_sub_region":            dataSourceOutscaleAvailabilityZone,
			"outscale_prefix_list":           dataSourceOutscalePrefixList,
			"outscale_quota":                 dataSourceOutscaleQuota,
			"outscale_quotas":                dataSourceOutscaleQuotas,
<<<<<<< HEAD
			"outscale_prefix_lists":          dataSourceOutscalePrefixLists,
=======
			"outscale_region":                dataSourceOutscaleRegion,
			"outscale_sub_regions":           dataSourceOutscaleAvailabilityZones,
			"outscale_regions":               dataSourceOutscaleRegions,
>>>>>>> 38141163
		},
		"oapi": ResourceMap{
			"outscale_vm":                    dataSourceOutscaleOAPIVM,
			"outscale_vms":                   datasourceOutscaleOApiVMS,
			"outscale_firewall_rules_sets":   dataSourceOutscaleOAPIFirewallRulesSets,
			"outscale_images":                dataSourceOutscaleOAPIImages,
			"outscale_firewall_rules_set":    dataSourceOutscaleOAPIFirewallRuleSet,
			"outscale_tag":                   dataSourceOutscaleOAPITag,
			"outscale_tags":                  dataSourceOutscaleOAPITags,
			"outscale_volume":                datasourceOutscaleOAPIVolume,
			"outscale_volumes":               datasourceOutscaleOAPIVolumes,
			"outscale_keypair":               datasourceOutscaleOAPIKeyPair,
			"outscale_keypairs":              datasourceOutscaleOAPIKeyPairs,
			"outscale_lin_internet_gateway":  datasourceOutscaleOAPILinInternetGateway,
			"outscale_lin_internet_gateways": datasourceOutscaleOAPILinInternetGateways,
			"outscale_subnet":                dataSourceOutscaleOAPISubnet,
			"outscale_subnets":               dataSourceOutscaleOAPISubnets,
			"outscale_vm_state":              dataSourceOutscaleOAPIVMState,
			"outscale_vms_state":             dataSourceOutscaleOAPIVMSState,
			"outscale_lin":                   dataSourceOutscaleOAPIVpc,
			"outscale_lins":                  dataSourceOutscaleOAPIVpcs,
			"outscale_lin_attributes":        dataSourceOutscaleOAPIVpcAttr,
			"outscale_client_endpoint":       dataSourceOutscaleOAPICustomerGateway,
			"outscale_client_endpoints":      dataSourceOutscaleOAPICustomerGateways,
			"outscale_route_table":           dataSourceOutscaleOAPIRouteTable,
			"outscale_route_tables":          dataSourceOutscaleOAPIRouteTables,
		},
	}
}

//GetResource receives the apu and the name of the resource
//and returns the corrresponding
func GetResource(api, resource string) SchemaFunc {
	var a ResourceMap

	if _, ok := resources[api]; !ok {
		return nil
	}

	a = resources[api]

	if _, ok := a[resource]; !ok {
		return nil
	}
	return a[resource]
}

//GetDatasource receives the apu and the name of the datasource
//and returns the corrresponding
func GetDatasource(api, datasource string) SchemaFunc {
	var a ResourceMap
	if _, ok := datasources[api]; !ok {
		return nil
	}

	a = datasources[api]

	if _, ok := a[datasource]; !ok {
		return nil
	}
	return a[datasource]
}<|MERGE_RESOLUTION|>--- conflicted
+++ resolved
@@ -110,13 +110,10 @@
 			"outscale_prefix_list":           dataSourceOutscalePrefixList,
 			"outscale_quota":                 dataSourceOutscaleQuota,
 			"outscale_quotas":                dataSourceOutscaleQuotas,
-<<<<<<< HEAD
 			"outscale_prefix_lists":          dataSourceOutscalePrefixLists,
-=======
 			"outscale_region":                dataSourceOutscaleRegion,
 			"outscale_sub_regions":           dataSourceOutscaleAvailabilityZones,
 			"outscale_regions":               dataSourceOutscaleRegions,
->>>>>>> 38141163
 		},
 		"oapi": ResourceMap{
 			"outscale_vm":                    dataSourceOutscaleOAPIVM,
