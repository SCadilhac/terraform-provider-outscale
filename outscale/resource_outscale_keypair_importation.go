package outscale

import (
	"fmt"
	"strings"
	"time"

	"github.com/aws/aws-sdk-go/aws"
	"github.com/hashicorp/terraform/helper/resource"
	"github.com/hashicorp/terraform/helper/schema"
	"github.com/terraform-providers/terraform-provider-outscale/osc/fcu"
)

func resourceOutscaleKeyPairImportation() *schema.Resource {
	return &schema.Resource{
		Create: resourceKeyPairImportationCreate,
		Read:   resourceKeyPairImportationRead,
		Delete: resourceKeyPairImportationDelete,
		Importer: &schema.ResourceImporter{
			State: schema.ImportStatePassthrough,
		},

		Timeouts: &schema.ResourceTimeout{
			Create: schema.DefaultTimeout(10 * time.Minute),
			Read:   schema.DefaultTimeout(10 * time.Minute),
			Delete: schema.DefaultTimeout(10 * time.Minute),
		},

		Schema: getKeyPairImportationSchema(),
	}
}

func resourceKeyPairImportationCreate(d *schema.ResourceData, meta interface{}) error {
	conn := meta.(*OutscaleClient).FCU

	var keyName string
	if v, ok := d.GetOk("public_key_material"); ok {
		keyName = v.(string)
	} else {
		keyName = resource.UniqueId()
		d.Set("public_key_material", keyName)
	}
	if publicKey, ok := d.GetOk("public_key_material"); ok {
		req := &fcu.ImportKeyPairInput{
			KeyName:           aws.String(keyName),
			PublicKeyMaterial: []byte(publicKey.(string)),
		}

		var resp *fcu.ImportKeyPairOutput
		err := resource.Retry(120*time.Second, func() *resource.RetryError {
			var err error
			resp, err = conn.VM.ImportKeyPair(req)

			if err != nil {
				if strings.Contains(err.Error(), "RequestLimitExceeded:") {
					return resource.RetryableError(err)
				}
				return resource.NonRetryableError(err)
			}
			return resource.RetryableError(err)
		})

		if err != nil {
			return fmt.Errorf("Error import KeyPair: %s", err)
		}
		d.SetId(*resp.KeyName)

	} else {
		req := &fcu.CreateKeyPairInput{
			KeyName: aws.String(keyName),
		}

		var resp *fcu.CreateKeyPairOutput
		err := resource.Retry(120*time.Second, func() *resource.RetryError {
			var err error
			resp, err = conn.VM.CreateKeyPair(req)

			if err != nil {
				if strings.Contains(err.Error(), "RequestLimitExceeded:") {
					return resource.RetryableError(err)
				}
				return resource.NonRetryableError(err)
			}
			return resource.RetryableError(err)
		})
		if err != nil {
			return fmt.Errorf("Error creating KeyPairImportation: %s", err)
		}
		d.SetId(*resp.KeyName)
		d.Set("public_key_material", *resp.KeyMaterial)
	}
	return nil
}

func resourceKeyPairImportationRead(d *schema.ResourceData, meta interface{}) error {
	conn := meta.(*OutscaleClient).FCU
	req := &fcu.DescribeKeyPairsInput{
		KeyNames: []*string{aws.String(d.Id())},
	}

	var resp *fcu.DescribeKeyPairsOutput
	err := resource.Retry(120*time.Second, func() *resource.RetryError {
		var err error
		resp, err = conn.VM.DescribeKeyPairs(req)

		if err != nil {
			if strings.Contains(err.Error(), "RequestLimitExceeded:") {
				return resource.RetryableError(err)
			}
			return resource.NonRetryableError(err)
		}
		return resource.RetryableError(err)
	})

	if err != nil {
		if strings.Contains(fmt.Sprint(err), "InvalidKeyPair.NotFound") {
			d.SetId("")
			return nil
		}
		return fmt.Errorf("Error retrieving KeyPair: %s", err)
	}

	d.Set("public_key_material", resp.KeyPairs[0].KeyName)
	d.Set("key_fingerprint", resp.KeyPairs[0].KeyFingerprint)
	d.Set("reques_id", resp.RequestId)

<<<<<<< HEAD
	return nil
=======
	d.Set("request_id", resp.RequestId)

	return fmt.Errorf("Unable to find key pair within: %#v", resp.KeyPairs)
>>>>>>> 2bc6a5a2
}

func resourceKeyPairImportationDelete(d *schema.ResourceData, meta interface{}) error {
	conn := meta.(*OutscaleClient).FCU

	err := resource.Retry(5*time.Minute, func() *resource.RetryError {
		var err error
		_, err = conn.VM.DeleteKeyPairs(&fcu.DeleteKeyPairInput{
			KeyName: aws.String(d.Id()),
		})
		if err != nil {
			if strings.Contains(err.Error(), "RequestLimitExceeded:") {
				return resource.RetryableError(err)
			}
			return resource.NonRetryableError(err)
		}
		return resource.NonRetryableError(err)
	})

	if err != nil {
		return err
	}

	return nil
}

func getKeyPairImportationSchema() map[string]*schema.Schema {
	return map[string]*schema.Schema{
		// Attributes
		"key_fingerprint": {
			Type:     schema.TypeString,
			Computed: true,
		},
		"public_key_material": {
			Type:     schema.TypeString,
			Required: true,
			ForceNew: true,
		},
		"key_name": {
			Type:     schema.TypeString,
			Required: true,
			ForceNew: true,
		},
		"request_id": {
			Type:     schema.TypeString,
			Computed: true,
		},
	}
}<|MERGE_RESOLUTION|>--- conflicted
+++ resolved
@@ -124,13 +124,7 @@
 	d.Set("key_fingerprint", resp.KeyPairs[0].KeyFingerprint)
 	d.Set("reques_id", resp.RequestId)
 
-<<<<<<< HEAD
 	return nil
-=======
-	d.Set("request_id", resp.RequestId)
-
-	return fmt.Errorf("Unable to find key pair within: %#v", resp.KeyPairs)
->>>>>>> 2bc6a5a2
 }
 
 func resourceKeyPairImportationDelete(d *schema.ResourceData, meta interface{}) error {
