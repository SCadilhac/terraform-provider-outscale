package outscale

import (
	"fmt"
	"strings"
	"testing"

	"github.com/aws/aws-sdk-go/aws"
	"github.com/hashicorp/terraform/helper/resource"
	"github.com/hashicorp/terraform/terraform"
	"github.com/terraform-providers/terraform-provider-outscale/osc/fcu"
)

func TestAccOutscalePublicIPLink_basic(t *testing.T) {
	var a fcu.Address

	resource.Test(t, resource.TestCase{
		PreCheck:     func() { testAccPreCheck(t) },
		Providers:    testAccProviders,
		CheckDestroy: testAccCheckOutscalePublicIPLinkDestroy,
		Steps: []resource.TestStep{
			{
				Config: testAccOutscalePublicIPLinkConfig,
				Check: resource.ComposeTestCheckFunc(
					testAccCheckOutscalePublicIPExists(
						"outscale_public_ip.bar.0", &a),
					testAccCheckOutscalePublicIPLinkExists(
						"outscale_public_ip_link.by_allocation_id", &a),
					testAccCheckOutscalePublicIPExists(
						"outscale_public_ip.bar.1", &a),
					testAccCheckOutscalePublicIPLinkExists(
						"outscale_public_ip_link.by_public_ip", &a),
					testAccCheckOutscalePublicIPExists(
						"outscale_public_ip.bar.2", &a),
					testAccCheckOutscalePublicIPAssociationExists(
						"outscale_public_ip_link.to_eni", &a),
				),
			},
		},
	})
}

func TestAccOutscalePublicIPLink_disappears(t *testing.T) {
	var a fcu.Address

	resource.Test(t, resource.TestCase{
		PreCheck:     func() { testAccPreCheck(t) },
		Providers:    testAccProviders,
		CheckDestroy: testAccCheckOutscalePublicIPLinkDestroy,
		Steps: []resource.TestStep{
			{
				Config: testAccOutscalePublicIPLinkConfigDisappears,
				Check: resource.ComposeTestCheckFunc(
					testAccCheckOutscalePublicIPExists(
						"outscale_public_ip.bar", &a),
					testAccCheckOutscalePublicIPLinkExists(
						"aws_eip_Link.by_allocation_id", &a),
					testAccCheckEIPLinkDisappears(&a),
				),
				ExpectNonEmptyPlan: true,
			},
		},
	})
}

func testAccCheckEIPLinkDisappears(address *fcu.Address) resource.TestCheckFunc {
	return func(s *terraform.State) error {
		conn := testAccProvider.Meta().(*OutscaleClient)
		opts := &fcu.DisassociateAddressInput{
			AssociationId: address.AssociationId,
		}
		if _, err := conn.FCU.VM.DisassociateAddress(opts); err != nil {
<<<<<<< HEAD
			fmt.Printf("\n [DEBUG] TEST Error 1: %v", err)
=======
			fmt.Printf("\n [DEBUG] ERROR testAccCheckEIPLinkDisappears (%s)", err)

>>>>>>> db89fbe1
			return err
		}
		return nil
	}
}

func testAccCheckOutscalePublicIPLinkExists(name string, res *fcu.Address) resource.TestCheckFunc {
	return func(s *terraform.State) error {
		rs, ok := s.RootModule().Resources[name]
		if !ok {
			return fmt.Errorf("Not found: %s", name)
		}

		if rs.Primary.ID == "" {
			return fmt.Errorf("No Public IP Link ID is set")
		}

		conn := testAccProvider.Meta().(*OutscaleClient)

		request := &fcu.DescribeAddressesInput{
			Filters: []*fcu.Filter{
				&fcu.Filter{
					Name:   aws.String("Link-id"),
					Values: []*string{res.AssociationId},
				},
			},
		}
		describe, err := conn.FCU.VM.DescribeAddressesRequest(request)

<<<<<<< HEAD
		fmt.Printf("\n [DEBUG] TEST Error: %v", err)
=======
		fmt.Printf("\n [DEBUG] ERROR testAccCheckOutscalePublicIPLinkExists (%s)", err)
>>>>>>> db89fbe1

		if err != nil {
			return err
		}

		if len(describe.Addresses) != 1 ||
			*describe.Addresses[0].AssociationId != *res.AssociationId {
			return fmt.Errorf("Public IP Link not found")
		}

		return nil
	}
}

func testAccCheckOutscalePublicIPLinkDestroy(s *terraform.State) error {
	for _, rs := range s.RootModule().Resources {
		if rs.Type != "outscale_public_ip_link" {
			continue
		}

		if rs.Primary.ID == "" {
			return fmt.Errorf("No Public IP Link ID is set")
		}

		conn := testAccProvider.Meta().(*OutscaleClient)

		request := &fcu.DescribeAddressesInput{
			Filters: []*fcu.Filter{
				&fcu.Filter{
					Name:   aws.String("Link-id"),
					Values: []*string{aws.String(rs.Primary.ID)},
				},
			},
		}
		describe, err := conn.FCU.VM.DescribeAddressesRequest(request)
<<<<<<< HEAD
		fmt.Printf("\n [DEBUG] TEST 2 Error: %v", err)
=======

		fmt.Printf("\n [DEBUG] ERROR testAccCheckOutscalePublicIPLinkDestroy (%s)", err)
>>>>>>> db89fbe1

		if err != nil {
			fmt.Printf("\n [DEBUG] TEST Error 2: %v", err)

			e := fmt.Sprint(err)
			// Verify the error is what we want
			if strings.Contains(e, "InvalidAllocationID.NotFound") || strings.Contains(e, "InvalidAddress.NotFound") {
				return nil
			}
			return err
		}

		if len(describe.Addresses) > 0 {
			return fmt.Errorf("Public IP Link still exists")
		}
	}
	return nil
}

const testAccOutscalePublicIPLinkConfig = `
resource "outscale_vm" "basic" {
	count = 2
	image_id = "ami-8a6a0120"
	instance_type = "t2.micro"
	key_name = "terraform-basic"
	subnet_id = "subnet-861fbecc"
}

resource "outscale_public_ip" "bar" {
	count = 2
}

resource "outscale_public_ip_link" "by_allocation_id" {
	allocation_id = "${outscale_public_ip.bar.0.id}"
	public_ip = "${outscale_public_ip.bar.0.public_ip}"
	instance_id = "${outscale_vm.basic.0.id}"
	depends_on = ["outscale_vm.basic"]
}

resource "outscale_public_ip_link" "by_public_ip" {
	public_ip = "${outscale_public_ip.bar.1.public_ip}"
	instance_id = "${outscale_vm.basic.1.id}"
  depends_on = ["outscale_vm.basic"]
}
#resource "outscale_public_ip_link" "to_eni" {
#	allocation_id = "${outscale_public_ip.bar.0.id}"
#	network_interface_id = "eni-f2a898a3"
#}`

const testAccOutscalePublicIPLinkConfigDisappears = `
resource "outscale_vm" "foo" {
	image_id = "ami-8a6a0120"
	instance_type = "t2.micro"
	subnet_id = "subnet-861fbecc"
}
resource "outscale_public_ip" "bar" {
}
resource "outscale_public_ip_link" "by_allocation_id" {
	allocation_id = "${outscale_public_ip.bar.id}"
	instance_id = "${outscale_vm.foo.id}"
}`<|MERGE_RESOLUTION|>--- conflicted
+++ resolved
@@ -70,12 +70,8 @@
 			AssociationId: address.AssociationId,
 		}
 		if _, err := conn.FCU.VM.DisassociateAddress(opts); err != nil {
-<<<<<<< HEAD
-			fmt.Printf("\n [DEBUG] TEST Error 1: %v", err)
-=======
 			fmt.Printf("\n [DEBUG] ERROR testAccCheckEIPLinkDisappears (%s)", err)
 
->>>>>>> db89fbe1
 			return err
 		}
 		return nil
@@ -105,11 +101,7 @@
 		}
 		describe, err := conn.FCU.VM.DescribeAddressesRequest(request)
 
-<<<<<<< HEAD
-		fmt.Printf("\n [DEBUG] TEST Error: %v", err)
-=======
 		fmt.Printf("\n [DEBUG] ERROR testAccCheckOutscalePublicIPLinkExists (%s)", err)
->>>>>>> db89fbe1
 
 		if err != nil {
 			return err
@@ -145,12 +137,8 @@
 			},
 		}
 		describe, err := conn.FCU.VM.DescribeAddressesRequest(request)
-<<<<<<< HEAD
-		fmt.Printf("\n [DEBUG] TEST 2 Error: %v", err)
-=======
 
 		fmt.Printf("\n [DEBUG] ERROR testAccCheckOutscalePublicIPLinkDestroy (%s)", err)
->>>>>>> db89fbe1
 
 		if err != nil {
 			fmt.Printf("\n [DEBUG] TEST Error 2: %v", err)
