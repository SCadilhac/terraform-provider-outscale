package outscale

import (
	"fmt"
	"os"
	"strconv"
	"strings"
	"testing"
	"time"

	"github.com/hashicorp/terraform/helper/resource"
	"github.com/hashicorp/terraform/terraform"
	"github.com/terraform-providers/terraform-provider-outscale/osc/oapi"
)

func TestAccOutscaleOAPIVolume_basic(t *testing.T) {
	o := os.Getenv("OUTSCALE_OAPI")
	region := os.Getenv("OUTSCALE_REGION")

	if region == "" {
		region = "dv-west-1"
	}

	isOapi, err := strconv.ParseBool(o)
	if err != nil {
		isOapi = false
	}

	if !isOapi {
		t.Skip()
	}

	var v oapi.Volume
	resource.Test(t, resource.TestCase{
		PreCheck:      func() { testAccPreCheck(t) },
		IDRefreshName: "outscale_volume.test",
		Providers:     testAccProviders,
		Steps: []resource.TestStep{
			{
				Config: testAccOutscaleOAPIVolumeConfig(region),
				Check: resource.ComposeTestCheckFunc(
					testAccCheckOAPIVolumeExists("outscale_volume.test", &v),
				),
			},
		},
	})
}

func TestAccOutscaleOAPIVolume_updateSize(t *testing.T) {
	o := os.Getenv("OUTSCALE_OAPI")
	region := os.Getenv("OUTSCALE_REGION")

	if region == "" {
		region = "dv-west-1"
	}

	isOapi, err := strconv.ParseBool(o)
	if err != nil {
		isOapi = false
	}

	if !isOapi {
		t.Skip()
	}

	var v oapi.Volume
	resource.Test(t, resource.TestCase{
		PreCheck:      func() { testAccPreCheck(t) },
		IDRefreshName: "outscale_volume.test",
		Providers:     testAccProviders,
		Steps: []resource.TestStep{
			{
				Config: testAccOutscaleOAPIVolumeConfig(region),
				Check: resource.ComposeTestCheckFunc(
					testAccCheckOAPIVolumeExists("outscale_volume.test", &v),
					resource.TestCheckResourceAttr("outscale_volume.test", "size", "1"),
				),
			},
			{
				Config: testOutscaleOAPIVolumeConfigUpdateSize(region),
				Check: resource.ComposeTestCheckFunc(
					testAccCheckOAPIVolumeExists("outscale_volume.test", &v),
					resource.TestCheckResourceAttr("outscale_volume.test", "size", "10"),
				),
			},
		},
	})
}

func TestAccOutscaleOAPIVolume_io1Type(t *testing.T) {
	o := os.Getenv("OUTSCALE_OAPI")

	isOapi, err := strconv.ParseBool(o)
	if err != nil {
		isOapi = false
	}

	if !isOapi {
		t.Skip()
	}

	var v oapi.Volume
	resource.Test(t, resource.TestCase{
		PreCheck:      func() { testAccPreCheck(t) },
		IDRefreshName: "outscale_volume.test-io",
		Providers:     testAccProviders,
		Steps: []resource.TestStep{
			{
				Config: testOutscaleOAPIVolumeConfigIO1Type,
				Check: resource.ComposeTestCheckFunc(
					testAccCheckOAPIVolumeExists("outscale_volume.test-io", &v),
				),
			},
		},
	})
}

func testAccCheckOAPIVolumeExists(n string, v *oapi.Volume) resource.TestCheckFunc {
	return func(s *terraform.State) error {
		rs, ok := s.RootModule().Resources[n]
		if !ok {
			return fmt.Errorf("Not found: %s", n)
		}

		if rs.Primary.ID == "" {
			return fmt.Errorf("No ID is set")
		}

		conn := testAccProvider.Meta().(*OutscaleClient).OAPI

		request := &oapi.ReadVolumesRequest{
			Filters: oapi.FiltersVolume{VolumeIds: []string{rs.Primary.ID}},
		}

		var response *oapi.ReadVolumesResponse
		var resp *oapi.POST_ReadVolumesResponses
		var err error
		err = resource.Retry(5*time.Minute, func() *resource.RetryError {
			resp, err = conn.POST_ReadVolumes(*request)
			if err != nil {
				if strings.Contains(err.Error(), "RequestLimitExceeded:") {
					return resource.RetryableError(err)
				}
				return resource.NonRetryableError(err)
			}
			return resource.NonRetryableError(err)
		})

		response = resp.OK

		if err == nil {
			if response.Volumes != nil && len(response.Volumes) > 0 {
				*v = response.Volumes[0]
				return nil
			}
		}
		return fmt.Errorf("Error finding EC2 volume %s", rs.Primary.ID)
	}
}

func testAccOutscaleOAPIVolumeConfig(region string) string {
	return fmt.Sprintf(`
resource "outscale_volume" "test" {
<<<<<<< HEAD
  subregion_name = "us-west-1a"
  type = "gp2"
=======
  sub_region_name = "%sa"
  volume_type = "gp2"
>>>>>>> 653cf263
  size = 1
  tags {
	key = "Name" 
	value = "tf-acc-test-ebs-volume-test"
  }
}
`, region)
}

func testOutscaleOAPIVolumeConfigUpdateSize(region string) string {
	return fmt.Sprintf(`
resource "outscale_volume" "test" {
<<<<<<< HEAD
  subregion_name = "us-west-1a"
  type = "gp2"
=======
  sub_region_name = "%sa"
  volume_type = "gp2"
>>>>>>> 653cf263
  size = 10
  tags {
	key = "Name" 
	value = "tf-acc-test-ebs-volume-test"
  }
}
`, region)
}

const testOutscaleOAPIVolumeConfigIO1Type = `
resource "outscale_volume" "test-io" {
	subregion_name = "dv-west-1a"
	size = 10
	iops = 5
	volume_type = "io1"
}

`<|MERGE_RESOLUTION|>--- conflicted
+++ resolved
@@ -161,13 +161,8 @@
 func testAccOutscaleOAPIVolumeConfig(region string) string {
 	return fmt.Sprintf(`
 resource "outscale_volume" "test" {
-<<<<<<< HEAD
-  subregion_name = "us-west-1a"
-  type = "gp2"
-=======
   sub_region_name = "%sa"
   volume_type = "gp2"
->>>>>>> 653cf263
   size = 1
   tags {
 	key = "Name" 
@@ -180,13 +175,8 @@
 func testOutscaleOAPIVolumeConfigUpdateSize(region string) string {
 	return fmt.Sprintf(`
 resource "outscale_volume" "test" {
-<<<<<<< HEAD
-  subregion_name = "us-west-1a"
-  type = "gp2"
-=======
   sub_region_name = "%sa"
   volume_type = "gp2"
->>>>>>> 653cf263
   size = 10
   tags {
 	key = "Name" 
@@ -198,7 +188,7 @@
 
 const testOutscaleOAPIVolumeConfigIO1Type = `
 resource "outscale_volume" "test-io" {
-	subregion_name = "dv-west-1a"
+	sub_region_name = "dv-west-1a"
 	size = 10
 	iops = 5
 	volume_type = "io1"
