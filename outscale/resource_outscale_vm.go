package outscale

import (
	"errors"
	"fmt"
	"log"
	"strings"
	"time"

	"github.com/aws/aws-sdk-go/aws"
	"github.com/aws/aws-sdk-go/aws/awserr"
	"github.com/hashicorp/terraform/helper/resource"
	"github.com/hashicorp/terraform/helper/schema"
	"github.com/terraform-providers/terraform-provider-outscale/osc/fcu"
)

func resourceOutscaleVM() *schema.Resource {
	return &schema.Resource{
		Create: resourceVMCreate,
		Read:   resourceVMRead,
		Update: resourceVMUpdate,
		Delete: resourceVMDelete,
		Importer: &schema.ResourceImporter{
			State: schema.ImportStatePassthrough,
		},

		Timeouts: &schema.ResourceTimeout{
			Create: schema.DefaultTimeout(10 * time.Minute),
			Update: schema.DefaultTimeout(10 * time.Minute),
			Delete: schema.DefaultTimeout(10 * time.Minute),
		},

		Schema: getVMSchema(),
	}
}

func resourceVMCreate(d *schema.ResourceData, meta interface{}) error {
	conn := meta.(*OutscaleClient).FCU

	instanceOpts, err := buildAwsInstanceOpts(d, meta)
	if err != nil {
		return err
	}

	// Build the creation struct
	runOpts := &fcu.RunInstancesInput{
		BlockDeviceMappings: instanceOpts.BlockDeviceMappings,
		// DisableApiTermination: instanceOpts.DisableAPITermination,
		EbsOptimized: instanceOpts.EBSOptimized,
		// Monitoring:            instanceOpts.Monitoring,
		// IamInstanceProfile:    instanceOpts.IAMInstanceProfile,
		ImageId: instanceOpts.ImageID,
		InstanceInitiatedShutdownBehavior: instanceOpts.InstanceInitiatedShutdownBehavior,
		InstanceType:                      instanceOpts.InstanceType,
		// Ipv6AddressCount:                  instanceOpts.Ipv6AddressCount,
		// Ipv6Addresses:                     instanceOpts.Ipv6Addresses,
		KeyName:           instanceOpts.KeyName,
		MaxCount:          aws.Int64(int64(1)),
		MinCount:          aws.Int64(int64(1)),
		NetworkInterfaces: instanceOpts.NetworkInterfaces,
		Placement:         instanceOpts.Placement,
		// PrivateIpAddress:                  instanceOpts.PrivateIPAddress,
		SecurityGroupIds: instanceOpts.SecurityGroupIDs,
		SecurityGroups:   instanceOpts.SecurityGroups,
		SubnetId:         instanceOpts.SubnetID,
		UserData:         instanceOpts.UserData,
	}

	// Create the instance
	log.Printf("[DEBUG] Run configuration: %+v", runOpts)

	var runResp *fcu.Reservation
	err = resource.Retry(30*time.Second, func() *resource.RetryError {
		var err error
		runResp, err = conn.VM.RunInstance(runOpts)

		return resource.RetryableError(err)
	})

	if err != nil {
		return fmt.Errorf("Error launching source instance: %s", err)
	}
	if runResp == nil || len(runResp.Instances) == 0 {
		return errors.New("Error launching source instance: no instances returned in response")
	}

	instance := runResp.Instances[0]
	log.Printf("[INFO] Instance ID: %s", *instance.InstanceId)

	d.SetId(*instance.InstanceId)

	stateConf := &resource.StateChangeConf{
		Pending:    []string{"pending"},
		Target:     []string{"running"},
		Refresh:    InstanceStateRefreshFunc(conn, *instance.InstanceId, "terminated"),
		Timeout:    d.Timeout(schema.TimeoutCreate),
		Delay:      10 * time.Second,
		MinTimeout: 3 * time.Second,
	}

	_, err = stateConf.WaitForState()
	if err != nil {
		return fmt.Errorf(
			"Error waiting for instance (%s) to stop: %s", d.Id(), err)
	}

	// Initialize the connection info
	if instance.IpAddress != nil {
		d.SetConnInfo(map[string]string{
			"type": "ssh",
			"host": *instance.IpAddress,
		})
	} else if instance.PrivateIpAddress != nil {
		d.SetConnInfo(map[string]string{
			"type": "ssh",
			"host": *instance.PrivateIpAddress,
		})
	}

	return resourceVMRead(d, meta)
}

func resourceVMRead(d *schema.ResourceData, meta interface{}) error {
	conn := meta.(*OutscaleClient).FCU

	input := &fcu.DescribeInstancesInput{
		InstanceIds: []*string{aws.String(d.Id())},
	}

	var resp *fcu.DescribeInstancesOutput
	var err error

	err = resource.Retry(30*time.Second, func() *resource.RetryError {
		resp, err = conn.VM.DescribeInstances(input)

		return resource.RetryableError(err)
	})

	if err != nil {
		return fmt.Errorf("Error deleting the instance %s", err)
	}

	if err != nil {
		// If the instance was not found, return nil so that we can show
		// that the instance is gone.
		if ec2err, ok := err.(awserr.Error); ok && ec2err.Code() == "InvalidInstanceID.NotFound" {
			d.SetId("")
			return nil
		}

		// Some other error, report it
		return err
	}

	// If nothing was found, then return no state
	if len(resp.Reservations) == 0 {
		d.SetId("")
		return nil
	}

	instance := resp.Reservations[0].Instances[0]

	if instance.State != nil {
		// If the instance is terminated, then it is gone
		if *instance.State.Name == "terminated" {
			d.SetId("")
			return nil
		}

		d.Set("instance_state", instance.State.Name)
	}

	if instance.Placement != nil {
		d.Set("availability_zone", instance.Placement.AvailabilityZone)
	}
	if instance.Placement.GroupName != nil {
		d.Set("placement_group", instance.Placement.GroupName)
	}
	if instance.Placement.Tenancy != nil {
		d.Set("tenancy", instance.Placement.Tenancy)
	}

	d.Set("image_id", instance.ImageId)
	d.Set("instance_type", instance.InstanceType)

	d.Set("key_name", instance.KeyName)
	d.Set("public_ip", instance.IpAddress)
	d.Set("private_dns", instance.PrivateDnsName)
	d.Set("private_ip", instance.PrivateIpAddress)

	d.Set("iam_instance_profile", iamInstanceProfileArnToName(instance.IamInstanceProfile))

	if instance.GroupSet != nil {
		groups := []string{}
		for _, g := range instance.GroupSet {
			groups = append(groups, *g.GroupId)
		}
		err = d.Set("security_group", groups)
		if err != nil {
			return err
		}
	}

	var configuredDeviceIndexes []int
	if v, ok := d.GetOk("network_interface"); ok {
		vL := v.(*schema.Set).List()
		for _, vi := range vL {
			mVi := vi.(map[string]interface{})
			configuredDeviceIndexes = append(configuredDeviceIndexes, mVi["device_index"].(int))
		}
	}

	if len(instance.NetworkInterfaces) > 0 {
		var primaryNetworkInterface fcu.InstanceNetworkInterface
		var networkInterfaces []map[string]interface{}
		for _, iNi := range instance.NetworkInterfaces {
			ni := make(map[string]interface{})
			if *iNi.Attachment.DeviceIndex == 0 {
				primaryNetworkInterface = *iNi
			}
			// If the attached network device is inside our configuration, refresh state with values found.
			// Otherwise, assume the network device was attached via an outside resource.
			for _, index := range configuredDeviceIndexes {
				if index == int(*iNi.Attachment.DeviceIndex) {
					ni["device_index"] = *iNi.Attachment.DeviceIndex
					ni["network_interface_id"] = *iNi.NetworkInterfaceId
					ni["delete_on_termination"] = *iNi.Attachment.DeleteOnTermination
				}
			}
			// Don't add empty network interfaces to schema
			if len(ni) == 0 {
				continue
			}
			networkInterfaces = append(networkInterfaces, ni)
		}
		if err := d.Set("network_interface", networkInterfaces); err != nil {
			return fmt.Errorf("Error setting network_interfaces: %v", err)
		}

		// Set primary network interface details
		// If an instance is shutting down, network interfaces are detached, and attributes may be nil,
		// need to protect against nil pointer dereferences
		// if primaryNetworkInterface.SubnetId != nil {
		// 	d.Set("subnet_id", primaryNetworkInterface.SubnetId)
		// }
		if primaryNetworkInterface.NetworkInterfaceId != nil {
			d.Set("network_interface_id", primaryNetworkInterface.NetworkInterfaceId) // TODO: Deprecate me v0.10.0
			d.Set("primary_network_interface_id", primaryNetworkInterface.NetworkInterfaceId)
		}

		if primaryNetworkInterface.SourceDestCheck != nil {
			d.Set("source_dest_check", primaryNetworkInterface.SourceDestCheck)
		}

		d.Set("associate_public_ip_address", primaryNetworkInterface.Association != nil)

	} else {
		d.Set("subnet_id", instance.SubnetId)
	}

	if instance.SubnetId != nil && *instance.SubnetId != "" {
		d.Set("source_dest_check", instance.SourceDestCheck)
	}

	if instance.Monitoring != nil && instance.Monitoring.State != nil {
		monitoringState := *instance.Monitoring.State
		d.Set("monitoring", monitoringState == "enabled" || monitoringState == "pending")
	}

	if instance.SubnetId != nil && *instance.SubnetId != "" {
		d.Set("source_dest_check", instance.SourceDestCheck)
	}

	if instance.Monitoring != nil && instance.Monitoring.State != nil {
		monitoringState := *instance.Monitoring.State
		d.Set("monitoring", &monitoringState)
	}

	if instance.GroupSet != nil {
		res := []map[string]interface{}{}
		for _, g := range instance.GroupSet {

			r := map[string]interface{}{
				"group_id":   *g.GroupId,
				"group_name": *g.GroupName,
			}
			res = append(res, r)
		}

		err = d.Set("group_set", res)
		if err != nil {
			return err
		}
	}

<<<<<<< HEAD
	err = d.Set("instance_set", flattenedInstanceSet([]*fcu.Instance{instance}))
=======
	err = d.Set("instances_set", getInstanceSet(instance))
>>>>>>> 59b79bac
	if err != nil {
		return err
	}

	return nil
}

func resourceVMUpdate(d *schema.ResourceData, meta interface{}) error {
	conn := meta.(*OutscaleClient).FCU
	log.Printf("[DEBUG] updating the instance %s", d.Id())

	if d.HasChange("key_name") {
		input := &fcu.ModifyInstanceKeyPairInput{
			InstanceId: aws.String(d.Id()),
			KeyName:    aws.String(d.Get("key_name").(string)),
		}

		err := conn.VM.ModifyInstanceKeyPair(input)
		if err != nil {
			return err
		}
	}
	return resourceVMRead(d, meta)
}

func resourceVMDelete(d *schema.ResourceData, meta interface{}) error {
	conn := meta.(*OutscaleClient).FCU

	id := d.Id()

	log.Printf("[INFO] Terminating instance: %s", id)
	req := &fcu.TerminateInstancesInput{
		InstanceIds: []*string{aws.String(id)},
	}

	var err error
	err = resource.Retry(30*time.Second, func() *resource.RetryError {
		_, err = conn.VM.TerminateInstances(req)

		if err != nil {
			if strings.Contains(err.Error(), "RequestLimitExceeded") {
				log.Printf("[INFO] Request limit exceeded")
				return resource.RetryableError(err)
			}
		}

		return resource.RetryableError(err)
	})

	if err != nil {
		return fmt.Errorf("Error deleting the instance")
	}

	log.Printf("[DEBUG] Waiting for instance (%s) to become terminated", id)

	stateConf := &resource.StateChangeConf{
		Pending:    []string{"pending", "running", "shutting-down", "stopped", "stopping"},
		Target:     []string{"terminated"},
		Refresh:    InstanceStateRefreshFunc(conn, id, ""),
		Timeout:    d.Timeout(schema.TimeoutDelete),
		Delay:      10 * time.Second,
		MinTimeout: 3 * time.Second,
	}

	_, err = stateConf.WaitForState()
	if err != nil {
		return fmt.Errorf(
			"Error waiting for instance (%s) to terminate: %s", id, err)
	}

	return nil
}

func getVMSchema() map[string]*schema.Schema {
	return map[string]*schema.Schema{
		// Attributes
		"block_device_mapping": {
			Type: schema.TypeSet,
			Elem: &schema.Resource{
				Schema: map[string]*schema.Schema{
					"device_name": {
						Type:     schema.TypeString,
						Optional: true,
					},
					"ebs": {
						Type:     schema.TypeMap,
						Optional: true,
						Elem: &schema.Resource{
							Schema: map[string]*schema.Schema{
								"delete_on_termination": {
									Type:     schema.TypeString,
									Optional: true,
								},
								"iops": {
									Type:     schema.TypeString,
									Optional: true,
								},
								"snapshot_id": {
									Type:     schema.TypeInt,
									Optional: true,
								},
								"volume_size": {
									Type:     schema.TypeFloat,
									Optional: true,
								},
								"volume_type": {
									Type:     schema.TypeString,
									Optional: true,
								},
							},
						},
					},
					"no_device": {
						Type:     schema.TypeBool,
						Optional: true,
					},
					"virtual_name": {
						Type:     schema.TypeString,
						Optional: true,
					},
				},
			},
			Optional: true,
		},

		"client_token": {
			Type:     schema.TypeString,
			Optional: true,
		},
		"disable_api_termination": {
			Type:     schema.TypeBool,
			Optional: true,
		},
		"ebs_optimized": {
			Type:     schema.TypeBool,
			Optional: true,
		},
		"image_id": {
			Type:     schema.TypeString,
			Required: true,
		},
		"instance_initiated_shutdown_behavior": {
			Type:     schema.TypeBool,
			Optional: true,
		},
		"instance_type": {
			Type:     schema.TypeString,
			Required: true,
		},
		"instance_name": {
			Type:     schema.TypeString,
			Optional: true,
		},
		"key_name": {
			Type:     schema.TypeString,
			Optional: true,
		},
		"max_count": {
			Type:     schema.TypeInt,
			Optional: true,
		},
		"min_count": {
			Type:     schema.TypeInt,
			Optional: true,
		},
		"network_interface": {

			Type:     schema.TypeSet,
			Optional: true,
			Elem: &schema.Resource{
				Schema: map[string]*schema.Schema{
					"delete_on_termination": {
						Type:     schema.TypeBool,
						Optional: true,
					},
					"description": {
						Type:     schema.TypeString,
						Optional: true,
					},
					"device_index": {
						Type:     schema.TypeInt,
						Optional: true,
					},
					"network_interface_id": {
						Type:     schema.TypeInt,
						Optional: true,
					},
					"private_ip_address": {
						Type:     schema.TypeString,
						Optional: true,
					},
					"private_ip_addresses_set": {
						Type:     schema.TypeSet,
						Optional: true,
						Elem: &schema.Resource{
							Schema: map[string]*schema.Schema{
								"primary": {
									Type:     schema.TypeString,
									Optional: true,
								},
								"private_ip_address": {
									Type:     schema.TypeString,
									Optional: true,
								},
							},
						},
					},
					"secondary_private_ip_address_count": {
						Type:     schema.TypeString,
						Optional: true,
					},
					"security_group_id": {
						Type:     schema.TypeSet,
						Optional: true,
						Elem:     &schema.Schema{Type: schema.TypeString},
					},
					"subnet_id": {
						Type:     schema.TypeString,
						Optional: true,
					},
				},
			},
		},
		"placement": {
			Type:     schema.TypeMap,
			Optional: true,
			Elem: &schema.Resource{
				Schema: map[string]*schema.Schema{
					"affinity": {
						Type:     schema.TypeString,
						Optional: true,
					},
					"availability_zone": {
						Type:     schema.TypeString,
						Optional: true,
					},
					"group_name": {
						Type:     schema.TypeString,
						Optional: true,
					},
					"host_id": {
						Type:     schema.TypeInt,
						Optional: true,
					},
					"tenancy": {
						Type:     schema.TypeString,
						Optional: true,
					},
				},
			},
		},
		"private_ip_address": {
			Type:     schema.TypeString,
			Optional: true,
		},
		"private_ip_addresses": {
			Type:     schema.TypeSet,
			Optional: true,
			Elem:     &schema.Schema{Type: schema.TypeString},
		},
		"security_group": {
			Type:     schema.TypeSet,
			Optional: true,
			Computed: true,
			Elem:     &schema.Schema{Type: schema.TypeString},
		},
		"security_group_id": {
			Type:     schema.TypeSet,
			Optional: true,
			Elem:     &schema.Schema{Type: schema.TypeString},
		},
		"subnet_id": {
			Type:     schema.TypeString,
			Optional: true,
		},
		"user_data": {
			Type:     schema.TypeString,
			Optional: true,
		},
		//Attributes reference:
		"group_set": {
			Type:     schema.TypeSet,
			Computed: true,
			Elem: &schema.Resource{
				Schema: map[string]*schema.Schema{
					"group_id": {
						Type:     schema.TypeString,
						Computed: true,
					},
					"group_name": {
						Type:     schema.TypeString,
						Computed: true,
					},
				},
			},
		},
		"instances_set": {
			Type:     schema.TypeSet,
			Computed: true,
			Set:      resourceInstancSetHash,
			Elem: &schema.Resource{
				Schema: map[string]*schema.Schema{
					"ami_launch_index": {
						Type:     schema.TypeInt,
						Computed: true,
					},
					"architecture": {
						Type:     schema.TypeString,
						Computed: true,
					},
					"block_device_mapping": {
						Type:     schema.TypeList,
						Computed: true,
						Elem: &schema.Resource{
							Schema: map[string]*schema.Schema{
								"device_name": {
									Type:     schema.TypeString,
									Computed: true,
								},
								"ebs": {
									Type:     schema.TypeMap,
									Computed: true,
									Elem: &schema.Resource{
										Schema: map[string]*schema.Schema{
											"delete_on_termination": {
												Type:     schema.TypeBool,
												Computed: true,
											},
											"status": {
												Type:     schema.TypeString,
												Computed: true,
											},
											"volume_id": {
												Type:     schema.TypeString,
												Computed: true,
											},
										},
									},
								},
							},
						},
					},
					"client_token": {
						Type:     schema.TypeString,
						Computed: true,
					},
					"dns_name": {
						Type:     schema.TypeString,
						Computed: true,
					},
					"ebs_optimised": {
						Type:     schema.TypeBool,
						Computed: true,
					},
					"group_set": {
						Type:     schema.TypeList,
						Computed: true,
						Elem: &schema.Resource{
							Schema: map[string]*schema.Schema{
								"group_id": {
									Type:     schema.TypeString,
									Computed: true,
								},
								"group_name": {
									Type:     schema.TypeString,
									Computed: true,
								},
							},
						},
					},
					"hypervisor": {
						Type:     schema.TypeString,
						Computed: true,
					},
					"iam_instance_profile": {
						Type: schema.TypeMap,
						Elem: &schema.Resource{
							Schema: map[string]*schema.Schema{
								"arn": {
									Type:     schema.TypeString,
									Computed: true,
								},
								"id": {
									Type:     schema.TypeString,
									Computed: true,
								},
							},
						},
						Computed: true,
					},
					"image_id": {
						Type:     schema.TypeString,
						Computed: true,
					},
					"instance_id": {
						Type:     schema.TypeString,
						Computed: true,
					},
					"instance_state": {
						Type: schema.TypeMap,
						Elem: &schema.Resource{
							Schema: map[string]*schema.Schema{
								"code": {
									Type:     schema.TypeString,
									Computed: true,
								},
								"name": {
									Type:     schema.TypeString,
									Computed: true,
								},
							},
						},
						Computed: true,
					},
					"instance_type": {
						Type:     schema.TypeString,
						Computed: true,
					},
					"ip_address": {
						Type:     schema.TypeString,
						Computed: true,
					},
					"kernel_id": {
						Type:     schema.TypeString,
						Computed: true,
					},
					"key_name": {
						Type:     schema.TypeString,
						Computed: true,
					},
					"monitoring": {
						Type: schema.TypeMap,
						Elem: &schema.Resource{
							Schema: map[string]*schema.Schema{
								"state": {
									Type:     schema.TypeString,
									Computed: true,
								},
							},
						},
						Computed: true,
					},
					"network_interface_set": {
						Type:     schema.TypeList,
						Computed: true,
						Elem: &schema.Resource{
							Schema: map[string]*schema.Schema{
								"association": {
									Type:     schema.TypeMap,
									Computed: true,
									Elem: &schema.Resource{
										Schema: map[string]*schema.Schema{
											"ip_owner_id": {
												Type:     schema.TypeString,
												Computed: true,
											},
											"public_dns_name": {
												Type:     schema.TypeString,
												Computed: true,
											},
											"public_ip": {
												Type:     schema.TypeString,
												Computed: true,
											},
										},
									},
								},
								"attachment": {
									Type: schema.TypeMap,
									Elem: &schema.Resource{
										Schema: map[string]*schema.Schema{
											"attachement_id": {
												Type:     schema.TypeString,
												Computed: true,
											},
											"delete_on_termination": {
												Type:     schema.TypeBool,
												Computed: true,
											},
											"device_index": {
												Type:     schema.TypeInt,
												Computed: true,
											},
											"status": {
												Type:     schema.TypeString,
												Computed: true,
											},
										},
									},
									Computed: true,
								},
								"description": {
									Type:     schema.TypeString,
									Computed: true,
								},
								"group_set": {
									Type:     schema.TypeList,
									Computed: true,
									Elem: &schema.Resource{
										Schema: map[string]*schema.Schema{
											"group_id": {
												Type:     schema.TypeString,
												Computed: true,
											},
											"group_name": {
												Type:     schema.TypeString,
												Computed: true,
											},
										},
									},
								},
								"mac_address": {
									Type:     schema.TypeString,
									Computed: true,
								},
								"network_interface_id": {
									Type:     schema.TypeString,
									Computed: true,
								},
								"owner_id": {
									Type:     schema.TypeString,
									Computed: true,
								},
								"private_dns_name": {
									Type:     schema.TypeString,
									Computed: true,
								},
								"private_ip_address": {
									Type:     schema.TypeString,
									Computed: true,
								},
								"private_ip_addresses_set": {
									Type:     schema.TypeList,
									Computed: true,
									Elem: &schema.Resource{
										Schema: map[string]*schema.Schema{
											"association": {
												Type:     schema.TypeMap,
												Computed: true,
												Elem: &schema.Resource{
													Schema: map[string]*schema.Schema{
														"ip_owner_id": {
															Type:     schema.TypeString,
															Computed: true,
														},
														"public_dns_name": {
															Type:     schema.TypeString,
															Computed: true,
														},
														"public_ip": {
															Type:     schema.TypeString,
															Computed: true,
														},
													},
												},
											},
											"primary": {
												Type:     schema.TypeBool,
												Computed: true,
											},
											"private_dns_name": {
												Type:     schema.TypeString,
												Computed: true,
											},
											"private_ip_address": {
												Type:     schema.TypeString,
												Computed: true,
											},
										},
									},
								},
								"source_dest_check": {
									Type:     schema.TypeBool,
									Computed: true,
								},
								"status": {
									Type:     schema.TypeString,
									Computed: true,
								},
								"subnet_id": {
									Type:     schema.TypeString,
									Computed: true,
								},
								"vpc_id": {
									Type:     schema.TypeInt,
									Computed: true,
								},
							},
						},
					},
					"placement": {
						Type: schema.TypeMap,
						Elem: &schema.Resource{
							Schema: map[string]*schema.Schema{
								"affinity": {
									Type:     schema.TypeString,
									Computed: true,
								},
								"availability_zone": {
									Type:     schema.TypeString,
									Computed: true,
								},
								"group_name": {
									Type:     schema.TypeString,
									Computed: true,
								},
								"host_id": {
									Type:     schema.TypeString,
									Computed: true,
								},
								"tenancy": {
									Type:     schema.TypeString,
									Computed: true,
								},
							},
						},
						Computed: true,
					},
					"platform": {
						Type:     schema.TypeString,
						Computed: true,
					},
					"private_dns_name": {
						Type:     schema.TypeString,
						Computed: true,
					},
					"private_ip_address": {
						Type:     schema.TypeString,
						Computed: true,
					},
					"product_codes": {
						Type: schema.TypeList,
						Elem: &schema.Resource{
							Schema: map[string]*schema.Schema{
								"product_code": {
									Type:     schema.TypeString,
									Computed: true,
								},
								"type": {
									Type:     schema.TypeString,
									Computed: true,
								},
							},
						},
						Computed: true,
					},
					"ramdisk_id": {
						Type:     schema.TypeString,
						Computed: true,
					},
					"reason": {
						Type:     schema.TypeString,
						Computed: true,
					},
					"root_device_name": {
						Type:     schema.TypeString,
						Computed: true,
					},
					"source_dest_check": {
						Type:     schema.TypeString,
						Computed: true,
					},
					"spot_instance_request_id": {
						Type:     schema.TypeString,
						Computed: true,
					},
					"sriov_net_support": {
						Type:     schema.TypeString,
						Computed: true,
					},
					"state_reason": {
						Type: schema.TypeMap,
						Elem: &schema.Resource{
							Schema: map[string]*schema.Schema{
								"code": {
									Type:     schema.TypeInt,
									Computed: true,
								},
								"message": {
									Type:     schema.TypeString,
									Computed: true,
								},
							},
						},
						Computed: true,
					},
					"subnet_id": {
						Type:     schema.TypeString,
						Computed: true,
					},
					"tag_set": {
						Type: schema.TypeList,
						Elem: &schema.Resource{
							Schema: map[string]*schema.Schema{
								"key": {
									Type:     schema.TypeString,
									Computed: true,
								},
								"value": {
									Type:     schema.TypeString,
									Computed: true,
								},
							},
						},
						Computed: true,
					},
					"virtualization_type": {
						Type:     schema.TypeString,
						Computed: true,
					},
					"vpc_id": {
						Type:     schema.TypeString,
						Computed: true,
					},
				},
			},
		},
		"owner_id": {
			Type:     schema.TypeString,
			Computed: true,
		},
		"requester_id": {
			Type:     schema.TypeString,
			Computed: true,
		},
		"reservation_id": {
			Type:     schema.TypeString,
			Computed: true,
		},
		"password_data": {
			Type:     schema.TypeString,
			Computed: true,
		},
		//instance set is closed here
	}
}

type outscaleInstanceOpts struct {
	BlockDeviceMappings               []*fcu.BlockDeviceMapping
	DisableAPITermination             *bool
	EBSOptimized                      *bool
	ImageID                           *string
	InstanceInitiatedShutdownBehavior *bool
	InstanceType                      *string
	Ipv6AddressCount                  *int64
	KeyName                           *string
	NetworkInterfaces                 []*fcu.InstanceNetworkInterfaceSpecification
	Placement                         *fcu.Placement
	PrivateIPAddress                  *string
	SecurityGroupIDs                  []*string
	SecurityGroups                    []*string
	SubnetID                          *string
	UserData                          *string
	// Monitoring                        *fcu.RunInstancesMonitoringEnabled
	// SpotPlacement                     *fcu.SpotPlacement
	// Ipv6Addresses                     []*fcu.InstanceIpv6Address
	// IAMInstanceProfile                *fcu.IamInstanceProfileSpecification
}

func buildAwsInstanceOpts(
	d *schema.ResourceData, meta interface{}) (*outscaleInstanceOpts, error) {
	conn := meta.(*OutscaleClient).FCU

	opts := &outscaleInstanceOpts{
		DisableAPITermination: aws.Bool(d.Get("disable_api_termination").(bool)),
		EBSOptimized:          aws.Bool(d.Get("ebs_optimized").(bool)),
		ImageID:               aws.String(d.Get("image_id").(string)),
		InstanceType:          aws.String(d.Get("instance_type").(string)),
	}

	if v := d.Get("instance_initiated_shutdown_behavior").(bool); v {
		opts.InstanceInitiatedShutdownBehavior = aws.Bool(v)
	}

	userData := d.Get("user_data").(string)
	opts.UserData = &userData

	subnetID, hasSubnet := d.GetOk("subnet_id")
	if hasSubnet {
		s := subnetID.(string)
		opts.SubnetID = &s
	}

	if t, hasTenancy := d.GetOk("tenancy"); hasTenancy {
		opts.Placement.Tenancy = aws.String(t.(string))
	}

	az, azOk := d.GetOk("availability_zone")
	gn, gnOk := d.GetOk("placement_group")

	if azOk && gnOk {
		opts.Placement = &fcu.Placement{
			AvailabilityZone: aws.String(az.(string)),
			GroupName:        aws.String(gn.(string)),
		}
	}

	var groups []*string
	if v := d.Get("security_group"); v != nil {

		sgs := v.(*schema.Set).List()
		for _, v := range sgs {
			str := v.(string)
			groups = append(groups, aws.String(str))
		}
	}

	opts.SecurityGroups = groups

	networkInterfaces, interfacesOk := d.GetOk("network_interface")
	if interfacesOk {
		opts.NetworkInterfaces = buildNetworkInterfaceOpts(d, groups, networkInterfaces)

	}

	if v, ok := d.GetOk("private_ip"); ok {
		opts.PrivateIPAddress = aws.String(v.(string))
	}

	if v, ok := d.GetOk("vpc_security_group_ids"); ok && v.(*schema.Set).Len() > 0 {
		for _, v1 := range v.(*schema.Set).List() {
			opts.SecurityGroupIDs = append(opts.SecurityGroupIDs, aws.String(v1.(string)))
		}
	}

	if v, ok := d.GetOk("ipv6_address_count"); ok {
		opts.Ipv6AddressCount = aws.Int64(int64(v.(int)))
	}

	if v, ok := d.GetOk("key_name"); ok {
		opts.KeyName = aws.String(v.(string))
	}

	blockDevices, err := readBlockDeviceMappingsFromConfig(d, conn)
	if err != nil {
		return nil, err
	}
	if len(blockDevices) > 0 {
		opts.BlockDeviceMappings = blockDevices
	}

	return opts, nil
}

func buildNetworkInterfaceOpts(d *schema.ResourceData, groups []*string, nInterfaces interface{}) []*fcu.InstanceNetworkInterfaceSpecification {
	networkInterfaces := []*fcu.InstanceNetworkInterfaceSpecification{}
	// Get necessary items
	subnet, hasSubnet := d.GetOk("subnet_id")

	if hasSubnet {
		// If we have a non-default VPC / Subnet specified, we can flag
		// AssociatePublicIpAddress to get a Public IP assigned. By default these are not provided.
		// You cannot specify both SubnetId and the NetworkInterface.0.* parameters though, otherwise
		// you get: Network interfaces and an instance-level subnet ID may not be specified on the same request
		// You also need to attach Security Groups to the NetworkInterface instead of the instance,
		// to avoid: Network interfaces and an instance-level security groups may not be specified on
		// the same request
		ni := &fcu.InstanceNetworkInterfaceSpecification{
			DeviceIndex: aws.Int64(int64(0)),
			SubnetId:    aws.String(subnet.(string)),
			Groups:      groups,
		}

		if v, ok := d.GetOkExists("associate_public_ip_address"); ok {
			ni.AssociatePublicIpAddress = aws.Bool(v.(bool))
		}

		if v, ok := d.GetOk("private_ip"); ok {
			ni.PrivateIpAddress = aws.String(v.(string))
		}

		if v, ok := d.GetOk("ipv6_address_count"); ok {
			ni.Ipv6AddressCount = aws.Int64(int64(v.(int)))
		}

		if v := d.Get("vpc_security_group_ids").(*schema.Set); v.Len() > 0 {
			for _, v := range v.List() {
				ni.Groups = append(ni.Groups, aws.String(v.(string)))
			}
		}

		networkInterfaces = append(networkInterfaces, ni)
	} else {
		// If we have manually specified network interfaces, build and attach those here.
		vL := nInterfaces.(*schema.Set).List()
		for _, v := range vL {
			ini := v.(map[string]interface{})
			ni := &fcu.InstanceNetworkInterfaceSpecification{
				DeviceIndex:         aws.Int64(int64(ini["device_index"].(int))),
				NetworkInterfaceId:  aws.String(ini["network_interface_id"].(string)),
				DeleteOnTermination: aws.Bool(ini["delete_on_termination"].(bool)),
			}
			networkInterfaces = append(networkInterfaces, ni)
		}
	}

	return networkInterfaces
}

func readBlockDeviceMappingsFromConfig(
	d *schema.ResourceData, conn *fcu.Client) ([]*fcu.BlockDeviceMapping, error) {
	blockDevices := make([]*fcu.BlockDeviceMapping, 0)

	if v, ok := d.GetOk("ebs_block_device"); ok {
		vL := v.(*schema.Set).List()
		for _, v := range vL {
			bd := v.(map[string]interface{})
			ebs := &fcu.EbsBlockDevice{
				DeleteOnTermination: aws.Bool(bd["delete_on_termination"].(bool)),
			}

			if v, ok := bd["snapshot_id"].(string); ok && v != "" {
				ebs.SnapshotId = aws.String(v)
			}

			if v, ok := bd["encrypted"].(bool); ok && v {
				ebs.Encrypted = aws.Bool(v)
			}

			if v, ok := bd["volume_size"].(int); ok && v != 0 {
				ebs.VolumeSize = aws.Int64(int64(v))
			}

			if v, ok := bd["volume_type"].(string); ok && v != "" {
				ebs.VolumeType = aws.String(v)

				if v, ok := bd["iops"].(int); ok && v > 0 {
					ebs.Iops = aws.Int64(int64(v))

				}

			}

			blockDevices = append(blockDevices, &fcu.BlockDeviceMapping{
				DeviceName: aws.String(bd["device_name"].(string)),
				Ebs:        ebs,
			})
		}
	}

	if v, ok := d.GetOk("ephemeral_block_device"); ok {
		vL := v.(*schema.Set).List()
		for _, v := range vL {
			bd := v.(map[string]interface{})
			bdm := &fcu.BlockDeviceMapping{
				DeviceName:  aws.String(bd["device_name"].(string)),
				VirtualName: aws.String(bd["virtual_name"].(string)),
			}
			if v, ok := bd["no_device"].(bool); ok && v {
				bdm.NoDevice = aws.String("")
				// When NoDevice is true, just ignore VirtualName since it's not needed
				bdm.VirtualName = nil
			}

			if bdm.NoDevice == nil && aws.StringValue(bdm.VirtualName) == "" {
				return nil, errors.New("virtual_name cannot be empty when no_device is false or undefined.")
			}

			blockDevices = append(blockDevices, bdm)
		}
	}

	if v, ok := d.GetOk("root_block_device"); ok {
		vL := v.([]interface{})
		if len(vL) > 1 {
			return nil, errors.New("Cannot specify more than one root_block_device.")
		}
		for _, v := range vL {
			bd := v.(map[string]interface{})
			ebs := &fcu.EbsBlockDevice{
				DeleteOnTermination: aws.Bool(bd["delete_on_termination"].(bool)),
			}

			if v, ok := bd["volume_size"].(int); ok && v != 0 {
				ebs.VolumeSize = aws.Int64(int64(v))
			}

			if v, ok := bd["volume_type"].(string); ok && v != "" {
				ebs.VolumeType = aws.String(v)
			}

			if v, ok := bd["iops"].(int); ok && v > 0 && *ebs.VolumeType == "io1" {
				// Only set the iops attribute if the volume type is io1. Setting otherwise
				// can trigger a refresh/plan loop based on the computed value that is given
				// from AWS, and prevent us from specifying 0 as a valid iops.
				//   See https://github.com/hashicorp/terraform/pull/4146
				//   See https://github.com/hashicorp/terraform/issues/7765
				ebs.Iops = aws.Int64(int64(v))
			} else if v, ok := bd["iops"].(int); ok && v > 0 && *ebs.VolumeType != "io1" {
				// Message user about incompatibility
				log.Print("[WARN] IOPs is only valid for storate type io1 for EBS Volumes")
			}
		}
	}

	return blockDevices, nil
}

func InstanceStateRefreshFunc(conn *fcu.Client, instanceID, failState string) resource.StateRefreshFunc {
	return func() (interface{}, string, error) {
		var resp *fcu.DescribeInstancesOutput
		var err error

		err = resource.Retry(30*time.Second, func() *resource.RetryError {
			resp, err = conn.VM.DescribeInstances(&fcu.DescribeInstancesInput{
				InstanceIds: []*string{aws.String(instanceID)},
			})
			return resource.RetryableError(err)
		})

		if err != nil {
			log.Printf("Error on InstanceStateRefresh: %s", err)

			return nil, "", err
		}

		if resp == nil || len(resp.Reservations) == 0 || len(resp.Reservations[0].Instances) == 0 {
			return nil, "", nil
		}

		i := resp.Reservations[0].Instances[0]
		state := *i.State.Name

		if state == failState {
			return i, state, fmt.Errorf("Failed to reach target state. Reason: %s",
				*i.StateReason)

		}

		return i, state, nil
	}
}

func InstancePa(conn *fcu.Client, instanceID, failState string) resource.StateRefreshFunc {
	return func() (interface{}, string, error) {
		var resp *fcu.DescribeInstancesOutput
		var err error

		err = resource.Retry(30*time.Second, func() *resource.RetryError {
			resp, err = conn.VM.DescribeInstances(&fcu.DescribeInstancesInput{
				InstanceIds: []*string{aws.String(instanceID)},
			})

			return resource.RetryableError(err)
		})

		if err != nil {
			log.Printf("Error on InstanceStateRefresh: %s", err)

			return nil, "", err
		}

		if resp == nil || len(resp.Reservations) == 0 || len(resp.Reservations[0].Instances) == 0 {
			return nil, "", nil
		}

		i := resp.Reservations[0].Instances[0]
		state := *i.State.Name

		if state == failState {
			return i, state, fmt.Errorf("Failed to reach target state. Reason: %s",
				*i.StateReason)

		}

		return i, state, nil
	}
}

func getInstanceSet(instance *fcu.Instance) *schema.Set {

	instanceSet := map[string]interface{}{}
	s := schema.NewSet(nil, []interface{}{})

	instanceSet["ami_launch_index"] = *instance.AmiLaunchIndex
	instanceSet["ebs_optimised"] = *instance.EbsOptimized
	instanceSet["architecture"] = *instance.Architecture
	instanceSet["client_token"] = *instance.ClientToken
	instanceSet["hypervisor"] = *instance.Hypervisor
	instanceSet["image_id"] = *instance.ImageId
	instanceSet["instance_id"] = *instance.InstanceId
	instanceSet["instance_type"] = *instance.InstanceType
	instanceSet["kernel_id"] = *instance.KernelId
	instanceSet["key_name"] = *instance.KeyName
	instanceSet["private_dns_name"] = *instance.PrivateDnsName
	instanceSet["private_ip_address"] = *instance.PrivateIpAddress
	instanceSet["root_device_name"] = *instance.RootDeviceName

	if instance.DnsName != nil {
		instanceSet["dns_name"] = *instance.DnsName
	}
	if instance.IpAddress != nil {
		instanceSet["ip_address"] = *instance.IpAddress
	}
	if instance.Platform != nil {
		instanceSet["platform"] = *instance.Platform
	}
	if instance.RamdiskId != nil {
		instanceSet["ramdisk_id"] = *instance.RamdiskId
	}
	if instance.Reason != nil {
		instanceSet["reason"] = *instance.Reason
	}
	if instance.SourceDestCheck != nil {
		instanceSet["source_dest_check"] = *instance.SourceDestCheck
	}
	if instance.SpotInstanceRequestId != nil {
		instanceSet["spot_instance_request_id"] = *instance.SpotInstanceRequestId
	}
	if instance.SriovNetSupport != nil {
		instanceSet["sriov_net_support"] = *instance.SriovNetSupport
	}
	if instance.SubnetId != nil {
		instanceSet["subnet_id"] = *instance.SubnetId
	}
	if instance.VirtualizationType != nil {
		instanceSet["virtualization_type"] = *instance.VirtualizationType
	}
	if instance.VpcId != nil {
		instanceSet["vpc_id"] = *instance.VpcId
	}

	s.Add(instanceSet)

	instanceSet["block_device_mapping"] = getBlockDeviceMapping(instance.BlockDeviceMappings)
	// instanceSet["group_set"] = getGroupSet(instance.GroupSet)
	// instanceSet["iam_instance_profile"] = getIAMInstanceProfile(instance.IamInstanceProfile)
	// instanceSet["instance_state"] = getInstanceState(instance.State)
	// instanceSet["monitoring"] = getMonitoring(instance.Monitoring)
	// instanceSet["network_interface_set"] = getNetworkInterfaceSet(instance.NetworkInterfaces)
	// instanceSet["placement"] = getPlacement(instance.Placement)
	// instanceSet["state_reason"] = getStateReason(instance.StateReason)
	// instanceSet["product_codes"] = getProductCodes(instance.ProductCodes)
	// instanceSet["tag_set"] = getTagSet(instance.Tags)

	return s
}<|MERGE_RESOLUTION|>--- conflicted
+++ resolved
@@ -293,11 +293,7 @@
 		}
 	}
 
-<<<<<<< HEAD
-	err = d.Set("instance_set", flattenedInstanceSet([]*fcu.Instance{instance}))
-=======
-	err = d.Set("instances_set", getInstanceSet(instance))
->>>>>>> 59b79bac
+	err = d.Set("instances_set", flattenedInstanceSet([]*fcu.Instance{instance}))
 	if err != nil {
 		return err
 	}
