package outscale

import (
	"bytes"
	"fmt"

	"github.com/hashicorp/terraform/helper/hashcode"
	"github.com/terraform-providers/terraform-provider-outscale/osc/fcu"
)

func flattenedInstanceSet(instances []*fcu.Instance) []map[string]interface{} {
	flattened := make([]map[string]interface{}, len(instances))
	for i, instance := range instances {
		flattened[i] = map[string]interface{}{
			"ami_launch_index":   *instance.AmiLaunchIndex,
			"ebs_optimized":      *instance.EbsOptimized,
			"architecture":       *instance.Architecture,
			"client_token":       *instance.ClientToken,
			"hypervisor":         *instance.Hypervisor,
			"image_id":           *instance.ImageId,
			"instance_id":        *instance.InstanceId,
			"instance_type":      *instance.InstanceType,
			"kernel_id":          *instance.KernelId,
			"key_name":           *instance.KeyName,
			"private_ip_address": *instance.PrivateDnsName,
			"private_dns_name":   *instance.PrivateDnsName,
			"root_device_name":   *instance.RootDeviceName,
		}

		if instance.InstanceLifecycle != nil {
			flattened[i]["instance_lifecycle"] = *instance.InstanceLifecycle
		}
		if instance.RootDeviceType != nil {
			flattened[i]["root_device_type"] = *instance.RootDeviceType
		}

		if instance.DnsName != nil {
			flattened[i]["dns_name"] = *instance.DnsName
		}

		if instance.IpAddress != nil {
			flattened[i]["ip_address"] = *instance.IpAddress
		}
		if instance.Platform != nil {
			flattened[i]["platform"] = *instance.Platform
		}
		if instance.RamdiskId != nil {
			flattened[i]["ramdisk_id"] = *instance.RamdiskId
		}
		if instance.Reason != nil {
			flattened[i]["reason"] = *instance.Reason
		}
		if instance.SourceDestCheck != nil {
			flattened[i]["source_dest_check"] = *instance.SourceDestCheck
		}
		if instance.SpotInstanceRequestId != nil {
			flattened[i]["spot_instance_request_id"] = *instance.SpotInstanceRequestId
		}
		if instance.SriovNetSupport != nil {
			flattened[i]["sriov_net_support"] = *instance.SriovNetSupport
		}
		if instance.SubnetId != nil {
			flattened[i]["subnet_id"] = *instance.SubnetId
		}
		if instance.VirtualizationType != nil {
			flattened[i]["virtualization_type"] = *instance.VirtualizationType
		}
		if instance.VpcId != nil {
			flattened[i]["vpc_id"] = *instance.VpcId
		}

		flattened[i]["block_device_mapping"] = flattenedBlockDeviceMapping(instance.BlockDeviceMappings)

		flattened[i]["group_set"] = getGroupSet(instance.GroupSet)
		flattened[i]["iam_instance_profile"] = getIAMInstanceProfile(instance.IamInstanceProfile)
		flattened[i]["instance_state"] = getInstanceState(instance.State)
		flattened[i]["monitoring"] = getMonitoring(instance.Monitoring)
		flattened[i]["network_interface_set"] = getNetworkInterfaceSet(instance.NetworkInterfaces)
		flattened[i]["placement"] = getPlacement(instance.Placement)
		flattened[i]["state_reason"] = getStateReason(instance.StateReason)
		flattened[i]["product_codes"] = getProductCodes(instance.ProductCodes)
		flattened[i]["tag_set"] = getTagSet(instance.Tags)

	}

	return flattened
}

func flattenedInstanceSetPassword(instances []*fcu.Instance, conn fcu.VMService) []map[string]interface{} {
	flattened := make([]map[string]interface{}, len(instances))
	for i, instance := range instances {
		flattened[i] = map[string]interface{}{
			"ami_launch_index":   *instance.AmiLaunchIndex,
			"ebs_optimized":      *instance.EbsOptimized,
			"architecture":       *instance.Architecture,
			"client_token":       *instance.ClientToken,
			"hypervisor":         *instance.Hypervisor,
			"image_id":           *instance.ImageId,
			"instance_id":        *instance.InstanceId,
			"instance_type":      *instance.InstanceType,
			"kernel_id":          *instance.KernelId,
			"key_name":           *instance.KeyName,
			"private_ip_address": *instance.PrivateDnsName,
			"private_dns_name":   *instance.PrivateDnsName,
			"root_device_name":   *instance.RootDeviceName,
		}

		if instance.InstanceLifecycle != nil {
			flattened[i]["instance_lifecycle"] = *instance.InstanceLifecycle
		}
		if instance.RootDeviceType != nil {
			flattened[i]["root_device_type"] = *instance.RootDeviceType
		}

		if instance.DnsName != nil {
			flattened[i]["dns_name"] = *instance.DnsName
		}

		if instance.IpAddress != nil {
			flattened[i]["ip_address"] = *instance.IpAddress
		}
		if instance.Platform != nil {
			flattened[i]["platform"] = *instance.Platform
			if *instance.Platform == "windows" {
				pass, _ := conn.GetPasswordData(&fcu.GetPasswordDataInput{
					InstanceId: instance.InstanceId,
				})
				fmt.Println(*pass.PasswordData)
				flattened[i]["password_data"] = *pass.PasswordData
			}
		}
		if instance.RamdiskId != nil {
			flattened[i]["ramdisk_id"] = *instance.RamdiskId
		}
		if instance.Reason != nil {
			flattened[i]["reason"] = *instance.Reason
		}
		if instance.SourceDestCheck != nil {
			flattened[i]["source_dest_check"] = *instance.SourceDestCheck
		}
		if instance.SpotInstanceRequestId != nil {
			flattened[i]["spot_instance_request_id"] = *instance.SpotInstanceRequestId
		}
		if instance.SriovNetSupport != nil {
			flattened[i]["sriov_net_support"] = *instance.SriovNetSupport
		}
		if instance.SubnetId != nil {
			flattened[i]["subnet_id"] = *instance.SubnetId
		}
		if instance.VirtualizationType != nil {
			flattened[i]["virtualization_type"] = *instance.VirtualizationType
		}
		if instance.VpcId != nil {
			flattened[i]["vpc_id"] = *instance.VpcId
		}

		flattened[i]["block_device_mapping"] = flattenedBlockDeviceMapping(instance.BlockDeviceMappings)

		flattened[i]["group_set"] = getGroupSet(instance.GroupSet)
		flattened[i]["iam_instance_profile"] = getIAMInstanceProfile(instance.IamInstanceProfile)
		flattened[i]["instance_state"] = getInstanceState(instance.State)
		flattened[i]["monitoring"] = getMonitoring(instance.Monitoring)
		flattened[i]["network_interface_set"] = getNetworkInterfaceSet(instance.NetworkInterfaces)
		flattened[i]["placement"] = getPlacement(instance.Placement)
		flattened[i]["state_reason"] = getStateReason(instance.StateReason)
		flattened[i]["product_codes"] = getProductCodes(instance.ProductCodes)
		flattened[i]["tag_set"] = getTagSet(instance.Tags)

	}

	return flattened
}

func flattenedBlockDeviceMapping(mappings []*fcu.InstanceBlockDeviceMapping) []map[string]interface{} {
	flattened := make([]map[string]interface{}, len(mappings))
	for i, mapping := range mappings {
		flattened[i] = map[string]interface{}{
			"device_name": *mapping.DeviceName,
			"ebs":         flattenEBS(mapping.Ebs),
		}
	}

	return flattened
}

func resourceInstancSetHash(v interface{}) int {
	var buf bytes.Buffer
	m := v.(map[string]interface{})

	if m["ami_launch_index"] != nil {
		buf.WriteString(fmt.Sprintf("%d-", m["ami_launch_index"].(int)))
	}

	if m["architecture"] != nil {
		buf.WriteString(fmt.Sprintf("%s-", m["architecture"].(string)))
	}
	if m["ip_address"] != nil {
		buf.WriteString(fmt.Sprintf("%s-", m["architecture"].(string)))
	}

	return hashcode.String(buf.String())

}

func getPrivateIPAddressSet(privateIPs []*fcu.InstancePrivateIpAddress) []map[string]interface{} {
	res := []map[string]interface{}{}
	if privateIPs != nil {
		for _, p := range privateIPs {
			inter := make(map[string]interface{})
			assoc := make(map[string]interface{})

			if p.Association != nil {
				assoc["ip_owner_id"] = *p.Association.IpOwnerId
				assoc["public_dns_name"] = *p.Association.PublicDnsName
				assoc["public_ip"] = *p.Association.PublicIp
			}

			inter["association"] = assoc
			inter["private_dns_name"] = *p.Primary
			inter["private_ip_address"] = *p.PrivateIpAddress

		}
	}
	return res
}

func getPlacement(placement *fcu.Placement) map[string]interface{} {
	res := map[string]interface{}{}

	if placement != nil {
		if placement.Affinity != nil {
			res["affinity"] = *placement.Affinity
		}
		res["availability_zone"] = *placement.AvailabilityZone
		res["group_name"] = *placement.GroupName
		if placement.HostId != nil {
			res["host_id"] = *placement.HostId
		}
		res["tenancy"] = *placement.Tenancy
	}

	return res
}

func getProductCodes(codes []*fcu.ProductCode) []map[string]interface{} {
	res := []map[string]interface{}{}

	if codes != nil {
		for _, c := range codes {
			code := map[string]interface{}{}

			code["product_code"] = *c.ProductCode
			code["type"] = *c.Type

			res = append(res, code)
		}
	}

	return res
}

func getStateReason(reason *fcu.StateReason) map[string]interface{} {
	res := map[string]interface{}{}
	if reason != nil {
		res["code"] = reason.Code
		res["message"] = reason.Message
	}
	return res
}

func getTagSet(tags []*fcu.Tag) []map[string]interface{} {
	res := []map[string]interface{}{}

	if tags != nil {
		for _, t := range tags {
			tag := map[string]interface{}{}

			tag["key"] = *t.Key
			tag["value"] = *t.Value

			res = append(res, tag)
		}
	}

	return res
}

func flattenEBS(ebs *fcu.EbsInstanceBlockDevice) map[string]interface{} {

	res := map[string]interface{}{
		"delete_on_termination": fmt.Sprintf("%t", *ebs.DeleteOnTermination),
		"status":                *ebs.Status,
		"volume_id":             *ebs.VolumeId,
	}

	return res
}

func getBlockDeviceMapping(blockDeviceMappings []*fcu.InstanceBlockDeviceMapping) []map[string]interface{} {
	blockDeviceMapping := []map[string]interface{}{}

	if blockDeviceMapping != nil {
		for _, mapping := range blockDeviceMappings {
			r := map[string]interface{}{}
			r["block_device_mapping"] = *mapping.DeviceName

			e := map[string]interface{}{}

			r["ebs"] = e

			blockDeviceMapping = append(blockDeviceMapping, r)
		}
	}

	return blockDeviceMapping
}

func getGroupSet(groupSet []*fcu.GroupIdentifier) []map[string]interface{} {
	res := []map[string]interface{}{}
	for _, g := range groupSet {

		r := map[string]interface{}{
			"group_id":   *g.GroupId,
			"group_name": *g.GroupName,
		}
		res = append(res, r)
	}

	return res
}

func getIAMInstanceProfile(profile *fcu.IamInstanceProfile) map[string]interface{} {
	iam := map[string]interface{}{}

	if profile != nil {
		iam["arn"] = *profile.Arn
		if profile.Id != nil {
			iam["id"] = *profile.Id
		}
	}

	return iam
}

func getInstanceState(state *fcu.InstanceState) map[string]interface{} {
	statem := map[string]interface{}{}

	statem["code"] = fmt.Sprintf("%d", *state.Code)
	statem["name"] = *state.Name

	return statem
}

func getMonitoring(monitoring *fcu.Monitoring) map[string]interface{} {
	monitoringm := map[string]interface{}{}

	monitoringm["state"] = *monitoring.State

	return monitoringm
}

func getNetworkInterfaceSet(interfaces []*fcu.InstanceNetworkInterface) []map[string]interface{} {
	res := []map[string]interface{}{}

	if interfaces != nil {
		for _, i := range interfaces {
			inter := make(map[string]interface{})
			assoc := make(map[string]interface{})

<<<<<<< HEAD
=======
			assoc := map[string]interface{}{}

>>>>>>> 9de45e66
			if i.Association != nil {
				assoc["ip_owner_id"] = *i.Association.IpOwnerId
				assoc["public_dns_name"] = *i.Association.PublicDnsName
				assoc["public_ip"] = *i.Association.PublicIp
			}

			attch := make(map[string]interface{})
			assoc["attachement_id"] = *i.Attachment.AttachmentId
			assoc["delete_on_termination"] = fmt.Sprint("%t", *i.Attachment.DeleteOnTermination)
			assoc["device_index"] = fmt.Sprintf("%d", *i.Attachment.DeviceIndex)
			assoc["status"] = *i.Attachment.Status

			inter["association"] = assoc
			inter["attachment"] = attch

			inter["description"] = *i.Description
			inter["group_set"] = getGroupSet(i.Groups)
			inter["mac_address"] = *i.MacAddress
			inter["network_interface_id"] = *i.NetworkInterfaceId
			inter["owner_id"] = *i.OwnerId
			inter["private_dns_name"] = *i.PrivateDnsName
			inter["private_ip_address"] = *i.PrivateIpAddress
			inter["private_ip_addresses_set"] = getPrivateIPAddressSet(i.PrivateIpAddresses)
			inter["source_dest_check"] = *i.SourceDestCheck
			inter["status"] = *i.Status
			inter["vpc_id"] = *i.VpcId

			res = append(res, inter)
		}
	}

	return res
}<|MERGE_RESOLUTION|>--- conflicted
+++ resolved
@@ -367,11 +367,8 @@
 			inter := make(map[string]interface{})
 			assoc := make(map[string]interface{})
 
-<<<<<<< HEAD
-=======
 			assoc := map[string]interface{}{}
 
->>>>>>> 9de45e66
 			if i.Association != nil {
 				assoc["ip_owner_id"] = *i.Association.IpOwnerId
 				assoc["public_dns_name"] = *i.Association.PublicDnsName
