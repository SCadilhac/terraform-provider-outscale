package outscale

import (
	"errors"
	"fmt"
	"strings"
	"time"

	"github.com/aws/aws-sdk-go/aws"
	"github.com/aws/aws-sdk-go/aws/awserr"
	"github.com/hashicorp/terraform/helper/resource"
	"github.com/hashicorp/terraform/helper/schema"
	"github.com/terraform-providers/terraform-provider-outscale/osc/fcu"
)

func resourceOutscaleOApiVM() *schema.Resource {
	return &schema.Resource{
		Create: resourceOAPIVMCreate,
		Read:   resourceOAPIVMRead,
		Update: resourceOAPIVMUpdate,
		Delete: resourceOAPIVMDelete,

		Timeouts: &schema.ResourceTimeout{
			Create: schema.DefaultTimeout(10 * time.Minute),
			Update: schema.DefaultTimeout(10 * time.Minute),
			Delete: schema.DefaultTimeout(10 * time.Minute),
		},

		Schema: getOApiVMSchema(),
	}
}

func resourceOAPIVMCreate(d *schema.ResourceData, meta interface{}) error {
	conn := meta.(*OutscaleClient).FCU

	instanceOpts, err := buildOutscaleOAPIVMOpts(d, meta)
	if err != nil {
		return err
	}

	// Build the creation struct
	runOpts := &fcu.RunInstancesInput{
		BlockDeviceMappings: instanceOpts.BlockDeviceMappings,
		// DisableApiTermination: instanceOpts.DisableAPITermination,
		EbsOptimized: instanceOpts.EBSOptimized,
		// Monitoring:            instanceOpts.Monitoring,
		// IamInstanceProfile:    instanceOpts.IAMInstanceProfile,
		ImageId: instanceOpts.ImageID,
		InstanceInitiatedShutdownBehavior: instanceOpts.InstanceInitiatedShutdownBehavior,
		InstanceType:                      instanceOpts.InstanceType,
		// Ipv6AddressCount:                  instanceOpts.Ipv6AddressCount,
		// Ipv6Addresses:                     instanceOpts.Ipv6Addresses,
		KeyName:           instanceOpts.KeyName,
		MaxCount:          aws.Int64(int64(1)),
		MinCount:          aws.Int64(int64(1)),
		NetworkInterfaces: instanceOpts.NetworkInterfaces,
		Placement:         instanceOpts.Placement,
		// PrivateIpAddress:                  instanceOpts.PrivateIPAddress,
		SecurityGroupIds: instanceOpts.SecurityGroupIDs,
		SecurityGroups:   instanceOpts.SecurityGroups,
		SubnetId:         instanceOpts.SubnetID,
		UserData:         instanceOpts.UserData,
	}

	// Create the instance
<<<<<<< HEAD
	fmt.Printf("[DEBUG] Run configuration: %+v", runOpts)
=======
	// log.Printf("[DEBUG] Run configuration: %s", runOpts)
>>>>>>> f8680045

	var runResp *fcu.Reservation
	err = resource.Retry(30*time.Second, func() *resource.RetryError {
		var err error
		runResp, err = conn.VM.RunInstance(runOpts)

		return resource.RetryableError(err)
	})

	if err != nil {
		return fmt.Errorf("Error launching source instance: %s", err)
	}
	if runResp == nil || len(runResp.Instances) == 0 {
		return errors.New("Error launching source instance: no instances returned in response")
	}

	instance := runResp.Instances[0]
	fmt.Printf("[INFO] Instance ID: %s", *instance.InstanceId)

	d.SetId(*instance.InstanceId)

	stateConf := &resource.StateChangeConf{
		Pending:    []string{"pending"},
		Target:     []string{"running"},
		Refresh:    InstanceStateOApiRefreshFunc(conn, *instance.InstanceId, "terminated"),
		Timeout:    d.Timeout(schema.TimeoutCreate),
		Delay:      10 * time.Second,
		MinTimeout: 3 * time.Second,
	}

	_, err = stateConf.WaitForState()
	if err != nil {
		return fmt.Errorf(
			"Error waiting for instance (%s) to stop: %s", d.Id(), err)
	}

	// Initialize the connection info
	if instance.IpAddress != nil {
		d.SetConnInfo(map[string]string{
			"type": "ssh",
			"host": *instance.IpAddress,
		})
	} else if instance.PrivateIpAddress != nil {
		d.SetConnInfo(map[string]string{
			"type": "ssh",
			"host": *instance.PrivateIpAddress,
		})
	}

	return resourceOAPIVMRead(d, meta)
}

func resourceOAPIVMRead(d *schema.ResourceData, meta interface{}) error {
	conn := meta.(*OutscaleClient).FCU

	input := &fcu.DescribeInstancesInput{
		InstanceIds: []*string{aws.String(d.Id())},
	}

	var resp *fcu.DescribeInstancesOutput
	var err error

	err = resource.Retry(30*time.Second, func() *resource.RetryError {
		resp, err = conn.VM.DescribeInstances(input)

		return resource.RetryableError(err)
	})

	if err != nil {
		return fmt.Errorf("Error deleting the instance %s", err)
	}

	if err != nil {
		// If the instance was not found, return nil so that we can show
		// that the instance is gone.
		if ec2err, ok := err.(awserr.Error); ok && ec2err.Code() == "InvalidInstanceID.NotFound" {
			d.SetId("")
			return nil
		}

		// Some other error, report it
		return err
	}

	// If nothing was found, then return no state
	if len(resp.Reservations) == 0 {
		d.SetId("")
		return nil
	}

	instance := resp.Reservations[0].Instances[0]

	d.Set("block_device_mapping", getOAPIVMBlockDeviceMapping(instance.BlockDeviceMappings))
	d.Set("token", instance.ClientToken)

	// d.Set("delete_protection", instance.DnsName)

	d.Set("z", instance.EbsOptimized)
	d.Set("image_id", instance.ImageId)
	d.Set("vm_id", instance.InstanceId)

	// d.Set("shutdown_automatic_behavior", instance.SpotInstanceRequestId)

	d.Set("type", instance.InstanceType)
	d.Set("keypair_name", instance.KeyName)

	// d.Set("max_vms_count", instance)
	// d.Set("min_vms_count", instance.KernelId)

	d.Set("nics", getOAPIVMNetworkInterfaceSet(instance.NetworkInterfaces))
	d.Set("placement", map[string]interface{}{
		"affinity":        instance.Placement.Affinity,
		"sub_region_name": instance.Placement.GroupName,
		// TODO: Add to struct for OAPI
		// "firewall_rules_set_name": instance.Placement.FirewallRulesSetName,
		"dedicated_host_id": instance.Placement.HostId,
		"tenancy":           instance.Placement.Tenancy,
	})
	d.Set("private_ip", instance.PrivateIpAddress)
	// d.Set("private_ips", ips)
	// d.Set("firewall_rules_set", ips)
	// d.Set("firewall_rules_set_id", ips)
	// d.Set("subnet_id", ips)
	// d.Set("user_data", ips)

	return nil
}

func resourceOAPIVMUpdate(d *schema.ResourceData, meta interface{}) error {
	conn := meta.(*OutscaleClient).FCU
	fmt.Printf("[DEBUG] updating the instance %s", d.Id())

	if d.HasChange("key_name") {
		input := &fcu.ModifyInstanceKeyPairInput{
			InstanceId: aws.String(d.Id()),
			KeyName:    aws.String(d.Get("keypair_name").(string)),
		}

		err := conn.VM.ModifyInstanceKeyPair(input)
		if err != nil {
			return err
		}
	}
	return resourceVMRead(d, meta)
}

func resourceOAPIVMDelete(d *schema.ResourceData, meta interface{}) error {
	conn := meta.(*OutscaleClient).FCU

	id := d.Id()

	fmt.Printf("[INFO] Terminating instance: %s", id)
	req := &fcu.TerminateInstancesInput{
		InstanceIds: []*string{aws.String(id)},
	}

	var err error
	err = resource.Retry(30*time.Second, func() *resource.RetryError {
		_, err = conn.VM.TerminateInstances(req)

		if err != nil {
			if strings.Contains(err.Error(), "RequestLimitExceeded") {
				fmt.Printf("[INFO] Request limit exceeded")
				return resource.RetryableError(err)
			}
		}

		return resource.RetryableError(err)
	})

	if err != nil {
		return fmt.Errorf("Error deleting the instance")
	}

	fmt.Printf("[DEBUG] Waiting for instance (%s) to become terminated", id)

	stateConf := &resource.StateChangeConf{
		Pending:    []string{"pending", "running", "shutting-down", "stopped", "stopping"},
		Target:     []string{"terminated"},
		Refresh:    InstanceStateRefreshFunc(conn, id, ""),
		Timeout:    d.Timeout(schema.TimeoutDelete),
		Delay:      10 * time.Second,
		MinTimeout: 3 * time.Second,
	}

	_, err = stateConf.WaitForState()
	if err != nil {
		return fmt.Errorf(
			"Error waiting for instance (%s) to terminate: %s", id, err)
	}

	return nil
}

func getOApiVMSchema() map[string]*schema.Schema {
	return map[string]*schema.Schema{
		// Attributes
		"block_device_mapping": {
			Type:     schema.TypeSet,
			Optional: true,
			Elem: &schema.Resource{
				Schema: map[string]*schema.Schema{
					"device_name": {
						Type:     schema.TypeString,
						Optional: true,
					},
					"bsu": {
						Type:     schema.TypeMap,
						Optional: true,
						Elem: &schema.Resource{
							Schema: map[string]*schema.Schema{
								"delete_on_vm_deletion": {
									Type:     schema.TypeBool,
									Optional: true,
								},
								"iops": {
									Type:     schema.TypeString,
									Optional: true,
								},
								"snapshot_id": {
									Type:     schema.TypeInt,
									Optional: true,
								},
								"volume_size": {
									Type:     schema.TypeFloat,
									Optional: true,
								},
								"type": {
									Type:     schema.TypeString,
									Optional: true,
								},
							},
						},
					},
					"no_device": {
						Type:     schema.TypeBool,
						Optional: true,
					},
					"virtual_device_name": {
						Type:     schema.TypeString,
						Optional: true,
					},
				},
			},
		},
		"token": {
			Type:     schema.TypeString,
			Optional: true,
		},
		"deletion_protection": {
			Type:     schema.TypeBool,
			Optional: true,
		},
		"bsu_optimized": {
			Type:     schema.TypeBool,
			Optional: true,
		},
		"image_id": {
			Type:     schema.TypeString,
			Required: true,
		},
		"shutdown_automatic_behavior": {
			Type:     schema.TypeBool,
			Optional: true,
		},
		"type": {
			Type:     schema.TypeString,
			Required: true,
		},
		"keypair_name": {
			Type:     schema.TypeString,
			Optional: true,
		},
		"max_vms_count": {
			Type:     schema.TypeInt,
			Optional: true,
		},
		"min_vms_count": {
			Type:     schema.TypeInt,
			Optional: true,
		},
		"nics": {
			Type:     schema.TypeSet,
			Optional: true,
			Elem: &schema.Resource{
				Schema: map[string]*schema.Schema{
					"delete_on_vm_deletion": {
						Type:     schema.TypeBool,
						Optional: true,
					},
					"description": {
						Type:     schema.TypeString,
						Optional: true,
					},
					"nic_sort_number": {
						Type:     schema.TypeInt,
						Optional: true,
					},
					"nic_id": {
						Type:     schema.TypeString,
						Optional: true,
					},
					"private_ip": {
						Type:     schema.TypeString,
						Optional: true,
					},
					"private_ips": {
						Type:     schema.TypeSet,
						Optional: true,
						Elem: &schema.Resource{
							Schema: map[string]*schema.Schema{
								"primary_ip": {
									Type:     schema.TypeString,
									Optional: true,
								},
								"private_ip": {
									Type:     schema.TypeString,
									Optional: true,
								},
								"secondary_private_ip_count": {
									Type:     schema.TypeString,
									Optional: true,
								},
								"firewall_rules_set_id": {
									Type:     schema.TypeSet,
									Optional: true,
									Elem:     &schema.Schema{Type: schema.TypeString},
								},
								"subnet_id": {
									Type:     schema.TypeString,
									Optional: true,
								},
							},
						},
					},
				},
			},
		},
		"placement": {
			Type:     schema.TypeMap,
			Optional: true,
			Elem: &schema.Resource{
				Schema: map[string]*schema.Schema{
					"affinity": {
						Type:     schema.TypeString,
						Optional: true,
					},
					"sub_region_name": {
						Type:     schema.TypeString,
						Optional: true,
					},
					"firewall_rules_set_name": {
						Type:     schema.TypeString,
						Optional: true,
					},
					"dedicated_host_id": {
						Type:     schema.TypeInt,
						Optional: true,
					},
					"tenancy": {
						Type:     schema.TypeString,
						Optional: true,
					},
				},
			},
		},
		"private_ip": {
			Type:     schema.TypeString,
			Optional: true,
		},
		"private_ips": {
			Type:     schema.TypeSet,
			Optional: true,
			Elem:     &schema.Schema{Type: schema.TypeString},
		},
		"firewall_rules_set": {
			Type:     schema.TypeSet,
			Optional: true,
			Elem:     &schema.Schema{Type: schema.TypeString},
		},
		"firewall_rules_set_id": {
			Type:     schema.TypeString,
			Optional: true,
			Elem:     &schema.Schema{Type: schema.TypeString},
		},
		"subnet_id": {
			Type:     schema.TypeString,
			Optional: true,
		},
		"user_data": {
			Type:     schema.TypeString,
			Optional: true,
		},
		//Attributes reference:
		"firewall_rules_sets": {
			Type:     schema.TypeSet,
			Computed: true,
			Elem: &schema.Resource{
				Schema: map[string]*schema.Schema{
					"firewall_rules_set_id": {
						Type:     schema.TypeInt,
						Computed: true,
					},
					"firewall_rules_set_name": {
						Type:     schema.TypeString,
						Computed: true,
					},
				},
			},
		},
		"vms": {
			Type:     schema.TypeSet,
			Optional: true,
			Elem: &schema.Resource{
				Schema: map[string]*schema.Schema{
					"launch_sort_number": {
						Type:     schema.TypeInt,
						Computed: true,
					},
					"architecture": {
						Type:     schema.TypeString,
						Computed: true,
					},
					"block_device_mapping": {
						Type:     schema.TypeSet,
						Computed: true,
						Elem: &schema.Resource{
							Schema: map[string]*schema.Schema{
								"device_name": {
									Type:     schema.TypeString,
									Computed: true,
								},
								"bsu": {
									Type:     schema.TypeMap,
									Computed: true,
									Elem: &schema.Resource{
										Schema: map[string]*schema.Schema{
											"delete_on_vm_deletion": {
												Type:     schema.TypeBool,
												Computed: true,
											},
											"state": {
												Type:     schema.TypeString,
												Computed: true,
											},
											"volume_id": {
												Type:     schema.TypeString,
												Computed: true,
											},
										},
									},
								},
							},
						},
					},
					"token": {
						Type:     schema.TypeString,
						Optional: true,
					},
					"public_dns_name": {
						Type:     schema.TypeString,
						Optional: true,
					},
					"bsu_optimized": {
						Type:     schema.TypeBool,
						Computed: true,
					},
					"firewall_rules_set": {
						Type:     schema.TypeSet,
						Computed: true,
						Elem: &schema.Resource{
							Schema: map[string]*schema.Schema{
								"firewall_rules_set_id": {
									Type:     schema.TypeInt,
									Computed: true,
								},
								"firewall_rules_set_name": {
									Type:     schema.TypeString,
									Computed: true,
								},
							},
						},
					},
					"hypervisor": {
						Type:     schema.TypeString,
						Computed: true,
					},
					"vm_profile": {
						Type: schema.TypeMap,
						Elem: &schema.Resource{
							Schema: map[string]*schema.Schema{
								"resource_id": {
									Type:     schema.TypeString,
									Computed: true,
								},
								"vm_profile_id": {
									Type:     schema.TypeString,
									Computed: true,
								},
							},
						},
						Computed: true,
					},
					"image_id": {
						Type:     schema.TypeString,
						Computed: true,
					},
					"vm_id": {
						Type:     schema.TypeString,
						Computed: true,
					},
					"spot_vm": {
						Type:     schema.TypeString,
						Computed: true,
					},
					"state": {
						Type: schema.TypeMap,
						Elem: &schema.Resource{
							Schema: map[string]*schema.Schema{
								"state_code": {
									Type:     schema.TypeString,
									Computed: true,
								},
								"name": {
									Type:     schema.TypeString,
									Computed: true,
								},
							},
						},
						Computed: true,
					},
					"type": {
						Type:     schema.TypeString,
						Computed: true,
					},
					"public_ip": {
						Type:     schema.TypeString,
						Computed: true,
					},
					"kernel_id": {
						Type:     schema.TypeString,
						Computed: true,
					},
					"keypair_name": {
						Type:     schema.TypeString,
						Computed: true,
					},
					"monitoring": {
						Type: schema.TypeMap,
						Elem: &schema.Resource{
							Schema: map[string]*schema.Schema{
								"state": {
									Type:     schema.TypeString,
									Computed: true,
								},
							},
						},
						Computed: true,
					},
					"nics": {
						Type:     schema.TypeSet,
						Computed: true,
						Elem: &schema.Resource{
							Schema: map[string]*schema.Schema{
								"public_ip_link": {
									Type:     schema.TypeMap,
									Computed: true,
									Elem: &schema.Resource{
										Schema: map[string]*schema.Schema{
											"public_ip_account_id": {
												Type:     schema.TypeString,
												Computed: true,
											},
											"public_dns_name": {
												Type:     schema.TypeString,
												Computed: true,
											},
											"public_ip": {
												Type:     schema.TypeString,
												Computed: true,
											},
										},
									},
								},
								"nic_link": {
									Type: schema.TypeMap,
									Elem: &schema.Resource{
										Schema: map[string]*schema.Schema{
											"nic_link_id": {
												Type:     schema.TypeString,
												Computed: true,
											},
											"delete_on_vm_deletion": {
												Type:     schema.TypeBool,
												Computed: true,
											},
											"nic_sort_number": {
												Type:     schema.TypeInt,
												Computed: true,
											},
											"state": {
												Type:     schema.TypeString,
												Computed: true,
											},
										},
									},
									Computed: true,
								},
							},
						},
					},
					"description": {
						Type:     schema.TypeString,
						Computed: true,
					},
					"firewall_rules_sets": {
						Type: schema.TypeSet,
						Elem: &schema.Resource{
							Schema: map[string]*schema.Schema{
								"firewall_rules_set_id": {
									Type:     schema.TypeString,
									Computed: true,
								},
								"firewall_rules_set_name": {
									Type:     schema.TypeString,
									Computed: true,
								},
							},
						},
						Computed: true,
					},
					"mac_address": {
						Type:     schema.TypeString,
						Computed: true,
					},
					"nic_id": {
						Type:     schema.TypeString,
						Computed: true,
					},
					"account_id": {
						Type:     schema.TypeString,
						Computed: true,
					},
					"private_dns_name": {
						Type:     schema.TypeString,
						Computed: true,
					},
					"private_ip": {
						Type:     schema.TypeString,
						Computed: true,
					},
					"private_ips": {
						Type:     schema.TypeSet,
						Computed: true,
						Elem: &schema.Resource{
							Schema: map[string]*schema.Schema{
								"public_ip_link": {
									Type:     schema.TypeSet,
									Computed: true,
									Elem: &schema.Resource{
										Schema: map[string]*schema.Schema{
											"public_ip_account_id": {
												Type:     schema.TypeString,
												Computed: true,
											},
											"public_dns_name": {
												Type:     schema.TypeString,
												Computed: true,
											},
											"public_ip": {
												Type:     schema.TypeString,
												Computed: true,
											},
										},
									},
								},
								"primary_ip": {
									Type:     schema.TypeString,
									Computed: true,
								},
								"private_dns_name": {
									Type:     schema.TypeString,
									Computed: true,
								},
								"private_ip": {
									Type:     schema.TypeString,
									Computed: true,
								},
							},
						},
					},
					"activated_check": {
						Type:     schema.TypeBool,
						Computed: true,
					},
					"subnet_id": {
						Type:     schema.TypeString,
						Computed: true,
					},
					"placement": {
						Type: schema.TypeMap,
						Elem: &schema.Resource{
							Schema: map[string]*schema.Schema{
								"affinity": {
									Type:     schema.TypeString,
									Computed: true,
								},
								"sub_region_name": {
									Type:     schema.TypeString,
									Computed: true,
								},
								"firewall_rules_set_name": {
									Type:     schema.TypeString,
									Computed: true,
								},
								"dedicated_host_id": {
									Type:     schema.TypeString,
									Computed: true,
								},
								"tenancy": {
									Type:     schema.TypeString,
									Computed: true,
								},
							},
						},
						Computed: true,
					},
					"system": {
						Type:     schema.TypeString,
						Computed: true,
					},
					"product_codes": {
						Type: schema.TypeSet,
						Elem: &schema.Resource{
							Schema: map[string]*schema.Schema{
								"product_code": {
									Type:     schema.TypeString,
									Computed: true,
								},
								"type": {
									Type:     schema.TypeString,
									Computed: true,
								},
							},
						},
						Computed: true,
					},
					"ramdisk_id": {
						Type:     schema.TypeString,
						Computed: true,
					},
					"comment": {
						Type:     schema.TypeString,
						Computed: true,
					},
					"root_device_name": {
						Type:     schema.TypeString,
						Computed: true,
					},
					"root_device_type": {
						Type:     schema.TypeString,
						Computed: true,
					},
					"spot_vm_request_id": {
						Type:     schema.TypeString,
						Computed: true,
					},
					"sriov_net_support": {
						Type:     schema.TypeString,
						Computed: true,
					},
					"comments": {
						Type: schema.TypeMap,
						Elem: &schema.Resource{
							Schema: map[string]*schema.Schema{
								"state_code": {
									Type:     schema.TypeInt,
									Computed: true,
								},
								"message": {
									Type:     schema.TypeString,
									Computed: true,
								},
							},
						},
						Computed: true,
					},
					"tags": {
						Type: schema.TypeSet,
						Elem: &schema.Resource{
							Schema: map[string]*schema.Schema{
								"key": {
									Type:     schema.TypeString,
									Computed: true,
								},
								"value": {
									Type:     schema.TypeString,
									Computed: true,
								},
							},
						},
						Computed: true,
					},
					"virtualization_type": {
						Type:     schema.TypeString,
						Computed: true,
					},
					"lin_id": {
						Type:     schema.TypeString,
						Computed: true,
					},
				},
			},
		},
		"account_id": {
			Type:     schema.TypeString,
			Computed: true,
		},
		"requester_id": {
			Type:     schema.TypeString,
			Computed: true,
		},
		"reservation_id": {
			Type:     schema.TypeString,
			Computed: true,
		},
		"admin_password": {
			Type:     schema.TypeString,
			Computed: true,
		},
		//instance set is closed here
	}
}

type outscaleOApiInstanceOpts struct {
	BlockDeviceMappings               []*fcu.BlockDeviceMapping
	DisableAPITermination             *bool
	EBSOptimized                      *bool
	ImageID                           *string
	InstanceInitiatedShutdownBehavior *string
	InstanceType                      *string
	Ipv6AddressCount                  *int64
	KeyName                           *string
	NetworkInterfaces                 []*fcu.InstanceNetworkInterfaceSpecification
	Placement                         *fcu.Placement
	PrivateIPAddress                  *string
	SecurityGroupIDs                  []*string
	SecurityGroups                    []*string
	SubnetID                          *string
	UserData                          *string
	Monitoring                        *fcu.Monitoring
	// SpotPlacement                     *fcu.SpotPlacement
	// Ipv6Addresses                     []*fcu.InstanceIpv6Address
	// IAMInstanceProfile                *fcu.IamInstanceProfileSpecification
}

func buildOutscaleOAPIVMOpts(
	d *schema.ResourceData, meta interface{}) (*outscaleOApiInstanceOpts, error) {
	conn := meta.(*OutscaleClient).FCU

	opts := &outscaleOApiInstanceOpts{
		DisableAPITermination: aws.Bool(d.Get("deletion_protection").(bool)),
		EBSOptimized:          aws.Bool(d.Get("bsu_optimized").(bool)),
		ImageID:               aws.String(d.Get("image_id").(string)),
		InstanceType:          aws.String(d.Get("type").(string)),
	}

	if v := d.Get("shutdown_automatic_behavior").(string); v != "" {
		opts.InstanceInitiatedShutdownBehavior = aws.String(v)
	}

	userData := d.Get("user_data").(string)
	opts.UserData = &userData

	subnetID, hasSubnet := d.GetOk("subnet_id")
	if hasSubnet {
		s := subnetID.(string)
		opts.SubnetID = &s
	}

	if t, hasTenancy := d.GetOk("tenancy"); hasTenancy {
		opts.Placement.Tenancy = aws.String(t.(string))
	}

	gn, gnOk := d.GetOk("placement")

	if gnOk {
		opts.Placement = &fcu.Placement{
			GroupName: aws.String(gn.(string)),
		}
	}

	var groups []*string

	networkInterfaces, interfacesOk := d.GetOk("nics")
	if interfacesOk {
		opts.NetworkInterfaces = buildNetworkOApiInterfaceOpts(d, groups, networkInterfaces)
	}

	if v, ok := d.GetOk("private_ip"); ok {
		opts.PrivateIPAddress = aws.String(v.(string))
	}

	if v, ok := d.GetOk("keypair_name"); ok {
		opts.KeyName = aws.String(v.(string))
	}

	blockDevices, err := readBlockDeviceOApiMappingsFromConfig(d, conn)
	if err != nil {
		return nil, err
	}
	if len(blockDevices) > 0 {
		opts.BlockDeviceMappings = blockDevices
	}

	return opts, nil
}

func buildNetworkOApiInterfaceOpts(d *schema.ResourceData, groups []*string, nInterfaces interface{}) []*fcu.InstanceNetworkInterfaceSpecification {
	networkInterfaces := []*fcu.InstanceNetworkInterfaceSpecification{}
	// Get necessary items
	subnet, hasSubnet := d.GetOk("subnet_id")

	if hasSubnet {
		// If we have a non-default VPC / Subnet specified, we can flag
		// AssociatePublicIpAddress to get a Public IP assigned. By default these are not provided.
		// You cannot specify both SubnetId and the NetworkInterface.0.* parameters though, otherwise
		// you get: Network interfaces and an instance-level subnet ID may not be specified on the same request
		// You also need to attach Security Groups to the NetworkInterface instead of the instance,
		// to avoid: Network interfaces and an instance-level security groups may not be specified on
		// the same request
		ni := &fcu.InstanceNetworkInterfaceSpecification{
			DeviceIndex: aws.Int64(int64(0)),
			SubnetId:    aws.String(subnet.(string)),
			Groups:      groups,
		}

		if v, ok := d.GetOk("private_ip"); ok {
			ni.PrivateIpAddress = aws.String(v.(string))
		}

		networkInterfaces = append(networkInterfaces, ni)
	} else {
		// If we have manually specified network interfaces, build and attach those here.
		vL := nInterfaces.(*schema.Set).List()
		for _, v := range vL {
			ini := v.(map[string]interface{})
			ni := &fcu.InstanceNetworkInterfaceSpecification{
				DeviceIndex:         aws.Int64(int64(ini["nic_sort_number"].(int))),
				NetworkInterfaceId:  aws.String(ini["nic_id"].(string)),
				DeleteOnTermination: aws.Bool(ini["delete_on_vm_deletion"].(bool)),
			}
			networkInterfaces = append(networkInterfaces, ni)
		}
	}

	return networkInterfaces
}

func readBlockDeviceOApiMappingsFromConfig(
	d *schema.ResourceData, conn *fcu.Client) ([]*fcu.BlockDeviceMapping, error) {
	blockDevices := make([]*fcu.BlockDeviceMapping, 0)

	if v, ok := d.GetOk("bsu"); ok {
		vL := v.(*schema.Set).List()
		for _, v := range vL {
			bd := v.(map[string]interface{})
			ebs := &fcu.EbsBlockDevice{
				DeleteOnTermination: aws.Bool(bd["delete_on_vm_deletion"].(bool)),
			}
			if v, ok := bd["snapshot_id"].(string); ok && v != "" {
				ebs.SnapshotId = aws.String(v)
			}
			if v, ok := bd["volume_size"].(int); ok && v != 0 {
				ebs.VolumeSize = aws.Int64(int64(v))
			}
			if v, ok := bd["type"].(string); ok && v != "" {
				ebs.VolumeType = aws.String(v)
			}
			if v, ok := bd["iops"].(int); ok && v > 0 {
				ebs.Iops = aws.Int64(int64(v))
			}

			blockDevices = append(blockDevices, &fcu.BlockDeviceMapping{
				DeviceName:  aws.String(bd["device_name"].(string)),
				NoDevice:    aws.String(bd["no_device"].(string)),
				VirtualName: aws.String(bd["virtual_device_name"].(string)),
				Ebs:         ebs,
			})
		}
	}

	return blockDevices, nil
}

func InstanceStateOApiRefreshFunc(conn *fcu.Client, instanceID, failState string) resource.StateRefreshFunc {
	return func() (interface{}, string, error) {
		var resp *fcu.DescribeInstancesOutput
		var err error

		err = resource.Retry(30*time.Second, func() *resource.RetryError {
			resp, err = conn.VM.DescribeInstances(&fcu.DescribeInstancesInput{
				InstanceIds: []*string{aws.String(instanceID)},
			})
			return resource.RetryableError(err)
		})

		if err != nil {
			fmt.Printf("Error on InstanceStateRefresh: %s", err)

			return nil, "", err
		}

		if resp == nil || len(resp.Reservations) == 0 || len(resp.Reservations[0].Instances) == 0 {
			return nil, "", nil
		}

		i := resp.Reservations[0].Instances[0]
		state := *i.State.Name

		if state == failState {
			return i, state, fmt.Errorf("Failed to reach target state. Reason: %+v", *i.StateReason)

		}

		return i, state, nil
	}
}

func InstanceOApiPa(conn *fcu.Client, instanceID, failState string) resource.StateRefreshFunc {
	return func() (interface{}, string, error) {
		var resp *fcu.DescribeInstancesOutput
		var err error

		err = resource.Retry(30*time.Second, func() *resource.RetryError {
			resp, err = conn.VM.DescribeInstances(&fcu.DescribeInstancesInput{
				InstanceIds: []*string{aws.String(instanceID)},
			})

			return resource.RetryableError(err)
		})

		if err != nil {
			fmt.Printf("Error on InstanceStateRefresh: %s", err)

			return nil, "", err
		}

		if resp == nil || len(resp.Reservations) == 0 || len(resp.Reservations[0].Instances) == 0 {
			return nil, "", nil
		}

		i := resp.Reservations[0].Instances[0]
		state := *i.State.Name

		if state == failState {
			return i, state, fmt.Errorf("Failed to reach target state. Reason: %+v", *i.StateReason)

		}

		return i, state, nil
	}
}<|MERGE_RESOLUTION|>--- conflicted
+++ resolved
@@ -63,11 +63,7 @@
 	}
 
 	// Create the instance
-<<<<<<< HEAD
-	fmt.Printf("[DEBUG] Run configuration: %+v", runOpts)
-=======
 	// log.Printf("[DEBUG] Run configuration: %s", runOpts)
->>>>>>> f8680045
 
 	var runResp *fcu.Reservation
 	err = resource.Retry(30*time.Second, func() *resource.RetryError {
