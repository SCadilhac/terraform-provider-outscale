package outscale

import (
	"errors"
	"fmt"
	"time"

	"github.com/hashicorp/terraform/helper/resource"
	"github.com/hashicorp/terraform/helper/schema"
	"github.com/terraform-providers/terraform-provider-outscale/osc/fcu"
)

func datasourceOutscaleVMS() *schema.Resource {
	return &schema.Resource{
		Read: dataSourceOutscaleVMSRead,

		Schema: datasourceOutscaleVMSSchema(),
	}
}

func datasourceOutscaleVMSSchema() map[string]*schema.Schema {
	return map[string]*schema.Schema{
		"filter": dataSourceFiltersSchema(),
		"group_set": {
			Type:     schema.TypeSet,
			Computed: true,
			Elem: &schema.Resource{
				Schema: map[string]*schema.Schema{
					"group_id": &schema.Schema{
						Type:     schema.TypeString,
						Computed: true,
					},
					"group_name": &schema.Schema{
						Type:     schema.TypeString,
						Computed: true,
					},
				},
			},
		},

		"instance_set": {
			Type:     schema.TypeSet,
			Computed: true,
			Set:      resourceInstancSetHash,
			Elem: &schema.Resource{
				Schema: map[string]*schema.Schema{
					"ami_launch_index": {
						Type:     schema.TypeInt,
						Computed: true,
					},
					"architecture": {
						Type:     schema.TypeString,
						Computed: true,
					},
					"block_device_mapping": {
						Type: schema.TypeList,
						Elem: &schema.Resource{
							Schema: map[string]*schema.Schema{
								"device_name": {
									Type:     schema.TypeString,
									Computed: true,
								},
								"ebs": {
									Type: schema.TypeMap,
									Elem: &schema.Resource{
										Schema: map[string]*schema.Schema{
											"delete_on_termination": {
												Type:     schema.TypeBool,
												Computed: true,
											},
											"status": {
												Type:     schema.TypeString,
												Computed: true,
											},
											"volume_id": {
												Type:     schema.TypeString,
												Computed: true,
											},
										},
									},
									Computed: true,
								},
							},
						},
						Computed: true,
					},
<<<<<<< HEAD
					"client_token": {
						Type:     schema.TypeString,
						Computed: true,
					},
					"dns_name": {
						Type:     schema.TypeString,
						Computed: true,
					},
					"ebs_optimised": {
						Type:     schema.TypeBool,
						Computed: true,
					},
					"group_set": {
						Type:     schema.TypeList,
=======
					"instances_set": {
						Type:     schema.TypeSet,
>>>>>>> 59b79bac
						Computed: true,
						Elem: &schema.Resource{
							Schema: map[string]*schema.Schema{
								"group_id": {
									Type:     schema.TypeString,
									Computed: true,
								},
								"group_name": {
									Type:     schema.TypeString,
									Computed: true,
								},
							},
						},
					},
					"hypervisor": {
						Type:     schema.TypeString,
						Computed: true,
					},
					"iam_instance_profile": {
						Type: schema.TypeMap,
						Elem: &schema.Resource{
							Schema: map[string]*schema.Schema{
								"arn": {
									Type:     schema.TypeString,
									Computed: true,
								},
								"id": {
									Type:     schema.TypeString,
									Computed: true,
								},
							},
						},
						Computed: true,
					},
					"image_id": {
						Type:     schema.TypeString,
						Computed: true,
					},
					"instance_id": {
						Type:     schema.TypeString,
						Computed: true,
					},
					"instance_lifecycle": {
						Type:     schema.TypeString,
						Computed: true,
					},
					"instance_state": {
						Type: schema.TypeMap,
						Elem: &schema.Resource{
							Schema: map[string]*schema.Schema{
								"code": {
									Type:     schema.TypeString,
									Computed: true,
								},
								"name": {
									Type:     schema.TypeString,
									Computed: true,
								},
							},
						},
						Computed: true,
					},
					"instance_type": {
						Type:     schema.TypeString,
						Computed: true,
					},
					"ip_address": {
						Type:     schema.TypeString,
						Computed: true,
					},
					"kernel_id": {
						Type:     schema.TypeString,
						Computed: true,
					},
					"key_name": {
						Type:     schema.TypeString,
						Computed: true,
					},
					"monitoring": {
						Type: schema.TypeMap,
						Elem: &schema.Resource{
							Schema: map[string]*schema.Schema{
								"state": {
									Type:     schema.TypeString,
									Computed: true,
								},
							},
						},
						Computed: true,
					},
					"network_interface_set": {
						Type:     schema.TypeList,
						Computed: true,
						Elem: &schema.Resource{
							Schema: map[string]*schema.Schema{
								"association": {
									Type:     schema.TypeSet,
									Computed: true,
									Elem: &schema.Resource{
										Schema: map[string]*schema.Schema{
											"ip_owner_id": {
												Type:     schema.TypeString,
												Computed: true,
											},
											"public_dns_name": {
												Type:     schema.TypeString,
												Computed: true,
											},
											"public_ip": {
												Type:     schema.TypeString,
												Computed: true,
											},
										},
									},
								},
								"attachment": {
									Type:     schema.TypeMap,
									Computed: true,
									Elem: &schema.Resource{
										Schema: map[string]*schema.Schema{
											"attachement_id": {
												Type:     schema.TypeString,
												Computed: true,
											},
											"delete_on_termination": {
												Type:     schema.TypeBool,
												Computed: true,
											},
											"device_index": {
												Type:     schema.TypeInt,
												Computed: true,
											},
											"status": {
												Type:     schema.TypeString,
												Computed: true,
											},
										},
									},
								},
								"description": {
									Type:     schema.TypeString,
									Computed: true,
								},
								"group_set": {
									Type:     schema.TypeList,
									Computed: true,
									Elem: &schema.Resource{
										Schema: map[string]*schema.Schema{
											"group_id": {
												Type:     schema.TypeString,
												Computed: true,
											},
											"group_name": {
												Type:     schema.TypeString,
												Computed: true,
											},
										},
									},
								},
								"mac_address": {
									Type:     schema.TypeString,
									Computed: true,
								},
								"network_interface_id": {
									Type:     schema.TypeString,
									Computed: true,
								},
								"owner_id": {
									Type:     schema.TypeString,
									Computed: true,
								},
								"private_dns_name": {
									Type:     schema.TypeString,
									Computed: true,
								},
								"private_ip_address": {
									Type:     schema.TypeString,
									Computed: true,
								},
								"private_ip_addresses_set": {
									Type:     schema.TypeList,
									Computed: true,
									Elem: &schema.Resource{
										Schema: map[string]*schema.Schema{
											"association": {
												Type:     schema.TypeSet,
												Computed: true,
												Elem: &schema.Resource{
													Schema: map[string]*schema.Schema{
														"ip_owner_id": {
															Type:     schema.TypeString,
															Computed: true,
														},
														"public_dns_name": {
															Type:     schema.TypeString,
															Computed: true,
														},
														"public_ip": {
															Type:     schema.TypeString,
															Computed: true,
														},
													},
												},
											},
											"primary": {
												Type:     schema.TypeString,
												Computed: true,
											},
											"private_dns_name": {
												Type:     schema.TypeString,
												Computed: true,
											},
											"private_ip_address": {
												Type:     schema.TypeString,
												Computed: true,
											},
										},
									},
								},
								"source_dest_check": {
									Type:     schema.TypeBool,
									Computed: true,
								},
								"status": {
									Type:     schema.TypeString,
									Computed: true,
								},
								"subnet_id": {
									Type:     schema.TypeString,
									Computed: true,
								},
								"vpc_id": {
									Type:     schema.TypeInt,
									Computed: true,
								},
							},
						},
					},
					"placement": {
						Type:     schema.TypeMap,
						Computed: true,
						Elem: &schema.Resource{
							Schema: map[string]*schema.Schema{
								"affinity": {
									Type:     schema.TypeString,
									Computed: true,
								},
								"availability_zone": {
									Type:     schema.TypeString,
									Computed: true,
								},
								"group_name": {
									Type:     schema.TypeString,
									Computed: true,
								},
								"host_id": {
									Type:     schema.TypeString,
									Computed: true,
								},
								"tenancy": {
									Type:     schema.TypeString,
									Computed: true,
								},
							},
						},
					},
					"platform": {
						Type:     schema.TypeString,
						Computed: true,
					},
					"private_dns_name": {
						Type:     schema.TypeString,
						Computed: true,
					},
					"private_ip_address": {
						Type:     schema.TypeString,
						Computed: true,
					},
					"product_codes": {
						Type:     schema.TypeList,
						Computed: true,
						Elem: &schema.Resource{
							Schema: map[string]*schema.Schema{
								"product_code": {
									Type:     schema.TypeString,
									Computed: true,
								},
								"type": {
									Type:     schema.TypeString,
									Computed: true,
								},
							},
						},
					},
					"ramdisk_id": {
						Type:     schema.TypeString,
						Computed: true,
					},
					"reason": {
						Type:     schema.TypeString,
						Computed: true,
					},
					"root_device_name": {
						Type:     schema.TypeString,
						Computed: true,
					},
					"root_device_type": {
						Type:     schema.TypeString,
						Computed: true,
					},
					"source_dest_check": {
						Type:     schema.TypeString,
						Computed: true,
					},
					"spot_instance_request_id": {
						Type:     schema.TypeString,
						Computed: true,
					},
					"sriov_net_support": {
						Type:     schema.TypeString,
						Computed: true,
					},
					"state_reason": {
						Type: schema.TypeMap,
						Elem: &schema.Resource{
							Schema: map[string]*schema.Schema{
								"code": {
									Type:     schema.TypeInt,
									Computed: true,
								},
								"message": {
									Type:     schema.TypeString,
									Computed: true,
								},
							},
						},
						Computed: true,
					},
					"subnet_id": {
						Type:     schema.TypeString,
						Computed: true,
					},
					"tag_set": {
						Type: schema.TypeList,
						Elem: &schema.Resource{
							Schema: map[string]*schema.Schema{
								"key": {
									Type:     schema.TypeString,
									Computed: true,
								},
								"value": {
									Type:     schema.TypeString,
									Computed: true,
								},
							},
						},
						Computed: true,
					},
					"virtualization_type": {
						Type:     schema.TypeString,
						Computed: true,
					},
					"vpc_id": {
						Type:     schema.TypeString,
						Computed: true,
					},
				},
			},
		},
	}
}

func dataSourceOutscaleVMSRead(d *schema.ResourceData, meta interface{}) error {
	client := meta.(*OutscaleClient).FCU.VM

	filters, filtersOk := d.GetOk("filter")

	if filtersOk == false {
		return fmt.Errorf("One of filters must be assigned")
	}

	// Build up search parameters
	params := &fcu.DescribeInstancesInput{}
	if filtersOk {
		params.Filters = buildOutscaleDataSourceFilters(filters.(*schema.Set))
	}

	var resp *fcu.DescribeInstancesOutput
	var err error

	err = resource.Retry(30*time.Second, func() *resource.RetryError {
		resp, err = client.DescribeInstances(params)
		return resource.RetryableError(err)
	})

	if resp.Reservations == nil {
		return fmt.Errorf("Your query returned no results. Please change your search criteria and try again")
	}

	// If no instances were returned, return
	if len(resp.Reservations) == 0 {
		return fmt.Errorf("Your query returned no results. Please change your search criteria and try again")
	}

	var filteredInstances []*fcu.Instance

	// loop through reservations, and remove terminated instances, populate instance slice
	for _, res := range resp.Reservations {
		for _, instance := range res.Instances {
			if instance.State != nil && *instance.State.Name != "terminated" {
				filteredInstances = append(filteredInstances, instance)
			}
		}
	}

	if len(filteredInstances) < 1 {
		return errors.New("Your query returned no results. Please change your search criteria and try again")
	}

	return vmsDescriptionAttributes(d, filteredInstances, client)
}

// Populate instance attribute fields with the returned instance
func vmsDescriptionAttributes(d *schema.ResourceData, instances []*fcu.Instance, conn fcu.VMService) error {
<<<<<<< HEAD
	return d.Set("instance_set", flattenedInstanceSet(instances))
=======
	d.Set("instances_set", dataSourceInstance(instances))
	return nil
>>>>>>> 59b79bac
}

func dataSourceInstance(i []*fcu.Instance) *schema.Set {
	s := &schema.Set{}
	for _, v := range i {
		instance := map[string]interface{}{
			"ami_launch_index":         v.AmiLaunchIndex,
			"architecture":             v.Architecture,
			"blocking_device_mapping":  v.BlockDeviceMappings,
			"client_token":             v.ClientToken,
			"dns_name":                 v.DnsName,
			"ebs_optimized":            v.EbsOptimized,
			"group_set":                v.GroupSet,
			"hypervisor":               v.Hypervisor,
			"iam_instance_profile":     iamInstanceProfileArnToName(v.IamInstanceProfile),
			"image_id":                 v.ImageId,
			"instance_id":              v.InstanceId,
			"instance_lifecycle":       v.InstanceLifecycle,
			"instance_state":           v.InstanceState,
			"ip_address":               v.IpAddress,
			"kernel_id":                v.KernelId,
			"key_name":                 v.KeyName,
			"monitoring":               v.Monitoring,
			"network_interfaces":       v.NetworkInterfaces,
			"placement":                v.Placement,
			"platform":                 v.Platform,
			"private_dns":              v.PrivateDnsName,
			"private_ip_address":       v.PrivateIpAddress,
			"product_codes":            v.ProductCodes,
			"ramdisk_id":               v.RamdiskId,
			"reason":                   v.Reason,
			"root_device_type":         v.RootDeviceType,
			"source_dest_check":        v.SourceDestCheck,
			"spot_instance_request_id": v.SpotInstanceRequestId,
			"sriov_net_support":        v.SriovNetSupport,
			"state":                    v.State,
			"state_reason":             v.StateReason,
			"subnet_id":                v.SubnetId,
			"tags":                     v.Tags,
			"virtualization_type":      v.VirtualizationType,
			"vpc_id":                   v.VpcId,
		}
		s.Add(instance)
	}
	return s
}

func dataSourceFiltersSchema() *schema.Schema {
	return &schema.Schema{
		Type:     schema.TypeSet,
		Optional: true,
		ForceNew: true,
		Elem: &schema.Resource{
			Schema: map[string]*schema.Schema{
				"name": {
					Type:     schema.TypeString,
					Required: true,
				},

				"values": {
					Type:     schema.TypeList,
					Required: true,
					Elem:     &schema.Schema{Type: schema.TypeString},
				},
			},
		},
	}
}<|MERGE_RESOLUTION|>--- conflicted
+++ resolved
@@ -37,8 +37,7 @@
 				},
 			},
 		},
-
-		"instance_set": {
+		"instances_set": {
 			Type:     schema.TypeSet,
 			Computed: true,
 			Set:      resourceInstancSetHash,
@@ -84,7 +83,6 @@
 						},
 						Computed: true,
 					},
-<<<<<<< HEAD
 					"client_token": {
 						Type:     schema.TypeString,
 						Computed: true,
@@ -99,10 +97,6 @@
 					},
 					"group_set": {
 						Type:     schema.TypeList,
-=======
-					"instances_set": {
-						Type:     schema.TypeSet,
->>>>>>> 59b79bac
 						Computed: true,
 						Elem: &schema.Resource{
 							Schema: map[string]*schema.Schema{
@@ -527,12 +521,7 @@
 
 // Populate instance attribute fields with the returned instance
 func vmsDescriptionAttributes(d *schema.ResourceData, instances []*fcu.Instance, conn fcu.VMService) error {
-<<<<<<< HEAD
-	return d.Set("instance_set", flattenedInstanceSet(instances))
-=======
-	d.Set("instances_set", dataSourceInstance(instances))
-	return nil
->>>>>>> 59b79bac
+	return d.Set("instances_set", flattenedInstanceSet(instances))
 }
 
 func dataSourceInstance(i []*fcu.Instance) *schema.Set {
