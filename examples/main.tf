<<<<<<< HEAD
# resource "outscale_lin" "outscale_lin1" {
#   cidr_block = "10.0.0.0/16"
# }
# resource "outscale_route_table" "outscale_route_table1" {
#   vpc_id = "${outscale_lin.outscale_lin1.vpc_id}"
# }
# resource "outscale_route_table" "outscale_route_table2" {
#   vpc_id = "${outscale_lin.outscale_lin1.vpc_id}"
# }
# data "outscale_route_tables" "outscale_route_tables" {
#   route_table_id = ["${outscale_route_table.outscale_route_table1.route_table_id}", "${outscale_route_table.outscale_route_table2.route_table_id}"]
# }
# resource "outscale_lin" "outscale_lin2" {
#   count = 1
#   cidr_block = "10.0.0.0/16"
# }
# resource "outscale_subnet" "outscale_subnet1" {
#   count = 1
#   availability_zone = "eu-west-2a"
#   cidr_block        = "10.0.0.0/16"
#   vpc_id            = "${outscale_lin.outscale_lin2.vpc_id}"
# }
# output "outscale_subnet1" {
#   value = "${outscale_subnet.outscale_subnet1.subnet_id}"
# }
# resource "outscale_lin" "outscale_lin" {
#   cidr_block = "10.0.0.0/24"
# }
# resource "outscale_route_table" "outscale_route_table" {
#   vpc_id = "${outscale_lin.outscale_lin.vpc_id}"
# }
# resource "outscale_lin_internet_gateway" "outscale_lin_internet_gateway" {}
# resource "outscale_lin_internet_gateway_link" "outscale_lin_internet_gateway_link" {
#   internet_gateway_id = "${outscale_lin_internet_gateway.outscale_lin_internet_gateway.internet_gateway_id}"
#   vpc_id              = "${outscale_lin.outscale_lin.vpc_id}"
# }
# resource "outscale_route" "outscale_route" {
#   gateway_id             = "${outscale_lin_internet_gateway.outscale_lin_internet_gateway.internet_gateway_id}"
#   destination_cidr_block = "10.0.0.0/16"
#   route_table_id         = "${outscale_route_table.outscale_route_table.route_table_id}"
# }
# resource "outscale_keypair_importation" "outscale_keypair_importation" {
#   key_name            = "keyname_test"
#   public_key_material = "ssh-rsa AAAAB3NzaC1yc2EAAAADAQABAAABAQD3F6tyPEFEzV0LX3X8BsXdMsQz1x2cEikKDEY0aIj41qgxMCP/iteneqXSIFZBp5vizPvaoIR3Um9xK7PGoW8giupGn+EPuxIA4cDM4vzOqOkiMPhz5XK0whEjkVzTo4+S0puvDZuwIsdiW9mxhJc7tgBNL0cYlWSYVkz4G/fslNfRPW5mYAM49f4fhtxPb5ok4Q2Lg9dPKVHO/Bgeu5woMc7RY0p1ej6D4CKFE6lymSDJpW0YHX/wqE9+cfEauh7xZcG0q9t2ta6F6fmX0agvpFyZo8aFbXeUBr7osSCJNgvavWbM/06niWrOvYX2xwWdhXmXSrbX8ZbabVohBK41 phodgson@thoughtworks.com"
# }
# resource "outscale_lin" "outscale_lin" {
#   cidr_block = "10.0.0.0/16"
# }
# resource "outscale_subnet" "outscale_subnet" {
#   vpc_id     = "${outscale_lin.outscale_lin.vpc_id}"
#   cidr_block = "10.0.0.0/18"
# }
# resource "outscale_public_ip" "outscale_public_ip" {
#   #domain = "Standard" # BUG doc API
#   domain = ""
# }
# resource "outscale_nat_service" "outscale_nat_service" {
#   depends_on    = ["outscale_route.outscale_route"]
#   subnet_id     = "${outscale_subnet.outscale_subnet.subnet_id}"
#   allocation_id = "${outscale_public_ip.outscale_public_ip.allocation_id}"
# }
# resource "outscale_route_table" "outscale_route_table" {
#   vpc_id = "${outscale_lin.outscale_lin.vpc_id}"
# }
# resource "outscale_route" "outscale_route" {
#   destination_cidr_block = "0.0.0.0/0"
#   gateway_id             = "${outscale_lin_internet_gateway.outscale_lin_internet_gateway.id}"
#   route_table_id         = "${outscale_route_table.outscale_route_table.id}"
# }
# resource "outscale_route_table_link" "outscale_route_table_link" {
#   subnet_id      = "${outscale_subnet.outscale_subnet.subnet_id}"
#   route_table_id = "${outscale_route_table.outscale_route_table.id}"
# }
# resource "outscale_lin_internet_gateway" "outscale_lin_internet_gateway" {}
# resource "outscale_lin_internet_gateway_link" "outscale_lin_internet_gateway_link" {
#   vpc_id              = "${outscale_lin.outscale_lin.vpc_id}"
#   internet_gateway_id = "${outscale_lin_internet_gateway.outscale_lin_internet_gateway.id}"
# }
# resource "outscale_client_endpoint" "outscale_client_endpoint" {
#   bgp_asn    = "3"
#   ip_address = "171.33.74.122"
#   type       = "ipsec.1"
# }
# resource "outscale_dhcp_option" "outscale_dhcp_option" {}
# resource "outscale_lin" "outscale_lin" {
#   cidr_block = "10.0.0.0/16"
# }
# resource "outscale_dhcp_option_link" "outscale_dhcp_option_link" {
#   dhcp_options_id = "${outscale_dhcp_option.outscale_dhcp_option.dhcp_options_id}"
#   vpc_id          = "${outscale_lin.outscale_lin.vpc_id}"
# }
# resource "outscale_keypair" "outscale_keypair" {
#   count = 1
#   key_name = "keyname_test_123"
# }
# resource "outscale_volume" "outscale_volume" {
#   availability_zone = "eu-west-2a"
#   size              = 40
# }
# resource "outscale_vm" "outscale_vm" {
#   image_id      = "ami-880caa66"
#   instance_type = "c4.large"
#   # key_name       = "integ_sut_keypair"
#   # security_group = ["sg-c73d3b6b"]
# }
# resource "outscale_volumes_link" "outscale_volumes_link" {
#   device      = "/dev/sdb"
#   volume_id   = "${outscale_volume.outscale_volume.id}"
#   instance_id = "${outscale_vm.outscale_vm.id}"
# }
# resource "outscale_lin" "outscale_lin" {
#   cidr_block = "10.0.0.0/16"
# }
# resource "outscale_subnet" "outscale_subnet" {
#   vpc_id = "${outscale_lin.outscale_lin.vpc_id}"
#   cidr_block = "10.0.0.0/18"
# }
# resource "outscale_public_ip" "outscale_public_ip" {
#   #domain               = "Standard"       # BUG doc API
#   domain = ""
# }
# resource "outscale_nat_service" "outscale_nat_service" {
#   depends_on = ["outscale_route.outscale_route"]
#   subnet_id = "${outscale_subnet.outscale_subnet.subnet_id}"
#   allocation_id = "${outscale_public_ip.outscale_public_ip.allocation_id}"
# }
# resource "outscale_route_table" "outscale_route_table" {
#   vpc_id = "${outscale_lin.outscale_lin.vpc_id}"
# }
# resource "outscale_route" "outscale_route" {
#   destination_cidr_block = "0.0.0.0/0"
#   gateway_id = "${outscale_lin_internet_gateway.outscale_lin_internet_gateway.id}"
#   route_table_id = "${outscale_route_table.outscale_route_table.id}"
# }
# resource "outscale_route_table_link" "outscale_route_table_link" {
#   subnet_id = "${outscale_subnet.outscale_subnet.subnet_id}"
#   route_table_id = "${outscale_route_table.outscale_route_table.id}"
# }
# resource "outscale_lin_internet_gateway" "outscale_lin_internet_gateway" {}
# resource "outscale_lin_internet_gateway_link" "outscale_lin_internet_gateway_link" {
#   vpc_id = "${outscale_lin.outscale_lin.vpc_id}"
#   internet_gateway_id = "${outscale_lin_internet_gateway.outscale_lin_internet_gateway.id}"
# }
# data "outscale_nat_service" "outscale_nat_service" {
#   nat_gateway_id = "${outscale_nat_service.outscale_nat_service.nat_gateway_id}"
# }
# resource "outscale_volume" "outscale_volume" {
#   availability_zone = "eu-west-2a"
#   size = 40
# }
# data "outscale_volume" "outscale_volume" {
#   volume_id = "${outscale_volume.outscale_volume.volume_id}"
# }
# resource "outscale_client_endpoint" "outscale_client_endpoint" {
#   bgp_asn = "3"
#   ip_address = "171.33.74.122"
#   type = "ipsec.1"
# }
# data "outscale_client_endpoints" "outscale_client_endpoints" {
#   depends_on = ["outscale_client_endpoint.outscale_client_endpoint"]
#   filter {
#     name = "ip-address"
#     values = ["171.33.74.122"]
#   }
#   /* filter {
#         name = "bgp-asn"
#         values = ["3"] }
#     filter {
#         name = "type"
#         values = ["ipsec.1"] }
#     */
# }

resource "outscale_client_endpoint" "outscale_client_endpoint" {
  bgp_asn    = "3"
  ip_address = "171.33.74.122"
  type       = "ipsec.1"
}
=======
data "outscale_api_key" "test" {}
>>>>>>> 0d616f0d
<|MERGE_RESOLUTION|>--- conflicted
+++ resolved
@@ -1,4 +1,3 @@
-<<<<<<< HEAD
 # resource "outscale_lin" "outscale_lin1" {
 #   cidr_block = "10.0.0.0/16"
 # }
@@ -171,12 +170,8 @@
 #         values = ["ipsec.1"] }
 #     */
 # }
-
 resource "outscale_client_endpoint" "outscale_client_endpoint" {
   bgp_asn    = "3"
   ip_address = "171.33.74.122"
   type       = "ipsec.1"
-}
-=======
-data "outscale_api_key" "test" {}
->>>>>>> 0d616f0d
+  }